--- conflicted
+++ resolved
@@ -1,18 +1,15 @@
+# LuminariMUD
 # Generated automatically from Makefile.in by configure.
-# FaerunMUD Makefile.in - Makefile template used by 'configure'
+# tbaMUD Makefile.in - Makefile template used by 'configure'
 # Clean-up provided by seqwith.
 
 # C compiler to use
 CC = gcc
 
 # Any special flags you want to pass to the compiler
-<<<<<<< HEAD
-MYFLAGS = -Wall
-=======
-MYFLAGS = -Wall -Wno-char-subscripts -Wno-unused-but-set-variable -Wno-aggressive-loop-optimizations -Wno-unused-value --param=max-vartrack-size=60000000
-#MYFLAGS = -Werror -Wall -Wwrite-strings -Wno-char-subscripts -Wno-unused-but-set-variable -Wno-unused-value --param=max-vartrack-size=60000000
+#MYFLAGS = -Wall -Wno-char-subscripts -Wno-unused-but-set-variable -Wno-aggressive-loop-optimizations -Wno-unused-value --param=max-vartrack-size=60000000
+MYFLAGS = -Werror -Wall -Wwrite-strings -Wno-char-subscripts -Wno-unused-but-set-variable -Wno-unused-value --param=max-vartrack-size=60000000
 #MYFLAGS = -Wall
->>>>>>> bd2af12f
 
 #flags for profiling (see hacker.doc for more information)
 PROFILE = 
@@ -20,15 +17,13 @@
 ##############################################################################
 # Do Not Modify Anything Below This Line (unless you know what you're doing) #
 ##############################################################################
+MKTIME	:= \""$(shell date)"\"
+MKUSER  := \""$(USER)"\"
+MKHOST  := \""$(HOSTNAME)"\"
+BRANCH	:= \""$(shell git branch)"\"
+PARENT	:= \""$(shell git rev-parse HEAD)"\"
 
 BINDIR = ../bin
-
-#CFLAGS = -g -O2 $(MYFLAGS) $(PROFILE)
-
-#LIBS =  -lstdc++ -lcrypt -lgd -lm -lmysqlclient
-
-SRCFILES := $(wildcard *.c)
-OBJFILES := $(patsubst %.c,%.o,$(SRCFILES))  
 
 CFLAGS = -g -O2 $(MYFLAGS) $(PROFILE)
 CXXFLAGS = $(CFLAGS) -std=c++11
@@ -39,17 +34,13 @@
 CPPFILES := $(wildcard *.cpp)
 OBJFILES := $(patsubst %.c,%.o,$(SRCFILES)) $(CPPFILES:%.cpp=%.o)
 
+default: all
 
-default: circle
-
-all: .accepted
+all:
 	$(MAKE) $(BINDIR)/circle
 	$(MAKE) utils
 
-.accepted:
-	@./licheck less
-
-utils: .accepted
+utils:
 	(cd util; $(MAKE) all)
 
 circle:
@@ -58,8 +49,23 @@
 $(BINDIR)/circle : $(OBJFILES)
 	$(CC) -o $(BINDIR)/circle $(PROFILE) $(OBJFILES) $(LIBS)
 
-$%.o: %.c
-	$(CC) $< $(CFLAGS) -c -o $@ 
+# Always rebuild constants.c with other files so that luminari_build is updated
+constants.c: $(filter-out constants.c,$(SRCFILES))
+	touch constants.c
+
+constants.o: CFLAGS += -DMKTIME=$(MKTIME) -DMKUSER=$(MKUSER) -DMKHOST=$(MKHOST) -DBRANCH=$(BRANCH) -DPARENT=$(PARENT)
+
+SRCSCUTEST := $(filter-out unittests/CuTest/AllTests.c,$(wildcard unittests/CuTest/*.c)) unittests/CuTest/CuTest.c
+OBJSCUTEST := $(SRCSCUTEST:%.c=%.o) $(OBJFILES)
+
+unittests/CuTest/AllTests.c: $(SRCSCUTEST)
+	unittests/CuTest/make-tests.sh unittests/CuTest/*.c > $@
+
+.PHONY: cutest
+cutest: $(BINDIR)/cutest
+$(BINDIR)/cutest: CFLAGS += -DLUMINARI_CUTEST
+$(BINDIR)/cutest: $(OBJSCUTEST) unittests/CuTest/AllTests.o
+	$(CC) -o $@ $(PROFILE) $^ $(LIBS) && $@
 
 clean:
 	rm -f *.o depend
@@ -70,4 +76,4 @@
 depend:
 	$(CC) -MM *.c > depend
 
--include depend+-include depend
