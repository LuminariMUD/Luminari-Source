--- conflicted
+++ resolved
@@ -23,7 +23,6 @@
 
 LIBS =  -lcrypt -lgd -lm -lmysqlclient
 
-<<<<<<< HEAD
 OBJDIR := obj
 SRCFILES := $(wildcard *.c)
 OBJFILES := $(patsubst %.c,$(OBJDIR)/%.o,$(SRCFILES))
@@ -31,10 +30,6 @@
 TEST_OBJFILES := $(patsubst %.c,$(OBJDIR)/%.o,$(TEST_SRCFILES))
 ALL_SRCFILES := $(TEST_SRCFILES) $(SRCFILES)
 ALL_OBJFILES := $(TEST_OBJFILES) $(OBJFILES)
-=======
-SRCFILES := $(wildcard *.c) $(wildcard rtree/*.c)
-OBJFILES := $(patsubst %.c,%.o,$(SRCFILES))  
->>>>>>> 09e09861
 
 default: all
 
@@ -48,12 +43,7 @@
 utils: .accepted
 	(cd util; $(MAKE) all)
 
-<<<<<<< HEAD
 circle: test $(BINDIR)/circle
-=======
-circle:
-	$(MAKE) $(BINDIR)/circle
->>>>>>> 09e09861
 
 .PHONY: test circle clean $(wildcard unittests/*-Makefile)
 test: $(wildcard unittests/*-Makefile)
@@ -64,7 +54,6 @@
 $(BINDIR)/circle: $(OBJFILES)
 	$(CC) -o $(BINDIR)/circle $(PROFILE) $(OBJFILES) $(LIBS)
 
-<<<<<<< HEAD
 $(BINDIR)/unittests: $(TEST_OBJFILES)
 	$(CC) -o $@ $(PROFILE) $(LIBS) -O0 $^
 
@@ -75,15 +64,10 @@
 # http://make.mad-scientist.net/papers/advanced-auto-dependency-generation/#tldr
 DEPDIR := $(OBJDIR)/.deps
 DEPFLAGS = -MT $@ -MMD -MP -MF $(DEPDIR)/$*.d
-=======
-$%.o: %.c
-	$(CC) $< $(CFLAGS) -c -o $@ 
->>>>>>> 09e09861
 
 clean:
 	rm -f *.o depend
 
-<<<<<<< HEAD
 $(OBJDIR)/unittests/%.o : unittests/%.c
 $(OBJDIR)/unittests/%.o : unittests/%.c $(DEPDIR)/%.d | $(DEPDIR)
 	$(COMPILE.c) $(OUTPUT_OPTION) $<
@@ -92,12 +76,5 @@
 
 DEPFILES := $(ALL_SRCFILES:%.c=$(DEPDIR)/%.d)
 $(DEPFILES):
-=======
-# Dependencies for the object files (automagically generated with
-# gcc -MM)
-
-depend:
-	$(CC) -MM *.c > depend
->>>>>>> 09e09861
 
 -include depend