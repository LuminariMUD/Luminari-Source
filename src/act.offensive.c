/**************************************************************************
 *  File: act.offensive.c                              Part of LuminariMUD *
 *  Usage: Player-level commands of an offensive nature.                   *
 *                                                                         *
 *  All rights reserved.  See license for complete information.            *
 *                                                                         *
 *  Copyright (C) 1993, 94 by the Trustees of the Johns Hopkins University *
 *  CircleMUD is based on DikuMUD, Copyright (C) 1990, 1991.               *
 **************************************************************************/

#include <zconf.h>

#include "conf.h"
#include "sysdep.h"
#include "structs.h"
#include "utils.h"
#include "comm.h"
#include "interpreter.h"
#include "handler.h"
#include "db.h"
#include "spells.h"
#include "psionics.h"
#include "act.h"
#include "fight.h"
#include "mud_event.h"
#include "constants.h"
#include "spec_procs.h"
#include "class.h"
#include "mudlim.h"
#include "actions.h"
#include "actionqueues.h"
#include "assign_wpn_armor.h"
#include "feats.h"
#include "missions.h"
#include "domains_schools.h"
#include "encounters.h"
#include "constants.h"
#include "spec_procs.h" /* for is_wearing() */
#include "evolutions.h"
#include "perks.h"

/* externs */
extern char cast_arg2[MAX_INPUT_LENGTH];

int roll_initiative(struct char_data *ch);

/* ============================================================================
 * PSIONICIST PERK ABILITIES
 * ============================================================================ */

ACMDCHECK(can_gravity_well)
{
  if (!has_gravity_well(ch))
  {
    ACMD_ERRORMSG("You don't know how to create a gravity well!\r\n");
    return CANT_CMD_PERM;
  }

  if (!can_use_gravity_well(ch))
  {
    ACMD_ERRORMSG("You can only use gravity well once per combat!\r\n");
    return CANT_CMD_TEMP;
  }

  if (GET_PSP(ch) < 5)
  {
    ACMD_ERRORMSG("You need at least 5 psionic spell points to create a gravity well.\r\n");
    return CANT_CMD_TEMP;
  }

  return CAN_CMD;
}

ACMD(do_gravity_well)
{
  struct char_data *tch = NULL;
  int cost = 5;

  PREREQ_CAN_FIGHT();
  PREREQ_CHECK(can_gravity_well);
  PREREQ_NOT_PEACEFUL_ROOM();

  send_to_char(ch,
               "\tCYou create a powerful \tWgravity well\tC, distorting space around you!\tn\r\n");
  act("$n creates a powerful gravity well, distorting space around everyone!", FALSE, ch, 0, 0,
      TO_ROOM);

  /* Apply gravity well effect to all enemies in room */
  for (tch = world[IN_ROOM(ch)].people; tch; tch = tch->next_in_room)
  {
    if (tch == ch || !aoeOK(ch, tch, -1))
      continue;

    if (savingthrow(ch, tch, SAVING_REFL, 0, CAST_INNATE, GET_PSIONIC_LEVEL(ch), PSYCHOKINESIS))
    {
      send_to_char(tch, "You feel a pull from gravity but manage to resist!\r\n");
      continue;
    }

    /* Apply gravity well effect: halve speed, prevent fleeing */
    send_to_char(tch, "\tCYou are caught in a \tWgravity well\tC!\tn\r\n");
    GET_MOVE(tch) = MAX(0, GET_MOVE(tch) / 2);

    /* Add a temporary affect to prevent fleeing for 3 rounds */
    struct affected_type af;
    new_affect(&af);
    af.spell = SKILL_TRIP; /* Using trip as placeholder for immobilization */
    af.duration = 30;      /* 3 rounds */
    af.modifier = 1;       /* Mark as gravity well effect */
    affect_to_char(tch, &af);
  }

  /* Consume PSP and mark as used */
  GET_PSP(ch) -= cost;
  use_gravity_well(ch);

  USE_STANDARD_ACTION(ch);
}

ACMDCHECK(can_singular_impact)
{
  if (!has_singular_impact(ch))
  {
    ACMD_ERRORMSG("You don't know how to channel a singular impact!\r\n");
    return CANT_CMD_PERM;
  }

  if (!can_use_singular_impact(ch))
  {
    ACMD_ERRORMSG("You can only use singular impact once per day!\r\n");
    return CANT_CMD_TEMP;
  }

  if (GET_PSP(ch) < 10)
  {
    ACMD_ERRORMSG("You need at least 10 psionic spell points to perform a singular impact.\r\n");
    return CANT_CMD_TEMP;
  }

  return CAN_CMD;
}

ACMD(do_singular_impact)
{
  char arg[MAX_INPUT_LENGTH] = {'\0'};
  struct char_data *vict = NULL;
  int cost = 10;

  PREREQ_CAN_FIGHT();
  PREREQ_CHECK(can_singular_impact);
  PREREQ_NOT_PEACEFUL_ROOM();

  one_argument(argument, arg, sizeof(arg));
  if (!(vict = get_char_vis(ch, arg, NULL, FIND_CHAR_ROOM)))
  {
    if (FIGHTING(ch) && IN_ROOM(ch) == IN_ROOM(FIGHTING(ch)))
      vict = FIGHTING(ch);
  }

  if (!vict)
  {
    send_to_char(ch, "Use singular impact on whom?\r\n");
    return;
  }

  /* Perform the singular impact */
  use_singular_impact(ch, vict);

  /* Consume PSP */
  GET_PSP(ch) -= cost;

  USE_STANDARD_ACTION(ch);
}

ACMDCHECK(can_perfect_deflection)
{
  if (!has_perfect_deflection(ch))
  {
    ACMD_ERRORMSG("You don't know how to perform perfect deflection!\r\n");
    return CANT_CMD_PERM;
  }

  if (!can_use_perfect_deflection(ch))
  {
    ACMD_ERRORMSG("You can only use perfect deflection once per day!\r\n");
    return CANT_CMD_TEMP;
  }

  return CAN_CMD;
}

ACMD(do_perfect_deflection)
{
  PREREQ_CAN_FIGHT();
  PREREQ_CHECK(can_perfect_deflection);

  send_to_char(ch,
               "\tCYou prepare to deflect the next incoming attack with perfect precision!\tn\r\n");
  act("$n takes a defensive stance, prepared to deflect the next attack!", FALSE, ch, 0, 0,
      TO_ROOM);

  /* Mark as active and used */
  use_perfect_deflection(ch);

  /* Set a flag indicating perfect deflection is active (until next round or attack) */
  SET_BIT_AR(AFF_FLAGS(ch), AFF_PERFECT_DEFLECTION_ACTIVE);

  USE_SWIFT_ACTION(ch);
}

/* Returns true if the Avatar of the Elements granted a free ki use (25% chance)
 * Caller should still ensure the player had a ki point available before calling. */
static bool avatar_consumes_ki_free(struct char_data *ch)
{
  if (!ch || IS_NPC(ch))
    return FALSE;

  if (affected_by_spell(ch, PERK_MONK_AVATAR_OF_ELEMENTS))
  {
    if (rand_number(1, 100) <= 25)
    {
      send_to_char(ch, "Your Avatar of the Elements shimmers, conserving your ki!\r\n");
      return TRUE;
    }
  }

  return FALSE;
}

/* Helper: consume a ki point unless Avatar grants it for free */
static void maybe_consume_ki(struct char_data *ch, int feat_id)
{
  if (IS_NPC(ch))
    return;

  if (avatar_consumes_ki_free(ch))
    return; /* free */

  start_daily_use_cooldown(ch, feat_id);
}
void create_wall(struct char_data *ch, int room, int dir, int type, int level);

/* defines */
#define RAGE_AFFECTS 7
#define SACRED_FLAMES_AFFECTS 1
#define INNER_FIRE_AFFECTS 6
#define D_STANCE_AFFECTS 4

/**** Utility functions *******/

// Centralize the rage bonus calculation logic.
int get_rage_bonus(struct char_data *ch)
{
  int bonus;

  if (!ch)
    return 0;

  if (IS_NPC(ch) || IS_MORPHED(ch))
  {
    bonus = (GET_LEVEL(ch) / 3) + 3;
  }
  else
  {
    bonus = 4;
    if (!IS_NPC(ch) && HAS_FEAT(ch, FEAT_GREATER_RAGE))
      bonus += 2;
    if (!IS_NPC(ch) && HAS_FEAT(ch, FEAT_MIGHTY_RAGE))
      bonus += 3;
    if (!IS_NPC(ch) && HAS_FEAT(ch, FEAT_INDOMITABLE_RAGE))
      bonus += 3;
  }
  return bonus;
}

/* simple function to check whether ch has a piercing weapon, has 3 modes:
   wield == 1  --  primary one hand weapon
   wield == 2  --  off hand weapon
   wield == 3  --  two hand weapon
 */

/* NOTE - this is probably deprecated by the IS_PIERCE() macro */
bool has_piercing_weapon(struct char_data *ch, int wield)
{
  if (!ch)
    return FALSE;

  if (wield < 1 || wield > 3)
    return FALSE;

  if (wield == 1 && GET_EQ(ch, WEAR_WIELD_1) && IS_PIERCE(GET_EQ(ch, WEAR_WIELD_1)))
  {
    return TRUE;
  }

  if (wield == 2 && GET_EQ(ch, WEAR_WIELD_OFFHAND) &&
      GET_OBJ_VAL(GET_EQ(ch, WEAR_WIELD_OFFHAND), 3) == TYPE_PIERCE - TYPE_HIT)
  {
    return TRUE;
  }

  if (wield == 3 && GET_EQ(ch, WEAR_WIELD_2H) &&
      GET_OBJ_VAL(GET_EQ(ch, WEAR_WIELD_2H), 3) == TYPE_PIERCE - TYPE_HIT)
  {
    return TRUE;
  }

  return FALSE;
}

/*  End utility */

/* death arrow engine: The death arrow is reliant on a successful RANGED attack */
void perform_deatharrow(struct char_data *ch)
{
  if (!IS_NPC(ch))
    start_daily_use_cooldown(ch, FEAT_ARROW_OF_DEATH);

  send_to_char(ch, "Your body glows with a \tDblack aura\tn as the power of \tDdeath\tn enters "
                   "your ammo pouch!\r\n");
  act("$n's body begins to glow with a \tDblack aura\tn!", FALSE, ch, 0, 0, TO_ROOM);

  /* glowing with powahhh */
  struct affected_type af;
  new_affect(&af);
  af.spell = SKILL_DEATH_ARROW;
  af.duration = 24;
  affect_to_char(ch, &af);
}

/* quivering palm engine: The quivering palm is reliant on a successful UNARMED
 * attack (or an attack with a KI_STRIKE weapon) */
void perform_quiveringpalm(struct char_data *ch)
{
  struct affected_type af;

  new_affect(&af);
  af.spell = SKILL_QUIVERING_PALM;
  af.duration = 24;

  affect_to_char(ch, &af);

  if (!IS_NPC(ch))
    start_daily_use_cooldown(ch, FEAT_QUIVERING_PALM);

  send_to_char(ch, "You beging to meditate and focus all your ki energy towards your palms...  "
                   "\tBYour body begins to vibrate with massive amounts of \tYenergy\tB.\tn");
  act("$n's body begins to \tBvibrate\tn with massive amounts of \tYenergy\tn!", FALSE, ch, 0, 0,
      TO_ROOM);
}

/* stunningfist engine */

/* The stunning fist is reliant on a successful UNARMED attack (or an attack with a KI_STRIKE weapon) */
void perform_stunningfist(struct char_data *ch)
{
  struct affected_type af;

  new_affect(&af);
  af.spell = SKILL_STUNNING_FIST;
  af.duration = 24;

  affect_to_char(ch, &af);

  if (!IS_NPC(ch))
    start_daily_use_cooldown(ch, FEAT_STUNNING_FIST);

  send_to_char(ch, "You focus your Ki energies and prepare a disabling unarmed attack.\r\n");
  act("$n's focuses $s Ki, preparing a disabling unarmed attack!", FALSE, ch, 0, 0, TO_ROOM);
}

void perform_crushingblow(struct char_data *ch)
{
  struct affected_type af;

  new_affect(&af);
  af.spell = SKILL_CRUSHING_BLOW;
  af.duration = 24;

  affect_to_char(ch, &af);

  if (!IS_NPC(ch))
    start_daily_use_cooldown(ch, FEAT_STUNNING_FIST);

  send_to_char(ch, "You focus your Ki energies and prepare a devastating crushing blow.\r\n");
  act("$n focuses $s Ki, preparing a devastating crushing blow!", FALSE, ch, 0, 0, TO_ROOM);
}

void perform_shatteringstrike(struct char_data *ch)
{
  struct affected_type af;

  new_affect(&af);
  af.spell = SKILL_SHATTERING_STRIKE;
  af.duration = 24;

  affect_to_char(ch, &af);

  if (!IS_NPC(ch))
    start_daily_use_cooldown(ch, FEAT_STUNNING_FIST);

  send_to_char(ch, "You focus your Ki to channel overwhelming force into your next strike!\r\n");
  act("$n channels devastating Ki energy, preparing a bone-shattering strike!", FALSE, ch, 0, 0,
      TO_ROOM);
}

void perform_vanishingtechnique(struct char_data *ch, int spell_num)
{
  if (!IS_NPC(ch))
    start_daily_use_cooldown(ch, FEAT_STUNNING_FIST);

  if (spell_num == SPELL_GREATER_INVIS)
  {
    send_to_char(ch, "You focus your Ki and completely fade from existence!\r\n");
    act("$n focuses $s Ki and completely vanishes from sight!", FALSE, ch, 0, 0, TO_ROOM);
  }
  else
  {
    send_to_char(ch, "You focus your Ki and fade from sight!\r\n");
    act("$n focuses $s Ki and vanishes into shadow!", FALSE, ch, 0, 0, TO_ROOM);
  }

  call_magic(ch, ch, NULL, spell_num, 0, CLASS_LEVEL(ch, CLASS_MONK), CAST_INNATE);
}

void perform_shadowclone(struct char_data *ch)
{
  if (!IS_NPC(ch))
    start_daily_use_cooldown(ch, FEAT_STUNNING_FIST);

  send_to_char(ch, "You focus your Ki and create illusory duplicates of yourself!\r\n");
  act("$n focuses $s Ki and suddenly multiple images of $m appear!", FALSE, ch, 0, 0, TO_ROOM);

  call_magic(ch, ch, NULL, SPELL_MIRROR_IMAGE, 0, CLASS_LEVEL(ch, CLASS_MONK), CAST_INNATE);
}

void perform_smokebomb(struct char_data *ch)
{
  if (!IS_NPC(ch))
    start_daily_use_cooldown(ch, FEAT_STUNNING_FIST);

  send_to_char(ch, "You focus your Ki and release a cloud of obscuring darkness!\r\n");
  act("$n focuses $s Ki and explodes into a cloud of darkness!", FALSE, ch, 0, 0, TO_ROOM);

  call_magic(ch, ch, NULL, SPELL_DARKNESS, 0, CLASS_LEVEL(ch, CLASS_MONK), CAST_INNATE);
}

void perform_miststance(struct char_data *ch)
{
  if (!IS_NPC(ch))
    start_daily_use_cooldown(ch, FEAT_STUNNING_FIST);

  send_to_char(ch, "\tCYou focus your Ki and your body transforms into mist!\tn\r\n");
  act("\tC$n focuses $s Ki and $s body transforms into a cloud of mist!\tn", FALSE, ch, 0, 0,
      TO_ROOM);

  call_magic(ch, ch, NULL, SPELL_GASEOUS_FORM, 0, CLASS_LEVEL(ch, CLASS_MONK), CAST_INNATE);
}

void perform_icerabbit(struct char_data *ch, struct char_data *vict)
{
  int dam = 0;
  bool same_room = FALSE;

  if (!ch || !vict)
    return;

  /* Consume ki (25% chance free while Avatar active) */
  maybe_consume_ki(ch, FEAT_STUNNING_FIST);

  /* Calculate damage: 3d6 cold damage */
  dam = dice(3, 6);

  /* Avatar of the Elements adds +2d6 elemental damage */
  if (affected_by_spell(ch, PERK_MONK_AVATAR_OF_ELEMENTS))
  {
    int extra = dice(2, 6);
    dam += extra;
  }

  /* Check if in same room */
  same_room = (IN_ROOM(ch) == IN_ROOM(vict));

  if (same_room)
  {
    send_to_char(ch, "\tWYou summon a swarm of ice rabbits that leap toward %s!\tn\r\n",
                 GET_NAME(vict));
    act("\tW$n summons a swarm of spectral ice rabbits that leap toward you!\tn", FALSE, ch, 0,
        vict, TO_VICT);
    act("\tW$n summons a swarm of spectral ice rabbits that leap toward $N!\tn", FALSE, ch, 0, vict,
        TO_NOTVICT);
  }
  else
  {
    send_to_char(
        ch, "\tWYou summon a swarm of ice rabbits that bound away toward the distance!\tn\r\n");
    send_to_char(vict,
                 "\tWA swarm of spectral ice rabbits suddenly appears and leaps at you!\tn\r\n");
    act("\tWA swarm of spectral ice rabbits suddenly appears and leaps at $n!\tn", FALSE, vict, 0,
        0, TO_ROOM);
  }

  /* Apply cold damage */
  damage(ch, vict, dam, SKILL_SWARMING_ICE_RABBIT, DAM_COLD, FALSE);
}

void perform_shadowwalk(struct char_data *ch)
{
  if (!IS_NPC(ch))
    start_daily_use_cooldown(ch, FEAT_STUNNING_FIST);

  send_to_char(ch, "You channel your Ki through the shadows, gaining supernatural mobility!\r\n");
  act("$n channels $s Ki and blends with the shadows, moving with supernatural grace!", FALSE, ch,
      0, 0, TO_ROOM);

  call_magic(ch, ch, NULL, SPELL_WATERWALK, 0, CLASS_LEVEL(ch, CLASS_MONK), CAST_INNATE);
  call_magic(ch, ch, NULL, SPELL_SPIDER_CLIMB, 0, CLASS_LEVEL(ch, CLASS_MONK), CAST_INNATE);
}

void perform_blinding_speed(struct char_data *ch)
{
  if (!IS_NPC(ch))
    start_daily_use_cooldown(ch, FEAT_STUNNING_FIST);

  send_to_char(ch, "You focus your Ki, moving with blinding speed!\r\n");
  act("$n focuses $s Ki and begins moving with blinding speed!", FALSE, ch, 0, 0, TO_ROOM);

  call_magic(ch, ch, NULL, SPELL_HASTE, 0, CLASS_LEVEL(ch, CLASS_MONK), CAST_INNATE);
}

void perform_voidstrike(struct char_data *ch)
{
  if (!IS_NPC(ch))
  {
    GET_VOID_STRIKE_COOLDOWN(ch) = time(0) + 60; /* 1 minute cooldown */
  }

  GET_VOID_STRIKE_TIMER(ch) = 1; /* Lasts 1 round - affects next attack */

  send_to_char(ch, "You channel your Ki into the void, preparing a devastating strike!\r\n");
  act("$n's fist crackles with dark energy as $e channels the void!", FALSE, ch, 0, 0, TO_ROOM);
}

/* Way of Four Elements - Tier 3 Abilities */
int flamesofphoenix_callback(struct char_data *ch, struct char_data *tch, void *data)
{
  int dam, save_level;
  struct affected_type af;

  /* Calculate damage: 8d6 fire damage */
  dam = dice(8, 6);

  /* Avatar of the Elements adds +2d6 elemental damage */
  if (affected_by_spell(ch, PERK_MONK_AVATAR_OF_ELEMENTS))
  {
    int extra = dice(2, 6);
    dam += extra;
  }

  /* Calculate effective level for DC: monk level / 2
   * savingthrow will add 10 + this level + WIS bonus to get DC = 10 + WIS bonus + (monk level / 2) */
  save_level = MONK_TYPE(ch);

  /* Apply reflex save - half damage on success, set on fire on failure */
  if (savingthrow(ch, tch, SAVING_REFL, 0, CAST_INNATE, save_level, NOSCHOOL))
  {
    /* Successful save - half damage */
    dam /= 2;
    act("\tRYou twist away from the flames, reducing the damage!\tn", FALSE, ch, 0, tch, TO_VICT);
    act("\tR$N twists away from the flames!\tn", FALSE, ch, 0, tch, TO_NOTVICT);
  }
  else
  {
    /* Failed save - set on fire for 2 rounds */
    new_affect(&af);
    af.spell = SKILL_FLAMES_OF_PHOENIX;
    af.duration = 2;
    af.location = APPLY_NONE;
    SET_BIT_AR(af.bitvector, AFF_ON_FIRE);

    affect_to_char(tch, &af);

    act("\tRYou are engulfed in flames!\tn", FALSE, ch, 0, tch, TO_VICT);
    act("\tR$N is engulfed in flames!\tn", FALSE, ch, 0, tch, TO_NOTVICT);
  }

  /* Apply fire damage with resistance checks */
  damage(ch, tch, dam, SKILL_FLAMES_OF_PHOENIX, DAM_FIRE, FALSE);

  return TRUE;
}

void perform_flamesofphoenix(struct char_data *ch)
{
  int targets_hit;

  send_to_char(ch, "\tRYou summon the Flames of the Phoenix, unleashing an inferno!\tn\r\n");
  act("\tR$n channels $s ki into a brilliant phoenix of flame that explodes in every direction!\tn",
      FALSE, ch, 0, 0, TO_ROOM);

  /* Use the centralized AoE system */
  targets_hit = aoe_effect(ch, SKILL_FLAMES_OF_PHOENIX, flamesofphoenix_callback, NULL);

  /* Consume ki (25% chance free while Avatar active) */
  maybe_consume_ki(ch, FEAT_STUNNING_FIST);

  if (targets_hit == 0)
  {
    send_to_char(ch, "The phoenix flames dissipate with no enemies in range.\r\n");
  }
}

int waveofrollingearth_callback(struct char_data *ch, struct char_data *tch, void *data)
{
  int dam, save_level;

  /* Skip flying or levitating targets - they're not touching the ground */
  if (AFF_FLAGGED(tch, AFF_FLYING) || AFF_FLAGGED(tch, AFF_LEVITATE))
  {
    act("\tyThe rolling earth passes harmlessly beneath $N!\tn", FALSE, ch, 0, tch, TO_CHAR);
    act("\tyThe rolling earth passes harmlessly beneath you!\tn", FALSE, ch, 0, tch, TO_VICT);
    act("\tyThe rolling earth passes harmlessly beneath $N!\tn", FALSE, ch, 0, tch, TO_NOTVICT);
    return TRUE; /* Still counts as a target */
  }

  /* Calculate damage: 8d6 earth damage */
  dam = dice(8, 6);

  /* Avatar of the Elements adds +2d6 elemental damage */
  if (affected_by_spell(ch, PERK_MONK_AVATAR_OF_ELEMENTS))
  {
    int extra = dice(2, 6);
    dam += extra;
  }

  /* Calculate effective level for DC */
  save_level = MONK_TYPE(ch);

  /* Apply reflex save - if they fail, knock them prone */
  if (savingthrow(ch, tch, SAVING_REFL, 0, CAST_INNATE, save_level, NOSCHOOL))
  {
    /* Successful save - they keep their footing */
    act("\tyYou manage to keep your footing as the earth rolls beneath you!\tn", FALSE, ch, 0, tch,
        TO_VICT);
    act("\ty$N keeps $S footing despite the rolling earth!\tn", FALSE, ch, 0, tch, TO_NOTVICT);
  }
  else
  {
    /* Failed save - knock them prone */
    if (GET_POS(tch) > POS_SITTING)
    {
      change_position(tch, POS_SITTING);
      act("\tyYou are knocked to the ground by the rolling earth!\tn", FALSE, ch, 0, tch, TO_VICT);
      act("\ty$N is knocked to the ground by the rolling earth!\tn", FALSE, ch, 0, tch, TO_NOTVICT);
      USE_MOVE_ACTION(tch);
    }
  }

  /* Apply earth damage with resistance checks */
  damage(ch, tch, dam, SKILL_WAVE_OF_ROLLING_EARTH, DAM_EARTH, FALSE);

  return TRUE;
}

void perform_waveofrollingearth(struct char_data *ch)
{
  int targets_hit;

  send_to_char(ch, "\tyYou strike the ground, sending a wave of rolling earth outward!\tn\r\n");
  act("\ty$n strikes the ground with tremendous force, causing the earth to roll and shake!\tn",
      FALSE, ch, 0, 0, TO_ROOM);

  /* Use the centralized AoE system */
  targets_hit = aoe_effect(ch, SKILL_WAVE_OF_ROLLING_EARTH, waveofrollingearth_callback, NULL);

  /* Consume ki (25% chance free while Avatar active) */
  maybe_consume_ki(ch, FEAT_STUNNING_FIST);

  if (targets_hit == 0)
  {
    send_to_char(ch, "The wave of earth rolls outward but finds no enemies.\r\n");
  }
}

void perform_ridethewind(struct char_data *ch)
{
  if (!IS_NPC(ch))
    start_daily_use_cooldown(ch, FEAT_STUNNING_FIST);

  send_to_char(ch, "\tCYou channel the winds, gaining the ability to fly!\tn\r\n");
  act("\tC$n channels the winds and begins to float above the ground!\tn", FALSE, ch, 0, 0,
      TO_ROOM);

  call_magic(ch, ch, NULL, SPELL_FLY, 0, CLASS_LEVEL(ch, CLASS_MONK), CAST_INNATE);
}

void perform_eternalmountaindefense(struct char_data *ch)
{
  struct affected_type af;
  struct damage_reduction_type *new_dr;

  /* Check for conflicting effects */
  if (affected_by_spell(ch, SPELL_STONESKIN) || affected_by_spell(ch, SPELL_IRONSKIN) ||
      affected_by_spell(ch, SPELL_EPIC_WARDING))
  {
    send_to_char(ch,
                 "A magical ward is already in effect, preventing Eternal Mountain Defense.\r\n");
    return;
  }

  /* Check if already active */
  if (affected_by_spell(ch, SKILL_ETERNAL_MOUNTAIN_DEFENSE))
  {
    send_to_char(ch, "You are already protected by Eternal Mountain Defense.\r\n");
    return;
  }

  send_to_char(ch, "\tyYour body becomes as unyielding as the eternal mountain!\tn\r\n");
  act("\ty$n's form becomes rigid and unyielding, like an eternal mountain!\tn", FALSE, ch, 0, 0,
      TO_ROOM);

  /* Create the affect for tracking */
  new_affect(&af);
  af.spell = SKILL_ETERNAL_MOUNTAIN_DEFENSE;
  af.duration = 100; /* Duration in combat rounds */
  af.location = APPLY_DR;
  af.modifier = 0;
  affect_to_char(ch, &af);

  /* Create the damage reduction structure */
  CREATE(new_dr, struct damage_reduction_type, 1);

  new_dr->duration = 100;
  new_dr->bypass_cat[0] = DR_BYPASS_CAT_NONE; /* 5/- (nothing bypasses) */
  new_dr->bypass_val[0] = 0;

  new_dr->bypass_cat[1] = DR_BYPASS_CAT_UNUSED;
  new_dr->bypass_val[1] = 0;

  new_dr->bypass_cat[2] = DR_BYPASS_CAT_UNUSED;
  new_dr->bypass_val[2] = 0;

  new_dr->amount = 5;       /* 5 points of DR */
  new_dr->max_damage = 100; /* Absorbs up to 100 HP total */
  new_dr->spell = SKILL_ETERNAL_MOUNTAIN_DEFENSE;
  new_dr->feat = FEAT_UNDEFINED;
  new_dr->next = GET_DR(ch);
  GET_DR(ch) = new_dr;

  if (!IS_NPC(ch))
    start_daily_use_cooldown(ch, FEAT_STUNNING_FIST);
}
/* Event handler for Fist of Four Thunders lightning strikes */
EVENTFUNC(event_fist_of_four_thunders)
{
  struct char_data *ch = NULL, *vict = NULL, *next_vict = NULL;
  struct mud_event_data *pMudEvent = NULL;
  int num_enemies = 0, target_num, dam, strikes_remaining;

  if (event_obj == NULL)
    return 0;

  pMudEvent = (struct mud_event_data *)event_obj;
  ch = (struct char_data *)pMudEvent->pStruct;

  /* Check if character is still valid and playing */
  if (!ch || !IS_PLAYING(ch->desc))
    return 0;

  /* Check how many strikes remain */
  strikes_remaining = atoi(pMudEvent->sVariables);
  if (strikes_remaining <= 0)
    return 0;

  /* Count enemies in the room - NPCs for players, players for NPCs */
  for (vict = world[IN_ROOM(ch)].people; vict; vict = vict->next_in_room)
  {
    if (vict == ch || !CAN_SEE(ch, vict))
      continue;

    /* Skip allies: same group */
    if (GROUP(vict) && GROUP(ch) && GROUP(ch) == GROUP(vict))
      continue;

    /* Skip allies: charmed NPCs of the caster */
    if (IS_NPC(vict) && vict->master && AFF_FLAGGED(vict, AFF_CHARM) && vict->master == ch)
      continue;

    /* Skip allies: charmed NPCs of group members */
    if (IS_NPC(vict) && vict->master && AFF_FLAGGED(vict, AFF_CHARM) && GROUP(vict->master) &&
        GROUP(ch) && GROUP(ch) == GROUP(vict->master))
      continue;

    /* Skip allies: master (if caster is charmed) */
    if (ch->master && AFF_FLAGGED(ch, AFF_CHARM) && ch->master == vict)
      continue;

    /* Skip allies: group members of master (if caster is charmed) */
    if (ch->master && AFF_FLAGGED(ch, AFF_CHARM) && GROUP(ch->master) && GROUP(vict) &&
        GROUP(vict) == GROUP(ch->master))
      continue;

    /* Skip NPCs fighting other NPCs (unless charmed) */
    if (IS_NPC(ch) && !AFF_FLAGGED(ch, AFF_CHARM) && IS_NPC(vict))
      continue;

    /* Now count valid enemies */
    if ((!IS_NPC(ch) && IS_NPC(vict)) || (IS_NPC(ch) && !IS_NPC(vict)))
      num_enemies++;
  }

  /* If there are enemies, pick a random one */
  if (num_enemies > 0)
  {
    target_num = rand_number(1, num_enemies);
    num_enemies = 0;
    for (vict = world[IN_ROOM(ch)].people; vict; vict = next_vict)
    {
      next_vict = vict->next_in_room;

      if (vict == ch || !CAN_SEE(ch, vict))
        continue;

      /* Skip allies: same group */
      if (GROUP(vict) && GROUP(ch) && GROUP(ch) == GROUP(vict))
        continue;

      /* Skip allies: charmed NPCs of the caster */
      if (IS_NPC(vict) && vict->master && AFF_FLAGGED(vict, AFF_CHARM) && vict->master == ch)
        continue;

      /* Skip allies: charmed NPCs of group members */
      if (IS_NPC(vict) && vict->master && AFF_FLAGGED(vict, AFF_CHARM) && GROUP(vict->master) &&
          GROUP(ch) && GROUP(ch) == GROUP(vict->master))
        continue;

      /* Skip allies: master (if caster is charmed) */
      if (ch->master && AFF_FLAGGED(ch, AFF_CHARM) && ch->master == vict)
        continue;

      /* Skip allies: group members of master (if caster is charmed) */
      if (ch->master && AFF_FLAGGED(ch, AFF_CHARM) && GROUP(ch->master) && GROUP(vict) &&
          GROUP(vict) == GROUP(ch->master))
        continue;

      /* Skip NPCs fighting other NPCs (unless charmed) */
      if (IS_NPC(ch) && !AFF_FLAGGED(ch, AFF_CHARM) && IS_NPC(vict))
        continue;

      /* Now check valid enemies and select target */
      if ((!IS_NPC(ch) && IS_NPC(vict)) || (IS_NPC(ch) && !IS_NPC(vict)))
      {
        num_enemies++;
        if (num_enemies == target_num)
        {
          /* Strike the target with lightning */
          dam = dice(3, 10);

          /* Avatar of the Elements adds +2d6 elemental damage */
          if (affected_by_spell(ch, PERK_MONK_AVATAR_OF_ELEMENTS))
          {
            int extra = dice(2, 6);
            dam += extra;
          }

          act("\tBA lightning bolt streaks from $n and strikes $N!\tn", FALSE, ch, 0, vict,
              TO_NOTVICT);
          act("\tBA lightning bolt streaks from $n and strikes YOU!\tn", FALSE, ch, 0, vict,
              TO_VICT);
          act("\tBYour residual thunder energy strikes $N with lightning!\tn", FALSE, ch, 0, vict,
              TO_CHAR);
          damage(ch, vict, dam, SKILL_FIST_OF_FOUR_THUNDERS, DAM_ELECTRIC, FALSE);
          break;
        }
      }
    }
  }

  /* Decrement strikes remaining */
  strikes_remaining--;
  if (strikes_remaining > 0)
  {
    /* Schedule next lightning strike */
    char buf[20];
    snprintf(buf, sizeof(buf), "%d", strikes_remaining);
    attach_mud_event(new_mud_event(eFIST_OF_FOUR_THUNDERS, ch, buf), PULSE_VIOLENCE);
  }

  return 0;
}

int fistoffourthunders_callback(struct char_data *ch, struct char_data *tch, void *data)
{
  int dam;

  /* Calculate damage: 4d6 sound damage */
  dam = dice(4, 6);

  /* Avatar of the Elements adds +2d6 elemental damage */
  if (affected_by_spell(ch, PERK_MONK_AVATAR_OF_ELEMENTS))
  {
    int extra = dice(2, 6);
    dam += extra;
  }

  act("\tBYou are struck by a deafening thunderclap!\tn", FALSE, ch, 0, tch, TO_VICT);
  act("\tB$N is struck by a deafening thunderclap!\tn", FALSE, ch, 0, tch, TO_NOTVICT);

  /* Apply sound damage with resistance checks */
  damage(ch, tch, dam, SKILL_FIST_OF_FOUR_THUNDERS, DAM_SOUND, FALSE);

  return TRUE;
}

void perform_fistoffourthunders(struct char_data *ch)
{
  int targets_hit;

  send_to_char(ch, "\tBYou unleash the Fist of Four Thunders, sending shockwaves of sound and "
                   "lightning!\tn\r\n");
  act("\tB$n's fist strikes with the fury of thunder, unleashing devastating shockwaves!\tn", FALSE,
      ch, 0, 0, TO_ROOM);

  /* Use the centralized AoE system for initial sound damage */
  targets_hit = aoe_effect(ch, SKILL_FIST_OF_FOUR_THUNDERS, fistoffourthunders_callback, NULL);

  /* Schedule the first lightning strike event (3 strikes total) */
  attach_mud_event(new_mud_event(eFIST_OF_FOUR_THUNDERS, ch, "3"), PULSE_VIOLENCE);

  /* Consume ki (25% chance free while Avatar active) */
  maybe_consume_ki(ch, FEAT_STUNNING_FIST);

  if (targets_hit == 0)
  {
    send_to_char(ch, "The thunderous shockwave dissipates with no enemies in range.\r\n");
  }
}

void perform_riverofhungryflame(struct char_data *ch, int dir)
{
  struct obj_data *wall = NULL;
  char buf[MAX_INPUT_LENGTH] = {'\0'};

  /* Check if there's already a wall in that direction */
  for (wall = world[IN_ROOM(ch)].contents; wall; wall = wall->next_content)
  {
    if (GET_OBJ_TYPE(wall) == ITEM_WALL && GET_OBJ_VAL(wall, WALL_DIR) == dir)
    {
      send_to_char(ch, "There is already a wall in that direction.\r\n");
      return;
    }
  }

  /* Check if there's an open exit in that direction */
  if (!CAN_GO(ch, dir))
  {
    send_to_char(ch, "There is no open exit in that direction where you can put a wall in.\r\n");
    return;
  }

  /* Consume ki (25% chance free while Avatar active) */
  maybe_consume_ki(ch, FEAT_STUNNING_FIST);

  send_to_char(ch,
               "\tRYou create a River of Hungry Flame, a wall of searing fire to the %s!\tn\r\n",
               dirs[dir]);
  snprintf(buf, sizeof(buf),
           "\tR$n creates a wall of intense flames to the %s that burns everything in its path!\tn",
           dirs[dir]);
  act(buf, FALSE, ch, 0, 0, TO_ROOM);

  /* Create wall using the same system as SPELL_WALL_OF_FIRE */
  create_wall(ch, IN_ROOM(ch), dir, WALL_TYPE_FIRE, MONK_TYPE(ch));
}

/* Way of Four Elements - Tier 4 Capstone Abilities */

/* Callback for Breath of Winter AoE effect */
int breathofwinter_callback(struct char_data *ch, struct char_data *tch, void *data)
{
  int save_level, dam;
  struct affected_type af;

  /* Calculate effective level for DC: WIS bonus + (monk level / 2)
   * savingthrow will add 10 + this level + WIS bonus to get DC = 10 + WIS bonus + (monk level / 2) */
  save_level = GET_WIS_BONUS(ch) + (MONK_TYPE(ch) / 2);

  /* Calculate damage: 10d6 cold damage */
  dam = dice(10, 6);

  /* Avatar of the Elements adds +2d6 elemental damage */
  if (affected_by_spell(ch, PERK_MONK_AVATAR_OF_ELEMENTS))
  {
    int extra = dice(2, 6);
    dam += extra;
  }

  /* Apply cold damage */
  damage(ch, tch, dam, SKILL_BREATH_OF_WINTER, DAM_COLD, FALSE);

  /* Check for fortitude save - if failed, apply slow effect */
  if (!savingthrow(ch, tch, SAVING_FORT, 0, CAST_INNATE, save_level, NOSCHOOL))
  {
    /* Failed save - apply slow effect for 3 rounds */
    new_affect(&af);
    af.spell = SKILL_BREATH_OF_WINTER;
    af.duration = 3;
    SET_BIT_AR(af.bitvector, AFF_SLOW);
    affect_join(tch, &af, FALSE, FALSE, FALSE, FALSE);

    send_to_char(tch, "\tWYou are \tCslowed\tW by the freezing cold!\tn\r\n");
    act("\tW$N is \tCslowed\tW by the freezing cold!\tn", FALSE, ch, 0, tch, TO_NOTVICT);
  }

  return 1; /* Target was affected */
}

void perform_breathofwinter(struct char_data *ch)
{
  /* Consume ki (25% chance free while Avatar active) */
  maybe_consume_ki(ch, FEAT_STUNNING_FIST);

  send_to_char(ch,
               "\tWYou unleash the Breath of Winter, a devastating blast of absolute cold!\tn\r\n");
  act("\tW$n breathes forth a blast of freezing cold that chills everything in the area!\tn", FALSE,
      ch, 0, 0, TO_ROOM);

  /* Use aoe_effect to hit all valid targets in the room */
  aoe_effect(ch, SKILL_BREATH_OF_WINTER, breathofwinter_callback, NULL);
}

void perform_elementalembodiment(struct char_data *ch, int element_type)
{
  if (!IS_NPC(ch))
    start_daily_use_cooldown(ch, FEAT_STUNNING_FIST);

  /* Set transformation timer and element type */
  GET_ELEMENTAL_EMBODIMENT_TIMER(ch) = 10; /* Lasts 1 minute (10 rounds) */
  GET_ELEMENTAL_EMBODIMENT_TYPE(ch) = element_type;

  switch (element_type)
  {
  case 1: /* Fire */
    send_to_char(ch, "\tRYou transform into a being of living flame!\tn\r\n");
    act("\tR$n transforms into a being of pure fire!\tn", FALSE, ch, 0, 0, TO_ROOM);
    call_magic(ch, ch, NULL, SPELL_FIRE_SHIELD, 0, CLASS_LEVEL(ch, CLASS_MONK), CAST_INNATE);
    break;
  case 2: /* Water */
    send_to_char(ch, "\tCYou transform into a being of flowing water!\tn\r\n");
    act("\tC$n transforms into a being of pure water!\tn", FALSE, ch, 0, 0, TO_ROOM);
    call_magic(ch, ch, NULL, SPELL_COLD_SHIELD, 0, CLASS_LEVEL(ch, CLASS_MONK), CAST_INNATE);
    break;
  case 3: /* Air */
    send_to_char(ch, "\tWYou transform into a being of pure air!\tn\r\n");
    act("\tW$n transforms into a being of swirling wind!\tn", FALSE, ch, 0, 0, TO_ROOM);
    break;
  case 4: /* Earth */
    send_to_char(ch, "\tyYou transform into a being of solid stone!\tn\r\n");
    act("\ty$n transforms into a being of living earth!\tn", FALSE, ch, 0, 0, TO_ROOM);
    break;
  default:
    send_to_char(ch, "You must choose an element: fire, water, air, or earth.\r\n");
    return;
  }
}

void perform_firesnake(struct char_data *ch)
{
  if (!IS_NPC(ch))
    start_daily_use_cooldown(ch, FEAT_STUNNING_FIST);

  GET_FIRESNAKE_TIMER(ch) = 10; /* Lasts 1 minute (10 rounds) */

  send_to_char(ch, "\tRYou channel your Ki, igniting flames along your strikes!\tn\r\n");
  act("\tR$n's attacks burst into flames as $e channels elemental fire!\tn", FALSE, ch, 0, 0,
      TO_ROOM);
}

/* rp_surprise_accuracy engine */

/* The surprise-accuracy is reliant on rage */
void perform_surpriseaccuracy(struct char_data *ch)
{
  struct affected_type af;

  new_affect(&af);
  af.spell = SKILL_SURPRISE_ACCURACY;
  af.duration = 24;

  affect_to_char(ch, &af);

  attach_mud_event(new_mud_event(eSURPRISE_ACCURACY, ch, NULL), SECS_PER_MUD_DAY * 1);

  send_to_char(ch, "You focus your rage and prepare a surprise accurate attack.\r\n");
  act("$n's focuses $s rage, preparing a surprise accuracy attack!", FALSE, ch, 0, 0, TO_ROOM);
}

/* rp_come_and_get_me engine */

/* The come and get me is reliant on rage */
void perform_comeandgetme(struct char_data *ch)
{
  struct affected_type af;

  new_affect(&af);
  af.spell = SKILL_COME_AND_GET_ME;
  af.duration = 2;

  affect_to_char(ch, &af);

  attach_mud_event(new_mud_event(eCOME_AND_GET_ME, ch, NULL), SECS_PER_MUD_DAY * 1);

  send_to_char(ch, "You focus your rage and prepare to SMASH.\r\n");
  act("$n's focuses $s rage, preparing to SMASH!", FALSE, ch, 0, 0, TO_ROOM);
}

/* rp_powerful_blow engine */

/* The powerful blow is reliant on rage */
void perform_powerfulblow(struct char_data *ch)
{
  struct affected_type af;

  new_affect(&af);
  af.spell = SKILL_POWERFUL_BLOW;
  af.duration = 24;

  affect_to_char(ch, &af);

  attach_mud_event(new_mud_event(ePOWERFUL_BLOW, ch, NULL), SECS_PER_MUD_DAY * 1);

  send_to_char(ch, "You focus your rage and prepare a powerful blow.\r\n");
  act("$n's focuses $s rage, preparing a powerful blow!", FALSE, ch, 0, 0, TO_ROOM);
}

/* inner fire engine */
void perform_inner_fire(struct char_data *ch)
{
  struct affected_type af[INNER_FIRE_AFFECTS];
  int bonus = 0, duration = 0, i = 0;

  /* bonus of 4 */
  bonus = 4;

  /* a little bit over a minute */
  duration = GET_WIS_BONUS(ch) + CLASS_LEVEL(ch, CLASS_SACRED_FIST);

  send_to_char(ch, "You activate \tWinner \tRfire\tn!\r\n");
  act("$n activates \tWinner \tRfire\tn!", FALSE, ch, 0, 0, TO_ROOM);

  /* init affect array */
  for (i = 0; i < INNER_FIRE_AFFECTS; i++)
  {
    new_affect(&(af[i]));
    af[i].spell = SKILL_INNER_FIRE;
    af[i].duration = duration;
    af[i].modifier = bonus;
    af[i].bonus_type = BONUS_TYPE_SACRED;
  }

  af[0].location = APPLY_AC_NEW;
  af[1].location = APPLY_SAVING_FORT;
  af[2].location = APPLY_SAVING_WILL;
  af[3].location = APPLY_SAVING_REFL;
  af[4].location = APPLY_SAVING_POISON;
  af[5].location = APPLY_SAVING_DEATH;

  for (i = 0; i < INNER_FIRE_AFFECTS; i++)
    affect_join(ch, af + i, FALSE, FALSE, FALSE, FALSE);
}

/* sacred flames engine */
void perform_sacred_flames(struct char_data *ch)
{
  struct affected_type af;
  int bonus = 0, duration = 0;

  /* The additional damage is equal to the sacred fist's class levels plus his wisdom modifier */
  bonus = GET_WIS_BONUS(ch) + CLASS_LEVEL(ch, CLASS_SACRED_FIST);

  /* a little bit over a minute */
  duration = 12;

  send_to_char(ch, "You activate \tWsacred \tRflames\tn!\r\n");
  act("$n activates \tWsacred \tRflames\tn!", FALSE, ch, 0, 0, TO_ROOM);

  new_affect(&af);

  af.spell = SKILL_SACRED_FLAMES;
  af.duration = duration;
  af.location = APPLY_DAMROLL;
  af.modifier = bonus;
  af.bonus_type = BONUS_TYPE_SACRED;

  affect_join(ch, &af, FALSE, FALSE, FALSE, FALSE);
}

/* rage (berserk) engine */
void perform_rage(struct char_data *ch)
{
  struct affected_type af[RAGE_AFFECTS];
  int bonus = 0, duration = 0, i = 0;

  if (char_has_mud_event(ch, eRAGE))
  {
    send_to_char(ch, "You must wait longer before you can use this ability "
                     "again.\r\n");
    return;
  }

  if (AFF_FLAGGED(ch, AFF_FATIGUED))
  {
    send_to_char(ch, "You are are too fatigued to rage!\r\n");
    return;
  }

  if (affected_by_spell(ch, SKILL_RAGE))
  {
    send_to_char(ch, "You are already raging!\r\n");
    return;
  }

  bonus = get_rage_bonus(ch);

  duration = 6 + GET_CON_BONUS(ch) * 2;

  send_to_char(ch, "You go into a \tRR\trA\tRG\trE\tn!.\r\n");
  act("$n goes into a \tRR\trA\tRG\trE\tn!", FALSE, ch, 0, 0, TO_ROOM);

  /* init affect array */
  for (i = 0; i < RAGE_AFFECTS; i++)
  {
    new_affect(&(af[i]));
    af[i].spell = SKILL_RAGE;
    af[i].duration = duration;
  }

  af[0].location = APPLY_STR;
  af[0].modifier = bonus;
  af[0].bonus_type = BONUS_TYPE_MORALE;

  af[1].location = APPLY_CON;
  af[1].modifier = bonus;
  af[1].bonus_type = BONUS_TYPE_MORALE;

  af[2].location = APPLY_SAVING_WILL;
  af[2].modifier = bonus;
  af[2].bonus_type = BONUS_TYPE_MORALE;

  // this is a penalty
  af[3].location = APPLY_AC_NEW;
  af[3].modifier = -2;

  af[4].location = APPLY_HIT;
  af[4].modifier = bonus * 2;
  af[4].bonus_type = BONUS_TYPE_MORALE;

  for (i = 0; i < RAGE_AFFECTS; i++)
    affect_join(ch, af + i, FALSE, FALSE, FALSE, FALSE);

  GET_HIT(ch) += bonus * 2;
  if (GET_HIT(ch) > GET_MAX_HIT(ch))
    GET_HIT(ch)
  --;

  /* Add another affect for heavy shrug. */
  //  if (HAS_FEAT(ch, FEAT_RP_HEAVY_SHRUG)) {
  //    struct affected_type heavy_shrug_af;
  //    struct damage_reduction_type *new_dr;
  //
  //    new_affect(&heavy_shrug_af);
  //    heavy_shrug_af.spell = SKILL_RAGE;
  //    heavy_shrug_af.duration = duration;
  //    heavy_shrug_af.location = APPLY_DR;
  //    heavy_shrug_af.modifier = 0;
  //
  //    CREATE(new_dr, struct damage_reduction_type, 1);
  //
  //    new_dr->bypass_cat[0] = DR_BYPASS_CAT_NONE;
  //    new_dr->bypass_val[0] = 0;
  //
  //    new_dr->bypass_cat[1] = DR_BYPASS_CAT_UNUSED;
  //    new_dr->bypass_val[1] = 0; /* Unused. */
  //
  //    new_dr->bypass_cat[2] = DR_BYPASS_CAT_UNUSED;
  //    new_dr->bypass_val[2] = 0; /* Unused. */
  //
  //    new_dr->amount     = 3;
  //    new_dr->max_damage = -1;
  //    new_dr->spell      = SKILL_RAGE;
  //    new_dr->feat       = FEAT_RP_HEAVY_SHRUG;
  //    new_dr->next       = GET_DR(ch);
  //    GET_DR(ch) = new_dr;
  //
  //    affect_join(ch, &heavy_shrug_af, FALSE, FALSE, FALSE, FALSE);
  //
  //  }

  attach_mud_event(new_mud_event(eRAGE, ch, NULL), (180 * PASSES_PER_SEC));

  USE_STANDARD_ACTION(ch);
}

/* rescue skill mechanic */
void perform_rescue(struct char_data *ch, struct char_data *vict)
{
  struct char_data *tmp_ch;

  if (vict == ch)
  {
    send_to_char(ch, "What about fleeing instead?\r\n");
    return;
  }

  if (FIGHTING(ch) == vict)
  {
    send_to_char(ch, "How can you rescue someone you are trying to kill?\r\n");
    return;
  }

  if (ROOM_FLAGGED(IN_ROOM(ch), ROOM_SINGLEFILE) && ch->next_in_room != vict &&
      vict->next_in_room != ch)
  {
    send_to_char(ch, "You simply can't reach that far.\r\n");
    return;
  }

  for (tmp_ch = world[IN_ROOM(ch)].people; tmp_ch && (FIGHTING(tmp_ch) != vict);
       tmp_ch = tmp_ch->next_in_room)
    ;

  if ((FIGHTING(vict) != NULL) && (FIGHTING(ch) == FIGHTING(vict)) && (tmp_ch == NULL))
  {
    tmp_ch = FIGHTING(vict);
    if (FIGHTING(tmp_ch) == ch)
    {
      send_to_char(ch, "You have already rescued %s from %s.\r\n", GET_NAME(vict),
                   GET_NAME(FIGHTING(ch)));
      return;
    }
  }

  if (!tmp_ch)
  {
    act("But nobody is fighting $M!", FALSE, ch, 0, vict, TO_CHAR);
    return;
  }

  if (attack_roll(ch, vict, ATTACK_TYPE_PRIMARY, FALSE, 1) <= 0)
  {
    send_to_char(ch, "You fail the rescue!\r\n");
    return;
  }

  act("You place yourself between $N and $S opponent, rescuing $M!", FALSE, ch, 0, vict, TO_CHAR);
  act("You are rescued by $N, you are confused!", FALSE, vict, 0, ch, TO_CHAR);
  act("$n heroically rescues $N!", FALSE, ch, 0, vict, TO_NOTVICT);

  if (FIGHTING(vict) == tmp_ch)
  {
    /* don't forget to remove the fight event! */
    if (char_has_mud_event(vict, eCOMBAT_ROUND))
    {
      event_cancel_specific(vict, eCOMBAT_ROUND);
    }
    stop_fighting(vict);
  }
  if (FIGHTING(tmp_ch))
  {
    /* don't forget to remove the fight event! */
    if (char_has_mud_event(tmp_ch, eCOMBAT_ROUND))
    {
      event_cancel_specific(tmp_ch, eCOMBAT_ROUND);
    }
    stop_fighting(tmp_ch);
  }
  if (FIGHTING(ch))
  {
    /* don't forget to remove the fight event! */
    if (char_has_mud_event(ch, eCOMBAT_ROUND))
    {
      event_cancel_specific(ch, eCOMBAT_ROUND);
    }
    stop_fighting(ch);
  }

  set_fighting(ch, tmp_ch);
  set_fighting(tmp_ch, ch);

  USE_FULL_ROUND_ACTION(ch);
}

/* charge mechanic */
#define CHARGE_AFFECTS 3

void perform_charge(struct char_data *ch, struct char_data *vict)
{
  struct affected_type af[CHARGE_AFFECTS];
  extern struct index_data *mob_index;
  int (*name)(struct char_data *ch, void *me, int cmd, const char *argument);
  int i = 0;

  if (AFF_FLAGGED(ch, AFF_CHARGING))
  {
    send_to_char(ch, "You are already charging!\r\n");
    return;
  }

  /* init affect array */
  for (i = 0; i < CHARGE_AFFECTS; i++)
  {
    new_affect(&(af[i]));
    af[i].spell = SKILL_CHARGE;
    af[i].duration = 1;
  }

  SET_BIT_AR(af[0].bitvector, AFF_CHARGING);

  af[1].location = APPLY_HITROLL; /* bonus */
  af[1].modifier = 2;
  /* Acrobatic Charge perk: additional +2 to-hit on charges */
  if (has_bard_acrobatic_charge(ch))
    af[1].modifier += 2;

  af[2].location = APPLY_AC_NEW; /* penalty */
  af[2].modifier = -2;

  for (i = 0; i < CHARGE_AFFECTS; i++)
    affect_join(ch, af + i, FALSE, FALSE, FALSE, FALSE);

  if (RIDING(ch))
  {
    act("You urge $N forward for a \tYcharge\tn!", FALSE, ch, NULL, RIDING(ch), TO_CHAR);
    act("$n urges you forward for a \tYcharge\tn!", FALSE, ch, NULL, RIDING(ch), TO_VICT);
    act("$n urges $N forward for a \tYcharge\tn!", FALSE, ch, NULL, RIDING(ch), TO_NOTVICT);
    name = mob_index[GET_MOB_RNUM(RIDING(ch))].func;
    if (name)
      (name)(ch, RIDING(ch), 0, "charge");
  }
  else
  {
    act("You run forward for a \tYcharge\tn!", FALSE, ch, NULL, NULL, TO_CHAR);
    act("$n runs forward for a \tYcharge\tn!", FALSE, ch, NULL, NULL, TO_NOTVICT);
  }

  if (!IS_NPC(ch) && HAS_FEAT(ch, FEAT_RIDE_BY_ATTACK))
  {
    USE_MOVE_ACTION(ch);
  }
  else
  {
    USE_FULL_ROUND_ACTION(ch);
  }

  if (!FIGHTING(ch) && vict && vict != ch)
    hit(ch, vict, TYPE_UNDEFINED, DAM_RESERVED_DBC, 0, FALSE);

  if (vict && vict != ch)
  {
    if (GET_POS(ch) > POS_STUNNED && (FIGHTING(ch) == NULL))
      set_fighting(ch, vict);
    if (GET_POS(vict) > POS_STUNNED && (FIGHTING(vict) == NULL))
    {
      set_fighting(vict, ch);
    }
  }
}
#undef CHARGE_AFFECTS

/* engine for knockdown, used in bash/trip/etc */
bool perform_knockdown(struct char_data *ch, struct char_data *vict, int skill, bool can_counter,
                       bool display)
{
  int penalty = 0, attack_check = 0, defense_check = 0;
  bool success = FALSE, counter_success = FALSE, skilled_monk = FALSE;

  /* Safety check: prevent dead characters from performing knockdown */
  if (!ch || GET_POS(ch) <= POS_DEAD || DEAD(ch))
  {
    return FALSE;
  }

  /* Safety check: prevent knockdown on dead or invalid targets */
  if (!vict || GET_POS(vict) <= POS_DEAD || DEAD(vict))
  {
    return FALSE;
  }

  if (ROOM_FLAGGED(IN_ROOM(ch), ROOM_SINGLEFILE) && ch->next_in_room != vict &&
      vict->next_in_room != ch && skill != SPELL_BANISHING_BLADE)
  {
    if (display)
      send_to_char(ch, "You simply can't reach that far.\r\n");
    return FALSE;
  }

  if (MOB_FLAGGED(vict, MOB_NOKILL))
  {
    if (display)
      if (skill != SPELL_BANISHING_BLADE)
        send_to_char(ch, "This mob is protected.\r\n");
    return FALSE;
  }

  if (has_perk(vict, PERK_FIGHTER_IMMOVABLE_OBJECT))
  {
    if (display)
      send_to_char(ch, "Your knockdown attempt is unsuccessful against %s!\r\n",
                   show_pers(ch, vict));
    return FALSE;
  }

  if (!is_mission_mob(ch, vict))
  {
    if (display)
      if (skill != SPELL_BANISHING_BLADE)
        send_to_char(ch, "This mob cannot be attacked by you.\r\n");
    return FALSE;
  }

  /* PVP CHECK - prevent knockdown on players without mutual PVP consent */
  if (!IS_NPC(vict) || (IS_NPC(vict) && vict->master && !IS_NPC(vict->master)))
  {
    if (!pvp_ok(ch, vict, display && skill != SPELL_BANISHING_BLADE))
      return FALSE;
  }

  if ((GET_SIZE(ch) - GET_SIZE(vict)) >= 2)
  {
    if (display)
      if (skill != SPELL_BANISHING_BLADE)
        send_to_char(
            ch, "Your knockdown attempt is unsuccessful due to the target being too small!\r\n");
    return FALSE;
  }

  if ((GET_SIZE(vict) - GET_SIZE(ch)) >= 2)
  {
    if (display)
      if (skill != SPELL_BANISHING_BLADE)
        send_to_char(ch,
                     "Your knockdown attempt is unsuccessful due to the target being too big!\r\n");
    return FALSE;
  }

  if (GET_POS(vict) == POS_SITTING)
  {
    if (display)
      if (skill != SPELL_BANISHING_BLADE)
        send_to_char(ch, "You can't knock down something that is already down!\r\n");
    return FALSE;
  }

  if (IS_INCORPOREAL(vict) && !is_using_ghost_touch_weapon(ch))
  {
    if (skill != SPELL_BANISHING_BLADE)
    {
      act("$n sprawls completely through $N as $e tries to attack $M, slamming into the ground!",
          FALSE, ch, NULL, vict, TO_NOTVICT);
      act("You sprawl completely through $N as you try to attack $M, slamming into the ground!",
          FALSE, ch, NULL, vict, TO_CHAR);
      act("$n sprawls completely through you as $e tries to attack you, slamming into the ground!",
          FALSE, ch, NULL, vict, TO_VICT);
      change_position(ch, POS_SITTING);
    }
    return FALSE;
  }

  if (HAS_SUBRACE(vict, SUBRACE_SWARM))
  {
    act("$n sprawls completely through $N as $e tries to attack $M, slamming into the ground!",
        FALSE, ch, NULL, vict, TO_NOTVICT);
    act("You sprawl completely through $N as you try to attack $M, slamming into the ground!",
        FALSE, ch, NULL, vict, TO_CHAR);
    act("$n sprawls completely through you as $e tries to attack you, slamming into the ground!",
        FALSE, ch, NULL, vict, TO_VICT);
    change_position(ch, POS_SITTING);
    return FALSE;
  }

  if (MOB_FLAGGED(vict, MOB_NOBASH))
  {
    if (display)
      if (skill != SPELL_BANISHING_BLADE)
        send_to_char(ch, "You realize you will probably not succeed:  ");
    penalty = -100;
  }

  if (is_wearing(vict, 132133) && can_counter)
  {
    if (skill != SPELL_BANISHING_BLADE)
    {
      send_to_char(
          ch,
          "You failed to knock over %s due to stability boots!  Incoming counter attack!!! ...\r\n",
          GET_NAME(vict));
      send_to_char(
          vict, "You stand your ground against %s, and with a snarl attempt a counterattack!\r\n",
          GET_NAME(ch));
      act("$N via stability boots a knockdown attack from $n is resisted...  $N follows up with a "
          "counterattack!",
          FALSE, ch, 0, vict, TO_NOTVICT);

      perform_knockdown(vict, ch, SKILL_BASH, true, true);
    }
    return FALSE;
  }

  switch (skill)
  {
  case SKILL_SHIELD_CHARGE:
  case SKILL_BASH:
    attack_check = GET_STR_BONUS(ch);
    if (is_flying(vict))
    {
      send_to_char(ch, "Impossible, your target is flying!\r\n");
      return FALSE;
    }
    if (!HAS_FEAT(ch, FEAT_IMPROVED_TRIP))
      attack_of_opportunity(vict, ch, 0);
    break;
  case SKILL_BODYSLAM:
    attack_check = GET_WIS_BONUS(ch);
    if (is_flying(vict))
    {
      send_to_char(ch, "Impossible, your target is flying!\r\n");
      return FALSE;
    }
    if (!HAS_FEAT(ch, FEAT_IMPROVED_TRIP))
      attack_of_opportunity(vict, ch, 0);
    break;
  case SKILL_TRIP:
    attack_check = GET_DEX_BONUS(ch);
    // whips give a +5 bonus to the check
    if ((GET_EQ(ch, WEAR_WIELD_1) &&
         GET_WEAPON_TYPE(GET_EQ(ch, WEAR_WIELD_1)) == WEAPON_TYPE_WHIP) ||
        (GET_EQ(ch, WEAR_WIELD_2H) &&
         GET_WEAPON_TYPE(GET_EQ(ch, WEAR_WIELD_2H)) == WEAPON_TYPE_WHIP) ||
        (GET_EQ(ch, WEAR_WIELD_OFFHAND) &&
         GET_WEAPON_TYPE(GET_EQ(ch, WEAR_WIELD_OFFHAND)) == WEAPON_TYPE_WHIP))
    {
      attack_check += 5;
    }
    /* Tactical Fighter perk: Improved Trip */
    if (has_perk(ch, PERK_FIGHTER_IMPROVED_TRIP))
      attack_check += 4;
    /* Monk perk: Sweeping Strike */
    if (has_perk(ch, PERK_MONK_SWEEPING_STRIKE))
      attack_check += 2;
    if (is_flying(vict))
    {
      send_to_char(ch, "Impossible, your target is flying!\r\n");
      return FALSE;
    }
    if (!HAS_FEAT(ch, FEAT_IMPROVED_TRIP) && !has_perk(ch, PERK_FIGHTER_IMPROVED_TRIP))
      attack_of_opportunity(vict, ch, 0);
    break;
  case EVOLUTION_WING_BUFFET_EFFECT:
    // one size smaller gives a -4 penalty
    if ((GET_SIZE(ch) - GET_SIZE(vict)) == 1)
      attack_check -= 4;
    // two sizes smaller gives a -2 penalty
    else if ((GET_SIZE(ch) - GET_SIZE(vict)) == 2)
      attack_check -= 2;
    // if target is not smaller at all, can't be done
    else if ((GET_SIZE(ch) - GET_SIZE(vict)) <= 0)
      return FALSE;
    // three or more sizes smaller is no penalty
    break;
  case SPELL_BANISHING_BLADE:
    break;
  default:
    log("Invalid skill sent to perform knockdown!\r\n");
    return FALSE;
  }

  /* Perform the unarmed touch attack */
  if ((attack_roll(ch, vict, ATTACK_TYPE_UNARMED, TRUE, 1) + penalty) > 0)
  {
    /* Successful unarmed touch attacks. */

    if (skill != SPELL_BANISHING_BLADE)
    {
      attack_check += d20(ch);
    }
    else
    {
      /* Perform strength check. */
      // if the teamwork feat tandem trip is in effect, we'll take the highest of two d20 rolls.
      // Otherwise, just one d20.
      attack_check += MAX(d20(ch), has_teamwork_feat(ch, FEAT_TANDEM_TRIP) ? d20(ch) : 0);
      attack_check += d20(ch) + size_modifiers[GET_SIZE(ch)]; /* we added stat bonus above */
    }
    defense_check =
        d20(vict) + MAX(GET_STR_BONUS(vict), GET_DEX_BONUS(vict)) + size_modifiers[GET_SIZE(vict)];

    /* Root cantrip: +3 resistance vs trip/knockdown/grapple */
    if (affected_by_spell(vict, SPELL_ROOT))
    {
      defense_check += 3;
      send_to_char(vict, "Your rooted stance grants you +3 resistance to being knocked down!\r\n");
    }

    if (!IS_NPC(ch) && HAS_FEAT(ch, FEAT_IMPROVED_TRIP) && skill != SPELL_BANISHING_BLADE)
    {
      /* You do not provoke an attack of opportunity when you attempt to trip an opponent while you are unarmed.
       * You also gain a +4 bonus on your Strength check to trip your opponent.
       *
       * If you trip an opponent in melee combat, you immediately get a melee attack against that opponent as if
       * you hadn't used your attack for the trip attempt.
       *
       * Normal:
       * Without this feat, you provoke an attack of opportunity when you attempt to trip an opponent while you
       * are unarmed. */
      attack_check += 4;
    }

    if (MONK_TYPE(ch) >= 10 && skill != SPELL_BANISHING_BLADE)
    {
      attack_check += 8;
      skilled_monk = TRUE;
    }

    if (GET_RACE(vict) == RACE_DWARF || GET_RACE(vict) == RACE_CRYSTAL_DWARF ||
        GET_RACE(vict) == RACE_DUERGAR) /* dwarven stability */
      defense_check += 4;

    /*DEBUG*/ /*send_to_char(ch, "attack check: %d, defense_check: %d\r\n", attack_check, defense_check);*/
    if (attack_check >= defense_check)
    {
      if (attack_check == defense_check)
      {
        /* Check the bonuses. */
        if ((GET_STR_BONUS(ch) + (GET_SIZE(ch) - GET_SIZE(vict)) * 4) >=
            (MAX(GET_STR_BONUS(vict), GET_DEX_BONUS(vict))))
          success = TRUE;
        else
          success = FALSE;
      }
      else
      {
        success = TRUE;
      }
    }

    if (success == TRUE)
    {
      switch (skill)
      {
      case SKILL_SHIELD_CHARGE:
        /* Messages for shield charge */
        act("\tyYou knock $N to the ground!\tn", FALSE, ch, NULL, vict, TO_CHAR);
        act("\ty$n knocks you to the ground!\tn", FALSE, ch, NULL, vict, TO_VICT);
        act("\ty$n knocks $N to the ground!\tn", FALSE, ch, NULL, vict, TO_NOTVICT);
        break;
      case SKILL_BODYSLAM:
        /* Messages for body slam */
        act("\tyYou grab and SLAM $N, throwing $M to the ground!\tn", FALSE, ch, NULL, vict,
            TO_CHAR);
        act("\ty$n grabs and SLAMS you, throwing you to the ground!\tn", FALSE, ch, NULL, vict,
            TO_VICT);
        act("\ty$n grabs and SLAMS $N, throwing $M to the ground!\tn", FALSE, ch, NULL, vict,
            TO_NOTVICT);
        break;
      case SPELL_BANISHING_BLADE:
        /* Messages for body slam */
        act("\tyYour banishing blade sweeps under $N, throwing $M to the ground!\tn", FALSE, ch,
            NULL, vict, TO_CHAR);
        act("\ty$n's banishing blade sweeps under you, throwing you to the ground!\tn", FALSE, ch,
            NULL, vict, TO_VICT);
        act("\ty$n's banishing blade sweeps under $N, throwing $M to the ground!\tn", FALSE, ch,
            NULL, vict, TO_NOTVICT);
        break;
      default:
        /* (Default) Messages for successful trip */
        act("\tyYou grab and overpower $N, throwing $M to the ground!\tn", FALSE, ch, NULL, vict,
            TO_CHAR);
        act("\ty$n grabs and overpowers you, throwing you to the ground!\tn", FALSE, ch, NULL, vict,
            TO_VICT);
        act("\ty$n grabs and overpowers $N, throwing $M to the ground!\tn", FALSE, ch, NULL, vict,
            TO_NOTVICT);
        break;
      }
    }
    else
    { /* failed!! */
      /* Messages for shield charge */
      if (skill == SKILL_SHIELD_CHARGE)
      {
        /* just moved this to damage-messages */
      }
      else if (skill == SPELL_BANISHING_BLADE || skill == EVOLUTION_WING_BUFFET_EFFECT)
      {
        // no fail message
      }
      else
      {
        /* Messages for failed trip */
        if (GET_STR_BONUS(vict) >= GET_DEX_BONUS(vict))
        {
          act("\tyYou grab $N but $E tears out of your grasp!\tn", FALSE, ch, NULL, vict, TO_CHAR);
          act("\ty$n grabs you but you tear yourself from $s grasp!\tn", FALSE, ch, NULL, vict,
              TO_VICT);
          act("\ty$n grabs $N but $E tears out of $s grasp!\tn", FALSE, ch, NULL, vict, TO_NOTVICT);
        }
        else
        {
          act("\tyYou grab $N but $E deftly turns away from your attack!\tn", FALSE, ch, NULL, vict,
              TO_CHAR);
          act("\ty$n grabs you and you deftly turn away from $s attack!\tn", FALSE, ch, NULL, vict,
              TO_VICT);
          act("\ty$n grabs $N but $E deftly turns away from $s attack!\tn", FALSE, ch, NULL, vict,
              TO_NOTVICT);
        }
      }

      /* Victim gets a chance to countertrip */
      if (skill != SKILL_SHIELD_CHARGE && skill != SPELL_BANISHING_BLADE &&
          GET_POS(vict) > POS_SITTING && can_counter)
      {
        attack_check = (d20(vict) + GET_STR_BONUS(vict) + (GET_SIZE(vict) - GET_SIZE(ch)) * 4);
        defense_check = (d20(ch) + MAX(GET_STR_BONUS(ch), GET_DEX_BONUS(ch)));

        if (GET_RACE(ch) == RACE_DWARF || GET_RACE(ch) == RACE_DUERGAR ||
            GET_RACE(ch) == RACE_CRYSTAL_DWARF) /* Dwarves get a stability bonus. */
          defense_check += 4;
        /*DEBUG*/ /*send_to_char(ch, "counterattack check: %d, defense_check: %d\r\n", attack_check, defense_check);*/

        if (attack_check >= defense_check)
        {
          if (attack_check == defense_check)
          {
            /* Check the bonuses. */
            if ((GET_STR_BONUS(vict) + (GET_SIZE(vict) - GET_SIZE(ch)) * 4) >=
                (MAX(GET_STR_BONUS(ch), GET_DEX_BONUS(ch))))
              counter_success = TRUE;
            else
              counter_success = FALSE;
          }
          else
          {
            counter_success = TRUE;
          }
        }

        /* No tripping someone already on the ground. */
        if (GET_POS(ch) == POS_SITTING)
        {
          act("\tyYou can't counter-trip someone who is already down!\tn", FALSE, ch, NULL, vict,
              TO_VICT);
        }
        else if (counter_success == TRUE)
        {
          /* Messages for successful counter-trip */
          act("\tyTaking advantage of your failed attack, $N throws you to the ground!\tn", FALSE,
              ch, NULL, vict, TO_CHAR);
          act("\tyTaking advantage of $n's failed attack, you throw $m to the ground!\tn", FALSE,
              ch, NULL, vict, TO_VICT);
          act("\tyTaking advantage of $n's failed attack, $N throws $m to the ground!\tn", FALSE,
              ch, NULL, vict, TO_NOTVICT);
        }
        else
        {
          /* Messages for failed counter-trip */
          if (GET_STR_BONUS(ch) >= GET_DEX_BONUS(ch))
          {
            act("\tyYou resist $N's attempt to take advantage of your failed attack.\tn", FALSE, ch,
                NULL, vict, TO_CHAR);
            act("\ty$n resists your attempt to take advantage of $s failed attack.\tn", FALSE, ch,
                NULL, vict, TO_VICT);
            act("\ty$n resists $N's attempt to take advantage of $s failed attack.\tn", FALSE, ch,
                NULL, vict, TO_NOTVICT);
          }
          else
          {
            act("\tyYou twist away from $N's attempt to take advantage of your failed attack.\tn",
                FALSE, ch, NULL, vict, TO_CHAR);
            act("\ty$n twists away from your attempt to take advantage of $s failed attack.\tn",
                FALSE, ch, NULL, vict, TO_VICT);
            act("\ty$n twists away from $N's attempt to take advantage of $s failed attack.\t\n",
                FALSE, ch, NULL, vict, TO_NOTVICT);
          }
        }
      }
    }
    /* FAILED attack roll */
  }
  else
  {
    /* Messages for a missed unarmed touch attack. */
    if (skill == SKILL_SHIELD_CHARGE)
    {
      /* just moved this to damage-messages */
    }
    if (skill == SPELL_BANISHING_BLADE)
    {
      // No miss message
    }
    else
    {
      act("\tyYou are unable to grab $N!\tn", FALSE, ch, NULL, vict, TO_CHAR);
      act("\ty$n tries to grab you, but you dodge easily away!\tn", FALSE, ch, NULL, vict, TO_VICT);
      act("\ty$n tries to grab $N, but $N dodges easily away!\tn", FALSE, ch, NULL, vict,
          TO_NOTVICT);
    }
  }

  /* further processing: set position, special feats, etc */
  if (!success)
  {
    if (counter_success)
    {
      change_position(ch, POS_SITTING);
    }
  }
  else
  { /* success! */
    change_position(vict, POS_SITTING);
    if ((skill == SKILL_TRIP) || (skill == SKILL_BASH) || (skill == SKILL_BODYSLAM) ||
        (skill == SKILL_SHIELD_CHARGE))
    {
      /* bodyslam with a skilled monk */
      if (skill == SKILL_BODYSLAM && skilled_monk)
      {
        damage(ch, vict, dice(MONK_TYPE(ch), 8) + GET_WIS_BONUS(ch), SKILL_BODYSLAM, DAM_FORCE,
               FALSE);
      }

      /* Successful trip, cheat for feats */
      if (!IS_NPC(ch) && HAS_FEAT(ch, FEAT_IMPROVED_TRIP))
      {
        /* You get a free swing on the tripped opponent. */
        hit(ch, vict, TYPE_UNDEFINED, DAM_RESERVED_DBC, 0, FALSE);
      }
    }
  }

  /* fire-shield, etc check */
  if (success && skill != SKILL_SHIELD_CHARGE)
    damage_shield_check(ch, vict, ATTACK_TYPE_UNARMED, TRUE, DAM_FORCE);

  /* make sure combat starts */
  if (vict != ch)
  {
    if (GET_POS(ch) > POS_STUNNED && (FIGHTING(ch) == NULL))
      set_fighting(ch, vict);
    if (GET_POS(vict) > POS_STUNNED && (FIGHTING(vict) == NULL))
    {
      set_fighting(vict, ch);
    }
  }

  return success;
}

/* shieldpunch engine :
 * Perform the shield punch, check for proficiency and the required
 * equipment, also check for any enhancing feats. */
bool perform_shieldpunch(struct char_data *ch, struct char_data *vict)
{
  extern struct index_data *obj_index;
  int (*name)(struct char_data *ch, void *me, int cmd, const char *argument);
  struct obj_data *shield = GET_EQ(ch, WEAR_SHIELD);

  if (!shield)
  {
    send_to_char(ch, "You need a shield to do that.\r\n");
    return FALSE;
  }

  if (!vict)
  {
    send_to_char(ch, "Shieldpunch who?\r\n");
    return FALSE;
  }

  if (vict == ch)
  {
    send_to_char(ch, "Aren't we funny today...\r\n");
    return FALSE;
  }

  if (!CAN_SEE(ch, vict))
  {
    send_to_char(ch, "You don't see well enough to attempt that.\r\n");
    return FALSE;
  }

  if (ROOM_FLAGGED(ch->in_room, ROOM_SINGLEFILE))
  {
    if (ch->next_in_room != vict && vict->next_in_room != ch)
    {
      send_to_char(ch, "You simply can't reach that far.\r\n");
      return FALSE;
    }
  }

  if (!HAS_FEAT(ch, FEAT_IMPROVED_SHIELD_PUNCH))
  {
    /* Remove shield bonus from ac. */
    attach_mud_event(new_mud_event(eSHIELD_RECOVERY, ch, NULL), PULSE_VIOLENCE);
  }

  /*  Use an attack mechanic to determine success. */
  if (attack_roll(ch, vict, ATTACK_TYPE_OFFHAND, FALSE, 1) <= 0)
  {
    damage(ch, vict, 0, SKILL_SHIELD_PUNCH, DAM_FORCE, FALSE);
  }
  else
  {
    damage(ch, vict, dice(1, 6) + (GET_STR_BONUS(ch) / 2), SKILL_SHIELD_PUNCH, DAM_FORCE, FALSE);
    name = obj_index[GET_OBJ_RNUM(shield)].func;
    if (name)
      (name)(ch, shield, 0, "shieldpunch");

    /* fire-shield, etc check */
    damage_shield_check(ch, vict, ATTACK_TYPE_UNARMED, TRUE, DAM_FORCE);
  }

  return TRUE;
}

/* shieldcharge engine :
 * Perform the shieldcharge, check for proficiency and the required
 * equipment, also check for any enhancing feats. Perform a trip attack
 * on success
 *
 * Note - Charging gives +2 to your attack
 */
bool perform_shieldcharge(struct char_data *ch, struct char_data *vict)
{
  extern struct index_data *obj_index;
  int (*name)(struct char_data *ch, void *me, int cmd, const char *argument);
  struct obj_data *shield = GET_EQ(ch, WEAR_SHIELD);

  if (!shield)
  {
    send_to_char(ch, "You need a shield to do that.\r\n");
    return FALSE;
  }

  if (!vict)
  {
    send_to_char(ch, "Shieldcharge who?\r\n");
    return FALSE;
  }

  if (vict == ch)
  {
    send_to_char(ch, "Aren't we funny today...\r\n");
    return FALSE;
  }

  if (!CAN_SEE(ch, vict))
  {
    send_to_char(ch, "You don't see well enough to attempt that.\r\n");
    return FALSE;
  }

  if (ROOM_FLAGGED(ch->in_room, ROOM_SINGLEFILE))
  {
    if (ch->next_in_room != vict && vict->next_in_room != ch)
    {
      send_to_char(ch, "You simply can't reach that far.\r\n");
      return FALSE;
    }
  }

  /*  Use an attack mechanic to determine success.
   *  Add 2 for the charge bonus!  */
  if (attack_roll(ch, vict, ATTACK_TYPE_OFFHAND, FALSE, 1) + 2 <= 0)
  {
    damage(ch, vict, 0, SKILL_SHIELD_CHARGE, DAM_FORCE, FALSE);
  }
  else
  {
    damage(ch, vict, dice(1, 6) + GET_STR_BONUS(ch), SKILL_SHIELD_CHARGE, DAM_FORCE, FALSE);
    name = obj_index[GET_OBJ_RNUM(shield)].func;
    if (name)
      (name)(ch, shield, 0, "shieldcharge");

    perform_knockdown(ch, vict, SKILL_SHIELD_CHARGE, true, true);

    /* fire-shield, etc check */
    damage_shield_check(ch, vict, ATTACK_TYPE_UNARMED, TRUE, DAM_FORCE);
  }

  USE_STANDARD_ACTION(ch);
  USE_MOVE_ACTION(ch);

  return TRUE;
}

/* shieldslam engine :
 * Perform the shield slam, check for proficiency and the required
 * equipment, also check for any enhancing feats. */
bool perform_shieldslam(struct char_data *ch, struct char_data *vict)
{
  struct affected_type af;
  extern struct index_data *obj_index;
  int (*name)(struct char_data *ch, void *me, int cmd, const char *argument);
  struct obj_data *shield = GET_EQ(ch, WEAR_SHIELD);

  if (!shield)
  {
    send_to_char(ch, "You need a shield to do that.\r\n");
    return FALSE;
  }

  if (!vict)
  {
    send_to_char(ch, "Shieldslam who?\r\n");
    return FALSE;
  }

  if (vict == ch)
  {
    send_to_char(ch, "Aren't we funny today...\r\n");
    return FALSE;
  }

  if (!CAN_SEE(ch, vict))
  {
    send_to_char(ch, "You don't see well enough to attempt that.\r\n");
    return FALSE;
  }

  if (ROOM_FLAGGED(ch->in_room, ROOM_SINGLEFILE))
  {
    if (ch->next_in_room != vict && vict->next_in_room != ch)
    {
      send_to_char(ch, "You simply can't reach that far.\r\n");
      return FALSE;
    }
  }

  /*  Use an attack mechanic to determine success. */
  if (attack_roll(ch, vict, ATTACK_TYPE_OFFHAND, FALSE, 1) <= 0)
  {
    damage(ch, vict, 0, SKILL_SHIELD_SLAM, DAM_FORCE, FALSE);
  }
  else
  {
    damage(ch, vict, dice(1, 6) + (GET_STR_BONUS(ch) / 2), SKILL_SHIELD_SLAM, DAM_FORCE, FALSE);
    name = obj_index[GET_OBJ_RNUM(shield)].func;
    if (name)
      (name)(ch, shield, 0, "shieldslam");

    if (!savingthrow(ch, vict, SAVING_FORT, 0, CAST_INNATE, GET_LEVEL(ch), NOSCHOOL) &&
        can_daze(vict))
    {
      new_affect(&af);
      af.spell = SKILL_SHIELD_SLAM;
      SET_BIT_AR(af.bitvector, AFF_DAZED);
      GET_NODAZE_COOLDOWN(vict) = NODAZE_COOLDOWN_TIMER;
      af.duration = 1; /* One round */
      affect_join(vict, &af, TRUE, FALSE, FALSE, FALSE);
      act("$N appears to be dazed by $n's blow!", FALSE, ch, NULL, vict, TO_NOTVICT);
      act("$N appears to be dazed by your blow!", FALSE, ch, NULL, vict, TO_CHAR);
      act("You are dazed by $n's blow!", FALSE, ch, NULL, vict, TO_VICT | TO_SLEEP);
    }

    /* fire-shield, etc check */
    damage_shield_check(ch, vict, ATTACK_TYPE_UNARMED, TRUE, DAM_FORCE);
  }

  USE_STANDARD_ACTION(ch);
  USE_MOVE_ACTION(ch);

  return TRUE;
}

/* engine for headbutt skill */
void perform_headbutt(struct char_data *ch, struct char_data *vict)
{
  struct affected_type af;

  if (vict == ch)
  {
    send_to_char(ch, "Aren't we funny today...\r\n");
    return;
  }

  if (ROOM_FLAGGED(ch->in_room, ROOM_SINGLEFILE))
  {
    if (ch->next_in_room != vict && vict->next_in_room != ch)
    {
      send_to_char(ch, "You simply can't reach that far.\r\n");
      return;
    }
  }

  if (GET_POS(ch) <= POS_SITTING)
  {
    send_to_char(ch, "You need to get on your feet to do a headbutt.\r\n");
    return;
  }

  if (GET_SIZE(ch) != GET_SIZE(vict))
  {
    send_to_char(ch, "Its too difficult to headbutt that target due to size!\r\n");
    return;
  }

  if (IS_INCORPOREAL(vict) && !is_using_ghost_touch_weapon(ch))
  {
    act("$n sprawls completely through $N as $e tries to attack $M!", FALSE, ch, NULL, vict,
        TO_NOTVICT);
    act("You sprawl completely through $N as you try to attack $N!", FALSE, ch, NULL, vict,
        TO_CHAR);
    act("$n sprawls completely through you as $e tries to attack!", FALSE, ch, NULL, vict, TO_VICT);
    change_position(ch, POS_SITTING);
    return;
  }

  if (attack_roll(ch, vict, ATTACK_TYPE_UNARMED, FALSE, 1) > 0)
  {
    damage(ch, vict, dice((HAS_FEAT(ch, FEAT_IMPROVED_UNARMED_STRIKE) ? 2 : 1), 8), SKILL_HEADBUTT,
           DAM_FORCE, FALSE);

    if (!rand_number(0, 4))
    {
      if (!paralysis_immunity(vict))
      {
        new_affect(&af);
        af.spell = SKILL_HEADBUTT;
        SET_BIT_AR(af.bitvector, AFF_PARALYZED);
        af.duration = 1;
        affect_join(vict, &af, TRUE, FALSE, FALSE, FALSE);
        act("$n slams $s head into $N with \tRVICIOUS\tn force!", FALSE, ch, NULL, vict,
            TO_NOTVICT);
        act("You slam your head into $N with \tRVICIOUS\tn force!", FALSE, ch, NULL, vict, TO_CHAR);
        act("$n slams $s head into you with \tRVICIOUS\tn force!", FALSE, ch, NULL, vict,
            TO_VICT | TO_SLEEP);
      }
    }

    /* fire-shield, etc check */
    damage_shield_check(ch, vict, ATTACK_TYPE_UNARMED, TRUE, DAM_FORCE);
  }
  else
  {
    damage(ch, vict, 0, SKILL_HEADBUTT, DAM_FORCE, FALSE);
  }
}

void apply_paladin_mercies(struct char_data *ch, struct char_data *vict)
{
  if (!ch || !vict)
    return;

  struct affected_type *af = NULL, *af_next = NULL;
  struct affected_type af2;
  bool found = false;

  if (KNOWS_MERCY(ch, PALADIN_MERCY_DECEIVED))
  {
    if (char_has_mud_event(vict, eINTIMIDATED))
    {
      event_cancel_specific(ch, eINTIMIDATED);
      send_to_char(ch, "You are no longer intimidated.\r\n");
    }
    if (char_has_mud_event(vict, eTAUNTED))
    {
      event_cancel_specific(ch, eTAUNTED);
      send_to_char(ch, "You are no longer feeliong taunted.\r\n");
    }
  }

  if (KNOWS_MERCY(ch, PALADIN_MERCY_FATIGUED))
  {
    remove_any_spell_with_aff_flag(ch, vict, AFF_FATIGUED, true);
  }

  if (KNOWS_MERCY(ch, PALADIN_MERCY_SHAKEN))
  {
    remove_any_spell_with_aff_flag(ch, vict, AFF_SHAKEN, true);
  }

  if (KNOWS_MERCY(ch, PALADIN_MERCY_DAZED))
  {
    remove_any_spell_with_aff_flag(ch, vict, AFF_DAZED, true);
  }

  if (KNOWS_MERCY(ch, PALADIN_MERCY_ENFEEBLED))
  {
    for (af = vict->affected; af; af = af_next)
    {
      af_next = af->next;
      if ((af->location == APPLY_STR || af->location == APPLY_CON) && af->modifier < 0)
      {
        send_to_char(vict, "Affect '%s' has been healed!\r\n", spell_info[af->spell].name);
        send_to_char(ch, "%s's Affect '%s' has been healed!\r\n", GET_NAME(vict),
                     spell_info[af->spell].name);
        affect_from_char(vict, af->spell);
      }
    }
  }

  if (KNOWS_MERCY(ch, PALADIN_MERCY_STAGGERED))
  {
    remove_any_spell_with_aff_flag(ch, vict, AFF_STAGGERED, true);
  }

  if (KNOWS_MERCY(ch, PALADIN_MERCY_CONFUSED))
  {
    remove_any_spell_with_aff_flag(ch, vict, AFF_CONFUSED, true);
  }

  if (KNOWS_MERCY(ch, PALADIN_MERCY_CURSED))
  {
    remove_any_spell_with_aff_flag(ch, vict, AFF_CURSE, true);
  }

  if (KNOWS_MERCY(ch, PALADIN_MERCY_FRIGHTENED))
  {
    remove_any_spell_with_aff_flag(ch, vict, AFF_FEAR, true);
  }

  if (KNOWS_MERCY(ch, PALADIN_MERCY_INJURED))
  {
    new_affect(&af2);
    af2.spell = PALADIN_MERCY_INJURED_FAST_HEALING;
    af2.bonus_type = BONUS_TYPE_MORALE;
    af2.location = APPLY_SPECIAL;
    af2.modifier = 3;
    af2.duration = CLASS_LEVEL(ch, CLASS_PALADIN) / 2;
    if (ch != vict)
    {
      send_to_char(ch, "%s gains fast healing of 3 hp/round for %d rounds.\r\n", GET_NAME(vict),
                   af2.duration);
      send_to_char(vict, "You gain fast healing of 3 hp/round for %d rounds.\r\n", af2.duration);
    }
    else
    {
      send_to_char(ch, "You gain fast healing of 3 hp/round for %d rounds.\r\n", af2.duration);
    }
    affect_to_char(ch, &af2);
  }

  if (KNOWS_MERCY(ch, PALADIN_MERCY_NAUSEATED))
  {
    remove_any_spell_with_aff_flag(ch, vict, AFF_NAUSEATED, true);
  }

  if (KNOWS_MERCY(ch, PALADIN_MERCY_POISONED))
  {
    remove_any_spell_with_aff_flag(ch, vict, AFF_POISON, true);
  }

  if (KNOWS_MERCY(ch, PALADIN_MERCY_BLINDED))
  {
    remove_any_spell_with_aff_flag(ch, vict, AFF_BLIND, true);
  }

  if (KNOWS_MERCY(ch, PALADIN_MERCY_DEAFENED))
  {
    remove_any_spell_with_aff_flag(ch, vict, AFF_DEAF, true);
  }

  if (KNOWS_MERCY(ch, PALADIN_MERCY_PARALYZED))
  {
    remove_any_spell_with_aff_flag(ch, vict, AFF_PARALYZED, true);
  }

  if (KNOWS_MERCY(ch, PALADIN_MERCY_STUNNED))
  {
    remove_any_spell_with_aff_flag(ch, vict, AFF_STUN, true);
  }

  // this goes last so that all of the above mercies take precedent and
  // don't have their usefuless reduced by the ensorcelled mercy
  if (KNOWS_MERCY(ch, PALADIN_MERCY_ENSORCELLED))
  {
    int spell_num = 0;
    for (af = vict->affected; af; af = af_next)
    {
      spell_num = af->spell;
      if (spell_num < 0 || spell_num >= TOP_SKILL_DEFINE)
        continue;
      af_next = af->next;
      if (spell_info[af->spell].violent && dice(1, 2) == 1 && !found)
      {
        found = true;
        send_to_char(vict, "Affect '%s' has been healed!\r\n", spell_info[af->spell].name);
        send_to_char(ch, "%s's Affect '%s' has been healed!\r\n", GET_NAME(vict),
                     spell_info[af->spell].name);
        affect_from_char(vict, af->spell);
      }
    }
  }
}

/* engine for layonhands skill */
void perform_layonhands(struct char_data *ch, struct char_data *vict)
{
  int heal_amount = 0;

  if (ROOM_FLAGGED(IN_ROOM(ch), ROOM_SINGLEFILE) && ch->next_in_room != vict &&
      vict->next_in_room != ch)
  {
    send_to_char(ch, "You simply can't reach that far.\r\n");
    return;
  }

  if (HAS_FEAT(ch, FEAT_HOLY_CHAMPION))
  {
    // maximize the lay on hands as per feat description
    heal_amount = 20 + GET_CHA_BONUS(ch) + CLASS_LEVEL(ch, CLASS_PALADIN) * 7;
  }
  else
  {
    heal_amount = 20 + GET_CHA_BONUS(ch) + dice(CLASS_LEVEL(ch, CLASS_PALADIN), 6);
    if (HAS_FEAT(ch, FEAT_HOLY_WARRIOR))
    {
      // add plus one healing per die as per feat description
      heal_amount += CLASS_LEVEL(ch, CLASS_PALADIN);
    }
  }

  /* Paladin Sacred Defender perk: Healing Hands - +10% healing per rank */
  if (!IS_NPC(ch))
  {
    int healing_hands_bonus = get_paladin_healing_hands_bonus(ch);
    if (healing_hands_bonus > 0)
    {
      heal_amount = heal_amount * (100 + healing_hands_bonus) / 100;
    }
  }

  heal_amount = MIN(GET_MAX_HIT(vict) - GET_HIT(vict), heal_amount);

  send_to_char(ch, "Your hands flash \tWbright white\tn as you reach out...\r\n");
  if (ch == vict)
  {
    send_to_char(ch, "You heal yourself! [%d]\r\n", heal_amount);
    act("$n \tWheals\tn $mself!", FALSE, ch, 0, vict, TO_NOTVICT);
  }
  else
  {
    send_to_char(ch, "You heal %s! [%d]\r\n", GET_NAME(vict), heal_amount);
    act("You are \tWhealed\tn by $N!", FALSE, vict, 0, ch, TO_CHAR);
    act("$n \tWheals\tn $N!", FALSE, ch, 0, vict, TO_NOTVICT);
  }

  if (!IS_NPC(ch))
    start_daily_use_cooldown(ch, FEAT_LAYHANDS);

  GET_HIT(vict) += heal_amount;
  apply_paladin_mercies(ch, vict);

  /* Paladin Sacred Defender perk: Cleansing Touch - remove one negative affect */
  if (!IS_NPC(ch) && has_paladin_cleansing_touch(ch))
  {
    struct affected_type *af = NULL, *af_next = NULL;
    bool removed = FALSE;

    /* Try to find and remove a negative affect */
    for (af = vict->affected; af && !removed; af = af_next)
    {
      af_next = af->next;

      /* Check for harmful affects (negative modifiers or harmful flags) */
      if (af->modifier < 0 || IS_SET_AR(af->bitvector, AFF_BLIND) ||
          IS_SET_AR(af->bitvector, AFF_CURSE) || IS_SET_AR(af->bitvector, AFF_POISON) ||
          IS_SET_AR(af->bitvector, AFF_DISEASE) || IS_SET_AR(af->bitvector, AFF_PARALYZED) ||
          IS_SET_AR(af->bitvector, AFF_STUN) || IS_SET_AR(af->bitvector, AFF_FEAR) ||
          IS_SET_AR(af->bitvector, AFF_CONFUSED) || IS_SET_AR(af->bitvector, AFF_NAUSEATED) ||
          IS_SET_AR(af->bitvector, AFF_FATIGUED) || IS_SET_AR(af->bitvector, AFF_DAZED))
      {
        send_to_char(vict, "\tWYour affliction '%s' has been cleansed!\tn\r\n",
                     spell_info[af->spell].name);
        if (ch != vict)
          send_to_char(ch, "\tWYou cleanse %s's affliction '%s'!\tn\r\n", GET_NAME(vict),
                       spell_info[af->spell].name);
        affect_from_char(vict, af->spell);
        removed = TRUE;
        break;
      }
    }
  }

  /* Paladin Sacred Defender perk: Merciful Touch - +20 current and max HP for 5 rounds */
  if (!IS_NPC(ch) && has_paladin_merciful_touch(ch) &&
      !affected_by_spell(vict, SKILL_MERCIFUL_TOUCH))
  {
    struct affected_type af;
    new_affect(&af);
    af.spell = SKILL_MERCIFUL_TOUCH;
    af.duration = 5;                     /* 5 rounds */
    SET_BIT_AR(af.bitvector, AFF_REGEN); /* Regenerating health */
    af.location = APPLY_HIT;
    af.modifier = 20; /* +20 current HP */
    affect_to_char(vict, &af);

    /* Also increase max HP temporarily */
    af.location = APPLY_CON;
    af.modifier = 2; /* +2 CON = roughly +20 HP */
    affect_to_char(vict, &af);

    if (ch != vict)
      send_to_char(vict, "\tYYou feel divinely empowered!\tn\r\n");
    else
      send_to_char(ch, "\tYYou feel divinely empowered!\tn\r\n");
  }

  update_pos(vict);

  /* Paladin Sacred Defender perk: Cleansing Touch - can be used as swift action */
  if (!IS_NPC(ch) && has_paladin_cleansing_touch(ch))
  {
    if (ch != vict)
    {
      USE_SWIFT_ACTION(ch);
    }
    /* free action to use it on yourself */
  }
  else
  {
    if (ch != vict)
    {
      USE_STANDARD_ACTION(ch);
    }
    /* free action to use it on yourself */
  }
}

/* engine for sap skill */
#define TRELUX_CLAWS 800

void perform_sap(struct char_data *ch, struct char_data *vict)
{
  int dam = 0, found = FALSE;
  int prob = -6;
  struct affected_type af;
  struct obj_data *wielded = NULL;

  if (vict == ch)
  {
    send_to_char(ch, "How can you sneak up on yourself?\r\n");
    return;
  }

  if (ch->in_room != vict->in_room)
  {
    send_to_char(ch, "That would be a bit hard.\r\n");
    return;
  }

  PREREQ_NOT_PEACEFUL_ROOM();

  if (ROOM_FLAGGED(ch->in_room, ROOM_SINGLEFILE))
  {
    if (ch->next_in_room != vict && vict->next_in_room != ch)
    {
      send_to_char(ch, "You simply can't reach that far.\r\n");
      return;
    }
  }

  if (!AFF_FLAGGED(ch, AFF_HIDE) || !AFF_FLAGGED(ch, AFF_SNEAK))
  {
    send_to_char(ch, "You have to be sneaking and hiding (in that order) before you can sap "
                     "anyone.\r\n");
    return;
  }

  if (IS_INCORPOREAL(vict) && !is_using_ghost_touch_weapon(ch))
  {
    send_to_char(ch, "There is simply nothing solid there to sap.\r\n");
    return;
  }

  if (GET_SIZE(ch) < GET_SIZE(vict))
  {
    send_to_char(ch, "You can't reach that high.\r\n");
    return;
  }

  if (GET_SIZE(ch) - GET_SIZE(vict) >= 2)
  {
    send_to_char(ch, "The target is too small.\r\n");
    return;
  }

  /* 2h bludgeon */
  wielded = GET_EQ(ch, WEAR_WIELD_2H);
  if (wielded && IS_SET(weapon_list[GET_WEAPON_TYPE(wielded)].damageTypes, DAMAGE_TYPE_BLUDGEONING))
  {
    prob += 4;
    found = TRUE;
  }

  /* 1h bludgeon primary */
  if (!found)
  {
    wielded = GET_EQ(ch, WEAR_WIELD_1);
    if (wielded &&
        IS_SET(weapon_list[GET_WEAPON_TYPE(wielded)].damageTypes, DAMAGE_TYPE_BLUDGEONING))
    {
      found = TRUE;
    }
  }

  /* 1h bludgeon off-hand */
  if (!found)
  {
    wielded = GET_EQ(ch, WEAR_WIELD_OFFHAND);
    if (wielded &&
        IS_SET(weapon_list[GET_WEAPON_TYPE(wielded)].damageTypes, DAMAGE_TYPE_BLUDGEONING))
    {
      found = TRUE;
    }
  }

  /* almost forgot about trelux!  yes their claws can be used for sapping */
  if (!found && GET_RACE(ch) == RACE_TRELUX)
  {
    prob += 8; /* negate the penalty, plus 2 bonus */
    wielded = read_object(TRELUX_CLAWS, VIRTUAL);
    found = TRUE;
  }

  if (!found || !wielded)
  {
    send_to_char(ch, "You need a bludgeon weapon to make this a success...\r\n");
    return;
  }

  if (!CAN_SEE(vict, ch))
    prob += 4;

  if (HAS_EVOLUTION(vict, EVOLUTION_UNDEAD_APPEARANCE))
    prob -= get_evolution_appearance_save_bonus(vict);

  if (attack_roll(ch, vict, ATTACK_TYPE_PRIMARY, FALSE, prob) > 0)
  {
    dam = 5 + dice(GET_LEVEL(ch), 2);
    damage(ch, vict, dam, SKILL_SAP, DAM_FORCE, FALSE);
    change_position(vict, POS_RECLINING);

    /* success!  fortitude save? */
    if (!savingthrow(ch, vict, SAVING_FORT, prob, CAST_INNATE, CLASS_LEVEL(ch, CLASS_ROGUE),
                     NOSCHOOL))
    {
      if (!paralysis_immunity(vict))
      {
        new_affect(&af);
        af.spell = SKILL_SAP;
        SET_BIT_AR(af.bitvector, AFF_PARALYZED);
        af.duration = 1;
        affect_join(vict, &af, TRUE, FALSE, FALSE, FALSE);
        act("$n \tYsavagely\tn beats $N with $p!!", FALSE, ch, wielded, vict, TO_NOTVICT);
        act("You \tYsavagely\tn beat $N with $p!", FALSE, ch, wielded, vict, TO_CHAR);
        act("$n \tYsavagely\tn beats you with $p!!", FALSE, ch, wielded, vict, TO_VICT | TO_SLEEP);
      }
    }

    /* fire-shield, etc check */
    damage_shield_check(ch, vict, ATTACK_TYPE_UNARMED, TRUE, DAM_FORCE);
  }
  else
  {
    damage(ch, vict, 0, SKILL_SAP, DAM_FORCE, FALSE);
  }

  USE_STANDARD_ACTION(ch);
  USE_MOVE_ACTION(ch);
}
#undef TRELUX_CLAWS

/* main engine for dirt-kick mechanic */
bool perform_dirtkick(struct char_data *ch, struct char_data *vict)
{
  struct affected_type af;
  int dam = 0;

  if (!CAN_SEE(ch, vict))
  {
    send_to_char(ch, "You don't see well enough to attempt that.\r\n");
    return FALSE;
  }

  if (ROOM_FLAGGED(ch->in_room, ROOM_SINGLEFILE))
  {
    if (ch->next_in_room != vict && vict->next_in_room != ch)
    {
      send_to_char(ch, "You simply can't reach that far.\r\n");
      return FALSE;
    }
  }

  if (AFF_FLAGGED(ch, AFF_IMMATERIAL))
  {
    send_to_char(ch, "Its pretty hard to kick with immaterial legs.\r\n");
    return FALSE;
  }

  if (MOB_FLAGGED(vict, MOB_NOBLIND))
  {
    send_to_char(ch, "Your technique is ineffective...  ");
    damage(ch, vict, 0, SKILL_DIRT_KICK, 0, FALSE);
    return FALSE;
  }

  if (GET_SIZE(vict) - GET_SIZE(ch) > 1)
  {
    send_to_char(ch, "Your target is too large for this technique to be effective!\r\n");
    return FALSE;
  }

  if (GET_SIZE(ch) - GET_SIZE(vict) >= 2)
  {
    send_to_char(ch, "Your target is too small for this technique to be effective!\r\n");
    return FALSE;
  }

  if (attack_roll(ch, vict, ATTACK_TYPE_UNARMED, FALSE, 1) > 0)
  {
    dam = dice(1, GET_LEVEL(ch));
    damage(ch, vict, dam, SKILL_DIRT_KICK, 0, FALSE);

    if (!AFF_FLAGGED(vict, AFF_BLIND) &&
        !savingthrow(ch, vict, SAVING_REFL, 0, CAST_INNATE, GET_LEVEL(ch), NOSCHOOL) &&
        can_blind(vict))
    {
      new_affect(&af);

      af.spell = SKILL_DIRT_KICK;
      SET_BIT_AR(af.bitvector, AFF_BLIND);
      af.modifier = -4;
      af.duration = dice(1, GET_LEVEL(ch) / 5);
      af.location = APPLY_HITROLL;

      affect_join(vict, &af, TRUE, FALSE, FALSE, FALSE);

      act("$n blinds $N with the debris!!", FALSE, ch, NULL, vict, TO_NOTVICT);
      act("You blind $N with debris!", FALSE, ch, NULL, vict, TO_CHAR);
      act("$n blinds you with debris!!", FALSE, ch, NULL, vict, TO_VICT | TO_SLEEP);
    }
  }
  else
    damage(ch, vict, 0, SKILL_DIRT_KICK, 0, FALSE);

  USE_STANDARD_ACTION(ch);

  return TRUE;
}

/* main engine for assist mechanic */
void perform_assist(struct char_data *ch, struct char_data *helpee)
{
  struct char_data *opponent = NULL;

  if (!ch)
    return;

  /* hit same opponent as person you are helping */
  if (FIGHTING(helpee))
    opponent = FIGHTING(helpee);
  else
    for (opponent = world[IN_ROOM(ch)].people; opponent && (FIGHTING(opponent) != helpee);
         opponent = opponent->next_in_room)
      ;

  if (!opponent)
    act("But nobody is fighting $M!", FALSE, ch, 0, helpee, TO_CHAR);
  else if (!CAN_SEE(ch, opponent))
    act("You can't see who is fighting $M!", FALSE, ch, 0, helpee, TO_CHAR);
  /* prevent accidental pkill */
  else if (!IS_NPC(opponent) || (IS_NPC(opponent) && opponent->master && !IS_NPC(opponent->master)))
  {
    if (!pvp_ok(ch, opponent, true))
      return;
  }
  else if (!MOB_CAN_FIGHT(ch))
  {
    send_to_char(ch, "You can't fight!\r\n");
  }
  else if (ROOM_FLAGGED(IN_ROOM(ch), ROOM_SINGLEFILE) && ch->next_in_room != opponent &&
           opponent->next_in_room != ch)
  {
    send_to_char(ch, "You simply can't reach that far.\r\n");
  }
  else
  {
    send_to_char(ch, "You join the fight!\r\n");
    act("$N assists you!", 0, helpee, 0, ch, TO_CHAR);
    act("$n assists $N.", FALSE, ch, 0, helpee, TO_NOTVICT);
    set_fighting(ch, opponent);

    // hit(ch, opponent, TYPE_UNDEFINED, DAM_RESERVED_DBC, 0, FALSE);
  }
}

/* the primary engine for springleap */
void perform_springleap(struct char_data *ch, struct char_data *vict)
{
  int dam = 0;

  if (vict == ch)
  {
    send_to_char(ch, "Aren't we funny today...\r\n");
    return;
  }

  if (!CAN_SEE(ch, vict))
  {
    send_to_char(ch, "You don't see well enough to attempt that.\r\n");
    return;
  }

  if (ROOM_FLAGGED(ch->in_room, ROOM_SINGLEFILE))
  {
    if (ch->next_in_room != vict && vict->next_in_room != ch)
    {
      send_to_char(ch, "You simply can't reach that far.\r\n");
      return;
    }
  }

  if (IS_INCORPOREAL(vict) && !is_using_ghost_touch_weapon(ch))
  {
    act("$n sprawls completely through $N as $e tries to springleap $M!", FALSE, ch, NULL, vict,
        TO_NOTVICT);
    act("You sprawl completely through $N as you try a springleap attack!", FALSE, ch, NULL, vict,
        TO_CHAR);
    act("$n sprawls completely through you as $e attempts a springleap attack!", FALSE, ch, NULL,
        vict, TO_VICT);
    return;
  }

  if (attack_roll(ch, vict, ATTACK_TYPE_UNARMED, FALSE, 1) > 0)
  {
    dam = dice(6, (GET_LEVEL(ch) / 5) + 2);
    damage(ch, vict, dam, SKILL_SPRINGLEAP, DAM_FORCE, FALSE);

    /* ornir decided to disable this, so i changed the skill from full around action
     * to a move action -zusuk
        struct affected_type af;
        new_affect(&af);
        af.spell = SKILL_SPRINGLEAP;
        if (!rand_number(0, 5))
          SET_BIT_AR(af.bitvector, AFF_PARALYZED);
        else
          SET_BIT_AR(af.bitvector, AFF_STUN);
        af.duration = dice(1, 2);
        affect_join(vict, &af, TRUE, FALSE, FALSE, FALSE); */

    /* fire-shield, etc check */
    damage_shield_check(ch, vict, ATTACK_TYPE_UNARMED, TRUE, DAM_FORCE);
  }
  else
  {
    damage(ch, vict, 0, SKILL_SPRINGLEAP, DAM_FORCE, FALSE);
  }

  change_position(ch, POS_STANDING);
  USE_MOVE_ACTION(ch);
}

/* smite engine */
void perform_smite(struct char_data *ch, int smite_type)
{
  struct affected_type af;

  new_affect(&af);

  switch (smite_type)
  {
  case SMITE_TYPE_EVIL:
    af.spell = SKILL_SMITE_EVIL;
    if (!IS_NPC(ch))
      start_daily_use_cooldown(ch, FEAT_SMITE_EVIL);
    break;
  case SMITE_TYPE_GOOD:
    af.spell = SKILL_SMITE_GOOD;
    if (!IS_NPC(ch))
      start_daily_use_cooldown(ch, FEAT_SMITE_GOOD);
    break;
  case SMITE_TYPE_DESTRUCTION:
    af.spell = SKILL_SMITE_DESTRUCTION;
    if (!IS_NPC(ch))
      start_daily_use_cooldown(ch, FEAT_DESTRUCTIVE_SMITE);
    break;
  }
  af.duration = 24;

  affect_to_char(ch, &af);

  send_to_char(ch, "You prepare to wreak vengeance upon your foe.\r\n");
}

/* the primary engine for backstab */
bool perform_backstab(struct char_data *ch, struct char_data *vict)
{
  int blow_landed = 0, prob = 0, successful = 0, has_piercing = 0, assassin_mod = 2;
  struct obj_data *wielded = GET_EQ(ch, WEAR_WIELD_1);
  bool make_aware = FALSE, marked_target = FALSE;

  if (AFF_FLAGGED(ch, AFF_HIDE))
    prob += 1; // minor bonus for being hidden
  if (AFF_FLAGGED(ch, AFF_SNEAK))
    prob += 1; // minor bonus for being sneaky

  if (HAS_FEAT(ch, FEAT_BACKSTAB))
    prob += 4;

  if (attack_roll(ch, vict, ATTACK_TYPE_PRIMARY, FALSE, prob) > 0)
  {
    blow_landed = 1;
  }
  else
  {
    blow_landed = 0;
  }

  if (wielded && IS_SET(weapon_list[GET_WEAPON_TYPE(wielded)].damageTypes, DAMAGE_TYPE_PIERCING))
    has_piercing = 1;

  if (GET_RACE(ch) == RACE_TRELUX && !IS_NPC(ch))
  {
    has_piercing = 1;
  }

  /* try for primary 1handed weapon */
  if (has_piercing)
  {
    if (AWAKE(vict) && !blow_landed)
    {
      damage(ch, vict, 0, SKILL_BACKSTAB, DAM_PUNCTURE, FALSE);
    }
    else
    {
      apply_assassin_backstab_bonuses(ch, vict);
      hit(ch, vict, SKILL_BACKSTAB, DAM_PUNCTURE, 0, FALSE);
      make_aware = TRUE;
      // hidden weapons feat grants an extra attack
      if (is_marked_target(ch, vict) && HAS_FEAT(ch, FEAT_HIDDEN_WEAPONS) &&
          (skill_roll(ch, ABILITY_SLEIGHT_OF_HAND) >= skill_roll(vict, ABILITY_PERCEPTION)))
      {
        marked_target = TRUE;
        hit(ch, vict, TYPE_UNDEFINED, DAM_RESERVED_DBC, 0, FALSE);
      }

      // reach attacks get extra attack when combat starts
      if (has_reach(ch) && has_piercing)
      {
        send_to_char(ch, "You gain an extra attack because of having long reach.\r\n");
        hit(ch, vict, TYPE_UNDEFINED, DAM_RESERVED_DBC, 0, FALSE);
      }
    }
    successful++;
  }

  update_pos(vict);
  has_piercing = 0;

  wielded = GET_EQ(ch, WEAR_WIELD_OFFHAND);
  if (wielded && IS_SET(weapon_list[GET_WEAPON_TYPE(wielded)].damageTypes, DAMAGE_TYPE_PIERCING))
    has_piercing = 1;

  if (GET_RACE(ch) == RACE_TRELUX && !IS_NPC(ch))
  {
    has_piercing = 1;
  }

  /* try for offhand */
  if (vict && GET_POS(vict) > POS_DEAD && has_piercing)
  {
    if (AWAKE(vict) && !blow_landed)
    {
      damage(ch, vict, 0, SKILL_BACKSTAB, DAM_PUNCTURE, TRUE);
    }
    else
    {
      apply_assassin_backstab_bonuses(ch, vict);
      hit(ch, vict, SKILL_BACKSTAB, DAM_PUNCTURE, 0, TRUE);
      // hidden weapons feat grants an extra attack
      if (marked_target && HAS_FEAT(ch, FEAT_HIDDEN_WEAPONS) &&
          (skill_roll(ch, ABILITY_SLEIGHT_OF_HAND) >= skill_roll(vict, ABILITY_PERCEPTION)))
      {
        hit(ch, vict, TYPE_UNDEFINED, DAM_RESERVED_DBC, 0, FALSE);
      }
      make_aware = TRUE;
    }
    successful++;
  }
  update_pos(vict);
  has_piercing = 0;

  wielded = GET_EQ(ch, WEAR_WIELD_2H);
  if (wielded && IS_SET(weapon_list[GET_WEAPON_TYPE(wielded)].damageTypes, DAMAGE_TYPE_PIERCING))
    has_piercing = 1;
  if (GET_RACE(ch) == RACE_TRELUX && !IS_NPC(ch))
  {
    has_piercing = 1;
  }
  /* try for 2 handed */
  if (vict && GET_POS(vict) > POS_DEAD && has_piercing)
  {
    if (AWAKE(vict) && !blow_landed)
    {
      damage(ch, vict, 0, SKILL_BACKSTAB, DAM_PUNCTURE, TRUE);
    }
    else
    {
      apply_assassin_backstab_bonuses(ch, vict);
      hit(ch, vict, SKILL_BACKSTAB, DAM_PUNCTURE, 0, TRUE);
      make_aware = TRUE;
      // hidden weapons feat grants an extra attack
      if (is_marked_target(ch, vict) && HAS_FEAT(ch, FEAT_HIDDEN_WEAPONS) &&
          (skill_roll(ch, ABILITY_SLEIGHT_OF_HAND) >= skill_roll(vict, ABILITY_PERCEPTION)))
      {
        hit(ch, vict, TYPE_UNDEFINED, DAM_RESERVED_DBC, 0, FALSE);
      }

      // reach attacks get extra attack when combat starts
      if (has_reach(ch) && has_piercing)
      {
        send_to_char(ch, "You gain an extra attack because of having long reach.\r\n");
        hit(ch, vict, TYPE_UNDEFINED, DAM_RESERVED_DBC, 0, FALSE);
      }
    }
    successful++;
  }

  if (successful)
  {
    if (make_aware && !AFF_FLAGGED(vict, AFF_AWARE))
    {
      struct affected_type aware_affect;

      new_affect(&aware_affect);
      aware_affect.spell = SKILL_BACKSTAB;
      aware_affect.duration = 20;
      SET_BIT_AR(aware_affect.bitvector, AFF_AWARE);
      affect_join(vict, &aware_affect, TRUE, FALSE, FALSE, FALSE);
    }

    if (is_marked_target(ch, vict))
    {
      assassin_mod += GET_LEVEL(ch) - GET_LEVEL(vict);
      if (HAS_FEAT(ch, FEAT_DEATH_ATTACK))
        assassin_mod += 2;
      if (has_perk(ch, PERK_ROGUE_DEATH_ATTACK))
        assassin_mod += 2;
      if (HAS_FEAT(ch, FEAT_TRUE_DEATH))
        assassin_mod += 3;
      if (HAS_FEAT(ch, FEAT_QUIET_DEATH))
        assassin_mod += 2;
      if (HAS_FEAT(ch, FEAT_SWIFT_DEATH))
        assassin_mod += 2;
      if (HAS_FEAT(ch, FEAT_ANGEL_OF_DEATH))
        assassin_mod += 4;

      if (HAS_EVOLUTION(vict, EVOLUTION_UNDEAD_APPEARANCE))
        assassin_mod -= get_evolution_appearance_save_bonus(vict);

      if (!AFF_FLAGGED(vict, AFF_PARALYZED) && !paralysis_immunity(vict) &&
          !savingthrow(ch, vict, SAVING_FORT, assassin_mod, CAST_INNATE, IS_ROGUE_TYPE(ch),
                       NOSCHOOL))
      {
        struct affected_type death_attack;

        new_affect(&death_attack);
        death_attack.spell = SPELL_AFFECT_DEATH_ATTACK;
        death_attack.duration = 2;
        SET_BIT_AR(death_attack.bitvector, AFF_PARALYZED);
        affect_join(vict, &death_attack, TRUE, FALSE, FALSE, FALSE);
        act("$n paralyzes $N as $e performs a death attack against $M!", FALSE, ch, NULL, vict,
            TO_NOTVICT);
        act("You paralyze $N as you perform a death attack!", FALSE, ch, NULL, vict, TO_CHAR);
        act("$n paralyzes you as $e performs a death attack!", FALSE, ch, NULL, vict, TO_VICT);
      }
    }

    if (HAS_FEAT(ch, FEAT_SWIFT_DEATH))
    {
      USE_SWIFT_ACTION(ch);
    }
    else if (HAS_FEAT(ch, FEAT_BACKSTAB) <= 0)
    {
      USE_FULL_ROUND_ACTION(ch);
    }
    else
    {
      USE_MOVE_ACTION(ch);
    }

    if (!FIGHTING(ch))
      set_fighting(ch, vict);
    if (!FIGHTING(vict))
      set_fighting(vict, ch);

    return TRUE;
  }
  else
    send_to_char(ch, "You have no piercing weapon equipped.\r\n");

  return FALSE;
}

/* this is the event function for whirlwind */
EVENTFUNC(event_whirlwind)
{
  struct char_data *ch = NULL, *tch = NULL;
  struct mud_event_data *pMudEvent = NULL;
  struct list_data *room_list = NULL;
  int count = 0;

  /* This is just a dummy check, but we'll do it anyway */
  if (event_obj == NULL)
    return 0;

  /* For the sake of simplicity, we will place the event data in easily
   * referenced pointers */
  pMudEvent = (struct mud_event_data *)event_obj;
  ch = (struct char_data *)pMudEvent->pStruct;
  if (!IS_PLAYING(ch->desc))
    return 0;

  if (ROOM_FLAGGED(IN_ROOM(ch), ROOM_SINGLEFILE))
  {
    send_to_char(ch, "You simply can't reach in this area.\r\n");
    return 0;
  }

  /* When using a list, we have to make sure to allocate the list as it
   * uses dynamic memory */
  room_list = create_list();

  /* We search through the "next_in_room", and grab all NPCs and add them
   * to our list */
  if (!IN_ROOM(ch))
    return 0;

  for (tch = world[IN_ROOM(ch)].people; tch; tch = tch->next_in_room)
    if (IS_NPC(tch))
      add_to_list(tch, room_list);

  /* If our list is empty or has "0" entries, we free it from memory and
   * close off our event */
  if (room_list->iSize == 0)
  {
    free_list(room_list);
    send_to_char(ch, "There is no one in the room to whirlwind!\r\n");
    return 0;
  }

  if (GET_HIT(ch) < 1)
  {
    return 0;
  }

  /* We spit out some ugly colour, making use of the new colour options,
   * to let the player know they are performing their whirlwind strike */
  send_to_char(ch, "\t[f313]You deliver a vicious \t[f014]\t[b451]WHIRLWIND!!!\tn\r\n");

  /* Lets grab some a random NPC from the list, and hit() them up */
  for (count = dice(1, 4); count > 0; count--)
  {
    tch = random_from_list(room_list);
    hit(ch, tch, TYPE_UNDEFINED, DAM_RESERVED_DBC, 0, FALSE);
  }

  /* Now that our attack is done, let's free out list */
  if (room_list)
    free_list(room_list);

  /* The "return" of the event function is the time until the event is called
   * again. If we return 0, then the event is freed and removed from the list, but
   * any other numerical response will be the delay until the next call */
  if (20 < rand_number(1, 101))
  {
    send_to_char(ch, "You stop spinning.\r\n");
    return 0;
  }
  else
    return 4 * PASSES_PER_SEC;
}

/******* start offensive commands *******/

ACMDCHECK(can_turnundead)
{
  ACMDCHECK_PREREQ_HASFEAT(FEAT_TURN_UNDEAD, "You do not possess divine favor!\r\n");
  ACMDCHECK_PERMFAIL_IF(CLASS_LEVEL(ch, CLASS_CLERIC) <= 0 && CLASS_LEVEL(ch, CLASS_PALADIN) <= 2,
                        "You do not possess divine favor!\r\n");
  return CAN_CMD;
}

/* this is the engine for turn undead */
int perform_turnundead(struct char_data *ch, struct char_data *vict, int turn_level)
{
  /* this is redundant IF you came in the normal way, but its here in case we are coming in more directly */
  if (!vict || !IS_UNDEAD(vict))
  {
    send_to_char(ch, "You can only attempt to turn undead!\r\n");
    return 0;
  }

  /* powerful being mechanic here will override the turn_level */
  if (IS_POWERFUL_BEING(ch))
  {
    turn_level = GET_LEVEL(ch) + 1;
  }

  /* Apply turn undead perk bonuses */
  int turn_bonus = 0;
  int destroy_threshold = 0;

  /* Turn Undead Enhancement I & II: +DC bonus (affects effective level difference) */
  turn_bonus += get_cleric_turn_undead_enhancement_bonus(ch);

  /* Master of the Undead: Additional +5 DC bonus */
  turn_bonus += get_cleric_master_of_undead_dc_bonus(ch);

  /* Greater Turning: Affect undead +2 HD levels higher */
  int greater_turning_bonus = get_cleric_greater_turning_bonus(ch);

  /* Paladin Turn Undead Mastery: +HD bonus */
  if (CLASS_LEVEL(ch, CLASS_PALADIN) > 0)
  {
    int paladin_turn_hd_bonus = get_paladin_turn_undead_hd_bonus(ch);
    if (paladin_turn_hd_bonus > 0)
      greater_turning_bonus += paladin_turn_hd_bonus;
  }

  /* Destroy Undead: Get HD threshold for instant destruction */
  destroy_threshold = get_destroy_undead_threshold(ch);

  int turn_difference = (turn_level - GET_LEVEL(vict)) + turn_bonus + greater_turning_bonus;
  int turn_roll = d20(ch);
  int turn_result = 0;

  switch (turn_difference)
  {
  case -5:
  case -4:
    if (turn_roll >= 20)
      turn_result = 1;
    break;
  case -3:
    if (turn_roll >= 17)
      turn_result = 1;
    break;
  case -2:
    if (turn_roll >= 15)
      turn_result = 1;
    break;
  case -1:
    if (turn_roll >= 13)
      turn_result = 1;
    break;
  case 0:
    if (turn_roll >= 11)
      turn_result = 1;
    break;
  case 1:
    if (turn_roll >= 9)
      turn_result = 1;
    break;
  case 2:
    if (turn_roll >= 6)
      turn_result = 1;
    break;
  case 3:
    if (turn_roll >= 3)
      turn_result = 1;
    break;
  case 4:
  case 5:
    if (turn_roll >= 2)
      turn_result = 1;
    break;
  default:
    turn_result = 0;
    break;
  }

  if (turn_difference <= -6)
    turn_result = 0;
  else if (turn_difference >= 6)
    turn_result = 2;

  if (turn_result >= 1 && !IS_NPC(vict))
    turn_result = 3;

  /* Check for Destroy Undead perk: instantly destroy weak undead */
  if (turn_result >= 1 && destroy_threshold > 0)
  {
    int hd_difference = turn_level - GET_LEVEL(vict);
    if (hd_difference >= destroy_threshold)
    {
      turn_result = 2; /* Upgrade to destroy */
    }
  }

  /* messaging! */
  act("You raise your divine symbol toward $N declaring, 'BEGONE!'", FALSE, ch, 0, vict, TO_CHAR);
  act("$n raises $s divine symbol towards you declaring, 'BEGONE!'", FALSE, ch, 0, vict, TO_VICT);
  act("$n raises $s divine symbol toward $N declaring, 'BEGONE!'", FALSE, ch, 0, vict, TO_NOTVICT);

  switch (turn_result)
  {
  case 0: /* Undead resists turning */
    act("$N blasphemously mocks your faith!", FALSE, ch, 0, vict, TO_CHAR);
    act("You blasphemously mock $N and $S faith!", FALSE, vict, 0, ch, TO_CHAR);
    act("$n blasphemously mocks $N and $S faith!", FALSE, vict, 0, ch, TO_NOTVICT);
    if (!FIGHTING(vict))
      hit(vict, ch, TYPE_UNDEFINED, DAM_RESERVED_DBC, 0, FALSE);
    break;
  case 1: /* Undead is turned */

    /* nice nasty bonus to powerful beings turn ability! */
    if (IS_POWERFUL_BEING(ch))
    {
      call_magic(ch, vict, 0, SPELL_GREATER_RUIN, 0, GET_LEVEL(ch), CAST_INNATE);
    }

    /* Master of the Undead: Control instead of turn */
    if (has_control_undead(ch) && IS_NPC(vict))
    {
      /* Check if can add follower */
      if (!can_add_follower_by_flag(ch, MOB_C_O_T_N))
      {
        act("You cannot control any more undead creatures!", FALSE, ch, 0, vict, TO_CHAR);
        act("The power of $N's faith overwhelms $n, who flees!", FALSE, vict, 0, ch, TO_NOTVICT);
        do_flee(vict, 0, 0, 0);
      }
      else
      {
        act("The power of your faith bends $N to your will!", FALSE, ch, 0, vict, TO_CHAR);
        act("The power of $N's faith bends you to $S will!", FALSE, vict, 0, ch, TO_CHAR);
        act("The power of $N's faith bends $n to $S will!", FALSE, vict, 0, ch, TO_NOTVICT);

        /* Add as follower and charm */
        if (vict->master)
          stop_follower(vict);
        add_follower(vict, ch);
        SET_BIT_AR(AFF_FLAGS(vict), AFF_CHARM);
        SET_BIT_AR(MOB_FLAGS(vict), MOB_C_O_T_N);
      }
    }
    else
    {
      act("The power of your faith overwhelms $N, who flees!", FALSE, ch, 0, vict, TO_CHAR);
      act("The power of $N's faith overwhelms you! You flee in terror!!!", FALSE, vict, 0, ch,
          TO_CHAR);
      act("The power of $N's faith overwhelms $n, who flees!", FALSE, vict, 0, ch, TO_NOTVICT);
      do_flee(vict, 0, 0, 0);
    }
    break;
  case 2: /* Undead is automatically destroyed */
    act("The mighty force of your faith blasts $N out of existence!", FALSE, ch, 0, vict, TO_CHAR);
    act("The mighty force of $N's faith blasts you out of existence!", FALSE, vict, 0, ch, TO_CHAR);
    act("The mighty force of $N's faith blasts $n out of existence!", FALSE, vict, 0, ch,
        TO_NOTVICT);

    /* Holy Avenger: Apply spell boost after destroying undead */
    if (has_paladin_holy_avenger(ch))
    {
      struct affected_type af;
      new_affect(&af);
      af.spell = SKILL_HOLY_AVENGER;
      af.duration = 1; /* 1 round */
      af.modifier = 4; /* +4 caster level stored in modifier */
      af.location = APPLY_SPECIAL;
      affect_to_char(ch, &af);

      send_to_char(ch, "\tWHoly power surges through you, enhancing your next spell!\tn\r\n");
    }

    dam_killed_vict(ch, vict);
    break;
  case 3:
    act("The mighty force of your faith blasts $N!", FALSE, ch, 0, vict, TO_CHAR);
    act("The mighty force of $N's faith blasts you!", FALSE, vict, 0, ch, TO_CHAR);
    act("The mighty force of $N's faith blasts $n!", FALSE, vict, 0, ch, TO_NOTVICT);

    /* Base damage */
    int turn_damage = dice(GET_LEVEL(ch) / 2, 6);

    /* Paladin Turn Undead Mastery II: +damage bonus */
    if (CLASS_LEVEL(ch, CLASS_PALADIN) > 0)
    {
      int paladin_turn_damage_bonus = get_paladin_turn_undead_damage_bonus(ch);
      if (paladin_turn_damage_bonus > 0)
        turn_damage += dice(paladin_turn_damage_bonus, 6);
    }

    damage(ch, vict, turn_damage, SPELL_GREATER_RUIN, DAM_HOLY, FALSE);
    break;
  }

  return 1;
}

/* turn undead skill (clerics, paladins, etc) */
ACMD(do_turnundead)
{
  struct char_data *vict = NULL;
  int turn_level = 0;
  char buf[MAX_STRING_LENGTH] = {'\0'};

  PREREQ_CAN_FIGHT();
  PREREQ_CHECK(can_turnundead);

  if (CLASS_LEVEL(ch, CLASS_PALADIN) > 2)
    turn_level += CLASS_LEVEL(ch, CLASS_PALADIN) - 2;
  turn_level += CLASS_LEVEL(ch, CLASS_CLERIC);

  if (turn_level <= 0)
  {
    // This should never happen because of the ACMDCHECK_PERMFAIL_IF() in can_turnundead, but leave it in place just to be safe.
    send_to_char(ch, "You do not possess divine favor!\r\n");
    return;
  }

  one_argument(argument, buf, sizeof(buf));
  if (!(vict = get_char_room_vis(ch, buf, NULL)))
  {
    send_to_char(ch, "Turn who?\r\n");
    return;
  }

  if (vict == ch)
  {
    send_to_char(ch, "How do you plan to turn yourself?\r\n");
    return;
  }

  if (!IS_UNDEAD(vict))
  {
    send_to_char(ch, "You can only attempt to turn undead!\r\n");
    return;
  }

  /* too powerful */
  if (GET_LEVEL(vict) >= LVL_IMMORT)
  {
    send_to_char(ch, "This undead is too powerful!\r\n");
    return;
  }

  /* this is the engine and messaging! */
  perform_turnundead(ch, vict, turn_level);

  /* Actions */
  USE_STANDARD_ACTION(ch);
  start_daily_use_cooldown(ch, FEAT_TURN_UNDEAD);
}

ACMDCHECK(can_channel_energy)
{
  /* Check if they have either the feat OR the paladin perk */
  if (!HAS_FEAT(ch, FEAT_CHANNEL_ENERGY) && !has_perk(ch, PERK_PALADIN_CHANNEL_ENERGY_1))
  {
    ACMDCHECK_TEMPFAIL_IF(true, "You do not possess divine favor!\r\n");
  }
  return CAN_CMD;
}

ACMDU(do_channelenergy)
{
  PREREQ_CAN_FIGHT();
  PREREQ_CHECK(can_channel_energy);

  skip_spaces(&argument);
  int level = 0;
  bool has_feat = HAS_FEAT(ch, FEAT_CHANNEL_ENERGY);
  bool has_paladin_perk = has_perk(ch, PERK_PALADIN_CHANNEL_ENERGY_1);
  bool has_both = has_feat && has_paladin_perk;

  /* Only clerics (neutral alignment) need to choose energy type */
  if (has_feat && IS_NEUTRAL(ch) &&
      ch->player_specials->saved.channel_energy_type == CHANNEL_ENERGY_TYPE_NONE)
  {
    if (!*argument)
    {
      send_to_char(
          ch, "As a neutral cleric you need to devote yourself to positive or negative energy.\r\n"
              "This can only be changed with a respec. Ie. 'channel positive|negative'.\r\n");
      return;
    }
    if (is_abbrev(argument, "positive"))
    {
      ch->player_specials->saved.channel_energy_type = CHANNEL_ENERGY_TYPE_POSITIVE;
      send_to_char(ch, "You have devoted yourself to positive channeled energy.\r\n");
      return;
    }
    else if (is_abbrev(argument, "negative"))
    {
      ch->player_specials->saved.channel_energy_type = CHANNEL_ENERGY_TYPE_NEGATIVE;
      send_to_char(ch, "You have devoted yourself to negative channeled energy.\r\n");
      return;
    }
    else
    {
      send_to_char(
          ch, "As a neutral cleric you need to devote yourself to positive or negative energy.\r\n"
              "This can only be changed with a respec. Ie. 'channel positive|negative'.\r\n");
      return;
    }
  }

  /* Check uses - when both feat and perk exist, check both cooldown pools */
  if (has_both)
  {
    /* Player has both - try feat first, then perk if feat is exhausted */
    int feat_uses = daily_uses_remaining(ch, FEAT_CHANNEL_ENERGY);
    struct mud_event_data *pMudEvent = NULL;
    int perk_uses = 0;
    int max_perk_uses = get_paladin_channel_energy_uses(ch); /* Returns 2 */

    if ((pMudEvent = char_has_mud_event(ch, ePALADIN_CHANNEL_ENERGY)))
    {
      if (pMudEvent->sVariables && sscanf(pMudEvent->sVariables, "uses:%d", &perk_uses) == 1)
      {
        /* perk_uses is how many used, calculate remaining */
        perk_uses = max_perk_uses - perk_uses;
      }
      else
      {
        perk_uses = max_perk_uses;
      }
    }
    else
    {
      perk_uses = max_perk_uses;
    }

    /* Check if both pools are exhausted */
    if (feat_uses <= 0 && perk_uses <= 0)
    {
      send_to_char(ch, "You must recover the divine energy required to channel energy.\r\n");
      return;
    }
  }
  else if (has_feat)
  {
    PREREQ_HAS_USES(FEAT_CHANNEL_ENERGY,
                    "You must recover the divine energy required to channel energy.\r\n");
  }
  else if (has_paladin_perk)
  {
    /* Paladin perk only: Check manual use tracking - 2 uses per day */
    struct mud_event_data *pMudEvent = NULL;
    int uses = 0;
    int max_uses = get_paladin_channel_energy_uses(ch); /* Returns 2 */

    if ((pMudEvent = char_has_mud_event(ch, ePALADIN_CHANNEL_ENERGY)))
    {
      if (pMudEvent->sVariables && sscanf(pMudEvent->sVariables, "uses:%d", &uses) == 1)
      {
        if (uses >= max_uses)
        {
          send_to_char(ch, "You must recover the divine energy required to channel energy.\r\n");
          return;
        }
      }
    }
  }

  level = compute_channel_energy_level(ch);

  /* Paladins always channel positive energy (good aligned) */
  if (has_paladin_perk || IS_GOOD(ch) ||
      ch->player_specials->saved.channel_energy_type == CHANNEL_ENERGY_TYPE_POSITIVE)
  {
    act("You channel positive energy.", FALSE, ch, 0, 0, TO_CHAR);
    act("$n channels positive energy.", FALSE, ch, 0, 0, TO_ROOM);
    call_magic(ch, NULL, NULL, ABILITY_CHANNEL_POSITIVE_ENERGY, 0, level, CAST_INNATE);
  }
  else if (IS_EVIL(ch) ||
           ch->player_specials->saved.channel_energy_type == CHANNEL_ENERGY_TYPE_NEGATIVE)
  {
    act("You channel negative energy.", FALSE, ch, 0, 0, TO_CHAR);
    act("$n channels negative energy.", FALSE, ch, 0, 0, TO_ROOM);
    call_magic(ch, NULL, NULL, ABILITY_CHANNEL_NEGATIVE_ENERGY, 0, level, CAST_INNATE);
  }
  else
  {
    send_to_char(ch, "Error channeling energy. Please tell a staff member ERRCHANEN001.\r\n");
    return;
  }

  /* Actions */
  USE_STANDARD_ACTION(ch);

  /* Track uses appropriately - use feat pool first if available, then perk pool */
  if (has_both)
  {
    /* Try to use feat pool first */
    int feat_uses = daily_uses_remaining(ch, FEAT_CHANNEL_ENERGY);

    if (feat_uses > 0)
    {
      /* Use from feat pool */
      start_daily_use_cooldown(ch, FEAT_CHANNEL_ENERGY);
    }
    else
    {
      /* Feat pool exhausted, use perk pool */
      struct mud_event_data *pMudEvent = NULL;
      int uses = 0;
      char buf[128];

      if ((pMudEvent = char_has_mud_event(ch, ePALADIN_CHANNEL_ENERGY)))
      {
        /* Increment existing event */
        if (pMudEvent->sVariables && sscanf(pMudEvent->sVariables, "uses:%d", &uses) == 1)
        {
          uses++;
          free(pMudEvent->sVariables);
          snprintf(buf, sizeof(buf), "uses:%d", uses);
          pMudEvent->sVariables = strdup(buf);
        }
      }
      else
      {
        /* Create new event - resets every MUD day */
        attach_mud_event(new_mud_event(ePALADIN_CHANNEL_ENERGY, ch, "uses:1"),
                         SECS_PER_MUD_DAY RL_SEC);
      }
    }
  }
  else if (has_feat)
  {
    start_daily_use_cooldown(ch, FEAT_CHANNEL_ENERGY);
  }
  else if (has_paladin_perk)
  {
    /* Manual cooldown tracking for paladin perk */
    struct mud_event_data *pMudEvent = NULL;
    int uses = 0;
    char buf[128];

    if ((pMudEvent = char_has_mud_event(ch, ePALADIN_CHANNEL_ENERGY)))
    {
      /* Increment existing event */
      if (pMudEvent->sVariables && sscanf(pMudEvent->sVariables, "uses:%d", &uses) == 1)
      {
        uses++;
        free(pMudEvent->sVariables);
        snprintf(buf, sizeof(buf), "uses:%d", uses);
        pMudEvent->sVariables = strdup(buf);
      }
    }
    else
    {
      /* Create new event - resets every MUD day */
      attach_mud_event(new_mud_event(ePALADIN_CHANNEL_ENERGY, ch, "uses:1"),
                       SECS_PER_MUD_DAY RL_SEC);
    }
  }
}

/* Beacon of Hope - Divine Healer Tier 4 Capstone */
ACMDU(do_beaconofhope)
{
  struct char_data *tch = NULL, *next_tch = NULL;
  struct affected_type af;
  int healed_count = 0;

  PREREQ_CAN_FIGHT();

  /* Check for perk */
  if (!has_beacon_of_hope(ch))
  {
    send_to_char(ch, "You don't have the Beacon of Hope ability.\r\n");
    return;
  }

  /* Check cooldown - once per day */
  if (char_has_mud_event(ch, eBEACON_OF_HOPE))
  {
    send_to_char(ch, "You must wait before using Beacon of Hope again.\r\n");
    return;
  }

  /* Activate beacon */
  act("\tW$n becomes a \tYradiant beacon of hope\tW, divine light flooding the area!\tn", FALSE, ch,
      0, 0, TO_ROOM);
  send_to_char(
      ch, "\tWYou become a \tYradiant beacon of hope\tW, divine light flooding the area!\tn\r\n");

  /* Heal all allies in the room */
  for (tch = world[IN_ROOM(ch)].people; tch; tch = next_tch)
  {
    next_tch = tch->next_in_room;

    /* Skip if not an ally */
    if (tch == ch || IS_NPC(tch))
      continue;

    if (!AFF_FLAGGED(ch, AFF_GROUP) || !AFF_FLAGGED(tch, AFF_GROUP))
      continue;

    /* Fully heal the ally */
    GET_HIT(tch) = GET_MAX_HIT(tch);
    GET_MOVE(tch) = GET_MAX_MOVE(tch);
    update_pos(tch);

    /* Grant +4 save bonus for 10 rounds */
    new_affect(&af);
    af.spell = PERK_CLERIC_BEACON_OF_HOPE;
    af.duration = 10;
    af.bonus_type = BONUS_TYPE_MORALE;
    af.location = APPLY_SAVING_FORT;
    af.modifier = 4;
    affect_to_char(tch, &af);

    af.location = APPLY_SAVING_REFL;
    affect_to_char(tch, &af);

    af.location = APPLY_SAVING_WILL;
    affect_to_char(tch, &af);

    send_to_char(tch,
                 "\tWYou are \tYfully healed\tW and filled with \tYhope\tW! (+4 saves)\tn\r\n");
    healed_count++;
  }

  /* Heal self */
  GET_HIT(ch) = GET_MAX_HIT(ch);
  GET_MOVE(ch) = GET_MAX_MOVE(ch);
  update_pos(ch);

  /* Grant save bonus to self */
  new_affect(&af);
  af.spell = PERK_CLERIC_BEACON_OF_HOPE;
  af.duration = 10;
  af.bonus_type = BONUS_TYPE_MORALE;
  af.location = APPLY_SAVING_FORT;
  af.modifier = 4;
  affect_to_char(ch, &af);

  af.location = APPLY_SAVING_REFL;
  affect_to_char(ch, &af);

  af.location = APPLY_SAVING_WILL;
  affect_to_char(ch, &af);

  send_to_char(ch, "\tWYou are \tYfully restored\tW and filled with \tYhope\tW! (+4 saves)\tn\r\n");

  if (healed_count > 0)
    send_to_char(ch, "\tWYou healed %d %s.\tn\r\n", healed_count,
                 healed_count == 1 ? "ally" : "allies");

  /* Set daily cooldown - 2 hours */
  attach_mud_event(new_mud_event(eBEACON_OF_HOPE, ch, NULL), 2 * 60 * 60 * PASSES_PER_SEC);

  /* Actions */
  USE_STANDARD_ACTION(ch);
}

/* a function to clear rage and do other dirty work associated with that */
void clear_rage(struct char_data *ch)
{
  send_to_char(ch, "You calm down from your rage...\r\n");
  act("$n looks calmer now.", FALSE, ch, NULL, NULL, TO_ROOM);

  if (!IS_NPC(ch) && !HAS_FEAT(ch, FEAT_TIRELESS_RAGE) && !AFF_FLAGGED(ch, AFF_FATIGUED))
  {
    struct affected_type fatigued_af;

    send_to_char(ch, "You are left fatigued from the rage!\r\n");
    new_affect(&fatigued_af);
    fatigued_af.spell = SKILL_RAGE_FATIGUE;
    fatigued_af.duration = 10;
    SET_BIT_AR(fatigued_af.bitvector, AFF_FATIGUED);
    affect_join(ch, &fatigued_af, TRUE, FALSE, FALSE, FALSE);
  }

  /* clearing some rage powers */
  if (char_has_mud_event(ch, eSURPRISE_ACCURACY))
  {
    change_event_duration(ch, eSURPRISE_ACCURACY, 0);
  }
  if (char_has_mud_event(ch, ePOWERFUL_BLOW))
  {
    change_event_duration(ch, ePOWERFUL_BLOW, 0);
  }
  if (char_has_mud_event(ch, eCOME_AND_GET_ME))
  {
    change_event_duration(ch, eCOME_AND_GET_ME, 0);
  }

  /* Clear Indomitable Will auto-success flag when rage ends */
  if (affected_by_spell(ch, PERK_BERSERKER_INDOMITABLE_WILL))
  {
    affect_from_char(ch, PERK_BERSERKER_INDOMITABLE_WILL);
  }

  /* Remove whatever HP we granted.  This may kill the character. */
  /* PCs only.  Otherwise mobs will die and player won't get exp. */
  if (IS_NPC(ch))
  {
    GET_HIT(ch) = MAX(0, GET_HIT(ch) - (get_rage_bonus(ch) * 2));
  }
  else
  {
    GET_HIT(ch) -= get_rage_bonus(ch) * 2;
  }
  if (GET_HIT(ch) < 0)
  {
    send_to_char(ch, "Your rage no longer sustains you and you pass out!\r\n");
    act("$n passes out as $s rage no longer sustains $m.", FALSE, ch, NULL, NULL, TO_ROOM);
  }
}

/* a function to clear defensive stance and do other dirty work associated with that */
void clear_defensive_stance(struct char_data *ch)
{
  send_to_char(ch, "You feel your tension release as you relax your defensive stance...\r\n");

  if (!IS_NPC(ch) && !AFF_FLAGGED(ch, AFF_FATIGUED))
  {
    struct affected_type fatigued_af;

    send_to_char(
        ch, "You are left fatigued from the efforts exerted during your defensive stance!\r\n");
    new_affect(&fatigued_af);
    fatigued_af.spell = SKILL_RAGE_FATIGUE;
    fatigued_af.duration = 10;
    SET_BIT_AR(fatigued_af.bitvector, AFF_FATIGUED);
    affect_join(ch, &fatigued_af, TRUE, FALSE, FALSE, FALSE);
  }

  /* clearing some defensive stance powers */
}

ACMDCHECK(can_defensive_stance)
{
  ACMDCHECK_PREREQ_HASFEAT(FEAT_DEFENSIVE_STANCE,
                           "You don't know how to use a defensive stance.\r\n");
  ACMDCHECK_TEMPFAIL_IF(AFF_FLAGGED(ch, AFF_FATIGUED),
                        "You are are too fatigued to use defensive stance!\r\n");
  ACMDCHECK_TEMPFAIL_IF(affected_by_spell(ch, SKILL_RAGE),
                        "You can't enter a defensive stance while raging!\r\n");

  return CAN_CMD;
}

/* defensive stance skill stalwart defender primarily */
ACMD(do_defensive_stance)
{
  struct affected_type af, aftwo, afthree, affour, affive, afsix;
  int bonus = 0, duration = 0;

  PREREQ_CAN_FIGHT();

  if (affected_by_spell(ch, SKILL_DEFENSIVE_STANCE))
  {
    clear_defensive_stance(ch);
    affect_from_char(ch, SKILL_DEFENSIVE_STANCE);
    return;
  }

  PREREQ_CHECK(can_defensive_stance);
  PREREQ_HAS_USES(FEAT_DEFENSIVE_STANCE,
                  "You must recover before you can use a defensive stance again.\r\n");

  /* bonus */
  bonus = 4;

  /* duration */
  duration = (6 + GET_CON_BONUS(ch)) + (CLASS_LEVEL(ch, CLASS_STALWART_DEFENDER) * 2);

  if (HAS_FEAT(ch, FEAT_BULWARK_OF_DEFENSE))
  {
    bonus = 6;
    duration *= 1.5;
  }

  send_to_char(ch, "\tcYou take on a \tWdefensive stance\tc!\tn\r\n");
  act("$n \tctakes on a \tWdefensive stance\tc!\tn", FALSE, ch, 0, 0, TO_ROOM);

  new_affect(&af);
  new_affect(&aftwo);
  new_affect(&afthree);
  new_affect(&affour);
  new_affect(&affive);
  new_affect(&afsix);

  af.spell = SKILL_DEFENSIVE_STANCE;
  af.duration = duration;
  af.location = APPLY_STR;
  af.modifier = bonus;
  af.bonus_type = BONUS_TYPE_CIRCUMSTANCE; /* stacks */

  aftwo.spell = SKILL_DEFENSIVE_STANCE;
  aftwo.duration = duration;
  aftwo.location = APPLY_CON;
  aftwo.modifier = bonus;
  aftwo.bonus_type = BONUS_TYPE_CIRCUMSTANCE; /* stacks */

  afthree.spell = SKILL_DEFENSIVE_STANCE;
  afthree.duration = duration;
  afthree.location = APPLY_SAVING_WILL;
  afthree.modifier = 2;
  afthree.bonus_type = BONUS_TYPE_CIRCUMSTANCE; /* stacks */

  affour.spell = SKILL_DEFENSIVE_STANCE;
  affour.duration = duration;
  affour.location = APPLY_AC_NEW;
  affour.modifier = 2;
  affour.bonus_type = BONUS_TYPE_CIRCUMSTANCE; /* stacks */

  affive.spell = SKILL_DEFENSIVE_STANCE;
  affive.duration = duration;
  affive.location = APPLY_SAVING_FORT;
  affive.modifier = 2;
  affive.bonus_type = BONUS_TYPE_CIRCUMSTANCE; /* stacks */

  afsix.spell = SKILL_DEFENSIVE_STANCE;
  afsix.duration = duration;
  afsix.location = APPLY_SAVING_REFL;
  afsix.modifier = 2;
  afsix.bonus_type = BONUS_TYPE_CIRCUMSTANCE; /* stacks */

  affect_to_char(ch, &af);
  affect_to_char(ch, &aftwo);
  affect_to_char(ch, &afthree);
  affect_to_char(ch, &affour);
  affect_to_char(ch, &affive);
  affect_to_char(ch, &afsix);

  if (!IS_NPC(ch))
    start_daily_use_cooldown(ch, FEAT_DEFENSIVE_STANCE);

  if (!IS_NPC(ch) && CLASS_LEVEL(ch, CLASS_STALWART_DEFENDER) < 1)
  {
    USE_STANDARD_ACTION(ch);
  }

  /* causing issues with balance? */
  GET_HIT(ch) += (bonus / 2) * GET_LEVEL(ch) + GET_CON_BONUS(ch);
}

ACMDCHECK(can_rage)
{
  ACMDCHECK_TEMPFAIL_IF(affected_by_spell(ch, SKILL_DEFENSIVE_STANCE),
                        "You can't rage while using a defensive stance!\r\n");
  ACMDCHECK_TEMPFAIL_IF(AFF_FLAGGED(ch, AFF_FATIGUED), "You are are too fatigued to rage!\r\n");
  ACMDCHECK_PERMFAIL_IF(!IS_ANIMAL(ch) && !HAS_FEAT(ch, FEAT_RAGE),
                        "You don't know how to rage.\r\n");
  return CAN_CMD;
}

/* rage skill (berserk) primarily for berserkers character class */
ACMD(do_rage)
{
  struct affected_type af[RAGE_AFFECTS];
  int bonus = 0, duration = 0, i = 0;

  PREREQ_CAN_FIGHT();

  /* If currently raging, all this does is stop. */
  if (affected_by_spell(ch, SKILL_RAGE))
  {
    clear_rage(ch);
    affect_from_char(ch, SKILL_RAGE);
    return;
  }

  PREREQ_CHECK(can_rage);

  if (!IS_NPC(ch))
  {
    PREREQ_HAS_USES(FEAT_RAGE, "You must recover before you can go into a rage.\r\n");
  }

  /* bonus */
  bonus = get_rage_bonus(ch);

  /* duration */
  duration = 12 + GET_CON_BONUS(ch) * 3;

  send_to_char(ch, "You go into a \tRR\trA\tRG\trE\tn!.\r\n");
  act("$n goes into a \tRR\trA\tRG\trE\tn!", FALSE, ch, 0, 0, TO_ROOM);

  /* init affect array */
  for (i = 0; i < RAGE_AFFECTS; i++)
  {
    new_affect(&(af[i]));
    af[i].spell = SKILL_RAGE;
    af[i].duration = duration;
    af[i].bonus_type = BONUS_TYPE_MORALE;
  }

  af[0].location = APPLY_STR;
  af[0].modifier = bonus;

  af[1].location = APPLY_CON;
  af[1].modifier = bonus;

  af[2].location = APPLY_SAVING_WILL;
  af[2].modifier = bonus;
  if (!IS_NPC(ch) && HAS_FEAT(ch, FEAT_INDOMITABLE_WILL))
  {
    af[2].modifier += 4;
  }

  af[3].location = APPLY_AC_NEW;
  af[3].modifier = -2; /* penalty! */

  af[4].location = APPLY_HIT;
  af[4].modifier = bonus * 2;

  /* hit/damroll bonuses */
  bonus = 1;
  if (!IS_NPC(ch) && HAS_FEAT(ch, FEAT_INDOMITABLE_RAGE))
    bonus += 3;

  af[5].location = APPLY_HITROLL;
  af[5].modifier = bonus;

  af[5].location = APPLY_DAMROLL;
  af[5].modifier = bonus;
  /******/

  for (i = 0; i < RAGE_AFFECTS; i++)
    affect_join(ch, af + i, FALSE, FALSE, FALSE, FALSE);

  GET_HIT(ch) += bonus * 2;
  if (GET_HIT(ch) > GET_MAX_HIT(ch))
    GET_HIT(ch) = GET_MAX_HIT(ch);

  save_char(ch, 0); /* this is redundant but doing it for dummy sakes */

  if (!IS_NPC(ch))
    start_daily_use_cooldown(ch, FEAT_RAGE);

  if (!IS_NPC(ch) && CLASS_LEVEL(ch, CLASS_BERSERKER) < 1)
  {
    USE_STANDARD_ACTION(ch);
  }

  /* bonus hp from the rage */
  // GET_HIT(ch) += bonus * GET_LEVEL(ch) + GET_CON_BONUS(ch) + 1;
  save_char(ch, 0); /* this is redundant but doing it for dummy sakes */

  /* Blinding Rage perk - blind enemies when entering rage */
  if (has_berserker_blinding_rage(ch))
  {
    struct char_data *tch = NULL, *next_tch = NULL;

    for (tch = world[IN_ROOM(ch)].people; tch; tch = next_tch)
    {
      next_tch = tch->next_in_room;

      /* Only affect enemies currently fighting the berserker */
      if (tch == ch || !IS_NPC(tch) || FIGHTING(tch) != ch)
        continue;

      /* Check if already blind */
      if (AFF_FLAGGED(tch, AFF_BLIND))
        continue;

      /* Make a Will save */
      int dc = 10 + GET_LEVEL(ch) + GET_CHA_BONUS(ch);
      if (!savingthrow(ch, tch, SAVING_WILL, dc, CAST_INNATE, GET_LEVEL(ch), NOSCHOOL))
      {
        struct affected_type af;
        int blind_duration = dice(1, 4); // 1d4 rounds

        new_affect(&af);
        af.spell = SKILL_RAGE;
        af.duration = blind_duration;
        SET_BIT_AR(af.bitvector, AFF_BLIND);
        affect_to_char(tch, &af);

        act("Your rage blinds $N with overwhelming fury!", FALSE, ch, 0, tch, TO_CHAR);
        act("$n's rage blinds you with overwhelming fury!", FALSE, ch, 0, tch, TO_VICT);
        act("$n's rage blinds $N with overwhelming fury!", FALSE, ch, 0, tch, TO_NOTVICT);
      }
    }
  }

  /* Stunning Blow perk - set flag for next attack to stun */
  if (has_berserker_stunning_blow(ch))
  {
    /* Set a flag that will be checked in hit() function */
    SET_BIT_AR(AFF_FLAGS(ch), AFF_NEXTATTACK_STUN);
    send_to_char(ch, "Your next attack will carry \tYoverwhelming force\tn!\r\n");
  }

  return;
}

/* Sprint - Berserker Primal Warrior ability */
ACMD(do_sprint)
{
  struct affected_type af;
  int duration = 5; // 5 rounds

  PREREQ_CAN_FIGHT();

  /* Check if already sprinting */
  if (affected_by_spell(ch, SKILL_SPRINT))
  {
    send_to_char(ch, "You are already sprinting!\r\n");
    return;
  }

  /* Check if they have the perk */
  if (!has_berserker_sprint(ch))
  {
    send_to_char(ch, "You don't know how to sprint!\r\n");
    return;
  }

  /* Check cooldown using the feat system - treat it like a daily use feat */
  if (!IS_NPC(ch))
  {
    PREREQ_HAS_USES(SKILL_SPRINT, "You must recover before you can sprint again.\r\n");
  }

  send_to_char(ch, "You break into a powerful \tYsprint\tn, your legs a blur of motion!\r\n");
  act("$n suddenly breaks into a powerful \tYsprint\tn, moving with incredible speed!", FALSE, ch,
      0, 0, TO_ROOM);

  /* Create the sprint affect */
  new_affect(&af);
  af.spell = SKILL_SPRINT;
  af.duration = duration;
  af.location =
      APPLY_NONE; // Movement speed is handled by movement_cost.c checking for sprint affect
  af.modifier = 0;
  af.bonus_type = BONUS_TYPE_INHERENT;

  affect_to_char(ch, &af);

  /* Start cooldown - 2 minutes in game */
  if (!IS_NPC(ch))
  {
    start_daily_use_cooldown(ch, SKILL_SPRINT);
  }

  USE_MOVE_ACTION(ch);

  return;
}

ACMD(do_reckless_abandon)
{
  struct affected_type af;
  int duration = 5; // 5 rounds

  PREREQ_CAN_FIGHT();

  /* Check if already using reckless abandon */
  if (affected_by_spell(ch, SKILL_RECKLESS_ABANDON))
  {
    send_to_char(ch, "You are already fighting with reckless abandon!\r\n");
    return;
  }

  /* Check if they have the perk */
  if (!has_berserker_reckless_abandon(ch))
  {
    send_to_char(ch, "You don't know how to fight with reckless abandon!\r\n");
    return;
  }

  /* Check cooldown - 5 minute cooldown */
  if (!IS_NPC(ch))
  {
    PREREQ_HAS_USES(SKILL_RECKLESS_ABANDON,
                    "You must recover before you can use reckless abandon again.\r\n");
  }

  /* Must be raging to use */
  if (!affected_by_spell(ch, SKILL_RAGE))
  {
    send_to_char(ch, "You must be raging to use reckless abandon!\r\n");
    return;
  }

  send_to_char(
      ch, "You throw aside all defensive concerns and attack with \tRreckless abandon\tn!\r\n");
  act("$n's eyes blaze with fury as $e attacks with \tRreckless abandon\tn!", FALSE, ch, 0, 0,
      TO_ROOM);

  /* +4 to hit bonus */
  new_affect(&af);
  af.spell = SKILL_RECKLESS_ABANDON;
  af.duration = duration;
  af.location = APPLY_HITROLL;
  af.modifier = 4;
  af.bonus_type = BONUS_TYPE_MORALE;
  affect_to_char(ch, &af);

  /* +8 damage bonus */
  new_affect(&af);
  af.spell = SKILL_RECKLESS_ABANDON;
  af.duration = duration;
  af.location = APPLY_DAMROLL;
  af.modifier = 8;
  af.bonus_type = BONUS_TYPE_MORALE;
  affect_to_char(ch, &af);

  /* -4 AC penalty */
  new_affect(&af);
  af.spell = SKILL_RECKLESS_ABANDON;
  af.duration = duration;
  af.location = APPLY_AC_NEW;
  af.modifier = -4;
  af.bonus_type = BONUS_TYPE_UNDEFINED; /* Penalties don't have a specific bonus type */
  affect_to_char(ch, &af);

  /* Start cooldown - 5 minutes */
  if (!IS_NPC(ch))
  {
    start_daily_use_cooldown(ch, SKILL_RECKLESS_ABANDON);
  }

  USE_SWIFT_ACTION(ch);

  return;
}

ACMD(do_warcry)
{
  struct affected_type af;
  struct char_data *tch = NULL;
  int duration = 5; // 5 rounds

  PREREQ_CAN_FIGHT();

  /* Check if they have the perk */
  if (!has_berserker_war_cry(ch))
  {
    send_to_char(ch, "You don't know how to use a war cry!\r\n");
    return;
  }

  /* Check cooldown - 5 minute cooldown */
  if (!IS_NPC(ch))
  {
    PREREQ_HAS_USES(SKILL_WAR_CRY, "You must recover before you can use war cry again.\r\n");
  }

  send_to_char(ch, "You unleash a mighty \tRWAR CRY\tn that echoes across the battlefield!\r\n");
  act("$n unleashes a mighty \tRWAR CRY\tn that echoes across the battlefield!", FALSE, ch, 0, 0,
      TO_ROOM);

  /* Apply buff to all group members in the same room */
  if (GROUP(ch))
  {
    while ((tch = (struct char_data *)simple_list(GROUP(ch)->members)) != NULL)
    {
      if (IN_ROOM(tch) == IN_ROOM(ch))
      {
        /* +2 attack bonus */
        new_affect(&af);
        af.spell = SKILL_WAR_CRY_ALLY;
        af.duration = duration;
        af.location = APPLY_HITROLL;
        af.modifier = 2;
        af.bonus_type = BONUS_TYPE_MORALE;
        affect_to_char(tch, &af);

        /* +2 damage bonus */
        new_affect(&af);
        af.spell = SKILL_WAR_CRY_ALLY;
        af.duration = duration;
        af.location = APPLY_DAMROLL;
        af.modifier = 2;
        af.bonus_type = BONUS_TYPE_MORALE;
        affect_to_char(tch, &af);

        if (tch != ch)
        {
          send_to_char(tch, "You feel empowered by %s's \tGwar cry\tn!\r\n", GET_NAME(ch));
        }
      }
    }
  }
  else
  {
    /* Solo - buff self */
    new_affect(&af);
    af.spell = SKILL_WAR_CRY_ALLY;
    af.duration = duration;
    af.location = APPLY_HITROLL;
    af.modifier = 2;
    af.bonus_type = BONUS_TYPE_MORALE;
    affect_to_char(ch, &af);

    new_affect(&af);
    af.spell = SKILL_WAR_CRY_ALLY;
    af.duration = duration;
    af.location = APPLY_DAMROLL;
    af.modifier = 2;
    af.bonus_type = BONUS_TYPE_MORALE;
    affect_to_char(ch, &af);
  }

  /* Apply debuff to all enemies currently fighting you or your group */
  for (tch = world[IN_ROOM(ch)].people; tch; tch = tch->next_in_room)
  {
    if (tch == ch || !IS_NPC(tch))
      continue;

    /* Check if this enemy is fighting the berserker or any group member */
    bool is_fighting_group = FALSE;
    if (FIGHTING(tch) == ch)
    {
      is_fighting_group = TRUE;
    }
    else if (GROUP(ch))
    {
      struct char_data *gch = NULL;
      while ((gch = (struct char_data *)simple_list(GROUP(ch)->members)) != NULL)
      {
        if (FIGHTING(tch) == gch && IN_ROOM(gch) == IN_ROOM(ch))
        {
          is_fighting_group = TRUE;
          break;
        }
      }
    }

    if (is_fighting_group)
    {
      /* -2 attack penalty */
      new_affect(&af);
      af.spell = SKILL_WAR_CRY_ENEMY;
      af.duration = duration;
      af.location = APPLY_HITROLL;
      af.modifier = -2;
      af.bonus_type = BONUS_TYPE_UNDEFINED; /* Penalties don't have a specific bonus type */
      affect_to_char(tch, &af);

      /* -2 damage penalty */
      new_affect(&af);
      af.spell = SKILL_WAR_CRY_ENEMY;
      af.duration = duration;
      af.location = APPLY_DAMROLL;
      af.modifier = -2;
      af.bonus_type = BONUS_TYPE_UNDEFINED; /* Penalties don't have a specific bonus type */
      affect_to_char(tch, &af);

      act("$N recoils from your \tRwar cry\tn!", FALSE, ch, 0, tch, TO_CHAR);
      act("You recoil from $n's \tRwar cry\tn!", FALSE, ch, 0, tch, TO_VICT);
    }
  }

  /* Start cooldown - 5 minutes */
  if (!IS_NPC(ch))
  {
    start_daily_use_cooldown(ch, SKILL_WAR_CRY);
  }

  USE_STANDARD_ACTION(ch);

  return;
}

ACMD(do_earthshaker)
{
  struct char_data *tch = NULL, *next_tch = NULL;
  int dam_amount = 0;

  PREREQ_CAN_FIGHT();
  PREREQ_NOT_PEACEFUL_ROOM();

  /* Check if they have the perk */
  if (!has_berserker_earthshaker(ch))
  {
    send_to_char(ch, "You don't know how to use earthshaker!\r\n");
    return;
  }

  /* Check cooldown - 30 second cooldown */
  if (!IS_NPC(ch))
  {
    PREREQ_HAS_USES(SKILL_EARTHSHAKER,
                    "You must recover before you can use earthshaker again.\r\n");
  }

  /* Calculate damage based on STR modifier */
  dam_amount = GET_STR_BONUS(ch);
  if (dam_amount < 1)
    dam_amount = 1;

  send_to_char(ch,
               "You slam the ground with tremendous force, causing the earth to \tYSHAKE\tn!\r\n");
  act("$n slams the ground with tremendous force, causing the earth to \tYSHAKE\tn!", FALSE, ch, 0,
      0, TO_ROOM);

  /* Knock down all enemies currently fighting you or your group members */
  for (tch = world[IN_ROOM(ch)].people; tch; tch = next_tch)
  {
    next_tch = tch->next_in_room;

    if (tch == ch || !IS_NPC(tch))
      continue;

    /* Check if this enemy is fighting the berserker or any group member */
    bool is_fighting_group = FALSE;
    if (FIGHTING(tch) == ch)
    {
      is_fighting_group = TRUE;
    }
    else if (GROUP(ch))
    {
      struct char_data *gch = NULL;
      while ((gch = (struct char_data *)simple_list(GROUP(ch)->members)) != NULL)
      {
        if (FIGHTING(tch) == gch && IN_ROOM(gch) == IN_ROOM(ch))
        {
          is_fighting_group = TRUE;
          break;
        }
      }
    }

    if (is_fighting_group)
    {
      /* Deal damage */
      if (dam_amount > 0)
      {
        damage(ch, tch, dam_amount, SKILL_EARTHSHAKER, DAM_FORCE, FALSE);
      }

      /* Knock prone (no save) - but check NOBASH */
      if (!IS_NPC(tch) || !MOB_FLAGGED(tch, MOB_NOBASH))
      {
        change_position(tch, POS_SITTING);
        act("You are knocked to the ground!", FALSE, ch, 0, tch, TO_VICT);
        act("$N is knocked to the ground!", FALSE, ch, 0, tch, TO_CHAR);
        act("$N is knocked to the ground!", FALSE, ch, 0, tch, TO_NOTVICT);
      }
      else
      {
        act("$N resists being knocked down!", FALSE, ch, 0, tch, TO_CHAR);
      }
    }
  }

  /* Start cooldown - 30 seconds */
  if (!IS_NPC(ch))
  {
    start_daily_use_cooldown(ch, SKILL_EARTHSHAKER);
  }

  USE_SWIFT_ACTION(ch);

  return;
}

/* hardy - berserker perk */
ACMD(do_hardy)
{
  struct affected_type af[2];
  int duration = 10; // 10 rounds

  PREREQ_CAN_FIGHT();

  if (!has_berserker_hardy(ch))
  {
    send_to_char(ch, "You do not have the Hardy perk.\r\n");
    return;
  }

  if (affected_by_spell(ch, SKILL_HARDY))
  {
    send_to_char(ch, "You are already hardy!\r\n");
    return;
  }

  send_to_char(ch, "You steel yourself, becoming \tRhardy\tn and resilient!\r\n");
  act("$n steels $mself, becoming more \tRhardy\tn and resilient!", FALSE, ch, 0, 0, TO_ROOM);

  /* init affect array */
  new_affect(&(af[0]));
  af[0].spell = SKILL_HARDY;
  af[0].duration = duration;
  af[0].bonus_type = BONUS_TYPE_MORALE;
  af[0].location = APPLY_CON;
  af[0].modifier = 2;

  new_affect(&(af[1]));
  af[1].spell = SKILL_HARDY;
  af[1].duration = duration;
  af[1].bonus_type = BONUS_TYPE_MORALE;
  af[1].location = APPLY_SAVING_FORT;
  af[1].modifier = 1;

  affect_join(ch, &af[0], FALSE, FALSE, FALSE, FALSE);
  affect_join(ch, &af[1], FALSE, FALSE, FALSE, FALSE);

  USE_STANDARD_ACTION(ch);

  return;
}

/* inner fire - sacred fist feat */
ACMD(do_innerfire)
{
  PREREQ_CAN_FIGHT();

  if (!HAS_FEAT(ch, FEAT_INNER_FIRE))
  {
    send_to_char(ch, "You do not know how to use inner fire...\r\n");
    return;
  }

  if (affected_by_spell(ch, SKILL_INNER_FIRE))
  {
    send_to_char(ch, "You are already using inner fire!\r\n");
    return;
  }

  if (!IS_NPC(ch))
  {
    PREREQ_HAS_USES(FEAT_INNER_FIRE, "You must recover before you can use inner fire again.\r\n");
  }

  if (!IS_NPC(ch))
    start_daily_use_cooldown(ch, FEAT_INNER_FIRE);

  /*engine*/
  perform_inner_fire(ch);
}

/* sacred flames - sacred fist feat */
ACMD(do_sacredflames)
{
  PREREQ_CAN_FIGHT();

  if (!HAS_FEAT(ch, FEAT_SACRED_FLAMES))
  {
    send_to_char(ch, "You do not know how to use sacred flames...\r\n");
    return;
  }

  if (affected_by_spell(ch, SKILL_SACRED_FLAMES))
  {
    send_to_char(ch, "You are already using sacred flames!\r\n");
    return;
  }

  if (!IS_NPC(ch))
  {
    PREREQ_HAS_USES(FEAT_SACRED_FLAMES,
                    "You must recover before you can use sacred flames again.\r\n");
  }

  if (!IS_NPC(ch))
    start_daily_use_cooldown(ch, FEAT_SACRED_FLAMES);

  /*engine*/
  perform_sacred_flames(ch);
}

ACMDCHECK(can_dragonborn_breath_weapon)
{
  ACMDCHECK_PREREQ_HASFEAT(FEAT_DRAGONBORN_BREATH, "You do not have access to this ability.\r\n");
  return CAN_CMD;
}

/* Data structure for dragonborn breath weapon callback */
struct dragonborn_breath_data
{
  int level;
  int dam_type;
};

/* Callback for dragonborn breath weapon AoE damage */
static int dragonborn_breath_callback(struct char_data *ch, struct char_data *tch, void *data)
{
  struct dragonborn_breath_data *breath_data = (struct dragonborn_breath_data *)data;

  if (breath_data->level <= 15)
    damage(ch, tch, dice(breath_data->level, 6), SPELL_DRAGONBORN_ANCESTRY_BREATH,
           breath_data->dam_type, FALSE);
  else
    damage(ch, tch, dice(breath_data->level, 14), SPELL_DRAGONBORN_ANCESTRY_BREATH,
           breath_data->dam_type, FALSE);

  return 1;
}

ACMD(do_dragonborn_breath_weapon)
{
  struct dragonborn_breath_data breath_data;

  PREREQ_CAN_FIGHT();
  PREREQ_CHECK(can_dragonborn_breath_weapon);

  if (!IS_NPC(ch))
  {
    PREREQ_HAS_USES(
        FEAT_DRAGONBORN_BREATH,
        "You must recover before you can use your dragonborn ancestry breath weapon again.\r\n");
    send_to_char(ch, "You have %d uses remaining.\r\n", uses_remaining - 1);
  }

  PREREQ_NOT_PEACEFUL_ROOM();

  send_to_char(ch, "You exhale breathing out %s!\r\n",
               DRCHRT_ENERGY_TYPE(GET_DRAGONBORN_ANCESTRY(ch)));
  char to_room[200];
  sprintf(to_room, "$n exhales breathing %s!", DRCHRT_ENERGY_TYPE(GET_DRAGONBORN_ANCESTRY(ch)));
  act(to_room, FALSE, ch, 0, 0, TO_ROOM);

  breath_data.dam_type = draconic_heritage_energy_types[GET_DRAGONBORN_ANCESTRY(ch)];
  breath_data.level = GET_LEVEL(ch);

  aoe_effect(ch, SPELL_DRAGONBORN_ANCESTRY_BREATH, dragonborn_breath_callback, &breath_data);

  if (!IS_NPC(ch))
    start_daily_use_cooldown(ch, FEAT_DRAGONBORN_BREATH);
  USE_STANDARD_ACTION(ch);
}

ACMD(do_assist)
{
  char arg[MAX_INPUT_LENGTH] = {'\0'};
  struct char_data *helpee = NULL;

  PREREQ_CAN_FIGHT();

  if (FIGHTING(ch))
  {
    send_to_char(ch, "You're already fighting!  How can you assist someone else?\r\n");
    return;
  }
  one_argument(argument, arg, sizeof(arg));

  if (!*arg)
    send_to_char(ch, "Whom do you wish to assist?\r\n");
  else if (!(helpee = get_char_vis(ch, arg, NULL, FIND_CHAR_ROOM)))
    send_to_char(ch, "%s", CONFIG_NOPERSON);
  else if (helpee == ch)
    send_to_char(ch, "You can't help yourself any more than this!\r\n");
  else
    perform_assist(ch, helpee);
}

ACMD(do_hit)
{
  char arg[MAX_INPUT_LENGTH] = {'\0'};
  struct char_data *vict = NULL;
  int chInitiative = 0, victInitiative = 0, i = 0;
  struct char_data *mob = NULL;
  bool found = false;
  char mob_keys[200];

  PREREQ_CAN_FIGHT();

  /* temporary solution */
  if (is_using_ranged_weapon(ch, TRUE))
  {
    send_to_char(ch, "You can't use a ranged weapon in melee combat, use 'fire' "
                     "instead..\r\n");
    return;
  }

  one_argument(argument, arg, sizeof(arg));

  if (!*arg)
  {
    if (!IS_NPC(ch) && !PRF_FLAGGED(ch, PRF_AUTOHIT))
    {
      send_to_char(ch, "Hit who?\r\n");
      return;
    }
    if (IS_NPC(ch) && (!ch->master || !PRF_FLAGGED(ch->master, PRF_AUTOHIT)))
    {
      send_to_char(ch, "Hit who?\r\n");
      return;
    }
    else
    {
      // auto hit is enabled.  We're going to try to attack the first mob we can see in the room.
      if (IN_ROOM(ch) == NOWHERE)
      {
        return;
      }
      for (mob = world[IN_ROOM(ch)].people; mob; mob = mob->next_in_room)
      {
        if (!IS_NPC(mob))
          continue;
        if (AFF_FLAGGED(mob, AFF_CHARM))
          continue;
        if (mob->master && mob->master == ch)
          continue;
        if (!CAN_SEE(ch, mob))
          continue;

        // ok we found one
        found = true;
        snprintf(mob_keys, sizeof(mob_keys), "%s", (mob)->player.name);
        for (i = 0; i < strlen(mob_keys); i++)
          if (mob_keys[i] == ' ')
            mob_keys[i] = '-';
        do_hit(ch, strdup(mob_keys), cmd, subcmd);

        // reach attacks get extra attack when combat starts
        if (has_reach(ch))
        {
          send_to_char(ch, "You gain an extra attack because of having long reach.\r\n");
          hit(ch, vict, TYPE_UNDEFINED, DAM_RESERVED_DBC, 0, FALSE);
        }

        return;
      }
      if (!found)
      {
        send_to_char(ch,
                     "There are no eligible mobs here. Please specify your target instead.\r\n");
        return;
      }
    }
  }

  /* grab our target */
  if (!(vict = get_char_vis(ch, arg, NULL, FIND_CHAR_ROOM)))
  {
    send_to_char(ch, "They don't seem to be here.\r\n");
    return;
  }

  if (vict == ch)
  {
    send_to_char(ch, "You hit yourself...OUCH!.\r\n");
    act("$n hits $mself, and says OUCH!", FALSE, ch, 0, vict, TO_ROOM);
    return;
  }

  if (FIGHTING(ch) == vict)
  {
    send_to_char(ch, "You are already fighting that one!\r\n");
    return;
  }

  if (AFF_FLAGGED(ch, AFF_CHARM) && (ch->master == vict))
  {
    act("$N is just such a good friend, you simply can't hit $M.", FALSE, ch, 0, vict, TO_CHAR);
    return;
  }

  if (ROOM_FLAGGED(IN_ROOM(ch), ROOM_SINGLEFILE) && ch->next_in_room != vict &&
      vict->next_in_room != ch)
  {
    send_to_char(ch, "You simply can't reach that far.\r\n");
    return;
  }

  /* PVP CHECK - prevent attacking players without mutual PVP consent */
  if (!IS_NPC(vict) || (IS_NPC(vict) && vict->master && !IS_NPC(vict->master)))
  {
    if (!pvp_ok(ch, vict, true))
      return;
  }

  /* PKILL */
  if (!CONFIG_PK_ALLOWED && !IS_NPC(vict) && !IS_NPC(ch))
    check_killer(ch, vict);

  /* not yet engaged */
  if (!FIGHTING(ch) && !char_has_mud_event(ch, eCOMBAT_ROUND))
  {
    /* INITIATIVE */
    chInitiative = roll_initiative(ch);
    victInitiative = roll_initiative(vict);

    if (chInitiative >= victInitiative || GET_POS(vict) < POS_FIGHTING || !CAN_SEE(vict, ch))
    {
      /* ch is taking an action so loses the Flat-footed flag */
      if (AFF_FLAGGED(ch, AFF_FLAT_FOOTED))
        REMOVE_BIT_AR(AFF_FLAGS(ch), AFF_FLAT_FOOTED);

      hit(ch, vict, TYPE_UNDEFINED, DAM_RESERVED_DBC, 0, FALSE); /* ch first */

      if (!IS_NPC(ch) && HAS_FEAT(ch, FEAT_IMPROVED_INITIATIVE) && GET_POS(vict) > POS_DEAD)
      {
        send_to_char(vict, "\tYYour superior initiative grants another attack!\tn\r\n");
        hit(ch, vict, TYPE_UNDEFINED, DAM_RESERVED_DBC, 0, FALSE);
      }

      // reach attacks get extra attack when combat starts
      if (has_reach(ch))
      {
        send_to_char(ch, "You gain an extra attack because of having long reach.\r\n");
        hit(ch, vict, TYPE_UNDEFINED, DAM_RESERVED_DBC, 0, FALSE);
      }
    }
    else
    { /* ch lost initiative */

      /* this is just to avoid silly messages in peace rooms -zusuk */
      if (!ROOM_FLAGGED(IN_ROOM(ch), ROOM_PEACEFUL) && !ROOM_FLAGGED(IN_ROOM(vict), ROOM_PEACEFUL))
      {
        if (!IS_NPC(vict) && PRF_FLAGGED(vict, PRF_CONDENSED))
        {
        }
        else
        {
          send_to_char(vict, "\tYYour superior initiative grants the first strike!\tn\r\n");
        }

        if (!IS_NPC(ch) && PRF_FLAGGED(ch, PRF_CONDENSED))
        {
        }
        else
        {
          send_to_char(
              ch, "\tyYour opponents superior \tYinitiative\ty grants the first strike!\tn\r\n");
        }
      }

      /* vict is taking an action so loses the Flat-footed flag */
      if (AFF_FLAGGED(vict, AFF_FLAT_FOOTED))
        REMOVE_BIT_AR(AFF_FLAGS(vict), AFF_FLAT_FOOTED);

      hit(vict, ch, TYPE_UNDEFINED, DAM_RESERVED_DBC, 0, FALSE); // victim is first
      update_pos(ch);

      if (!IS_NPC(vict) && HAS_FEAT(vict, FEAT_IMPROVED_INITIATIVE) && GET_POS(ch) > POS_DEAD)
      {
        send_to_char(vict, "\tYYour superior initiative grants another attack!\tn\r\n");
        hit(vict, ch, TYPE_UNDEFINED, DAM_RESERVED_DBC, 0, FALSE);
      }
    } /* END INITIATIVE */
    /* END not-fighting scenario */
  }
  else
  { /* fighting, so trying to switch opponents */

    if (GET_POS(ch) <= POS_SITTING)
    {
      send_to_char(ch, "You are in no position to switch opponents!\r\n");
      return;
    }

    /* don't forget to remove the fight event! */
    if (char_has_mud_event(ch, eCOMBAT_ROUND))
    {
      event_cancel_specific(ch, eCOMBAT_ROUND);
    }

    send_to_char(ch, "You switch opponents!\r\n");
    act("$n switches opponents!", FALSE, ch, 0, vict, TO_ROOM);

    USE_STANDARD_ACTION(ch);
    stop_fighting(ch);
    hit(ch, vict, TYPE_UNDEFINED, DAM_RESERVED_DBC, 0, FALSE);

    /* everyone gets a free shot at you unless you make a acrobatics check 15 is DC */
    if (FIGHTING(ch) && FIGHTING(vict))
    {
      if (!skill_check(ch, ABILITY_ACROBATICS, 15))
        attacks_of_opportunity(ch, 0);
    }
  }
}

ACMD(do_kill)
{
  char arg[MAX_INPUT_LENGTH] = {'\0'};
  struct char_data *vict = NULL;

  PREREQ_CAN_FIGHT();

  one_argument(argument, arg, sizeof(arg));

  if (!*arg)
  {
    send_to_char(ch, "Kill who?\r\n");
  }
  else
  { /* we have an argument */
    if (!(vict = get_char_vis(ch, arg, NULL, FIND_CHAR_ROOM)))
    {
      send_to_char(ch, "They aren't here.\r\n");
      return;
    }
    else if (ch == vict)
    {
      send_to_char(ch, "Your mother would be so sad.. :(\r\n");
      return;
    }
    else if (ROOM_FLAGGED(IN_ROOM(ch), ROOM_SINGLEFILE) && ch->next_in_room != vict &&
             vict->next_in_room != ch)
    {
      send_to_char(ch, "You simply can't reach that far.\r\n");
      return;
    }
    else if (ROOM_FLAGGED(IN_ROOM(vict), ROOM_PEACEFUL) && GET_LEVEL(ch) < LVL_IMPL)
    {
      send_to_char(ch, "Targets room just has such a peaceful, easy feeling...\r\n");
      return;
    }
    else if (GET_LEVEL(ch) <= GET_LEVEL(vict) || (!IS_NPC(vict) && PRF_FLAGGED(vict, PRF_NOHASSLE)))
    {
      do_hit(ch, argument, cmd, subcmd);
      return;
    }
    else if (GET_LEVEL(ch) < LVL_IMMORT || IS_NPC(ch) || !PRF_FLAGGED(ch, PRF_NOHASSLE))
    {
      do_hit(ch, argument, cmd, subcmd);
      return;
    }
    else
    { /* should be higher level staff against someone with nohas off */

      act("You chop $M to pieces!  Ah!  The blood!", FALSE, ch, 0, vict, TO_CHAR);
      act("$N chops you to pieces!", FALSE, vict, 0, ch, TO_CHAR);
      act("$n brutally slays $N!", FALSE, ch, 0, vict, TO_NOTVICT);

      raw_kill(vict, ch);

      return;
    }
  }
}

ACMDCHECK(can_backstab)
{
  ACMDCHECK_PREREQ_HASFEAT(FEAT_SNEAK_ATTACK,
                           "You have no idea how to do that "
                           "(you need at least 1 rank of the sneak attack feat to perform a "
                           "backstab).\r\n");

  if (GET_RACE(ch) == RACE_TRELUX)
    ;
  else if (!GET_EQ(ch, WEAR_WIELD_1) && !GET_EQ(ch, WEAR_WIELD_OFFHAND) &&
           !GET_EQ(ch, WEAR_WIELD_2H))
  {
    ACMD_ERRORMSG("You need to wield a weapon to make it a success.\r\n");
    return CANT_CMD_TEMP;
  }
  return CAN_CMD;
}

ACMD(do_backstab)
{
  char buf[MAX_INPUT_LENGTH] = {'\0'};
  struct char_data *vict;

  PREREQ_CAN_FIGHT();
  PREREQ_CHECK(can_backstab);

  if (FIGHTING(ch))
  {
    send_to_char(ch, "You are too busy to attempt a backstab!\r\n");
    return;
  }

  one_argument(argument, buf, sizeof(buf));
  if (!(vict = get_char_vis(ch, buf, NULL, FIND_CHAR_ROOM)))
  {
    send_to_char(ch, "Backstab who?\r\n");
    return;
  }
  if (vict == ch)
  {
    send_to_char(ch, "How can you sneak up on yourself?\r\n");
    return;
  }
  if (ROOM_FLAGGED(IN_ROOM(ch), ROOM_SINGLEFILE) && ch->next_in_room != vict &&
      vict->next_in_room != ch)
  {
    send_to_char(ch, "You simply can't reach that far.\r\n");
    return;
  }

  if (FIGHTING(vict))
  {
    send_to_char(ch, "You can't backstab a fighting person -- they're too alert!\r\n");
    return;
  }

  if (MOB_FLAGGED(vict, MOB_AWARE) && AWAKE(vict))
  {
    act("You notice $N lunging at you!", FALSE, vict, 0, ch, TO_CHAR);
    act("$e notices you lunging at $m!", FALSE, vict, 0, ch, TO_VICT);
    act("$n notices $N lunging at $m!", FALSE, vict, 0, ch, TO_NOTVICT);
    hit(vict, ch, TYPE_UNDEFINED, DAM_RESERVED_DBC, 0, FALSE);
    return;
  }
  if (AFF_FLAGGED(vict, AFF_AWARE) && AWAKE(vict))
  {
    act("You notice $N lunging at you!", FALSE, vict, 0, ch, TO_CHAR);
    act("$e notices you lunging at $m!", FALSE, vict, 0, ch, TO_VICT);
    act("$n notices $N lunging at $m!", FALSE, vict, 0, ch, TO_NOTVICT);
    hit(vict, ch, TYPE_UNDEFINED, DAM_RESERVED_DBC, 0, FALSE);
    return;
  }

  /* PVP CHECK - prevent backstabbing players without mutual PVP consent */
  if (!IS_NPC(vict) || (IS_NPC(vict) && vict->master && !IS_NPC(vict->master)))
  {
    if (!pvp_ok(ch, vict, true))
      return;
  }

  perform_backstab(ch, vict);
}

/* set this up for lots of redundancy checking due to really annoying crashs issue */
bool pet_order_check(struct char_data *ch, struct char_data *vict)
{
  if (ch && vict && IS_NPC(vict) && vict->master && vict->master == ch &&
      AFF_FLAGGED(vict, AFF_CHARM) && GET_HIT(vict) >= -9 && GET_POS(vict) > POS_MORTALLYW &&
      IN_ROOM(ch) != NOWHERE && IN_ROOM(vict) != NOWHERE)
  {
    return TRUE;
  }

  return FALSE;
}

/* pet order command */
ACMD(do_order)
{
  char name[MAX_INPUT_LENGTH] = {'\0'}, message[MAX_INPUT_LENGTH] = {'\0'};
  bool found = FALSE;
  struct char_data *vict = NULL, *next_vict = NULL;

  half_chop_c(argument, name, sizeof(name), message, sizeof(message));

  if (!*name || !*message)
    send_to_char(ch, "Order who to do what?\r\n");
  else if (!(vict = get_char_vis(ch, name, NULL, FIND_CHAR_ROOM)) && !is_abbrev(name, "followers"))
    send_to_char(ch, "That person isn't here.\r\n");
  else if (ch == vict)
    send_to_char(ch, "Why order yourself?\r\n");
  else
  {
    if (AFF_FLAGGED(ch, AFF_CHARM))
    {
      send_to_char(ch, "Your superior would not approve of you giving orders.\r\n");
      return;
    }
    if (vict && ch)
    {
      char buf[MAX_STRING_LENGTH] = {'\0'};

      snprintf(buf, sizeof(buf), "$N orders you to '%s'", message);
      act(buf, FALSE, vict, 0, ch, TO_CHAR);
      act("$n gives $N an order.", FALSE, ch, 0, vict, TO_ROOM);

      if ((vict->master != ch) || !AFF_FLAGGED(vict, AFF_CHARM))
        act("$n has an indifferent look.", FALSE, vict, 0, 0, TO_ROOM);
      else
      {
        send_to_char(ch, "%s", CONFIG_OK);
        command_interpreter(vict, message);
      }

      /* use a move action here -zusuk */
      USE_SWIFT_ACTION(ch);
    }

    else if (ch) /* This is order "followers" */
    {
      char buf[MAX_STRING_LENGTH] = {'\0'};
      struct list_data *room_list = NULL;

      snprintf(buf, sizeof(buf), "$n commands, '%s'.", message);
      act(buf, FALSE, ch, 0, 0, TO_ROOM);

      /* When using a list, we have to make sure to allocate the list as it
       * uses dynamic memory */
      room_list = create_list();

      /* first build our list using a lot of silly checks due to crash issues */
      for (vict = world[IN_ROOM(ch)].people; vict; vict = next_vict)
      {
        next_vict = vict->next_in_room;

        if (pet_order_check(ch, vict))
        {
          add_to_list(vict, room_list);
        }
      }

      /* If our list is empty or has "0" entries, we free it from memory and
       * bail from this function */
      if (room_list->iSize == 0)
      {
        free_list(room_list);
        send_to_char(ch, "Nobody here is a loyal subject of yours!\r\n");
        return;
      }

      /* resetting the variable, really isn't actually necessary :) */
      vict = NULL;

      /* Beginner's Note: Reset simple_list iterator before use to prevent
       * cross-contamination from previous iterations. Without this reset,
       * if simple_list was used elsewhere and not completed, it would
       * continue from where it left off instead of starting fresh. */
      simple_list(NULL);

      /* SHOULD have a clean nice list, now lets loop through it with redundancy
         due to our silly crash issues from earlier */
      while ((vict = (struct char_data *)simple_list(room_list)) != NULL)
      {
        if (pet_order_check(ch, vict))
        {
          found = TRUE;
          /* here is what we came here to accomplish... */
          command_interpreter(vict, message);
        }
      }

      /* made it! */
      if (found)
      {
        USE_SWIFT_ACTION(ch);
        send_to_char(ch, "%s", CONFIG_OK);
      }
      else
      {
        /* it shouldn't be possible to get here, but regardless... */
        send_to_char(ch, "Nobody here is a loyal subject of yours!\r\n");
      }

      /* Now that our order is done, let's free out list */
      if (room_list)
        free_list(room_list);
    } /* end order all followers */

  } /* end order */

  /* all done! */
}

ACMD(do_flee)
{
  char arg[MAX_INPUT_LENGTH] = {'\0'};
  int i;

  if (GET_POS(ch) < POS_FIGHTING || GET_HIT(ch) <= 0)
  {
    send_to_char(ch, "You are in pretty bad shape, unable to flee!\r\n");
    return;
  }

  if (in_encounter_room(ch))
  {
    if (!can_flee_speed(ch))
    {
      send_to_char(ch, "You are not fast enough to flee this encounter.\r\n");
      return;
    }
  }

  if (argument)
    one_argument(argument, arg, sizeof(arg));

  if (!*arg)
  {
    perform_flee(ch);
  }
  else if (*arg && !IS_NPC(ch) && !HAS_FEAT(ch, FEAT_SPRING_ATTACK) &&
           !get_perk_rank(ch, PERK_FIGHTER_SPRING_ATTACK, CLASS_WARRIOR) &&
           !HAS_FEAT(ch, FEAT_NIMBLE_ESCAPE))
  {
    send_to_char(ch,
                 "You don't have the option to choose which way to flee, and flee randomly!\r\n");
    perform_flee(ch);
  }
  else
  { // there is an argument, check if its valid
    if (!HAS_FEAT(ch, FEAT_SPRING_ATTACK) && !HAS_FEAT(ch, FEAT_NIMBLE_ESCAPE) &&
        !get_perk_rank(ch, PERK_FIGHTER_SPRING_ATTACK, CLASS_WARRIOR))
    {
      send_to_char(ch, "You don't have the option to choose which way to flee!\r\n");
      return;
    }
    // actually direction?
    if ((i = search_block(arg, dirs, FALSE)) >= 0)
    {
      if (CAN_GO(ch, i))
      {
        if (do_simple_move(ch, i, 3))
        {
          send_to_char(ch, "You make a tactical retreat from battle!\r\n");
          act("$n makes a tactical retreat from the battle!", TRUE, ch, 0, 0, TO_ROOM);
          USE_MOVE_ACTION(ch);
        }
        else
        {
          send_to_char(ch, "You can't escape that direction!\r\n");
          return;
        }
      }
      else
      {
        send_to_char(ch, "You can't escape that direction!\r\n");
        return;
      }
    }
    else
    {
      send_to_char(ch, "That isn't a valid direction!\r\n");
      return;
    }
  }
}

ACMD(do_disengage)
{
  struct char_data *vict;

  if (!FIGHTING(ch))
  {
    send_to_char(ch, "You aren't even fighting anyone, calm down.\r\n");
    return;
  }
  else if (GET_POS(ch) < POS_STANDING)
  {
    send_to_char(ch, "Maybe you should get on your feet first.\r\n");
    return;
  }
  else
  {
    vict = FIGHTING(ch);
    if (FIGHTING(vict) == ch)
    {
      send_to_char(ch, "You are too busy fighting for your life!\r\n");
      return;
    }

    /* don't forget to remove the fight event! */
    if (char_has_mud_event(ch, eCOMBAT_ROUND))
    {
      event_cancel_specific(ch, eCOMBAT_ROUND);
    }

    USE_MOVE_ACTION(ch);
    stop_fighting(ch);
    send_to_char(ch, "You disengage from the fight.\r\n");
    act("$n disengages from the fight.", FALSE, ch, 0, 0, TO_ROOM);
  }
}

/* taunt engine */
int perform_taunt(struct char_data *ch, struct char_data *vict)
{
  int attempt = d20(ch), resist = 10;
  int success = 0;

  /* we started with base roll and defense in the variable declaration */
  if (!IS_NPC(ch))
  {
    if (affected_by_spell(ch, SPELL_HONEYED_TONGUE))
    {
      attempt = MAX(attempt, d20(ch));
    }
    attempt += compute_ability(ch, ABILITY_DIPLOMACY);
    if (HAS_FEAT(ch, FEAT_KENDER_TAUNT))
      attempt += 4;
  }
  else
  {
    attempt += GET_LEVEL(ch);
  }
  attempt += GET_LEVEL(ch);
  if (!IS_NPC(vict))
    resist += compute_ability(vict, ABILITY_CONCENTRATION);
  else
    resist += GET_LEVEL(vict);

  /* Should last one round, plus one second for every point over the resist */
  if (attempt >= resist)
  {
    send_to_char(ch, "You taunt your opponent!\r\n");
    act("You are \tRtaunted\tn by $N!", FALSE, vict, 0, ch, TO_CHAR);
    act("$n \tWtaunts\tn $N!", FALSE, ch, 0, vict, TO_NOTVICT);
    attach_mud_event(new_mud_event(eTAUNTED, vict, NULL), (attempt - resist + 6) * PASSES_PER_SEC);
    success = 1;
  }
  else
  {
    send_to_char(ch, "You fail to taunt your opponent!\r\n");
    act("$N fails to \tRtaunt\tn you...", FALSE, vict, 0, ch, TO_CHAR);
    act("$n fails to \tWtaunt\tn $N!", FALSE, ch, 0, vict, TO_NOTVICT);
  }
  if (!FIGHTING(vict))
    hit(vict, ch, TYPE_UNDEFINED, DAM_RESERVED_DBC, 0, FALSE);

  if (HAS_FEAT(ch, FEAT_KENDER_TAUNT))
  {
    USE_SWIFT_ACTION(ch);
  }
  else if (HAS_FEAT(ch, FEAT_IMPROVED_TAUNTING))
  {
    USE_MOVE_ACTION(ch);
  }
  else
  {
    USE_STANDARD_ACTION(ch);
  }

  return success;
}

ACMDCHECK(can_taunt)
{
  ACMDCHECK_PERMFAIL_IF(!GET_ABILITY(ch, ABILITY_DIPLOMACY),
                        "You have no idea how (requires diplomacy).\r\n");
  return CAN_CMD;
}

ACMD(do_taunt)
{
  char arg[MAX_INPUT_LENGTH] = {'\0'};
  struct char_data *vict;

  PREREQ_CAN_FIGHT();
  PREREQ_NOT_NPC();

  one_argument(argument, arg, sizeof(arg));

  PREREQ_NOT_PEACEFUL_ROOM();
  if (!(vict = get_char_vis(ch, arg, NULL, FIND_CHAR_ROOM)))
  {
    if (FIGHTING(ch) && IN_ROOM(ch) == IN_ROOM(FIGHTING(ch)))
    {
      vict = FIGHTING(ch);
    }
    else
    {
      send_to_char(ch, "Taunt who?\r\n");
      return;
    }
  }
  if (vict == ch)
  {
    send_to_char(ch, "Aren't we funny today...\r\n");
    return;
  }
  if (MOB_FLAGGED(vict, MOB_NOKILL))
  {
    send_to_char(ch, "This mob is protected.\r\n");
    return;
  }
  if (!is_mission_mob(ch, vict))
  {
    send_to_char(ch, "This mob cannot be attacked by you.\r\n");
    return;
  }
  if (HAS_FEAT(vict, FEAT_COWARDLY))
  {
    act("$n is too cowardly to be goaded by your taunts.", FALSE, vict, 0, ch, TO_VICT);
    return;
  }
  if (char_has_mud_event(vict, eTAUNTED))
  {
    send_to_char(ch, "Your target is already taunted...\r\n");
    return;
  }

  perform_taunt(ch, vict);
}

int perform_intimidate(struct char_data *ch, struct char_data *vict)
{
  int success = 0;
  int attempt = d20(ch), resist = 10;

  /* we started with base roll and defense in the variable declaration */
  if (!IS_NPC(vict))
    attempt += compute_ability(ch, ABILITY_INTIMIDATE);
  else
    attempt += GET_LEVEL(vict);
  /* Blackguard: Dread Presence adds a small intimidate bonus */
  attempt += get_blackguard_dread_presence_intimidate_bonus(ch);
  if (!IS_NPC(vict))
    resist += compute_ability(vict, ABILITY_CONCENTRATION);
  else
    resist += (GET_LEVEL(vict) / 2);

  if (HAS_FEAT(vict, FEAT_DEMORALIZE))
    resist += 2;

  if (HAS_FEAT(vict, FEAT_COWARDLY))
    resist -= 4;

  /* Should last one round, plus one second for every point over the resist */
  if (attempt >= resist)
  {
    send_to_char(ch, "You intimidate your opponent!\r\n");
    act("You are \tRintimidated\tn by $N!", FALSE, vict, 0, ch, TO_CHAR);
    act("$n \tWintimidates\tn $N!", FALSE, ch, 0, vict, TO_NOTVICT);
    long base_duration = (attempt - resist + 6) * PASSES_PER_SEC;
    /* Blackguard: Command the Weak modest duration bump */
    if (has_blackguard_command_the_weak(ch))
      base_duration += (2 * PASSES_PER_SEC);
    attach_mud_event(new_mud_event(eINTIMIDATED, vict, NULL), base_duration);
    success = 1;
    /* Blackguard Tier 2: Terror Tactics/Nightmarish Visage splash */
    if (!IS_NPC(ch) && (has_blackguard_terror_tactics(ch) || has_blackguard_nightmarish_visage(ch)))
    {
      int margin = attempt - resist;
      int splashes = 0;
      struct char_data *tch = NULL;
      for (tch = world[IN_ROOM(ch)].people; tch && splashes < 2; tch = tch->next_in_room)
      {
        if (tch == vict || tch == ch)
          continue;
        if (GROUP(ch) == GROUP(tch))
          continue;
        if (!pvp_ok_single(tch, false))
          continue;
        if (char_has_mud_event(tch, eINTIMIDATED))
          continue;
        /* splash condition: higher margin for Terror Tactics; lower for Nightmarish Visage */
        if ((has_blackguard_terror_tactics(ch) && margin >= 10) ||
            (has_blackguard_nightmarish_visage(ch) && margin >= 6))
        {
          act("$n's terrifying presence unsettles $N!", FALSE, ch, 0, tch, TO_NOTVICT);
          attach_mud_event(new_mud_event(eINTIMIDATED, tch, NULL), (6 * PASSES_PER_SEC));
          splashes++;
        }
      }
    }
  }
  else
  {
    send_to_char(ch, "You fail to intimidate your opponent!\r\n");
    act("$N fails to \tRintimidate\tn you...", FALSE, vict, 0, ch, TO_CHAR);
    act("$n fails to \tWintimidate\tn $N!", FALSE, ch, 0, vict, TO_NOTVICT);
  }
  if (!FIGHTING(vict))
    hit(vict, ch, TYPE_UNDEFINED, DAM_RESERVED_DBC, 0, FALSE);

  /* Action economy: feats or Blackguard Command the Weak */
  if (HAS_FEAT(ch, FEAT_IMPROVED_INTIMIDATION) && HAS_FEAT(ch, FEAT_DEMORALIZE))
  {
    USE_SWIFT_ACTION(ch);
  }
  else if (has_blackguard_command_the_weak(ch) && can_use_command_the_weak_swift(ch))
  {
    USE_SWIFT_ACTION(ch);
    use_command_the_weak_swift(ch);
  }
  else if (HAS_FEAT(ch, FEAT_IMPROVED_INTIMIDATION) || HAS_FEAT(ch, FEAT_DEMORALIZE) ||
           has_blackguard_command_the_weak(ch))
  {
    USE_MOVE_ACTION(ch);
  }
  else
  {
    USE_STANDARD_ACTION(ch);
  }

  return success;
}

ACMDCHECK(can_arrowswarm)
{
  ACMDCHECK_PREREQ_HASFEAT(FEAT_SWARM_OF_ARROWS, "You don't know how to do this!\r\n");

  /* ranged attack requirement */
  ACMDCHECK_TEMPFAIL_IF(!can_fire_ammo(ch, TRUE),
                        "You have to be using a ranged weapon with ammo ready to "
                        "fire in your ammo pouch to do this!\r\n");
  return CAN_CMD;
}

ACMDCHECK(can_arrowstorm)
{
  /* Ranger capstone perk required */
  if (!has_perk(ch, PERK_RANGER_ARROW_STORM))
  {
    ACMD_ERRORMSG("You don't know how to do this!\r\n");
    return CANT_CMD_PERM;
  }

  /* daily cooldown */
  ACMDCHECK_TEMPFAIL_IF(char_has_mud_event(ch, eARROW_STORM),
                        "You must recover before you can use arrow storm again.\r\n");

  /* ranged attack requirement */
  ACMDCHECK_TEMPFAIL_IF(!can_fire_ammo(ch, TRUE),
                        "You have to be using a ranged weapon with ammo ready to "
                        "fire in your ammo pouch to do this!\r\n");

  return CAN_CMD;
}

static int arrowstorm_callback(struct char_data *ch, struct char_data *tch, void *data);
ACMD(do_arrowstorm)
{
  PREREQ_CAN_FIGHT();
  PREREQ_CHECK(can_arrowstorm);
  PREREQ_NOT_PEACEFUL_ROOM();
  PREREQ_NOT_SINGLEFILE_ROOM();

  send_to_char(ch, "You become a storm of arrows, striking all foes!\r\n");
  act("$n becomes a storm of arrows, striking all foes!", FALSE, ch, 0, 0, TO_ROOM);

  /* Apply 6d6 ranged damage to all valid foes in room */
  aoe_effect(ch, -1, arrowstorm_callback, NULL);

  /* 24-hour cooldown */
  attach_mud_event(new_mud_event(eARROW_STORM, ch, NULL), 24 * 60 * 60 * PASSES_PER_SEC);

  USE_STANDARD_ACTION(ch);
}

ACMDCHECK(can_manyshot)
{
  /* Allow if player has the ranger perk or the Manyshot feat */
  if (!has_perk(ch, PERK_RANGER_MANYSHOT) && !HAS_FEAT(ch, FEAT_MANYSHOT))
  {
    ACMD_ERRORMSG("You don't know how to do this!\r\n");
    return CANT_CMD_PERM;
  }

  /* cooldown check */
  ACMDCHECK_TEMPFAIL_IF(char_has_mud_event(ch, eMANYSHOT),
                        "You must wait longer before you can use manyshot again.\r\n");

  /* ranged attack requirement */
  ACMDCHECK_TEMPFAIL_IF(!can_fire_ammo(ch, TRUE),
                        "You have to be using a ranged weapon with ammo ready to "
                        "fire in your ammo pouch to do this!\r\n");

  return CAN_CMD;
}

ACMD(do_manyshot)
{
  char arg[MAX_INPUT_LENGTH] = {'\0'};
  struct char_data *vict = NULL;

  PREREQ_CAN_FIGHT();
  PREREQ_CHECK(can_manyshot);
  PREREQ_NOT_PEACEFUL_ROOM();

  one_argument(argument, arg, sizeof(arg));
  if (!(vict = get_char_vis(ch, arg, NULL, FIND_CHAR_ROOM)))
  {
    if (FIGHTING(ch) && IN_ROOM(ch) == IN_ROOM(FIGHTING(ch)))
      vict = FIGHTING(ch);
  }

  if (!vict)
  {
    send_to_char(ch, "Use manyshot on who?\r\n");
    return;
  }

  /* Point Blank restriction: too close without Point Blank Shot feat */
  if (is_tanking(ch) && !IS_NPC(ch) && !HAS_FEAT(ch, FEAT_POINT_BLANK_SHOT))
  {
    send_to_char(
        ch,
        "You are too close to your foe to effectively use Manyshot without Point Blank Shot!\r\n");
    return;
  }

  /* TODO: Extended range validation
   * For future: allow specifying distant targets (e.g., in adjacent wilderness rooms) and
   * validate maximum weapon range bands; currently restricted to same-room target.
   */

  act("$n unleashes a rapid volley of arrows!", FALSE, ch, 0, 0, TO_ROOM);
  send_to_char(ch, "You unleash a rapid volley of arrows!\r\n");

  /* Base three rapid shots; Improved Manyshot adds +2 */
  int max_shots = 3;
  if (!IS_NPC(ch) && has_perk(ch, PERK_RANGER_IMPROVED_MANYSHOT))
    max_shots += 2;

  {
    int shots;
    for (shots = 0; shots < max_shots; shots++)
    {
      if (!can_fire_ammo(ch, TRUE))
        break;
      hit(ch, vict, TYPE_UNDEFINED, DAM_RESERVED_DBC, 0, ATTACK_TYPE_RANGED);
    }
  }

  /* Cooldown: 2 minutes base; 1 minute with Improved Manyshot */
  int cooldown_secs = 120;
  if (!IS_NPC(ch) && has_perk(ch, PERK_RANGER_IMPROVED_MANYSHOT))
    cooldown_secs = 60;
  attach_mud_event(new_mud_event(eMANYSHOT, ch, NULL), cooldown_secs * PASSES_PER_SEC);

  /* Consume a standard action */
  USE_STANDARD_ACTION(ch);
}

/* Callback for arrow swarm AoE */
static int arrowswarm_callback(struct char_data *ch, struct char_data *tch, void *data)
{
  /* ammo check! */
  if (can_fire_ammo(ch, TRUE))
  {
    /* FIRE! */
    hit(ch, tch, TYPE_UNDEFINED, DAM_RESERVED_DBC, 0, ATTACK_TYPE_RANGED);
    return 1;
  }
  return 0;
}

/* Callback for Arrow Storm AoE - applies flat 6d6 damage per target if ammo is available */
static int arrowstorm_callback(struct char_data *ch, struct char_data *tch, void *data)
{
  if (can_fire_ammo(ch, TRUE))
  {
    int dam = dice(6, 6);
    damage(ch, tch, dam, TYPE_UNDEFINED, DAM_PUNCTURE, FALSE);
    return 1;
  }
  return 0;
}

ACMD(do_arrowswarm)
{
  PREREQ_CAN_FIGHT();
  PREREQ_CHECK(can_arrowswarm);
  PREREQ_NOT_PEACEFUL_ROOM();
  PREREQ_NOT_SINGLEFILE_ROOM();
  PREREQ_HAS_USES(FEAT_SWARM_OF_ARROWS,
                  "You must recover before you can use another death arrow.\r\n");

  send_to_char(ch, "You open up a barrage of fire!\r\n");
  act("$n opens up a barrage of fire!", FALSE, ch, 0, 0, TO_ROOM);

  aoe_effect(ch, -1, arrowswarm_callback, NULL);

  if (!IS_NPC(ch))
    start_daily_use_cooldown(ch, FEAT_SWARM_OF_ARROWS);

  USE_STANDARD_ACTION(ch);
}

ACMDCHECK(can_intimidate)
{
  ACMDCHECK_PERMFAIL_IF(!GET_ABILITY(ch, ABILITY_INTIMIDATE), "You have no idea how.\r\n");
  return CAN_CMD;
}

ACMD(do_intimidate)
{
  char arg[MAX_INPUT_LENGTH] = {'\0'};
  struct char_data *vict;

  PREREQ_CAN_FIGHT();
  PREREQ_NOT_NPC();
  PREREQ_NOT_PEACEFUL_ROOM();

  one_argument(argument, arg, sizeof(arg));

  if (!(vict = get_char_vis(ch, arg, NULL, FIND_CHAR_ROOM)))
  {
    if (FIGHTING(ch) && IN_ROOM(ch) == IN_ROOM(FIGHTING(ch)))
    {
      vict = FIGHTING(ch);
    }
    else
    {
      send_to_char(ch, "Intimidate who?\r\n");
      return;
    }
  }

  if (vict == ch)
  {
    send_to_char(ch, "Aren't we funny today...\r\n");
    return;
  }
  if (MOB_FLAGGED(vict, MOB_NOKILL))
  {
    send_to_char(ch, "This mob is protected.\r\n");
    return;
  }
  if (!is_mission_mob(ch, vict))
  {
    send_to_char(ch, "This mob cannot be attacked by you.\r\n");
    return;
  }
  if (char_has_mud_event(vict, eINTIMIDATED))
  {
    send_to_char(ch, "Your target is already intimidated...\r\n");
    return;
  }

  perform_intimidate(ch, vict);
}

ACMDCHECK(can_eldritch_blast)
{
  ACMDCHECK_PREREQ_HASFEAT(FEAT_ELDRITCH_BLAST, "You have no idea how.\r\n");
  return CAN_CMD;
}

ACMD(do_blast)
{
  struct char_data *vict = NULL, *tch = NULL;
  char arg1[MAX_INPUT_LENGTH] = {'\0'};
  char arg2[MAX_INPUT_LENGTH] = {'\0'};
  room_rnum room = NOWHERE;
  int direction = -1, original_loc = NOWHERE;

  PREREQ_NOT_NPC();
  PREREQ_NOT_PEACEFUL_ROOM();
  PREREQ_CHECK(can_eldritch_blast);

  if (FIGHTING(ch) && GET_ELDRITCH_SHAPE(ch) == WARLOCK_ELDRITCH_SPEAR)
  {
    send_to_char(ch, "You are too busy fighting to try and fire right now!\r\n");
    return;
  }
  else if (GET_ELDRITCH_SHAPE(ch) == WARLOCK_HIDEOUS_BLOW)
  {
    send_to_char(ch, "Just hit them!\r\n");
    BLASTING(ch) = TRUE;
    return;
  }

  two_arguments(argument, arg1, sizeof(arg1), arg2, sizeof(arg2));

  /* no 2nd argument?  target room has to be same room */
  if (!*arg2)
  {
    room = IN_ROOM(ch);
  }
  else
  {
    if (!IS_NPC(ch) && GET_ELDRITCH_SHAPE(ch) != WARLOCK_ELDRITCH_SPEAR)
    {
      send_to_char(ch, "You need the 'eldritch spear' shape to shoot outside of your"
                       " immediate area!\r\n");
      return;
    }

    /* try to find target room */
    direction = search_block(arg2, dirs, FALSE);
    if (direction < 0)
    {
      send_to_char(ch, "That is not a direction!\r\n");
      return;
    }
    if (!CAN_GO(ch, direction))
    {
      send_to_char(ch, "You can't fire in that direction!\r\n");
      return;
    }
    room = EXIT(ch, direction)->to_room;
  }

  /* since we could possible no longer be in room, check if combat is ok
   in new room */
  if (ROOM_FLAGGED(room, ROOM_PEACEFUL))
  {
    send_to_char(ch, "This room just has such a peaceful, easy feeling...\r\n");
    return;
  }

  /* no arguments?  no go! */
  if (!*arg1)
  {
    send_to_char(ch, "You need to select a target!\r\n");
    return;
  }

  /* a location has been found. */
  original_loc = IN_ROOM(ch);
  char_from_room(ch);

  if (ZONE_FLAGGED(GET_ROOM_ZONE(room), ZONE_WILDERNESS))
  {
    X_LOC(ch) = world[room].coords[0];
    Y_LOC(ch) = world[room].coords[1];
  }

  char_to_room(ch, room);
  vict = get_char_room_vis(ch, arg1, NULL);

  /* check if the char is still there */
  if (IN_ROOM(ch) == room)
  {
    char_from_room(ch);

    if (ZONE_FLAGGED(GET_ROOM_ZONE(original_loc), ZONE_WILDERNESS))
    {
      X_LOC(ch) = world[original_loc].coords[0];
      Y_LOC(ch) = world[original_loc].coords[1];
    }

    char_to_room(ch, original_loc);
  }

  if (!vict)
  {
    send_to_char(ch, "Fire at who?\r\n");
    return;
  }

  if (vict == ch)
  {
    send_to_char(ch, "Aren't we funny today...\r\n");
    return;
  }

  /* if target is group member, we presume you meant to assist */
  if (GROUP(ch) && room == IN_ROOM(ch))
  {
    /* Beginner's Note: Reset simple_list iterator before use to prevent
     * cross-contamination from previous iterations. Without this reset,
     * if simple_list was used elsewhere and not completed, it would
     * continue from where it left off instead of starting fresh. */
    simple_list(NULL);

    while ((tch = (struct char_data *)simple_list(GROUP(ch)->members)) != NULL)
    {
      if (IN_ROOM(tch) != IN_ROOM(vict))
        continue;
      if (vict == tch)
      {
        vict = FIGHTING(vict);
        break;
      }
    }
  }

  /* maybe its your pet?  so assist */
  if (vict && IS_PET(vict) && vict->master == ch && room == IN_ROOM(ch))
    vict = FIGHTING(vict);

  if (ch && vict && IN_ROOM(ch) != IN_ROOM(vict))
  {
    cast_spell(ch, vict, NULL, WARLOCK_ELDRITCH_BLAST, 0);
    /* don't forget to remove the fight event! */
    if (char_has_mud_event(ch, eCOMBAT_ROUND))
    {
      event_cancel_specific(ch, eCOMBAT_ROUND);
    }

    stop_fighting(ch);
    USE_STANDARD_ACTION(ch);
  }
  else
  {
    cast_spell(ch, vict, NULL, WARLOCK_ELDRITCH_BLAST, 0);
    BLASTING(ch) = TRUE;
  }
}

ACMDCHECK(can_dazzling_display)
{
  ACMDCHECK_PREREQ_HASFEAT(FEAT_DAZZLING_DISPLAY, "You have no idea how.\r\n");
  return CAN_CMD;
}

ACMD(do_dazzling_display)
{
  PREREQ_NOT_NPC();
  PREREQ_CHECK(can_dazzling_display);

  if (!FIGHTING(ch))
  {
    send_to_char(ch, "You can only use this ability in combat.\r\n");
    return;
  }

  if (!is_action_available(ch, atSTANDARD, TRUE))
  {
    return;
  }

  act("You make an intimidating display of force with your dazzling display of weapons.", false, ch,
      0, ch, TO_CHAR);
  struct char_data *tch = NULL, *next_tch = NULL;
  const int skill_lvl = compute_ability(ch, ABILITY_INTIMIDATE);
  const int challenge = 10 + skill_lvl;
  for (tch = world[IN_ROOM(ch)].people; tch; tch = next_tch)
  {
    next_tch = tch->next_in_room;
    if (AFF_FLAGGED(ch, AFF_DAZZLED))
      continue;
    if (!aoeOK(ch, tch, ABILITY_DAZZLING_DISPLAY))
      continue;
    if (is_immune_mind_affecting(ch, tch, 0))
      continue;
    int roll = compute_mag_saves(tch, SAVING_WILL, 0) + d20(tch) + GET_LEVEL(tch);
    if (roll > challenge)
      continue;
    struct affected_type af;
    new_affect(&af);
    af.spell = ABILITY_DAZZLING_DISPLAY;
    af.location = APPLY_SPECIAL;
    af.modifier = 0;
    af.duration = 1 + ((challenge - roll) / 5);
    SET_BIT_AR(af.bitvector, AFF_DAZZLED);
    affect_to_char(ch, &af);
    act("You are dazzled by $n's fearsome weapon display.", false, ch, 0, tch, TO_VICT);
    act("$N is dazzled by your fearsome weapon display.", false, ch, 0, tch, TO_CHAR);
    act("$N is dazzled by $n's fearsome weapon display.", false, ch, 0, tch, TO_NOTVICT);
  }

  USE_FULL_ROUND_ACTION(ch);
}

ACMDCHECK(can_tabaxi_claw_attack)
{
  ACMDCHECK_PREREQ_HASFEAT(FEAT_TABAXI_CATS_CLAWS, "You have no idea how.\r\n");
  return CAN_CMD;
}

ACMD(do_tabaxi_claw_attack)
{
  PREREQ_NOT_NPC();
  PREREQ_CHECK(can_tabaxi_claw_attack);
  PREREQ_HAS_USES(FEAT_TABAXI_CATS_CLAWS,
                  "You must wait to recover your tabaxi cats claw attacks.\r\n");

  if (!FIGHTING(ch))
  {
    send_to_char(ch, "You can only use this ability in combat.\r\n");
    return;
  }

  if (!is_action_available(ch, atSWIFT, TRUE))
  {
    return;
  }

  send_to_char(ch, "Your bring to bear your long, feline claws on your opponent.\r\n");
  hit(ch, FIGHTING(ch), TYPE_UNDEFINED, DAM_SLICE, 0, ATTACK_TYPE_PRIMARY);
  hit(ch, FIGHTING(ch), TYPE_UNDEFINED, DAM_SLICE, 0, ATTACK_TYPE_PRIMARY);

  USE_SWIFT_ACTION(ch);
  if (!IS_NPC(ch))
    start_daily_use_cooldown(ch, FEAT_TABAXI_CATS_CLAWS);
}

ACMD(do_minotaur_gore)
{
  if (!HAS_FEAT(ch, FEAT_MINOTAUR_GORE))
  {
    send_to_char(ch, "You must be a minotaur to gore.\r\n");
    return;
  }

  if (!is_action_available(ch, atSWIFT, TRUE))
  {
    return;
  }

  if (!FIGHTING(ch))
  {
    send_to_char(ch, "You can only gore when in combat.\r\n");
    return;
  }

  struct char_data *vict = FIGHTING(ch);

  act("You rush forward to gore $N", true, ch, 0, vict, TO_CHAR);
  act("$n rushes forward to gore $N.", TRUE, ch, 0, vict, TO_VICT);
  act("$n rushes forward to gore You.", TRUE, ch, 0, vict, TO_NOTVICT);

  if (combat_maneuver_check(ch, vict, COMBAT_MANEUVER_TYPE_GORE, 0) > 0)
  {
    damage(ch, vict, dice(1, 6) + GET_STR_BONUS(ch), SKILL_GORE, DAM_PUNCTURE, FALSE);

    /* fire-shield, etc check */
    damage_shield_check(ch, vict, ATTACK_TYPE_UNARMED, TRUE, DAM_PUNCTURE);
  }
  else
    damage(ch, vict, 0, SKILL_GORE, DAM_PUNCTURE, FALSE);

  USE_SWIFT_ACTION(ch);
}

ACMD(do_bite_attack)
{
  if (!has_bite_attack(ch))
  {
    send_to_char(ch, "You do not have a bite attack.\r\n");
    return;
  }

  if (!is_action_available(ch, atSWIFT, TRUE))
  {
    return;
  }

  if (!FIGHTING(ch))
  {
    send_to_char(ch, "You can only bite when in combat.\r\n");
    return;
  }

  struct char_data *vict = FIGHTING(ch);

  act("You snap at $N with your vicious jaws.", true, ch, 0, vict, TO_CHAR);
  act("$n snaps at $N with $s vicious jaws.", TRUE, ch, 0, vict, TO_VICT);
  act("$n snaps at You with $s vicious jaws.", TRUE, ch, 0, vict, TO_NOTVICT);

  if (combat_maneuver_check(ch, vict, COMBAT_MANEUVER_TYPE_BITE, 0) > 0)
  {
    damage(ch, vict, dice(1, 4) + GET_STR_BONUS(ch), SKILL_BITE, DAM_PUNCTURE, FALSE);

    /* fire-shield, etc check */
    damage_shield_check(ch, vict, ATTACK_TYPE_UNARMED, TRUE, DAM_PUNCTURE);
  }
  else
    damage(ch, vict, 0, SKILL_BITE, DAM_PUNCTURE, FALSE);

  USE_SWIFT_ACTION(ch);
}

/* Data structure for frightful callback */
struct frightful_data
{
  int modifier;
  int level;
};

/* Callback for frightful AoE effect */
static int frightful_callback(struct char_data *ch, struct char_data *tch, void *data)
{
  struct frightful_data *fright = (struct frightful_data *)data;

  if (is_immune_fear(ch, tch, TRUE))
    return 0;

  send_to_char(ch, "You roar at %s.\r\n", GET_NAME(tch));
  send_to_char(tch, "A mighty roar from %s is directed at you!\r\n", GET_NAME(ch));
  act("$n roars at $N!", FALSE, ch, 0, tch, TO_NOTVICT);

  /* Check the save. */
  if (has_aura_of_courage(tch) && !affected_by_aura_of_cowardice(tch))
  {
    send_to_char(tch, "You are unaffected!\r\n");
    return 0;
  }
  else if (savingthrow(ch, tch, SAVING_WILL, fright->modifier, CAST_INNATE, fright->level,
                       NOSCHOOL))
  {
    /* Lucky you, you saved! */
    send_to_char(tch, "You stand your ground!\r\n");
    return 0;
  }
  else
  {
    /* Failed save, tough luck. */
    send_to_char(tch, "You PANIC!\r\n");
    perform_flee(tch);
    perform_flee(tch);
    return 1;
  }
}

/* do_frightful - Perform an AoE attack that terrifies the victims, causign them to flee.
 * Currently this is limited to dragons, but really it should be doable by any fear-inspiring
 * creature.  Don't tell me the tarrasque isn't scary! :)
 * This ability SHOULD be able to be resisted with a successful save.
 * The paladin ability AURA OF COURAGE should give a +4 bonus to all saves against fear,
 * usually will saves. */
ACMD(do_frightful)
{
  struct char_data *tch;
  int modifier = 0;

  /*  Only dragons can do this. */
  if (!IS_DRAGON(ch))
  {
    send_to_char(ch, "You have no idea how.\r\n");
    return;
  }

  /* we have to put a restriction here for npc's, otherwise you can order
     a dragon to spam this ability -zusuk */
  if (char_has_mud_event(ch, eDRACBREATH))
  {
    send_to_char(ch, "You are too exhausted to do that!\r\n");
    act("$n tries to use a frightful presence attack, but is too exhausted!", FALSE, ch, 0, 0,
        TO_ROOM);
    return;
  }

  PREREQ_NOT_PEACEFUL_ROOM();

  /* Check to see if the victim is affected by an AURA OF COURAGE */
  if (GROUP(ch) != NULL)
  {
    /* Beginner's Note: Reset simple_list iterator before use to prevent
     * cross-contamination from previous iterations. Without this reset,
     * if simple_list was used elsewhere and not completed, it would
     * continue from where it left off instead of starting fresh. */
    simple_list(NULL);

    while ((tch = (struct char_data *)simple_list(GROUP(ch)->members)) != NULL)
    {
      if (IN_ROOM(tch) != IN_ROOM(ch))
        continue;
      if (affected_by_aura_of_cowardice(tch))
      {
        modifier -= 4;
      }
      if (has_aura_of_courage(tch))
      {
        modifier += 4;
        /* Can only have one morale bonus. */
        break;
      }
    }
  }

  send_to_char(ch, "You ROAR!\r\n");
  act("$n lets out a mighty ROAR!", FALSE, ch, 0, 0, TO_ROOM);

  struct frightful_data fright_data;
  fright_data.modifier = modifier;
  fright_data.level = GET_LEVEL(ch);

  aoe_effect(ch, -1, frightful_callback, &fright_data);

  /* 12 seconds = 2 rounds */
  attach_mud_event(new_mud_event(eDRACBREATH, ch, NULL), 12 * PASSES_PER_SEC);
}

ACMDCHECK(can_tailspikes)
{
  ACMDCHECK_PERMFAIL_IF(GET_RACE(ch) != RACE_MANTICORE && GET_DISGUISE_RACE(ch) != RACE_MANTICORE,
                        "You have no idea how.\r\n");
  return CAN_CMD;
}

/* Callback for tailspikes AoE damage */
static int tailspikes_damage_callback(struct char_data *ch, struct char_data *tch, void *data)
{
  damage(ch, tch, dice(3, 6) + 10, SPELL_GENERIC_AOE, DAM_PUNCTURE, FALSE);
  return 1;
}

ACMD(do_tailspikes)
{
  PREREQ_CAN_FIGHT();
  PREREQ_CHECK(can_tailspikes);
  PREREQ_NOT_PEACEFUL_ROOM();

  if (!is_action_available(ch, atSWIFT, FALSE))
  {
    send_to_char(ch, "You have already used your swift action this round.\r\n");
    return;
  }

  act("You lift your tail and send a spray of tail spikes to all your foes.", FALSE, ch, 0, 0,
      TO_CHAR);
  act("$n lifts $s tail and sends a spray of tail spikes to all $s foes.", FALSE, ch, 0, 0,
      TO_ROOM);

  aoe_effect(ch, SPELL_GENERIC_AOE, tailspikes_damage_callback, NULL);

  USE_SWIFT_ACTION(ch);
}

ACMDCHECK(can_dragonfear)
{
  ACMDCHECK_PERMFAIL_IF(!IS_DRAGON(ch), "You have no idea how.\r\n");
  return CAN_CMD;
}

/* Callback for dragonfear AoE effect */
static int dragonfear_callback(struct char_data *ch, struct char_data *tch, void *data)
{
  struct affected_type af;
  int *cast_level = (int *)data;

  if (is_immune_fear(ch, tch, TRUE))
    return 0;
  if (is_immune_mind_affecting(ch, tch, TRUE))
    return 0;
  if (mag_resistance(ch, tch, 0))
    return 0;
  if (savingthrow(ch, tch, SAVING_WILL,
                  affected_by_aura_of_cowardice(tch)
                      ? (-4 - get_blackguard_extra_fear_aura_penalty(tch))
                      : 0,
                  CAST_INNATE, *cast_level, ENCHANTMENT))
    return 0;

  /* success */
  act("You have been shaken by $n's might.", FALSE, ch, 0, tch, TO_VICT);
  act("$N has been shaken by $n's might.", FALSE, ch, 0, tch, TO_ROOM);
  new_affect(&af);
  af.spell = SPELL_DRAGONFEAR;
  af.duration = dice(5, 6);
  SET_BIT_AR(af.bitvector, AFF_SHAKEN);
  affect_join(tch, &af, FALSE, FALSE, FALSE, FALSE);

  /* Failed save, tough luck. */
  send_to_char(tch, "You PANIC!\r\n");
  perform_flee(tch);
  perform_flee(tch);

  return 1;
}

/* the engine for dragon fear mechanic */
int perform_dragonfear(struct char_data *ch)
{
  int cast_level;

  if (!ch)
    return 0;

  act("You raise your head and let out a bone chilling roar.", FALSE, ch, 0, 0, TO_CHAR);
  act("$n raises $s head and lets out a bone chilling roar", FALSE, ch, 0, 0, TO_ROOM);

  cast_level = CLASS_LEVEL(ch, CLASS_DRUID) + GET_SHIFTER_ABILITY_CAST_LEVEL(ch);

  return aoe_effect(ch, SPELL_DRAGONFEAR, dragonfear_callback, &cast_level);
}

/* this is another version of dragon fear (frightful above is another version) */
ACMD(do_dragonfear)
{
  PREREQ_CAN_FIGHT();
  PREREQ_CHECK(can_dragonfear);
  PREREQ_NOT_PEACEFUL_ROOM();

  if (!is_action_available(ch, atSWIFT, FALSE))
  {
    send_to_char(ch, "You have already used your swift action this round.\r\n");
    return;
  }

  /* engine */
  perform_dragonfear(ch);

  USE_SWIFT_ACTION(ch);
}

ACMDCHECK(can_fear_aura)
{
  ACMDCHECK_PERMFAIL_IF(!AFF_FLAGGED(ch, AFF_FEAR_AURA), "You have no idea how.\r\n");
  return CAN_CMD;
}

/* Callback for fear aura AoE effect */
static int fear_aura_callback(struct char_data *ch, struct char_data *tch, void *data)
{
  struct affected_type af;
  int *cast_level = (int *)data;

  if (is_immune_fear(ch, tch, TRUE))
    return 0;
  if (is_immune_mind_affecting(ch, tch, TRUE))
    return 0;
  if (mag_resistance(ch, tch, 0))
    return 0;
  if (savingthrow(ch, tch, SAVING_WILL,
                  affected_by_aura_of_cowardice(tch)
                      ? (-4 - get_blackguard_extra_fear_aura_penalty(tch))
                      : 0,
                  CAST_INNATE, *cast_level, ENCHANTMENT))
    return 0;

  /* success */
  act("You have been shaken by $n's might.", FALSE, ch, 0, tch, TO_VICT);
  act("$N has been shaken by $n's might.", FALSE, ch, 0, tch, TO_ROOM);
  new_affect(&af);
  af.spell = SPELL_FEAR;
  af.duration = dice(1, 4);
  SET_BIT_AR(af.bitvector, AFF_SHAKEN);
  affect_join(tch, &af, FALSE, FALSE, FALSE, FALSE);

  return 1;
}

/* the engine for dragon fear mechanic */
int perform_fear_aura(struct char_data *ch)
{
  int cast_level;

  if (!ch)
    return 0;

  act("\tCYou raise your head and let out a bone chilling roar.\tn", FALSE, ch, 0, 0, TO_CHAR);
  act("\tC$n raises $s head and lets out a bone chilling roar.\tn", FALSE, ch, 0, 0, TO_ROOM);

  cast_level = CLASS_LEVEL(ch, CLASS_DRUID) + GET_SHIFTER_ABILITY_CAST_LEVEL(ch);

  return aoe_effect(ch, SPELL_FEAR, fear_aura_callback, &cast_level);
}

/* this is another version of dragon fear (frightful above is another version) */
ACMD(do_fear_aura)
{
  PREREQ_CAN_FIGHT();
  PREREQ_CHECK(can_fear_aura);
  PREREQ_NOT_PEACEFUL_ROOM();

  if (!is_action_available(ch, atSWIFT, FALSE))
  {
    send_to_char(ch, "You have already used your swift action this round.\r\n");
    return;
  }

  /* engine */
  perform_fear_aura(ch);

  USE_SWIFT_ACTION(ch);
}

/* Data structure for breath weapon callback */
struct breath_weapon_data
{
  int dam;
  int dam_type;
  int spellnum;
  bool is_morphed;
};

/* Callback for breath weapon AoE damage */
static int breath_weapon_callback(struct char_data *ch, struct char_data *tch, void *data)
{
  struct breath_weapon_data *breath = (struct breath_weapon_data *)data;

  if (process_iron_golem_immunity(ch, tch, breath->dam_type, breath->dam))
    return 0;

  if (breath->is_morphed)
    damage(ch, tch, breath->dam, breath->spellnum, breath->dam_type, FALSE);
  else
    damage(ch, tch, breath->dam, SPELL_FIRE_BREATHE, DAM_FIRE, FALSE);

  return 1;
}

ACMDCHECK(can_breathe)
{
  ACMDCHECK_PERMFAIL_IF(!IS_DRAGON(ch), "You have no idea how.\r\n");
  return CAN_CMD;
}

ACMD(do_breathe)
{
  PREREQ_CAN_FIGHT();
  PREREQ_CHECK(can_breathe);
  PREREQ_NOT_PEACEFUL_ROOM();

  /* we have to put a restriction here for npc's, otherwise you can order
     a dragon to spam this ability -zusuk */
  if (char_has_mud_event(ch, eDRACBREATH))
  {
    send_to_char(ch, "You are too exhausted to do that!\r\n");
    act("$n tries to use a breath attack, but is too exhausted!", FALSE, ch, 0, 0, TO_ROOM);
    return;
  }

  int dam_type = DAM_FIRE;
  int spellnum = SPELL_FIRE_BREATHE;
  int cast_level = GET_LEVEL(ch);
  char buf[MEDIUM_STRING] = {'\0'};

  if (IS_MORPHED(ch))
  {
    cast_level = GET_SHIFTER_ABILITY_CAST_LEVEL(ch) + CLASS_LEVEL(ch, CLASS_DRUID);
    switch (GET_DISGUISE_RACE(ch))
    {
    case RACE_WHITE_DRAGON:
      dam_type = DAM_COLD;
      spellnum = SPELL_FROST_BREATHE;
      break;
    case RACE_BLACK_DRAGON:
      dam_type = DAM_ACID;
      spellnum = SPELL_ACID_BREATHE;
      break;
    case RACE_GREEN_DRAGON:
      dam_type = DAM_POISON;
      spellnum = SPELL_POISON_BREATHE;
      break;
    case RACE_BLUE_DRAGON:
      dam_type = DAM_ELECTRIC;
      spellnum = SPELL_LIGHTNING_BREATHE;
      break;
      // no need for red here, as defaults above are fire.
    }
  }

  send_to_char(ch, "You exhale breathing out %s!\r\n", damtypes[dam_type]);
  snprintf(buf, sizeof(buf), "$n exhales breathing %s!", damtypes[dam_type]);
  act(buf, FALSE, ch, 0, 0, TO_ROOM);

  int dam = dice(GET_LEVEL(ch), GET_LEVEL(ch) > 30 ? 14 : 6);
  if (IS_MORPHED(ch))
    dam = dice(cast_level, 6);

  struct breath_weapon_data breath_data;
  breath_data.dam = dam;
  breath_data.dam_type = dam_type;
  breath_data.spellnum = spellnum;
  breath_data.is_morphed = IS_MORPHED(ch);

  aoe_effect(ch, SPELL_FIRE_BREATHE, breath_weapon_callback, &breath_data);

  USE_STANDARD_ACTION(ch);

  /* 12 seconds = 2 rounds */
  attach_mud_event(new_mud_event(eDRACBREATH, ch, NULL), 12 * PASSES_PER_SEC);
}

ACMDCHECK(can_poisonbreath)
{
  ACMDCHECK_PERMFAIL_IF(!IS_IRON_GOLEM(ch), "You have no idea how.\r\n");
  return CAN_CMD;
}

ACMD(do_poisonbreath)
{
  PREREQ_CAN_FIGHT();
  PREREQ_CHECK(can_poisonbreath);
  PREREQ_NOT_PEACEFUL_ROOM();

  act("You exhale, breathing out a cloud of poison!", FALSE, ch, 0, 0, TO_CHAR);
  act("$n exhales, breathing out a cloud of poison!", FALSE, ch, 0, 0, TO_ROOM);

  call_magic(ch, NULL, NULL, SPELL_DEATHCLOUD, 0, GET_SHIFTER_ABILITY_CAST_LEVEL(ch), CAST_INNATE);
  USE_STANDARD_ACTION(ch);
}

ACMDCHECK(can_pixieinvis)
{
  ACMDCHECK_PERMFAIL_IF(!IS_PIXIE(ch), "You have no idea how.\r\n");
  return CAN_CMD;
}

ACMD(do_pixieinvis)
{
  PREREQ_CHECK(can_pixieinvis);

  act("You blink your eyes and vanish from sight!", FALSE, ch, 0, 0, TO_CHAR);
  act("$n blinks $s eyes and vaishes from sight!", FALSE, ch, 0, 0, TO_ROOM);

  call_magic(ch, ch, NULL, SPELL_GREATER_INVIS, 0, GET_SHIFTER_ABILITY_CAST_LEVEL(ch), CAST_INNATE);
  USE_STANDARD_ACTION(ch);
}

ACMDCHECK(can_pixiedust)
{
  ACMDCHECK_PERMFAIL_IF(!IS_PIXIE(ch), "You have no idea how.\r\n");
  return CAN_CMD;
}

ACMD(do_pixiedust)
{
  PREREQ_CAN_FIGHT();
  PREREQ_CHECK(can_pixiedust);
  PREREQ_NOT_PEACEFUL_ROOM();

  if (!IS_NPC(ch))
  {
    if (PIXIE_DUST_USES(ch) <= 0)
    {
      if (PIXIE_DUST_TIMER(ch) <= 0)
      {
        PIXIE_DUST_TIMER(ch) = 0;
        PIXIE_DUST_USES(ch) = PIXIE_DUST_USES_PER_DAY(ch);
        send_to_char(ch, "Your pixie dust uses have been refreshed to %d.\r\n",
                     PIXIE_DUST_USES_PER_DAY(ch));
      }
      else
      {
        send_to_char(ch, "You don't have any pixie dust uses left.\r\n");
        return;
      }
    }
  }

  struct char_data *vict = NULL;
  char arg1[MEDIUM_STRING] = {'\0'}, arg2[MEDIUM_STRING] = {'\0'};

  two_arguments(argument, arg1, sizeof(arg1), arg2, sizeof(arg2));

  if (!*arg1)
  {
    send_to_char(ch, "You need to specify who you want to cast pixie dust upon.\r\n");
    return;
  }

  /* find the victim */
  vict = get_char_vis(ch, arg1, NULL, FIND_CHAR_ROOM);

  if (!vict)
  {
    send_to_char(ch, "There is no one here by that description.\r\n");
    return;
  }

  if (!*arg2)
  {
    send_to_char(ch, "You need to specify what effect you'd like your pixie dust to take:\r\n"
                     "pixiedust (target) (sleep|charm|confuse|dispel|entangle|shield)\r\n");
    return;
  }

  if (is_abbrev(arg2, "sleep") || is_abbrev(arg2, "charm") || is_abbrev(arg2, "confuse") ||
      is_abbrev(arg2, "dispel") || is_abbrev(arg2, "entangle") || is_abbrev(arg2, "shield"))
  {
    act("You cast a handful of pixie dust over $N!", FALSE, ch, 0, vict, TO_CHAR);
    act("$n casts a handful of pixie dust over you!", FALSE, ch, 0, vict, TO_VICT);
    act("$n casts a handful of pixie dust over $N!", FALSE, ch, 0, vict, TO_NOTVICT);
    USE_STANDARD_ACTION(ch);
    if (!IS_NPC(ch))
    {
      if (PIXIE_DUST_TIMER(ch) <= 0)
        PIXIE_DUST_TIMER(ch) = 150;
      PIXIE_DUST_USES(ch)
      --;
    }
  }
  if (is_abbrev(arg2, "sleep"))
  {
    call_magic(ch, vict, NULL, SPELL_DEEP_SLUMBER, 0, GET_SHIFTER_ABILITY_CAST_LEVEL(ch),
               CAST_INNATE);
  }
  else if (is_abbrev(arg2, "charm"))
  {
    call_magic(ch, vict, NULL, SPELL_DOMINATE_PERSON, 0, GET_SHIFTER_ABILITY_CAST_LEVEL(ch),
               CAST_INNATE);
  }
  else if (is_abbrev(arg2, "confuse"))
  {
    call_magic(ch, vict, NULL, SPELL_CONFUSION, 0, GET_SHIFTER_ABILITY_CAST_LEVEL(ch), CAST_INNATE);
  }
  else if (is_abbrev(arg2, "dispel"))
  {
    call_magic(ch, vict, NULL, SPELL_DISPEL_MAGIC, 0, GET_SHIFTER_ABILITY_CAST_LEVEL(ch),
               CAST_INNATE);
  }
  else if (is_abbrev(arg2, "entangle"))
  {
    call_magic(ch, vict, NULL, SPELL_ENTANGLE, 0, GET_SHIFTER_ABILITY_CAST_LEVEL(ch), CAST_INNATE);
  }
  else if (is_abbrev(arg2, "shield"))
  {
    call_magic(ch, vict, NULL, SPELL_SHIELD, 0, GET_SHIFTER_ABILITY_CAST_LEVEL(ch), CAST_INNATE);
  }
  else
  {
    send_to_char(ch, "You need to specify what effect you'd like your pixie dust to take:\r\n"
                     "pixiedust (target) (sleep|charm|confuse|dispel|entangle|shield)\r\n");
    return;
  }
  send_to_char(ch, "You have %d pixie dust uses left.\r\n", PIXIE_DUST_USES(ch));
}

void perform_red_dragon_magic(struct char_data *ch, const char *argument)
{
  struct char_data *vict = NULL;
  char arg1[MEDIUM_STRING] = {'\0'}, arg2[MEDIUM_STRING] = {'\0'};

  two_arguments(argument, arg1, sizeof(arg1), arg2, sizeof(arg2));

  if (!*arg1)
  {
    send_to_char(ch, "You need to specify who you want to cast your dragon magic upon.\r\n");
    return;
  }

  /* find the victim */
  vict = get_char_vis(ch, arg1, NULL, FIND_CHAR_ROOM);

  if (!vict)
  {
    send_to_char(ch, "There is no one here by that description.\r\n");
    return;
  }

  if (!*arg2)
  {
    send_to_char(ch, "You need to specify what effect you'd like your dragon magic to take:\r\n"
                     "dragonmagic (target) "
                     "(detect-magic|continual-flame|dispel-magic|invisibility|see-invis|magic-"
                     "missile|shield|true-strike|endure-elements|haste)\r\n");
    return;
  }

  if (is_abbrev(arg2, "detect-magic") || is_abbrev(arg2, "continual-flame") ||
      is_abbrev(arg2, "dispel-magic") || is_abbrev(arg2, "invisibility") ||
      is_abbrev(arg2, "see-invisibility") || is_abbrev(arg2, "magic-missile") ||
      is_abbrev(arg2, "shield") || is_abbrev(arg2, "true-strike") ||
      is_abbrev(arg2, "endure-elements") || is_abbrev(arg2, "haste"))
  {
    act("You invoke your natural dragon magic on $N!", FALSE, ch, 0, vict, TO_CHAR);
    act("$n invokes $s natural dragon magic on you!", FALSE, ch, 0, vict, TO_VICT);
    act("$n invokes $s natural dragon magic on $N!", FALSE, ch, 0, vict, TO_NOTVICT);
    USE_STANDARD_ACTION(ch);
    if (!IS_NPC(ch) && !is_abbrev(arg2, "detect-magic") && !is_abbrev(arg2, "continual-flame"))
    {
      if (DRAGON_MAGIC_TIMER(ch) <= 0)
        DRAGON_MAGIC_TIMER(ch) = 150;
      DRAGON_MAGIC_USES(ch)
      --;
    }
  }
  if (is_abbrev(arg2, "detect-magic"))
  {
    call_magic(ch, vict, NULL, SPELL_DETECT_MAGIC, 0, GET_SHIFTER_ABILITY_CAST_LEVEL(ch),
               CAST_INNATE);
  }
  else if (is_abbrev(arg2, "continual-flame"))
  {
    call_magic(ch, vict, NULL, SPELL_CONTINUAL_FLAME, 0, GET_SHIFTER_ABILITY_CAST_LEVEL(ch),
               CAST_INNATE);
  }
  else if (is_abbrev(arg2, "dispel-magic"))
  {
    call_magic(ch, vict, NULL, SPELL_DISPEL_MAGIC, 0, GET_SHIFTER_ABILITY_CAST_LEVEL(ch),
               CAST_INNATE);
  }
  else if (is_abbrev(arg2, "invisibility"))
  {
    call_magic(ch, vict, NULL, SPELL_INVISIBLE, 0, GET_SHIFTER_ABILITY_CAST_LEVEL(ch), CAST_INNATE);
  }
  else if (is_abbrev(arg2, "see-invisibility"))
  {
    call_magic(ch, vict, NULL, SPELL_DETECT_INVIS, 0, GET_SHIFTER_ABILITY_CAST_LEVEL(ch),
               CAST_INNATE);
  }
  else if (is_abbrev(arg2, "magic-missile"))
  {
    call_magic(ch, vict, NULL, SPELL_MAGIC_MISSILE, 0, GET_SHIFTER_ABILITY_CAST_LEVEL(ch),
               CAST_INNATE);
  }
  else if (is_abbrev(arg2, "shield"))
  {
    call_magic(ch, vict, NULL, SPELL_SHIELD, 0, GET_SHIFTER_ABILITY_CAST_LEVEL(ch), CAST_INNATE);
  }
  else if (is_abbrev(arg2, "true-strike"))
  {
    call_magic(ch, vict, NULL, SPELL_TRUE_STRIKE, 0, GET_SHIFTER_ABILITY_CAST_LEVEL(ch),
               CAST_INNATE);
  }
  else if (is_abbrev(arg2, "endure-elements"))
  {
    call_magic(ch, vict, NULL, SPELL_ENDURE_ELEMENTS, 0, GET_SHIFTER_ABILITY_CAST_LEVEL(ch),
               CAST_INNATE);
  }
  else if (is_abbrev(arg2, "haste"))
  {
    call_magic(ch, vict, NULL, SPELL_HASTE, 0, GET_SHIFTER_ABILITY_CAST_LEVEL(ch), CAST_INNATE);
  }
  else
  {
    send_to_char(ch, "You need to specify what effect you'd like your dragon magic to take:\r\n"
                     "dragonmagic (target) "
                     "(detect-magic|continual-flame|dispel-magic|invisibility|see-invis|magic-"
                     "missile|shield|true-strike|endure-elements|haste)\r\n");
  }
}

void perform_blue_dragon_magic(struct char_data *ch, const char *argument)
{
  struct char_data *vict = NULL;
  char arg1[MEDIUM_STRING] = {'\0'}, arg2[MEDIUM_STRING] = {'\0'};

  two_arguments(argument, arg1, sizeof(arg1), arg2, sizeof(arg2));

  if (!*arg1)
  {
    send_to_char(ch, "You need to specify who you want to cast your dragon magic upon.\r\n");
    return;
  }

  /* find the victim */
  vict = get_char_vis(ch, arg1, NULL, FIND_CHAR_ROOM);

  if (!vict)
  {
    send_to_char(ch, "There is no one here by that description.\r\n");
    return;
  }

  if (!*arg2)
  {
    send_to_char(ch, "You need to specify what effect you'd like your dragon magic to take:\r\n"
                     "dragonmagic (target) "
                     "(detect-magic|continual-flame|dispel-magic|invisibility|see-invis|mage-armor|"
                     "shield|true-strike|endure-elements|lightning-bolt)\r\n");
    return;
  }

  if (is_abbrev(arg2, "detect-magic") || is_abbrev(arg2, "continual-flame") ||
      is_abbrev(arg2, "dispel-magic") || is_abbrev(arg2, "invisibility") ||
      is_abbrev(arg2, "see-invisibility") || is_abbrev(arg2, "mage-armor") ||
      is_abbrev(arg2, "shield") || is_abbrev(arg2, "true-strike") ||
      is_abbrev(arg2, "endure-elements") || is_abbrev(arg2, "lightning-bolt"))
  {
    act("You invoke your natural dragon magic on $N!", FALSE, ch, 0, vict, TO_CHAR);
    act("$n invokes $s natural dragon magic on you!", FALSE, ch, 0, vict, TO_VICT);
    act("$n invokes $s natural dragon magic on $N!", FALSE, ch, 0, vict, TO_NOTVICT);
    USE_STANDARD_ACTION(ch);
    if (!IS_NPC(ch) && !is_abbrev(arg2, "detect-magic") && !is_abbrev(arg2, "continual-flame"))
    {
      if (DRAGON_MAGIC_TIMER(ch) <= 0)
        DRAGON_MAGIC_TIMER(ch) = 150;
      DRAGON_MAGIC_USES(ch)
      --;
    }
  }
  if (is_abbrev(arg2, "detect-magic"))
  {
    call_magic(ch, vict, NULL, SPELL_DETECT_MAGIC, 0, GET_SHIFTER_ABILITY_CAST_LEVEL(ch),
               CAST_INNATE);
  }
  else if (is_abbrev(arg2, "continual-flame"))
  {
    call_magic(ch, vict, NULL, SPELL_CONTINUAL_FLAME, 0, GET_SHIFTER_ABILITY_CAST_LEVEL(ch),
               CAST_INNATE);
  }
  else if (is_abbrev(arg2, "dispel-magic"))
  {
    call_magic(ch, vict, NULL, SPELL_DISPEL_MAGIC, 0, GET_SHIFTER_ABILITY_CAST_LEVEL(ch),
               CAST_INNATE);
  }
  else if (is_abbrev(arg2, "invisibility"))
  {
    call_magic(ch, vict, NULL, SPELL_INVISIBLE, 0, GET_SHIFTER_ABILITY_CAST_LEVEL(ch), CAST_INNATE);
  }
  else if (is_abbrev(arg2, "see-invisibility"))
  {
    call_magic(ch, vict, NULL, SPELL_DETECT_INVIS, 0, GET_SHIFTER_ABILITY_CAST_LEVEL(ch),
               CAST_INNATE);
  }
  else if (is_abbrev(arg2, "mage-armor"))
  {
    call_magic(ch, vict, NULL, SPELL_MAGE_ARMOR, 0, GET_SHIFTER_ABILITY_CAST_LEVEL(ch),
               CAST_INNATE);
  }
  else if (is_abbrev(arg2, "shield"))
  {
    call_magic(ch, vict, NULL, SPELL_SHIELD, 0, GET_SHIFTER_ABILITY_CAST_LEVEL(ch), CAST_INNATE);
  }
  else if (is_abbrev(arg2, "true-strike"))
  {
    call_magic(ch, vict, NULL, SPELL_TRUE_STRIKE, 0, GET_SHIFTER_ABILITY_CAST_LEVEL(ch),
               CAST_INNATE);
  }
  else if (is_abbrev(arg2, "endure-elements"))
  {
    call_magic(ch, vict, NULL, SPELL_ENDURE_ELEMENTS, 0, GET_SHIFTER_ABILITY_CAST_LEVEL(ch),
               CAST_INNATE);
  }
  else if (is_abbrev(arg2, "lightning-bolt"))
  {
    call_magic(ch, vict, NULL, SPELL_LIGHTNING_BOLT, 0, GET_SHIFTER_ABILITY_CAST_LEVEL(ch),
               CAST_INNATE);
  }
  else
  {
    send_to_char(ch, "You need to specify what effect you'd like your dragon magic to take:\r\n"
                     "dragonmagic (target) "
                     "(detect-magic|continual-flame|dispel-magic|invisibility|see-invis|mage-armor|"
                     "shield|true-strike|endure-elements|lightning-bolt)\r\n");
  }
}

void perform_green_dragon_magic(struct char_data *ch, const char *argument)
{
  struct char_data *vict = NULL;
  char arg1[MEDIUM_STRING] = {'\0'}, arg2[MEDIUM_STRING] = {'\0'};

  two_arguments(argument, arg1, sizeof(arg1), arg2, sizeof(arg2));

  if (!*arg1)
  {
    send_to_char(ch, "You need to specify who you want to cast your dragon magic upon.\r\n");
    return;
  }

  /* find the victim */
  vict = get_char_vis(ch, arg1, NULL, FIND_CHAR_ROOM);

  if (!vict)
  {
    send_to_char(ch, "There is no one here by that description.\r\n");
    return;
  }

  if (!*arg2)
  {
    send_to_char(ch, "You need to specify what effect you'd like your dragon magic to take:\r\n"
                     "dragonmagic (target) "
                     "(detect-magic|continual-flame|dispel-magic|invisibility|see-invis|mage-armor|"
                     "shield|true-strike|endure-elements|mirror-image)\r\n");
    return;
  }

  if (is_abbrev(arg2, "detect-magic") || is_abbrev(arg2, "continual-flame") ||
      is_abbrev(arg2, "dispel-magic") || is_abbrev(arg2, "invisibility") ||
      is_abbrev(arg2, "see-invisibility") || is_abbrev(arg2, "mage-armor") ||
      is_abbrev(arg2, "shield") || is_abbrev(arg2, "true-strike") ||
      is_abbrev(arg2, "endure-elements") || is_abbrev(arg2, "mirror-image"))
  {
    act("You invoke your natural dragon magic on $N!", FALSE, ch, 0, vict, TO_CHAR);
    act("$n invokes $s natural dragon magic on you!", FALSE, ch, 0, vict, TO_VICT);
    act("$n invokes $s natural dragon magic on $N!", FALSE, ch, 0, vict, TO_NOTVICT);
    USE_STANDARD_ACTION(ch);
    if (!IS_NPC(ch) && !is_abbrev(arg2, "detect-magic") && !is_abbrev(arg2, "continual-flame"))
    {
      if (DRAGON_MAGIC_TIMER(ch) <= 0)
        DRAGON_MAGIC_TIMER(ch) = 150;
      DRAGON_MAGIC_USES(ch)
      --;
    }
  }
  if (is_abbrev(arg2, "detect-magic"))
  {
    call_magic(ch, vict, NULL, SPELL_DETECT_MAGIC, 0, GET_SHIFTER_ABILITY_CAST_LEVEL(ch),
               CAST_INNATE);
  }
  else if (is_abbrev(arg2, "continual-flame"))
  {
    call_magic(ch, vict, NULL, SPELL_CONTINUAL_FLAME, 0, GET_SHIFTER_ABILITY_CAST_LEVEL(ch),
               CAST_INNATE);
  }
  else if (is_abbrev(arg2, "dispel-magic"))
  {
    call_magic(ch, vict, NULL, SPELL_DISPEL_MAGIC, 0, GET_SHIFTER_ABILITY_CAST_LEVEL(ch),
               CAST_INNATE);
  }
  else if (is_abbrev(arg2, "invisibility"))
  {
    call_magic(ch, vict, NULL, SPELL_INVISIBLE, 0, GET_SHIFTER_ABILITY_CAST_LEVEL(ch), CAST_INNATE);
  }
  else if (is_abbrev(arg2, "see-invisibility"))
  {
    call_magic(ch, vict, NULL, SPELL_DETECT_INVIS, 0, GET_SHIFTER_ABILITY_CAST_LEVEL(ch),
               CAST_INNATE);
  }
  else if (is_abbrev(arg2, "mage-armor"))
  {
    call_magic(ch, vict, NULL, SPELL_MAGE_ARMOR, 0, GET_SHIFTER_ABILITY_CAST_LEVEL(ch),
               CAST_INNATE);
  }
  else if (is_abbrev(arg2, "shield"))
  {
    call_magic(ch, vict, NULL, SPELL_SHIELD, 0, GET_SHIFTER_ABILITY_CAST_LEVEL(ch), CAST_INNATE);
  }
  else if (is_abbrev(arg2, "true-strike"))
  {
    call_magic(ch, vict, NULL, SPELL_TRUE_STRIKE, 0, GET_SHIFTER_ABILITY_CAST_LEVEL(ch),
               CAST_INNATE);
  }
  else if (is_abbrev(arg2, "endure-elements"))
  {
    call_magic(ch, vict, NULL, SPELL_ENDURE_ELEMENTS, 0, GET_SHIFTER_ABILITY_CAST_LEVEL(ch),
               CAST_INNATE);
  }
  else if (is_abbrev(arg2, "mirror-image"))
  {
    call_magic(ch, vict, NULL, SPELL_MIRROR_IMAGE, 0, GET_SHIFTER_ABILITY_CAST_LEVEL(ch),
               CAST_INNATE);
  }
  else
  {
    send_to_char(ch, "You need to specify what effect you'd like your dragon magic to take:\r\n"
                     "dragonmagic (target) "
                     "(detect-magic|continual-flame|dispel-magic|invisibility|see-invis|mage-armor|"
                     "shield|true-strike|endure-elements|mirror-image)\r\n");
  }
}

void perform_black_dragon_magic(struct char_data *ch, const char *argument)
{
  struct char_data *vict = NULL;
  char arg1[MEDIUM_STRING] = {'\0'}, arg2[MEDIUM_STRING] = {'\0'};

  two_arguments(argument, arg1, sizeof(arg1), arg2, sizeof(arg2));

  if (!*arg1)
  {
    send_to_char(ch, "You need to specify who you want to cast your dragon magic upon.\r\n");
    return;
  }

  /* find the victim */
  vict = get_char_vis(ch, arg1, NULL, FIND_CHAR_ROOM);

  if (!vict)
  {
    send_to_char(ch, "There is no one here by that description.\r\n");
    return;
  }

  if (!*arg2)
  {
    send_to_char(ch, "You need to specify what effect you'd like your dragon magic to take:\r\n"
                     "dragonmagic (target) "
                     "(detect-magic|continual-flame|dispel-magic|invisibility|see-invis|stinking-"
                     "cloud|shield|true-strike|endure-elements|slow)\r\n");
    return;
  }

  if (is_abbrev(arg2, "detect-magic") || is_abbrev(arg2, "continual-flame") ||
      is_abbrev(arg2, "dispel-magic") || is_abbrev(arg2, "invisibility") ||
      is_abbrev(arg2, "see-invisibility") || is_abbrev(arg2, "stinking-cloud") ||
      is_abbrev(arg2, "shield") || is_abbrev(arg2, "true-strike") ||
      is_abbrev(arg2, "endure-elements") || is_abbrev(arg2, "slow"))
  {
    act("You invoke your natural dragon magic on $N!", FALSE, ch, 0, vict, TO_CHAR);
    act("$n invokes $s natural dragon magic on you!", FALSE, ch, 0, vict, TO_VICT);
    act("$n invokes $s natural dragon magic on $N!", FALSE, ch, 0, vict, TO_NOTVICT);
    USE_STANDARD_ACTION(ch);
    if (!IS_NPC(ch) && !is_abbrev(arg2, "detect-magic") && !is_abbrev(arg2, "continual-flame"))
    {
      if (DRAGON_MAGIC_TIMER(ch) <= 0)
        DRAGON_MAGIC_TIMER(ch) = 150;
      DRAGON_MAGIC_USES(ch)
      --;
    }
  }
  if (is_abbrev(arg2, "detect-magic"))
  {
    call_magic(ch, vict, NULL, SPELL_DETECT_MAGIC, 0, GET_SHIFTER_ABILITY_CAST_LEVEL(ch),
               CAST_INNATE);
  }
  else if (is_abbrev(arg2, "continual-flame"))
  {
    call_magic(ch, vict, NULL, SPELL_CONTINUAL_FLAME, 0, GET_SHIFTER_ABILITY_CAST_LEVEL(ch),
               CAST_INNATE);
  }
  else if (is_abbrev(arg2, "dispel-magic"))
  {
    call_magic(ch, vict, NULL, SPELL_DISPEL_MAGIC, 0, GET_SHIFTER_ABILITY_CAST_LEVEL(ch),
               CAST_INNATE);
  }
  else if (is_abbrev(arg2, "invisibility"))
  {
    call_magic(ch, vict, NULL, SPELL_INVISIBLE, 0, GET_SHIFTER_ABILITY_CAST_LEVEL(ch), CAST_INNATE);
  }
  else if (is_abbrev(arg2, "see-invisibility"))
  {
    call_magic(ch, vict, NULL, SPELL_DETECT_INVIS, 0, GET_SHIFTER_ABILITY_CAST_LEVEL(ch),
               CAST_INNATE);
  }
  else if (is_abbrev(arg2, "stinking-cloud"))
  {
    call_magic(ch, vict, NULL, SPELL_STINKING_CLOUD, 0, GET_SHIFTER_ABILITY_CAST_LEVEL(ch),
               CAST_INNATE);
  }
  else if (is_abbrev(arg2, "shield"))
  {
    call_magic(ch, vict, NULL, SPELL_SHIELD, 0, GET_SHIFTER_ABILITY_CAST_LEVEL(ch), CAST_INNATE);
  }
  else if (is_abbrev(arg2, "true-strike"))
  {
    call_magic(ch, vict, NULL, SPELL_TRUE_STRIKE, 0, GET_SHIFTER_ABILITY_CAST_LEVEL(ch),
               CAST_INNATE);
  }
  else if (is_abbrev(arg2, "endure-elements"))
  {
    call_magic(ch, vict, NULL, SPELL_ENDURE_ELEMENTS, 0, GET_SHIFTER_ABILITY_CAST_LEVEL(ch),
               CAST_INNATE);
  }
  else if (is_abbrev(arg2, "slow"))
  {
    call_magic(ch, vict, NULL, SPELL_SLOW, 0, GET_SHIFTER_ABILITY_CAST_LEVEL(ch), CAST_INNATE);
  }
  else
  {
    send_to_char(ch, "You need to specify what effect you'd like your dragon magic to take:\r\n"
                     "dragonmagic (target) "
                     "(detect-magic|continual-flame|dispel-magic|invisibility|see-invis|stinking-"
                     "cloud|shield|true-strike|endure-elements|slow)\r\n");
  }
}

void perform_white_dragon_magic(struct char_data *ch, const char *argument)
{
  struct char_data *vict = NULL;
  char arg1[MEDIUM_STRING] = {'\0'}, arg2[MEDIUM_STRING] = {'\0'};

  two_arguments(argument, arg1, sizeof(arg1), arg2, sizeof(arg2));

  if (!*arg1)
  {
    send_to_char(ch, "You need to specify who you want to cast your dragon magic upon.\r\n");
    return;
  }

  /* find the victim */
  vict = get_char_vis(ch, arg1, NULL, FIND_CHAR_ROOM);

  if (!vict)
  {
    send_to_char(ch, "There is no one here by that description.\r\n");
    return;
  }

  if (!*arg2)
  {
    send_to_char(ch, "You need to specify what effect you'd like your dragon magic to take:\r\n"
                     "dragonmagic (target) "
                     "(detect-magic|continual-flame|dispel-magic|invisibility|see-invis|chill-"
                     "touch|shield|true-strike|endure-elements|ice-storm)\r\n");
    return;
  }

  if (is_abbrev(arg2, "detect-magic") || is_abbrev(arg2, "continual-flame") ||
      is_abbrev(arg2, "dispel-magic") || is_abbrev(arg2, "invisibility") ||
      is_abbrev(arg2, "see-invisibility") || is_abbrev(arg2, "chill-touch") ||
      is_abbrev(arg2, "shield") || is_abbrev(arg2, "true-strike") ||
      is_abbrev(arg2, "endure-elements") || is_abbrev(arg2, "ice-storm"))
  {
    act("You invoke your natural dragon magic on $N!", FALSE, ch, 0, vict, TO_CHAR);
    act("$n invokes $s natural dragon magic on you!", FALSE, ch, 0, vict, TO_VICT);
    act("$n invokes $s natural dragon magic on $N!", FALSE, ch, 0, vict, TO_NOTVICT);
    USE_STANDARD_ACTION(ch);
    if (!IS_NPC(ch) && !is_abbrev(arg2, "detect-magic") && !is_abbrev(arg2, "continual-flame"))
    {
      if (DRAGON_MAGIC_TIMER(ch) <= 0)
        DRAGON_MAGIC_TIMER(ch) = 150;
      DRAGON_MAGIC_USES(ch)
      --;
    }
  }
  if (is_abbrev(arg2, "detect-magic"))
  {
    call_magic(ch, vict, NULL, SPELL_DETECT_MAGIC, 0, GET_SHIFTER_ABILITY_CAST_LEVEL(ch),
               CAST_INNATE);
  }
  else if (is_abbrev(arg2, "continual-flame"))
  {
    call_magic(ch, vict, NULL, SPELL_CONTINUAL_FLAME, 0, GET_SHIFTER_ABILITY_CAST_LEVEL(ch),
               CAST_INNATE);
  }
  else if (is_abbrev(arg2, "dispel-magic"))
  {
    call_magic(ch, vict, NULL, SPELL_DISPEL_MAGIC, 0, GET_SHIFTER_ABILITY_CAST_LEVEL(ch),
               CAST_INNATE);
  }
  else if (is_abbrev(arg2, "invisibility"))
  {
    call_magic(ch, vict, NULL, SPELL_INVISIBLE, 0, GET_SHIFTER_ABILITY_CAST_LEVEL(ch), CAST_INNATE);
  }
  else if (is_abbrev(arg2, "see-invisibility"))
  {
    call_magic(ch, vict, NULL, SPELL_DETECT_INVIS, 0, GET_SHIFTER_ABILITY_CAST_LEVEL(ch),
               CAST_INNATE);
  }
  else if (is_abbrev(arg2, "chill-touch"))
  {
    call_magic(ch, vict, NULL, SPELL_CHILL_TOUCH, 0, GET_SHIFTER_ABILITY_CAST_LEVEL(ch),
               CAST_INNATE);
  }
  else if (is_abbrev(arg2, "shield"))
  {
    call_magic(ch, vict, NULL, SPELL_SHIELD, 0, GET_SHIFTER_ABILITY_CAST_LEVEL(ch), CAST_INNATE);
  }
  else if (is_abbrev(arg2, "true-strike"))
  {
    call_magic(ch, vict, NULL, SPELL_TRUE_STRIKE, 0, GET_SHIFTER_ABILITY_CAST_LEVEL(ch),
               CAST_INNATE);
  }
  else if (is_abbrev(arg2, "endure-elements"))
  {
    call_magic(ch, vict, NULL, SPELL_ENDURE_ELEMENTS, 0, GET_SHIFTER_ABILITY_CAST_LEVEL(ch),
               CAST_INNATE);
  }
  else if (is_abbrev(arg2, "ice-storm"))
  {
    call_magic(ch, vict, NULL, SPELL_ICE_STORM, 0, GET_SHIFTER_ABILITY_CAST_LEVEL(ch), CAST_INNATE);
  }
  else
  {
    send_to_char(ch, "You need to specify what effect you'd like your dragon magic to take:\r\n"
                     "dragonmagic (target) "
                     "(detect-magic|continual-flame|dispel-magic|invisibility|see-invis|chill-"
                     "touch|shield|true-strike|endure-elements|ice-storm)\r\n");
  }
}

ACMDCHECK(can_dragonmagic)
{
  ACMDCHECK_PERMFAIL_IF(!IS_DRAGON(ch), "You have no idea how.\r\n");
  return CAN_CMD;
}

ACMD(do_dragonmagic)
{
  PREREQ_CAN_FIGHT();
  PREREQ_CHECK(can_dragonmagic);
  PREREQ_NOT_PEACEFUL_ROOM();

  if (!IS_NPC(ch))
  {
    if (DRAGON_MAGIC_USES(ch) <= 0)
    {
      if (DRAGON_MAGIC_TIMER(ch) <= 0)
      {
        DRAGON_MAGIC_TIMER(ch) = 0;
        DRAGON_MAGIC_USES(ch) = DRAGON_MAGIC_USES_PER_DAY;
        send_to_char(ch, "Your dragon magic uses have been refreshed to %d.\r\n",
                     DRAGON_MAGIC_USES_PER_DAY);
      }
      else
      {
        send_to_char(ch, "You don't have any dragon magic uses left.\r\n");
        return;
      }
    }
  }

  switch (GET_DISGUISE_RACE(ch))
  {
  case RACE_RED_DRAGON:
    perform_red_dragon_magic(ch, argument);
    break;
  case RACE_BLUE_DRAGON:
    perform_blue_dragon_magic(ch, argument);
    break;
  case RACE_GREEN_DRAGON:
    perform_green_dragon_magic(ch, argument);
    break;
  case RACE_BLACK_DRAGON:
    perform_black_dragon_magic(ch, argument);
    break;
  case RACE_WHITE_DRAGON:
    perform_white_dragon_magic(ch, argument);
    break;
  default:
    send_to_char(ch, "You are not of an eligible dragon type to be able to use dragon magic.\r\n");
    return;
  }
  send_to_char(ch, "You have %d dragon magic uses left.\r\n", DRAGON_MAGIC_USES(ch));
}

ACMDCHECK(can_efreetimagic)
{
  ACMDCHECK_PERMFAIL_IF(!IS_EFREETI(ch), "You have no idea how.\r\n");
  return CAN_CMD;
}

ACMD(do_efreetimagic)
{
  PREREQ_CAN_FIGHT();
  PREREQ_CHECK(can_efreetimagic);
  PREREQ_NOT_PEACEFUL_ROOM();

  if (!IS_NPC(ch))
  {
    if (EFREETI_MAGIC_USES(ch) <= 0)
    {
      if (EFREETI_MAGIC_TIMER(ch) <= 0)
      {
        EFREETI_MAGIC_TIMER(ch) = 0;
        EFREETI_MAGIC_USES(ch) = EFREETI_MAGIC_USES_PER_DAY;
        send_to_char(ch, "Your efreeti magic uses have been refreshed to %d.\r\n",
                     EFREETI_MAGIC_USES_PER_DAY);
      }
      else
      {
        send_to_char(ch, "You don't have any efreeti magic uses left.\r\n");
        return;
      }
    }
  }

  struct char_data *vict = NULL;
  char arg1[MEDIUM_STRING] = {'\0'}, arg2[MEDIUM_STRING] = {'\0'};
  int i = 0;

  two_arguments(argument, arg1, sizeof(arg1), arg2, sizeof(arg2));

  if (!*arg1)
  {
    send_to_char(ch, "You need to specify who you want to cast your efreeti magic upon.\r\n");
    return;
  }

  if (!*arg2)
  {
    send_to_char(ch, "You need to specify what effect you'd like your efreeti magic to take:\r\n"
                     "efreetimagic (target) "
                     "(detect-magic|produce-flame|scorching-ray|invisiblity|wall-of-fire|mirror-"
                     "image|enlarge-person|reduce-person)\r\n");
    return;
  }

  if (is_abbrev(arg2, "wall-of-fire"))
  {
    for (i = 0; i < NUM_OF_DIRS; i++)
      if (is_abbrev(dirs[i], arg1))
        break;
    if (i >= NUM_OF_DIRS)
    {
      send_to_char(ch, "There's no exit in that direction.\r\n");
      return;
    }
    vict = ch;
  }
  else
  {
    /* find the victim */
    vict = get_char_vis(ch, arg1, NULL, FIND_CHAR_ROOM);

    if (!vict)
    {
      send_to_char(ch, "There is no one here by that description.\r\n");
      return;
    }
  }

  if (is_abbrev(arg2, "detect-magic") || is_abbrev(arg2, "produce-flame") ||
      is_abbrev(arg2, "scorching-ray") || is_abbrev(arg2, "invisibility") ||
      is_abbrev(arg2, "wall-of-fire") || is_abbrev(arg2, "mirror-image") ||
      is_abbrev(arg2, "enlarge-person") || is_abbrev(arg2, "reduce-person"))
  {
    act("You invoke your natural efreeti magic on $N!", FALSE, ch, 0, vict, TO_CHAR);
    if (vict != ch)
      act("$n invokes $s natural efreeti magic on you!", FALSE, ch, 0, vict, TO_VICT);
    act("$n invokes $s natural efreeti magic on $N!", FALSE, ch, 0, vict, TO_NOTVICT);
    USE_STANDARD_ACTION(ch);
    if (!IS_NPC(ch) && !is_abbrev(arg2, "detect-magic") && !is_abbrev(arg2, "produce-flame") &&
        !is_abbrev(arg2, "scorching-ray"))
    {
      if (EFREETI_MAGIC_TIMER(ch) <= 0)
        EFREETI_MAGIC_TIMER(ch) = 150;
      EFREETI_MAGIC_USES(ch)
      --;
    }
  }
  if (is_abbrev(arg2, "detect-magic"))
  {
    call_magic(ch, vict, NULL, SPELL_DETECT_MAGIC, 0, GET_SHIFTER_ABILITY_CAST_LEVEL(ch),
               CAST_INNATE);
  }
  else if (is_abbrev(arg2, "produce-flame"))
  {
    call_magic(ch, vict, NULL, SPELL_PRODUCE_FLAME, 0, GET_SHIFTER_ABILITY_CAST_LEVEL(ch),
               CAST_INNATE);
  }
  else if (is_abbrev(arg2, "scorching-ray"))
  {
    call_magic(ch, vict, NULL, SPELL_SCORCHING_RAY, 0, GET_SHIFTER_ABILITY_CAST_LEVEL(ch),
               CAST_INNATE);
  }
  else if (is_abbrev(arg2, "invisibility"))
  {
    call_magic(ch, vict, NULL, SPELL_INVISIBLE, 0, GET_SHIFTER_ABILITY_CAST_LEVEL(ch), CAST_INNATE);
  }
  else if (is_abbrev(arg2, "wall-of-fire"))
  {
    strlcpy(cast_arg2, arg1, sizeof(cast_arg2));
    call_magic(ch, ch, NULL, SPELL_WALL_OF_FIRE, 0, GET_SHIFTER_ABILITY_CAST_LEVEL(ch),
               CAST_INNATE);
  }
  else if (is_abbrev(arg2, "mirror-image"))
  {
    call_magic(ch, ch, NULL, SPELL_MIRROR_IMAGE, 0, GET_SHIFTER_ABILITY_CAST_LEVEL(ch),
               CAST_INNATE);
  }
  else if (is_abbrev(arg2, "enlarge-person"))
  {
    call_magic(ch, ch, NULL, SPELL_ENLARGE_PERSON, 0, GET_SHIFTER_ABILITY_CAST_LEVEL(ch),
               CAST_INNATE);
  }
  else if (is_abbrev(arg2, "reduce-person"))
  {
    call_magic(ch, ch, NULL, SPELL_SHRINK_PERSON, 0, GET_SHIFTER_ABILITY_CAST_LEVEL(ch),
               CAST_INNATE);
  }
  else
  {
    send_to_char(ch, "You need to specify what effect you'd like your efreeti magic to take:\r\n"
                     "efreetimagic (target) "
                     "(detect-magic|produce-flame|scorchin-ray|invisiblity|wall-of-fire|mirror-"
                     "image|enlarge-person|reduce-person)\r\n");
    return;
  }
  send_to_char(ch, "You have %d efreeti magic uses left.\r\n", EFREETI_MAGIC_USES(ch));
}

ACMDCHECK(can_fey_magic)
{
  ACMDCHECK_PREREQ_HASFEAT(FEAT_SORCERER_BLOODLINE_FEY,
                           "You do not have access to this ability.\r\n");
  return CAN_CMD;
}

#define FEY_MAGIC_NO_ARG                                                                           \
  "Please specify one of the following fey magic options:\r\n"                                     \
  "laughing-touch  : sorcerer lvl 1  - causes target to lose their standard action for 1 "         \
  "round.\r\n"                                                                                     \
  "fleeting-glance : sorcerer lvl 9  - casts greater invisibility.\r\n"                            \
  "shadow-walk     : sorcerer lvl 20 - casts shadow walk.\r\n"                                     \
  "\r\n"

ACMD(do_fey_magic)
{
  // laughing tough, fleeting glance, shadow walk - soul of the fey

  PREREQ_CAN_FIGHT();
  PREREQ_CHECK(can_fey_magic);
  PREREQ_NOT_PEACEFUL_ROOM();

  char arg1[100], arg2[100];

  two_arguments(argument, arg1, sizeof(arg1), arg2, sizeof(arg2));

  if (!*arg1)
  {
    send_to_char(ch, "%s", FEY_MAGIC_NO_ARG);
    return;
  }

  if (is_abbrev(arg1, "laughing-tough"))
  {
    if (!IS_NPC(ch))
    {
      if (LAUGHING_TOUCH_USES(ch) <= 0)
      {
        if (LAUGHING_TOUCH_TIMER(ch) <= 0)
        {
          LAUGHING_TOUCH_TIMER(ch) = 0;
          LAUGHING_TOUCH_USES(ch) = LAUGHING_TOUCH_USES_PER_DAY(ch);
          send_to_char(ch, "Your laughing touch uses have been refreshed to %d.\r\n",
                       LAUGHING_TOUCH_USES_PER_DAY(ch));
        }
        else
        {
          send_to_char(ch, "You don't have any laughing touch uses left.\r\n");
          return;
        }
      }
    }
    else
    {
      send_to_char(ch, "NPCs cannot use laughing touch.\r\n");
      return;
    }

    if (!*arg2)
    {
      send_to_char(ch, "You need to specify a target for your laughing touch.\r\n");
      return;
    }

    struct char_data *victim = get_char_room_vis(ch, arg2, NULL);

    if (!victim)
    {
      send_to_char(ch, "There is no one by that description here.\r\n");
      return;
    }

    if (is_player_grouped(ch, victim))
    {
      send_to_char(ch, "You probably shouldn't do that to a group member.\r\n");
      return;
    }

    act("You touch $N, who bursts into uncontrolable laughter.", false, ch, 0, victim, TO_CHAR);
    act("$n touches you causing you to burst into uncontrolable laughter.", false, ch, 0, victim,
        TO_VICT);
    act("$n touches $N, who bursts into uncontrolable laughter.", false, ch, 0, victim, TO_NOTVICT);

    call_magic(ch, ch, NULL, SPELL_HIDEOUS_LAUGHTER, 0, compute_arcane_level(ch), CAST_INNATE);

    USE_STANDARD_ACTION(victim);

    if (LAUGHING_TOUCH_TIMER(ch) <= 0)
      LAUGHING_TOUCH_TIMER(ch) = 150;
    LAUGHING_TOUCH_USES(ch)
    --;
    return; // end laughing touch
  }
  else if (is_abbrev(arg1, "fleeting-glance"))
  {
    if (!HAS_FEAT(ch, FEAT_FLEETING_GLANCE))
    {
      send_to_char(ch, "You need to have the sorcerer fey bloodline ability, 'fleeting glance', to "
                       "use this ability.\r\n");
      return;
    }
    if (!IS_NPC(ch))
    {
      if (FLEETING_GLANCE_USES(ch) <= 0)
      {
        if (FLEETING_GLANCE_TIMER(ch) <= 0)
        {
          FLEETING_GLANCE_TIMER(ch) = 0;
          FLEETING_GLANCE_USES(ch) = FLEETING_GLANCE_USES_PER_DAY;
          send_to_char(ch, "Your fleeting glance uses have been refreshed to %d.\r\n",
                       FLEETING_GLANCE_USES_PER_DAY);
        }
        else
        {
          send_to_char(ch, "You don't have any fleeting glance uses left.\r\n");
          return;
        }
      }
    }
    else
    {
      send_to_char(ch, "NPCs cannot use fleeting glance.\r\n");
      return;
    }

    act("You draw upon your innate fey magic.", true, ch, 0, 0, TO_CHAR);
    act("$n draws upon $s innate fey magic.", true, ch, 0, 0, TO_ROOM);

    call_magic(ch, ch, NULL, SPELL_GREATER_INVIS, 0, compute_arcane_level(ch), CAST_INNATE);

    if (FLEETING_GLANCE_TIMER(ch) <= 0)
      FLEETING_GLANCE_TIMER(ch) = 150;
    FLEETING_GLANCE_USES(ch)
    --;

    return; // end fleeting glance
  }
  else if (is_abbrev(arg1, "shadow-walk"))
  {
    if (!HAS_FEAT(ch, FEAT_SOUL_OF_THE_FEY))
    {
      send_to_char(ch, "You need the sorcerer fey bloodline ability, 'soul of the fey', to use fey "
                       "magic shadow walk.\r\n");
      return;
    }
    if (!IS_NPC(ch))
    {
      if (FEY_SHADOW_WALK_USES(ch) <= 0)
      {
        if (FEY_SHADOW_WALK_TIMER(ch) <= 0)
        {
          FEY_SHADOW_WALK_TIMER(ch) = 0;
          FEY_SHADOW_WALK_USES(ch) = FEY_SHADOW_WALK_USES_PER_DAY;
          send_to_char(ch, "Your fey shadow walk uses have been refreshed to %d.\r\n",
                       FEY_SHADOW_WALK_USES_PER_DAY);
        }
        else
        {
          send_to_char(ch, "You don't have any fey shadow walk uses left.\r\n");
          return;
        }
      }
    }
    else
    {
      send_to_char(ch, "NPCs cannot use fey shadow walk.\r\n");
      return;
    }

    act("You draw upon your innate fey magic.", true, ch, 0, 0, TO_CHAR);
    act("$n draws upon $s innate fey magic.", true, ch, 0, 0, TO_ROOM);

    call_magic(ch, ch, NULL, SPELL_SHADOW_WALK, 0, compute_arcane_level(ch), CAST_INNATE);

    if (FEY_SHADOW_WALK_TIMER(ch) <= 0)
      FEY_SHADOW_WALK_TIMER(ch) = 150;
    FEY_SHADOW_WALK_USES(ch)
    --;

    return; // end shadow walk
  }
  else
  {
    send_to_char(ch, "%s", FEY_MAGIC_NO_ARG);
    return;
  }
}

ACMDCHECK(can_grave_magic)
{
  ACMDCHECK_PREREQ_HASFEAT(FEAT_SORCERER_BLOODLINE_UNDEAD,
                           "You do not have access to this ability.\r\n");
  return CAN_CMD;
}

#define GRAVE_MAGIC_NO_ARG                                                                         \
  "Please specify one of the following fey magic options:\r\n"                                     \
  "touch            : sorcerer lvl 1  - causes target to become shaken.\r\n"                       \
  "grasp            : sorcerer lvl 9  - deals AoE slashing damage.\r\n"                            \
  "incorporeal-form : sorcerer lvl 15 - become incorporeal, reduced damage from physical "         \
  "attacks.\r\n"                                                                                   \
  "\r\n"

ACMD(do_grave_magic)
{
  // laughing tough, fleeting glance, shadow walk - soul of the fey

  PREREQ_CAN_FIGHT();
  PREREQ_CHECK(can_grave_magic);
  PREREQ_NOT_PEACEFUL_ROOM();

  char arg1[100], arg2[100];

  two_arguments(argument, arg1, sizeof(arg1), arg2, sizeof(arg2));

  if (!*arg1)
  {
    send_to_char(ch, "%s", GRAVE_MAGIC_NO_ARG);
    return;
  }

  if (is_abbrev(arg1, "touch"))
  {
    if (!IS_NPC(ch))
    {
      if (GRAVE_TOUCH_USES(ch) <= 0)
      {
        if (GRAVE_TOUCH_TIMER(ch) <= 0)
        {
          GRAVE_TOUCH_TIMER(ch) = 0;
          GRAVE_TOUCH_USES(ch) = GRAVE_TOUCH_USES_PER_DAY(ch);
          send_to_char(ch, "Your grave touch uses have been refreshed to %d.\r\n",
                       GRAVE_TOUCH_USES_PER_DAY(ch));
        }
        else
        {
          send_to_char(ch, "You don't have any grave touch uses left.\r\n");
          return;
        }
      }
    }
    else
    {
      send_to_char(ch, "NPCs cannot use grave touch.\r\n");
      return;
    }

    struct char_data *victim = NULL;

    if (!*arg2)
    {
      if (FIGHTING(ch))
      {
        victim = FIGHTING(ch);
      }
      else
      {
        send_to_char(ch, "You need to specify a target for your grave touch.\r\n");
        return;
      }
    }
    else
    {
      victim = get_char_room_vis(ch, arg2, NULL);
    }

    if (!victim)
    {
      send_to_char(ch, "There is no one by that description here.\r\n");
      return;
    }

    if (is_player_grouped(ch, victim))
    {
      send_to_char(ch, "You probably shouldn't do that to a group member.\r\n");
      return;
    }

    if (is_immune_fear(ch, victim, FALSE))
    {
      act("You touch $N, who shakes off the fear affect immediately.", false, ch, 0, victim,
          TO_CHAR);
      act("$n touches you, but you shake off the fear affect immediately.", false, ch, 0, victim,
          TO_VICT);
      act("$n touches $N, who shakes off the fear affect immediately.", false, ch, 0, victim,
          TO_NOTVICT);
    }
    else
    {
      if (savingthrow(ch, victim, SAVING_FORT,
                      affected_by_aura_of_cowardice(victim)
                          ? (-4 - get_blackguard_extra_fear_aura_penalty(victim))
                          : 0,
                      CASTING_TYPE_ARCANE, compute_arcane_level(ch), NECROMANCY))
      {
        act("You touch $N, who shakes off the fear affect immediately.", false, ch, 0, victim,
            TO_CHAR);
        act("$n touches you, but you shake off the fear affect immediately.", false, ch, 0, victim,
            TO_VICT);
        act("$n touches $N, who shakes off the fear affect immediately.", false, ch, 0, victim,
            TO_NOTVICT);
      }
      else
      {
        struct affected_type af;
        new_affect(&af);

        af.spell = SPELL_GRAVE_TOUCH;
        af.duration = MAX(2, CLASS_LEVEL(ch, CLASS_SORCERER) / 2);
        SET_BIT_AR(af.bitvector, AFF_SHAKEN);
        af.modifier = -1;
        af.location = APPLY_AC_NEW;

        affect_to_char(victim, &af);

        act("You touch $N, who immediately becomes quite frightened.", false, ch, 0, victim,
            TO_CHAR);
        act("$n touches you causing you to become quite frightened.", false, ch, 0, victim,
            TO_VICT);
        act("$n touches $N, who immediately becomes quite frightened.", false, ch, 0, victim,
            TO_NOTVICT);
      }
    }

    if (GRAVE_TOUCH_TIMER(ch) <= 0)
      GRAVE_TOUCH_TIMER(ch) = 150;
    GRAVE_TOUCH_USES(ch)
    --;
    return; // end GRAVE touch
  }
  else if (is_abbrev(arg1, "grasp"))
  {
    if (!HAS_FEAT(ch, FEAT_GRASP_OF_THE_DEAD))
    {
      send_to_char(ch, "You need the sorcerer undead bloodline ability, 'grasp of the dead', to "
                       "use this ability.\r\n");
      return;
    }
    if (!IS_NPC(ch))
    {
      if (GRASP_OF_THE_DEAD_USES(ch) <= 0)
      {
        if (GRASP_OF_THE_DEAD_TIMER(ch) <= 0)
        {
          GRASP_OF_THE_DEAD_TIMER(ch) = 0;
          GRASP_OF_THE_DEAD_USES(ch) = GRASP_OF_THE_DEAD_USES_PER_DAY(ch);
          send_to_char(
              ch, "Your undead bloodline grasp of the dead uses have been refreshed to %d.\r\n",
              GRASP_OF_THE_DEAD_USES_PER_DAY(ch));
        }
        else
        {
          send_to_char(ch, "You don't have any undead bloodline grasp of the dead uses left.\r\n");
          return;
        }
      }
    }
    else
    {
      send_to_char(ch, "NPCs cannot use grasp of the dead.\r\n");
      return;
    }

    act("You draw upon your innate undead prowess.", true, ch, 0, 0, TO_CHAR);
    act("$n draws upon $s innate undead prowess.", true, ch, 0, 0, TO_ROOM);

    call_magic(ch, ch, NULL, SPELL_GRASP_OF_THE_DEAD, 0, compute_arcane_level(ch), CAST_INNATE);

    if (GRASP_OF_THE_DEAD_TIMER(ch) <= 0)
      GRASP_OF_THE_DEAD_TIMER(ch) = 150;
    GRASP_OF_THE_DEAD_USES(ch)
    --;

    return; // end grasp of the dead
  }
  else if (is_abbrev(arg1, "incorporeal-form"))
  {
    if (!HAS_FEAT(ch, FEAT_INCORPOREAL_FORM))
    {
      send_to_char(ch, "You need the sorcerer undead bloodline ability, 'incorporeal form', to use "
                       "this ability.\r\n");
      return;
    }
    if (!IS_NPC(ch))
    {
      if (INCORPOREAL_FORM_USES(ch) <= 0)
      {
        if (INCORPOREAL_FORM_TIMER(ch) <= 0)
        {
          INCORPOREAL_FORM_TIMER(ch) = 0;
          INCORPOREAL_FORM_USES(ch) = INCORPOREAL_FORM_USES_PER_DAY(ch);
          send_to_char(ch,
                       "Your undead bloodline incorporeal form uses have been refreshed to %d.\r\n",
                       INCORPOREAL_FORM_USES_PER_DAY(ch));
        }
        else
        {
          send_to_char(ch, "You don't have any undead bloodline incorporeal form uses left.\r\n");
          return;
        }
      }
    }
    else
    {
      send_to_char(ch, "NPCs cannot use incorporeal form.\r\n");
      return;
    }

    act("You draw upon your innate undead prowess.", true, ch, 0, 0, TO_CHAR);
    act("$n draws upon $s innate undead prowess.", true, ch, 0, 0, TO_ROOM);

    struct affected_type af;
    new_affect(&af);

    af.spell = SPELL_INCORPOREAL_FORM;
    af.duration = 3;
    ;
    SET_BIT_AR(af.bitvector, AFF_IMMATERIAL);
    af.modifier = 1;
    af.location = APPLY_AC_NEW;

    affect_to_char(ch, &af);

    act("You suddenly become incorporeal, half in this plane, half in the astral plane.", false, ch,
        0, 0, TO_CHAR);
    act("$n suddenly becomes incorporeal.", false, ch, 0, 0, TO_ROOM);

    if (INCORPOREAL_FORM_TIMER(ch) <= 0)
      INCORPOREAL_FORM_TIMER(ch) = 150;
    INCORPOREAL_FORM_USES(ch)
    --;

    return; // end incorporeal form
  }
  else
  {
    send_to_char(ch, "%s", GRAVE_MAGIC_NO_ARG);
    return;
  }
}

/* Data structure for sorcerer breath callback */
struct sorcerer_breath_data
{
  int dam;
  int damtype;
};

/* Callback for sorcerer breath weapon AoE damage */
static int sorcerer_breath_callback(struct char_data *ch, struct char_data *tch, void *data)
{
  struct sorcerer_breath_data *breath = (struct sorcerer_breath_data *)data;

  if (process_iron_golem_immunity(ch, tch, breath->damtype, breath->dam))
    return 0;

  damage(ch, tch, breath->dam, SPELL_DRACONIC_BLOODLINE_BREATHWEAPON, breath->damtype, FALSE);
  return 1;
}

ACMDCHECK(can_sorcerer_breath_weapon)
{
  ACMDCHECK_PREREQ_HASFEAT(FEAT_DRACONIC_HERITAGE_BREATHWEAPON,
                           "You do not have access to this ability.\r\n");
  return CAN_CMD;
}

ACMD(do_sorcerer_breath_weapon)
{
  PREREQ_CAN_FIGHT();
  PREREQ_CHECK(can_sorcerer_breath_weapon);

  if (!IS_NPC(ch))
  {
    PREREQ_HAS_USES(
        FEAT_DRACONIC_HERITAGE_BREATHWEAPON,
        "You must recover before you can use your draconic heritage breath weapon again.\r\n");
    send_to_char(ch, "You have %d uses remaining.\r\n", uses_remaining - 1);
  }

  PREREQ_NOT_PEACEFUL_ROOM();

  send_to_char(ch, "You exhale breathing out %s!\r\n",
               DRCHRT_ENERGY_TYPE(GET_BLOODLINE_SUBTYPE(ch)));
  char to_room[200];
  snprintf(to_room, sizeof(to_room), "$n exhales breathing %s!",
           DRCHRT_ENERGY_TYPE(GET_BLOODLINE_SUBTYPE(ch)));
  act(to_room, FALSE, ch, 0, 0, TO_ROOM);

  int damtype = draconic_heritage_energy_types[GET_BLOODLINE_SUBTYPE(ch)];
  int dam = 0;
  struct sorcerer_breath_data breath_data;

  if (GET_LEVEL(ch) <= 15)
    dam = dice(GET_LEVEL(ch), 6);
  else
    dam = dice(GET_LEVEL(ch), 14);

  breath_data.dam = dam;
  breath_data.damtype = damtype;

  aoe_effect(ch, SPELL_DRACONIC_BLOODLINE_BREATHWEAPON, sorcerer_breath_callback, &breath_data);

  if (!IS_NPC(ch))
    start_daily_use_cooldown(ch, FEAT_DRACONIC_HERITAGE_BREATHWEAPON);
  USE_STANDARD_ACTION(ch);
}

ACMDCHECK(can_sorcerer_claw_attack)
{
  ACMDCHECK_PREREQ_HASFEAT(FEAT_DRACONIC_HERITAGE_CLAWS, "You have no idea how.\r\n");
  ACMDCHECK_TEMPFAIL_IF(affected_by_spell(ch, SKILL_DRHRT_CLAWS),
                        "You are already in the process of making a draconic claws attack.\r\n");
  return CAN_CMD;
}

ACMD(do_sorcerer_claw_attack)
{
  PREREQ_NOT_NPC();
  PREREQ_CHECK(can_sorcerer_claw_attack);
  PREREQ_HAS_USES(FEAT_DRACONIC_HERITAGE_CLAWS,
                  "You must wait to recover your draconic heritage claw attacks.\r\n");

  if (!FIGHTING(ch))
  {
    send_to_char(ch, "You can only use this ability in combat.\r\n");
    return;
  }

  if (!is_action_available(ch, atSTANDARD, TRUE))
  {
    return;
  }

  struct affected_type af;
  int i = 0;

  new_affect(&af);

  af.spell = SKILL_DRHRT_CLAWS;
  if (!IS_NPC(ch))
    start_daily_use_cooldown(ch, FEAT_DRACONIC_HERITAGE_CLAWS);
  af.duration = 24;

  affect_to_char(ch, &af);

  send_to_char(
      ch, "Your hands morph into long draconic claws that you bring to bear on your opponent.\r\n");
  hit(ch, FIGHTING(ch), TYPE_UNDEFINED, DAM_RESERVED_DBC, 0, ATTACK_TYPE_PRIMARY);

  for (i = 0; i < NUM_ATTACKS_BAB(ch) / 5 + 1; i++)
  {
    if (FIGHTING(ch))
    {
      hit(ch, FIGHTING(ch), TYPE_UNDEFINED, DAM_RESERVED_DBC, 0, ATTACK_TYPE_PRIMARY);
    }
  }

  affect_from_char(ch, SKILL_DRHRT_CLAWS);
  USE_STANDARD_ACTION(ch);
}

/* Callback for tailsweep AoE effect */
static int tailsweep_callback(struct char_data *ch, struct char_data *tch, void *data)
{
  int *vict_count = (int *)data;
  int percent, prob;

  if (tch == ch)
    return 0;
  if (IS_INCORPOREAL(tch) && !is_using_ghost_touch_weapon(ch))
    return 0;

  /* stability boots */
  if (is_wearing(tch, 132133) && rand_number(0, 1))
  {
    send_to_char(ch, "You failed to knock over %s due to stability boots!\r\n", GET_NAME(tch));
    send_to_char(tch, "Via your stability boots, you hop over a tailsweep from %s.\r\n",
                 GET_NAME(ch));
    act("$N via stability boots dodges a tailsweep from $n.", FALSE, ch, 0, tch, TO_NOTVICT);
    return 0;
  }

  percent = rand_number(1, 101);
  prob = rand_number(75, 100);

  if (percent > prob)
  {
    send_to_char(ch, "You failed to knock over %s.\r\n", GET_NAME(tch));
    send_to_char(tch, "You were able to dodge a tailsweep from %s.\r\n", GET_NAME(ch));
    act("$N dodges a tailsweep from $n.", FALSE, ch, 0, tch, TO_NOTVICT);
    return 0;
  }
  else
  {
    change_position(tch, POS_SITTING);

    send_to_char(ch, "You knock over %s.\r\n", GET_NAME(tch));
    send_to_char(tch, "You were knocked down by a tailsweep from %s.\r\n", GET_NAME(ch));
    act("$N is knocked down by a tailsweep from $n.", FALSE, ch, 0, tch, TO_NOTVICT);

    /* fire-shield, etc check */
    damage_shield_check(ch, tch, ATTACK_TYPE_UNARMED, TRUE, DAM_FORCE);

    (*vict_count)++;
  }

  if (GET_POS(ch) > POS_STUNNED && (FIGHTING(ch) == NULL)) // ch -> tch
    set_fighting(ch, tch);
  if (GET_POS(tch) > POS_STUNNED && (FIGHTING(tch) == NULL))
  { // tch -> ch
    set_fighting(tch, ch);
    if (MOB_FLAGGED(tch, MOB_MEMORY) && !IS_NPC(ch))
      remember(tch, ch);
  }

  return 1;
}

/* main engine for tail sweep */
int perform_tailsweep(struct char_data *ch)
{
  int vict_count = 0;

  send_to_char(ch, "You lash out with your mighty tail!\r\n");
  act("$n lashes out with $s mighty tail!", FALSE, ch, 0, 0, TO_ROOM);

  // pass -2 as spellnum to handle tailsweep
  aoe_effect(ch, -2, tailsweep_callback, &vict_count);

  return vict_count;
}

void perform_stones_endurance(struct char_data *ch)
{
  struct affected_type af;

  new_affect(&af);
  af.spell = ABILITY_AFFECT_STONES_ENDURANCE;
  af.duration = 5;

  affect_to_char(ch, &af);

  if (!IS_NPC(ch))
    start_daily_use_cooldown(ch, FEAT_STONES_ENDURANCE);

  act("You summon the fortitude and hardiness of the mountains!", FALSE, ch, 0, 0, TO_CHAR);
  act("$n flexes and $s skin turns grey and hard as a mountainside.", FALSE, ch, 0, 0, TO_ROOM);
}

ACMDCHECK(can_stones_endurance)
{
  ACMDCHECK_PREREQ_HASFEAT(FEAT_STONES_ENDURANCE, "You have no idea how.\r\n");
  ACMDCHECK_TEMPFAIL_IF(affected_by_spell(ch, ABILITY_AFFECT_STONES_ENDURANCE),
                        "You have already triggered stone's endurance.\r\n");
  return CAN_CMD;
}

ACMDU(do_stones_endurance)
{
  PREREQ_CAN_FIGHT();
  PREREQ_CHECK(can_stones_endurance);
  PREREQ_HAS_USES(FEAT_STONES_ENDURANCE,
                  "You must recover before you can trigger stone's endurance again.\r\n");

  perform_stones_endurance(ch);
}

ACMDCHECK(can_tailsweep)
{
  ACMDCHECK_PERMFAIL_IF(!IS_DRAGON(ch), "You have no idea how.\r\n");
  return CAN_CMD;
}

ACMD(do_tailsweep)
{
  PREREQ_CAN_FIGHT();

  PREREQ_CHECK(can_tailsweep);
  PREREQ_NOT_PEACEFUL_ROOM();
  PREREQ_NOT_SINGLEFILE_ROOM();

  /* we have to put a restriction here for npc's, otherwise you can order
     a dragon to spam this ability -zusuk */
  if (char_has_mud_event(ch, eDRACBREATH))
  {
    send_to_char(ch, "You are too exhausted to do that!\r\n");
    act("$n tries to use a tailsweep attack, but is too exhausted!", FALSE, ch, 0, 0, TO_ROOM);
    return;
  }

  perform_tailsweep(ch);

  /* 12 seconds = 2 rounds */
  attach_mud_event(new_mud_event(eDRACBREATH, ch, NULL), 12 * PASSES_PER_SEC);
}

ACMD(do_bash)
{
  char arg[MAX_INPUT_LENGTH] = {'\0'};
  struct char_data *vict = NULL;

  PREREQ_NOT_NPC();
  PREREQ_CAN_FIGHT();
  PREREQ_NOT_PEACEFUL_ROOM();

  one_argument(argument, arg, sizeof(arg));

  /* find the victim */
  vict = get_char_vis(ch, arg, NULL, FIND_CHAR_ROOM);

  /* we have a disqualifier here due to action system */
  if (!FIGHTING(ch) && !vict)
  {
    send_to_char(ch, "Who do you want to bash?\r\n");
    return;
  }
  if (vict == ch)
  {
    send_to_char(ch, "You bash yourself.\r\n");
    return;
  }
  if (FIGHTING(ch) && !vict && IN_ROOM(ch) == IN_ROOM(FIGHTING(ch)))
    vict = FIGHTING(ch);

  perform_knockdown(ch, vict, SKILL_BASH, true, true);
}

ACMD(do_trip)
{
  char arg[MAX_INPUT_LENGTH] = {'\0'};
  struct char_data *vict = NULL;

  if (IS_NPC(ch) && GET_CLASS(ch) != CLASS_ROGUE)
  {
    send_to_char(ch, "But you don't know how!\r\n");
    return;
  }

  PREREQ_CAN_FIGHT();

  PREREQ_NOT_PEACEFUL_ROOM();

  one_argument(argument, arg, sizeof(arg));

  /* find the victim */
  vict = get_char_vis(ch, arg, NULL, FIND_CHAR_ROOM);

  /* we have a disqualifier here due to action system */
  if (!FIGHTING(ch) && !vict)
  {
    send_to_char(ch, "Who do you want to trip?\r\n");
    return;
  }
  if (FIGHTING(ch) && !vict && IN_ROOM(ch) == IN_ROOM(FIGHTING(ch)))
    vict = FIGHTING(ch);

  perform_knockdown(ch, vict, SKILL_TRIP, true, true);
}

ACMDCHECK(can_layonhands)
{
  ACMDCHECK_PREREQ_HASFEAT(FEAT_LAYHANDS, "You have no idea how.\r\n");
  return CAN_CMD;
}

ACMD(do_layonhands)
{
  char arg[MAX_INPUT_LENGTH] = {'\0'};
  struct char_data *vict = NULL;

  PREREQ_CHECK(can_layonhands);

  one_argument(argument, arg, sizeof(arg));
  if (!(vict = get_char_vis(ch, arg, NULL, FIND_CHAR_ROOM)))
  {
    send_to_char(ch, "Whom do you want to lay hands on?\r\n");
    return;
  }

  PREREQ_HAS_USES(FEAT_LAYHANDS,
                  "You must recover the divine energy required to lay on hands.\r\n");

  perform_layonhands(ch, vict);
}

ACMDCHECK(can_spiritualweapon)
{
  ACMDCHECK_PREREQ_HASFEAT(PERK_CLERIC_SPIRITUAL_WEAPON,
                           "You don't have the spiritual weapon perk.\r\n");
  return CAN_CMD;
}

ACMD(do_spiritualweapon)
{
  PREREQ_NOT_NPC();
  PREREQ_CHECK(can_spiritualweapon);

  /* Check if perk is available */
  if (!has_spiritual_weapon(ch))
  {
    send_to_char(ch, "You don't have the spiritual weapon perk.\r\n");
    return;
  }

  /* Check cooldown - 5 minutes (50 ticks at 6 seconds each = 300 seconds) */
  if (GET_SPIRITUAL_WEAPON_COOLDOWN(ch) > 0)
  {
    int seconds_left = GET_SPIRITUAL_WEAPON_COOLDOWN(ch) * 6;
    int minutes = seconds_left / 60;
    int seconds = seconds_left % 60;
    send_to_char(
        ch,
        "You must wait %d minute%s and %d second%s before summoning another spiritual weapon.\r\n",
        minutes, (minutes != 1 ? "s" : ""), seconds, (seconds != 1 ? "s" : ""));
    return;
  }

  /* Cast spiritual weapon spell */
  call_magic(ch, ch, 0, SPELL_SPIRITUAL_WEAPON, 0, GET_LEVEL(ch), CAST_INNATE);

  /* Set cooldown to 5 minutes (50 ticks) */
  GET_SPIRITUAL_WEAPON_COOLDOWN(ch) = 50;

  send_to_char(ch, "You channel divine energy to summon a spiritual weapon!\r\n");
}

ACMDCHECK(can_irresistablemagic)
{
  ACMDCHECK_PREREQ_HASFEAT(PERK_WIZARD_IRRESISTIBLE_MAGIC,
                           "You don't have the Irresistible Magic perk.\r\n");
  return CAN_CMD;
}

ACMD(do_irresistablemagic)
{
  struct affected_type af;

  PREREQ_NOT_NPC();
  PREREQ_CHECK(can_irresistablemagic);

  /* Check if perk is available */
  if (!has_perk(ch, PERK_WIZARD_IRRESISTIBLE_MAGIC))
  {
    send_to_char(ch, "You don't have the Irresistible Magic perk.\r\n");
    return;
  }

  /* Check cooldown - 5 minutes (50 ticks at 6 seconds each = 300 seconds) */
  if (GET_IRRESISTIBLE_MAGIC_COOLDOWN(ch) > 0)
  {
    int seconds_left = GET_IRRESISTIBLE_MAGIC_COOLDOWN(ch) * 6;
    int minutes = seconds_left / 60;
    int seconds = seconds_left % 60;
    send_to_char(
        ch, "You must wait %d minute%s and %d second%s before using irresistible magic again.\r\n",
        minutes, (minutes != 1 ? "s" : ""), seconds, (seconds != 1 ? "s" : ""));
    return;
  }

  /* Apply Irresistible Magic buff - next spell auto-succeeds */
  new_affect(&af);
  af.spell = PERK_WIZARD_IRRESISTIBLE_MAGIC;
  af.duration = 3; /* 3 rounds to cast the spell */
  af.location = APPLY_SPECIAL;
  af.modifier = 0;
  af.bonus_type = BONUS_TYPE_CIRCUMSTANCE;
  affect_join(ch, &af, FALSE, FALSE, FALSE, FALSE);

  /* Set cooldown to 5 minutes (50 ticks) */
  GET_IRRESISTIBLE_MAGIC_COOLDOWN(ch) = 50;

  send_to_char(ch, "\tMYou weave an unstoppable pattern of arcane energy!\tn\r\n"
                   "Your next spell will bypass all resistances and automatically succeed!\r\n");
  act("\tM$n weaves an unstoppable pattern of arcane energy!\tn", FALSE, ch, NULL, NULL, TO_ROOM);
}

ACMDCHECK(can_spellrecall)
{
  ACMDCHECK_PREREQ_HASFEAT(PERK_WIZARD_SPELL_RECALL, "You don't have the Spell Recall perk.\r\n");
  return CAN_CMD;
}

ACMD(do_spellrecall)
{
  PREREQ_NOT_NPC();
  PREREQ_CHECK(can_spellrecall);

  /* Check if perk is available */
  if (!can_use_spell_recall(ch))
  {
    if (!has_perk(ch, PERK_WIZARD_SPELL_RECALL))
    {
      send_to_char(ch, "You don't have the Spell Recall perk.\r\n");
      return;
    }

    /* Must be on cooldown */
    int seconds_left = GET_SPELL_RECALL_COOLDOWN(ch) * 6;
    int hours = seconds_left / 3600;
    int minutes = (seconds_left % 3600) / 60;
    int seconds = seconds_left % 60;

    if (hours > 0)
      send_to_char(ch,
                   "You must wait %d hour%s, %d minute%s, and %d second%s before using spell "
                   "recall again.\r\n",
                   hours, (hours != 1 ? "s" : ""), minutes, (minutes != 1 ? "s" : ""), seconds,
                   (seconds != 1 ? "s" : ""));
    else if (minutes > 0)
      send_to_char(ch,
                   "You must wait %d minute%s and %d second%s before using spell recall again.\r\n",
                   minutes, (minutes != 1 ? "s" : ""), seconds, (seconds != 1 ? "s" : ""));
    else
      send_to_char(ch, "You must wait %d second%s before using spell recall again.\r\n", seconds,
                   (seconds != 1 ? "s" : ""));
    return;
  }

  /* Simplified implementation - just display message and set cooldown */
  /* The actual spell slot restoration will be implemented later with proper spell system integration */
  send_to_char(
      ch, "\tCYou focus your will and recall your arcane knowledge!\tn\r\n"
          "Your magical reserves are temporarily restored.\r\n"
          "\tY(This perk's full functionality will be implemented in a future update.)\tn\r\n");

  act("\tC$n focuses deeply, recalling arcane knowledge!\tn", FALSE, ch, NULL, NULL, TO_ROOM);

  /* Set daily cooldown - 24 hours = 10 ticks per minute * 60 minutes * 24 hours = 14400 ticks */
  GET_SPELL_RECALL_COOLDOWN(ch) = 14400;
}

ACMDCHECK(can_avatarofwar)
{
  ACMDCHECK_PREREQ_HASFEAT(PERK_CLERIC_AVATAR_OF_WAR, "You don't have the Avatar of War perk.\r\n");
  return CAN_CMD;
}

ACMD(do_avatarofwar)
{
  struct affected_type af;

  PREREQ_NOT_NPC();
  PREREQ_CHECK(can_avatarofwar);

  /* Check if perk is available */
  if (!has_perk(ch, PERK_CLERIC_AVATAR_OF_WAR))
  {
    send_to_char(ch, "You don't have the Avatar of War perk.\r\n");
    return;
  }

  /* Check prerequisite: Divine Favor III and Armor of Faith III */
  if (!has_perk(ch, PERK_CLERIC_DIVINE_FAVOR_3) || !has_perk(ch, PERK_CLERIC_ARMOR_OF_FAITH_3))
  {
    send_to_char(ch,
                 "You need both Divine Favor III and Armor of Faith III to use this ability.\r\n");
    return;
  }

  /* Check daily use cooldown */
  PREREQ_HAS_USES(PERK_CLERIC_AVATAR_OF_WAR, "You have already used Avatar of War today.\r\n");

  /* Apply Avatar of War buff */
  new_affect(&af);
  af.spell = PERK_CLERIC_AVATAR_OF_WAR;
  af.duration = 10; /* 10 rounds */
  af.location = APPLY_SPECIAL;
  af.modifier = 0;
  af.bonus_type = BONUS_TYPE_MORALE;
  affect_join(ch, &af, FALSE, FALSE, FALSE, FALSE);

  send_to_char(ch,
               "\tWYou transform into an avatar of divine war!\tn\r\n"
               "You gain \tY+3 to hit\tn, \tC+3 AC\tn, and \tR+10 to damage\tn for 10 rounds!\r\n");
  act("$n transforms into an avatar of divine war, radiating holy power!", FALSE, ch, NULL, NULL,
      TO_ROOM);

  /* Set daily cooldown */
  if (!IS_NPC(ch))
    start_daily_use_cooldown(ch, PERK_CLERIC_AVATAR_OF_WAR);
}

ACMDCHECK(can_mastermind)
{
  ACMDCHECK_PREREQ_HASFEAT(FEAT_MASTER_OF_THE_MIND, "How do you plan on doing that?\r\n");
  return CAN_CMD;
}

ACMD(do_mastermind)
{
  PREREQ_NOT_NPC();
  PREREQ_CHECK(can_mastermind);
  PREREQ_HAS_USES(FEAT_MASTER_OF_THE_MIND,
                  "You have expended all of your mastermind attempts.\r\n");

  struct affected_type af;

  new_affect(&af);
  af.spell = PSIONIC_ABILITY_MASTERMIND;
  af.duration = 10;
  af.location = APPLY_SPECIAL;
  affect_join(ch, &af, FALSE, FALSE, FALSE, FALSE);

  send_to_char(ch,
               "You have tapped into your mind mastery.  Your next beneficial power will affect\r\n"
               "your whole group (in the same room as you).  Or, your next violent spell will\r\n"
               "affect all non-group members in your room.\r\n");

  if (!IS_NPC(ch))
    start_daily_use_cooldown(ch, FEAT_MASTER_OF_THE_MIND);
}

ACMDCHECK(can_insectbeing)
{
  ACMDCHECK_PREREQ_HASFEAT(FEAT_INSECTBEING, "How do you plan on doing that?\r\n");
  return CAN_CMD;
}

ACMD(do_insectbeing)
{
  PREREQ_NOT_NPC();
  PREREQ_CHECK(can_insectbeing);
  PREREQ_HAS_USES(FEAT_INSECTBEING, "You are too exhausted to use insect being.\r\n");

  call_magic(ch, ch, 0, RACIAL_ABILITY_INSECTBEING, 0, GET_LEVEL(ch), CAST_INNATE);

  if (!IS_NPC(ch))
    start_daily_use_cooldown(ch, FEAT_INSECTBEING);
}

ACMDCHECK(can_crystalfist)
{
  ACMDCHECK_PREREQ_HASFEAT(FEAT_CRYSTAL_FIST, "How do you plan on doing that?\r\n");
  return CAN_CMD;
}

ACMD(do_crystalfist)
{
  PREREQ_NOT_NPC();
  PREREQ_CHECK(can_crystalfist);
  PREREQ_HAS_USES(FEAT_CRYSTAL_FIST, "You are too exhausted to use crystal fist.\r\n");

  // send_to_char(ch, "\tCLarge, razor sharp crystals sprout from your hands and arms!\tn\r\n");
  // act("\tCRazor sharp crystals sprout from $n's arms and hands!\tn", FALSE, ch, 0, 0, TO_NOTVICT);
  // attach_mud_event(new_mud_event(eCRYSTALFIST_AFF, ch, NULL), (3 * SECS_PER_MUD_HOUR));

  call_magic(ch, ch, 0, RACIAL_ABILITY_CRYSTAL_FIST, 0, GET_LEVEL(ch), CAST_INNATE);

  if (!IS_NPC(ch))
    start_daily_use_cooldown(ch, FEAT_CRYSTAL_FIST);
}

ACMDCHECK(can_crystalbody)
{
  ACMDCHECK_PREREQ_HASFEAT(FEAT_CRYSTAL_BODY, "How do you plan on doing that?\r\n");
  return CAN_CMD;
}

ACMD(do_crystalbody)
{
  PREREQ_NOT_NPC();
  PREREQ_CHECK(can_crystalbody);
  PREREQ_HAS_USES(FEAT_CRYSTAL_BODY, "You are too exhausted to harden your body.\r\n");

  // This ability is now handled in magic.c
  // send_to_char(ch, "\tCYour crystalline body becomes harder!\tn\r\n");
  // act("\tCYou watch as $n's crystalline body becomes harder!\tn", FALSE, ch, 0, 0, TO_NOTVICT);
  // attach_mud_event(new_mud_event(eCRYSTALBODY_AFF, ch, NULL), (3 * SECS_PER_MUD_HOUR));
  call_magic(ch, ch, 0, RACIAL_ABILITY_CRYSTAL_BODY, 0, GET_LEVEL(ch), CAST_INNATE);

  if (!IS_NPC(ch))
    start_daily_use_cooldown(ch, FEAT_CRYSTAL_BODY);
}

ACMDCHECK(can_reneweddefense)
{
  ACMDCHECK_PREREQ_HASFEAT(FEAT_RENEWED_DEFENSE, "You have no idea how to do that!\r\n");
  ACMDCHECK_TEMPFAIL_IF(char_has_mud_event(ch, eRENEWEDDEFENSE),
                        "You must wait longer before you can use this ability again.\r\n");
  ACMDCHECK_TEMPFAIL_IF(!affected_by_spell(ch, SKILL_DEFENSIVE_STANCE),
                        "You need to be in a defensive stance to do that!\r\n");
  return CAN_CMD;
}

ACMD(do_reneweddefense)
{
  PREREQ_NOT_NPC();
  PREREQ_CHECK(can_reneweddefense);

  if (FIGHTING(ch) && GET_POS(ch) < POS_FIGHTING)
  {
    send_to_char(ch, "You need to be in a better position in combat in order"
                     " to use this ability!\r\n");
    return;
  }

  send_to_char(ch, "Your body glows \tRred\tn as your wounds heal...\r\n");
  act("$n's body glows \tRred\tn as some wounds heal!", FALSE, ch, 0, NULL, TO_NOTVICT);
  attach_mud_event(new_mud_event(eRENEWEDDEFENSE, ch, NULL), (2 * SECS_PER_MUD_DAY));
  GET_HIT(ch) +=
      MIN((GET_MAX_HIT(ch) - GET_HIT(ch)),
          (dice(CLASS_LEVEL(ch, CLASS_STALWART_DEFENDER) / 2 + 1, 8) + 10 + GET_CON_BONUS(ch)));
  update_pos(ch);

  /* Actions */
  USE_SWIFT_ACTION(ch);
}

ACMDCHECK(can_renewedvigor)
{
  ACMDCHECK_PREREQ_HASFEAT(FEAT_RP_RENEWED_VIGOR, "You have no idea how to do that!\r\n");
  ACMDCHECK_TEMPFAIL_IF(char_has_mud_event(ch, eRENEWEDVIGOR),
                        "You must wait longer before you can use this ability again.\r\n");
  ACMDCHECK_TEMPFAIL_IF(!affected_by_spell(ch, SKILL_RAGE),
                        "You need to be raging to do that!\r\n");
  return CAN_CMD;
}

ACMD(do_renewedvigor)
{
  PREREQ_NOT_NPC();
  PREREQ_CHECK(can_renewedvigor);

  if (FIGHTING(ch) && GET_POS(ch) < POS_FIGHTING)
  {
    send_to_char(ch, "You need to be in a better position in combat in order"
                     " to use this ability!\r\n");
    return;
  }

  send_to_char(ch, "Your body glows \tRred\tn as your wounds heal...\r\n");
  act("$n's body glows \tRred\tn as some wounds heal!", FALSE, ch, 0, NULL, TO_NOTVICT);
  attach_mud_event(new_mud_event(eRENEWEDVIGOR, ch, NULL), (2 * SECS_PER_MUD_DAY));
  GET_HIT(ch) += dice(CLASS_LEVEL(ch, CLASS_BERSERKER) + 3, 8) + 10 + GET_CON_BONUS(ch) +
                 GET_DEX_BONUS(ch) + GET_STR_BONUS(ch);
  update_pos(ch);

  /* Actions */
  USE_SWIFT_ACTION(ch);
}

ACMDCHECK(can_wholenessofbody)
{
  ACMDCHECK_PREREQ_HASFEAT(FEAT_WHOLENESS_OF_BODY, "You have no idea how to do that!\r\n");
  ACMDCHECK_TEMPFAIL_IF(char_has_mud_event(ch, eWHOLENESSOFBODY),
                        "You must wait longer before you can use this "
                        "ability again.\r\n");
  return CAN_CMD;
}

ACMD(do_wholenessofbody)
{
  PREREQ_NOT_NPC();
  PREREQ_CHECK(can_wholenessofbody);

  if (FIGHTING(ch) && GET_POS(ch) < POS_FIGHTING)
  {
    send_to_char(ch, "You need to be in a better position in combat in order"
                     " to use this ability!\r\n");
    return;
  }

  send_to_char(ch, "Your body glows \tWwhite\tn as your wounds heal...\r\n");
  act("$n's body glows \tWwhite\tn as some wounds heal!", FALSE, ch, 0, NULL, TO_NOTVICT);
  attach_mud_event(new_mud_event(eWHOLENESSOFBODY, ch, NULL), (4 * SECS_PER_MUD_DAY));
  GET_HIT(ch) += 20 + (MONK_TYPE(ch) + (GET_WIS_BONUS(ch) * 2) * 3);
  update_pos(ch);

  /* Actions */
  USE_SWIFT_ACTION(ch);
}

ACMDCHECK(can_emptybody)
{
  ACMDCHECK_PREREQ_HASFEAT(FEAT_EMPTY_BODY, "You have no idea how to do that.\r\n");
  return CAN_CMD;
}

ACMD(do_emptybody)
{
  struct affected_type af;

  PREREQ_NOT_NPC();
  PREREQ_CHECK(can_emptybody);

  if (char_has_mud_event(ch, eEMPTYBODY))
  {
    send_to_char(ch, "You must wait longer before you can use this "
                     "ability again.\r\n");
    return;
  }

  if (FIGHTING(ch) && GET_POS(ch) < POS_FIGHTING)
  {
    send_to_char(ch, "You need to be in a better position in combat in order"
                     " to use this ability!\r\n");
    return;
  }

  send_to_char(ch, "You focus your Ki energy, drawing energy from the Ethereal plane to transition "
                   "your body to an 'empty' state.\r\n");
  act("$n briefly closes $s eyes in focus, and you watch as $s body phases partially out of the "
      "realm!",
      FALSE, ch, 0, NULL, TO_NOTVICT);

  attach_mud_event(new_mud_event(eEMPTYBODY, ch, NULL), (2 * SECS_PER_MUD_DAY));

  new_affect(&af);

  af.spell = SPELL_DISPLACEMENT;
  af.duration = MONK_TYPE(ch) + 2;
  SET_BIT_AR(af.bitvector, AFF_DISPLACE);

  affect_to_char(ch, &af);

  /* Actions */
  USE_MOVE_ACTION(ch);
}

ACMDCHECK(can_trip)
{
  return CAN_CMD;
}

ACMDCHECK(can_bash)
{
  return CAN_CMD;
}

ACMDCHECK(can_kick)
{
  return CAN_CMD;
}

ACMDCHECK(can_grapple)
{
  return CAN_CMD;
}

ACMDCHECK(can_slam)
{
  return CAN_CMD;
}

ACMDCHECK(can_feint)
{
  return CAN_CMD;
}

ACMDCHECK(can_guard)
{
  return CAN_CMD;
}

ACMDCHECK(can_charge)
{
  return CAN_CMD;
}

ACMDCHECK(can_bodyslam)
{
  return CAN_CMD;
}

ACMDCHECK(can_disarm)
{
  return CAN_CMD;
}

ACMDCHECK(can_sunder)
{
  return CAN_CMD;
}

ACMDCHECK(can_rescue)
{
  return CAN_CMD;
}

ACMDCHECK(can_treatinjury)
{
  ACMDCHECK_TEMPFAIL_IF(char_has_mud_event(ch, eTREATINJURY),
                        "You must wait longer before you can use this "
                        "ability again.\r\n");
  return CAN_CMD;
}

ACMD(do_treatinjury)
{
  char arg[MAX_INPUT_LENGTH] = {'\0'};
  struct char_data *vict;

  PREREQ_NOT_NPC();
  one_argument(argument, arg, sizeof(arg));
  PREREQ_CHECK(can_treatinjury);

  if (!(vict = get_char_vis(ch, arg, NULL, FIND_CHAR_ROOM)))
  {
    send_to_char(ch, "Whom do you want to treat?\r\n");
    return;
  }

  if (FIGHTING(ch) && GET_POS(ch) < POS_FIGHTING)
  {
    send_to_char(ch, "You need to be in a better position in combat in order"
                     " to use this ability!\r\n");
    return;
  }

  send_to_char(ch, "You skillfully dress the wounds...\r\n");
  act("Your injuries are \tWtreated\tn by $N!", FALSE, vict, 0, ch, TO_CHAR);
  act("$n \tWtreats\tn $N's injuries!", FALSE, ch, 0, vict, TO_NOTVICT);

  if (HAS_FEAT(ch, FEAT_FAST_HEALER))
    attach_mud_event(new_mud_event(eTREATINJURY, ch, NULL), (10 * SECS_PER_MUD_HOUR));
  else
    attach_mud_event(new_mud_event(eTREATINJURY, ch, NULL), (20 * SECS_PER_MUD_HOUR));

  /* first attempt to recover lost health */
  if (GET_MAX_HIT(vict) != GET_HIT(vict))
  {
    GET_HIT(vict) += MIN((GET_MAX_HIT(vict) - GET_HIT(vict)),
                         (20 + compute_ability(ch, ABILITY_HEAL) + GET_LEVEL(ch)));
    update_pos(vict);
  }

  /* attempt to cure poison */
  if (compute_ability(ch, ABILITY_HEAL) >= 22)
  {
    if (affected_by_spell(vict, SPELL_POISON))
      affect_from_char(vict, SPELL_POISON);
    if (AFF_FLAGGED(vict, AFF_POISON))
      REMOVE_BIT_AR(AFF_FLAGS(vict), AFF_POISON);
  }

  /* attempt to cure disease */
  if (compute_ability(ch, ABILITY_HEAL) >= 33)
  {
    if (affected_by_spell(vict, SPELL_EYEBITE))
      affect_from_char(vict, SPELL_EYEBITE);
    if (AFF_FLAGGED(vict, AFF_DISEASE))
      REMOVE_BIT_AR(AFF_FLAGS(vict), AFF_DISEASE);
  }

  if (affected_by_spell(vict, BOMB_AFFECT_BONESHARD))
  {
    affect_from_char(vict, BOMB_AFFECT_BONESHARD);
    if (ch == vict)
    {
      act("The bone shards in your flesh dissolve and your bleeding stops.", FALSE, ch, 0, vict,
          TO_CHAR);
    }
    else
    {
      act("The bone shards in your flesh dissolve and your bleeding stops.", FALSE, ch, 0, vict,
          TO_VICT);
      act("The bone shards in $N's flesh dissolve and $S bleeding stops.", FALSE, ch, 0, vict,
          TO_ROOM);
    }
  }

  /* Actions */
  USE_STANDARD_ACTION(ch);
}

ACMD(do_bandage)
{
  char arg[MAX_INPUT_LENGTH] = {'\0'};
  struct char_data *vict;

  PREREQ_NOT_NPC();
  one_argument(argument, arg, sizeof(arg));

  if (!(vict = get_char_vis(ch, arg, NULL, FIND_CHAR_ROOM)))
  {
    send_to_char(ch, "Whom do you want to bandage?\r\n");
    return;
  }

  if (FIGHTING(ch) && GET_POS(ch) < POS_FIGHTING)
  {
    send_to_char(ch, "You need to be in a better position in combat in order"
                     " to use this ability!\r\n");
    return;
  }

  sbyte attempted = FALSE;

  if (GET_HIT(vict) <= 0)
  {
    if (skill_check(ch, ABILITY_HEAL, 15))
    {
      send_to_char(ch, "You skillfully BANDAGE the wounds...\r\n");
      act("Your injuries are \tWbandaged\tn by $N!", FALSE, vict, 0, ch, TO_CHAR);
      act("$n \tWbandages\tn $N's injuries!", FALSE, ch, 0, vict, TO_NOTVICT);
      GET_HIT(vict) = 1;
      update_pos(vict);
    }
    else
    {
      if (ch == vict)
      {
        act("You try, but fail to bandage your own wounds.", FALSE, ch, 0, vict, TO_CHAR);
        act("$n tries, but fails to bandage $s own wounds.", FALSE, ch, 0, vict, TO_ROOM);
      }
      else
      {
        act("You try, but fail to bandage $N's wounds.", FALSE, ch, 0, vict, TO_CHAR);
        act("$n tries, but fails to bandage your wounds.", FALSE, ch, 0, vict, TO_VICT);
        act("$n tries, but fails to bandage $N's wounds.", FALSE, ch, 0, vict, TO_NOTVICT);
      }
    }
    attempted = TRUE;
  }

  if (affected_by_spell(vict, BOMB_AFFECT_BONESHARD))
  {
    if (skill_check(ch, ABILITY_HEAL, 15))
    {
      affect_from_char(vict, BOMB_AFFECT_BONESHARD);
      if (ch == vict)
      {
        act("The bone shards in your flesh dissolve and your bleeding stops.", FALSE, ch, 0, vict,
            TO_CHAR);
      }
      else
      {
        act("The bone shards in your flesh dissolve and your bleeding stops.", FALSE, ch, 0, vict,
            TO_VICT);
        act("The bone shards in $N's flesh dissolve and $S bleeding stops.", FALSE, ch, 0, vict,
            TO_ROOM);
      }
      attempted = TRUE;
    }
  }

  if (!attempted)
  {
    if (ch == vict)
    {
      act("You bandage yourself to no effect.", FALSE, ch, 0, vict, TO_CHAR);
      act("$n bandages $mself to no effect.", FALSE, ch, 0, vict, TO_ROOM);
    }
    else
    {
      act("You bandage $N to no effect.", FALSE, ch, 0, vict, TO_CHAR);
      act("$n bandages you to no effect.", FALSE, ch, 0, vict, TO_VICT);
      act("$n bandages $N to no effect.", FALSE, ch, 0, vict, TO_NOTVICT);
    }
  }

  /* Actions */
  USE_STANDARD_ACTION(ch);
}

ACMD(do_rescue)
{
  char arg[MAX_INPUT_LENGTH] = {'\0'};
  struct char_data *vict;

  if (IS_NPC(ch) && !IS_FIGHTER(ch))
  {
    send_to_char(ch, "You have no idea how to do that.\r\n");
    return;
  }

  PREREQ_CAN_FIGHT();

  one_argument(argument, arg, sizeof(arg));

  if (!(vict = get_char_vis(ch, arg, NULL, FIND_CHAR_ROOM)))
  {
    send_to_char(ch, "Whom do you want to rescue?\r\n");
    return;
  }

  perform_rescue(ch, vict);
}

ACMDCHECK(can_whirlwind)
{
  ACMDCHECK_PREREQ_HASFEAT(FEAT_WHIRLWIND_ATTACK, "You have no idea how.\r\n");
  return CAN_CMD;
}

/* Callback for whirlwind AoE attack */
static int whirlwind_callback(struct char_data *ch, struct char_data *tch, void *data)
{
  int *remaining_attacks = (int *)data;

  if (*remaining_attacks <= 0)
    return 0;

  hit(ch, tch, TYPE_UNDEFINED, DAM_RESERVED_DBC, 0, ATTACK_TYPE_PRIMARY);
  (*remaining_attacks)--;

  return 1;
}

/* whirlwind attack! */
ACMD(do_whirlwind)
{
  int num_attacks = 1;

  PREREQ_CAN_FIGHT();
  PREREQ_CHECK(can_whirlwind);
  PREREQ_IN_POSITION(POS_SITTING, "You must be on your feet to perform a whirlwind.\r\n");
  PREREQ_NOT_SINGLEFILE_ROOM();
  PREREQ_NOT_PEACEFUL_ROOM();

#define RETURN_NUM_ATTACKS 1
  num_attacks += perform_attacks(ch, RETURN_NUM_ATTACKS, 0);
#undef RETURN_NUM_ATTACKS

  send_to_char(ch, "In a whirlwind of motion you strike out at your foes!\r\n");
  act("$n in a whirlwind of motions lashes out at $s foes!", FALSE, ch, 0, 0, TO_ROOM);

  aoe_effect(ch, -1, whirlwind_callback, &num_attacks);

  USE_FULL_ROUND_ACTION(ch);
  return;

  /* OLD VERSION */
  /* First thing we do is check to make sure the character is not in the middle
   * of a whirl wind attack.
   *
   * "char_had_mud_event() will sift through the character's event list to see if
   * an event of type "eWHIRLWIND" currently exists. */
  /*
  if (char_has_mud_event(ch, eWHIRLWIND)) {
    send_to_char(ch, "You are already attempting that!\r\n");
    return;
  }

  send_to_char(ch, "You begin to spin rapidly in circles.\r\n");
  act("$n begins to rapidly spin in a circle!", FALSE, ch, 0, 0, TO_ROOM);
   */

  /* NEW_EVENT() will add a new mud event to the event list of the character.
   * This function below adds a new event of "eWHIRLWIND", to "ch", and passes "NULL" as
   * additional data. The event will be called in "3 * PASSES_PER_SEC" or 3 seconds */
  // NEW_EVENT(eWHIRLWIND, ch, NULL, 3 * PASSES_PER_SEC);
}

ACMDCHECK(can_deatharrow)
{
  ACMDCHECK_PREREQ_HASFEAT(FEAT_ARROW_OF_DEATH, "You don't know how to do this!\r\n");

  /* ranged attack requirement */
  ACMDCHECK_TEMPFAIL_IF(!can_fire_ammo(ch, TRUE),
                        "You have to be using a ranged weapon with ammo ready to "
                        "fire in your ammo pouch to do this!\r\n");
  return CAN_CMD;
}

ACMD(do_deatharrow)
{
  PREREQ_CAN_FIGHT();
  PREREQ_CHECK(can_deatharrow);
  PREREQ_HAS_USES(FEAT_ARROW_OF_DEATH,
                  "You must recover before you can use another death arrow.\r\n");

  if (affected_by_spell(ch, SKILL_DEATH_ARROW))
  {
    send_to_char(ch, "You have already imbued one of your arrows with death!\r\n");
    return;
  }

  perform_deatharrow(ch);
}

ACMDCHECK(can_quiveringpalm)
{
  ACMDCHECK_PREREQ_HASFEAT(FEAT_QUIVERING_PALM, "You have no idea how.\r\n");
  ACMDCHECK_TEMPFAIL_IF(affected_by_spell(ch, SKILL_QUIVERING_PALM),
                        "You have already focused your ki!\r\n");
  return CAN_CMD;
}

ACMD(do_quiveringpalm)
{
  PREREQ_CAN_FIGHT();
  PREREQ_CHECK(can_quiveringpalm);
  PREREQ_HAS_USES(FEAT_QUIVERING_PALM,
                  "You must recover before you can focus your ki in this way again.\r\n");

  perform_quiveringpalm(ch);
}

ACMDCHECK(can_stunningfist)
{
  ACMDCHECK_PREREQ_HASFEAT(FEAT_STUNNING_FIST, "You have no idea how.\r\n");
  ACMDCHECK_TEMPFAIL_IF(affected_by_spell(ch, SKILL_STUNNING_FIST),
                        "You have already focused your ki!\r\n");
  return CAN_CMD;
}

ACMD(do_stunningfist)
{
  PREREQ_CAN_FIGHT();
  PREREQ_CHECK(can_stunningfist);
  PREREQ_HAS_USES(FEAT_STUNNING_FIST,
                  "You must recover before you can focus your ki in this way again.\r\n");

  perform_stunningfist(ch);
}

ACMDCHECK(can_crushingblow)
{
  ACMDCHECK_PERMFAIL_IF(!has_perk(ch, PERK_MONK_CRUSHING_BLOW), "You have no idea how.\r\n");
  ACMDCHECK_TEMPFAIL_IF(affected_by_spell(ch, SKILL_CRUSHING_BLOW),
                        "You have already prepared a crushing blow!\r\n");
  return CAN_CMD;
}

ACMD(do_crushingblow)
{
  PREREQ_CAN_FIGHT();
  PREREQ_CHECK(can_crushingblow);
  PREREQ_HAS_USES(FEAT_STUNNING_FIST,
                  "You must recover before you can focus your ki in this way again.\r\n");

  perform_crushingblow(ch);
}

ACMDCHECK(can_shatteringstrike)
{
  ACMDCHECK_PERMFAIL_IF(!has_perk(ch, PERK_MONK_SHATTERING_STRIKE), "You have no idea how.\r\n");
  ACMDCHECK_TEMPFAIL_IF(affected_by_spell(ch, SKILL_SHATTERING_STRIKE),
                        "You have already prepared a shattering strike!\r\n");
  return CAN_CMD;
}

ACMD(do_shatteringstrike)
{
  PREREQ_CAN_FIGHT();
  PREREQ_CHECK(can_shatteringstrike);
  PREREQ_HAS_USES(FEAT_STUNNING_FIST,
                  "You must recover before you can focus your ki in this way again.\r\n");

  perform_shatteringstrike(ch);
}

ACMDCHECK(can_vanishingtechnique)
{
  ACMDCHECK_PERMFAIL_IF(!has_monk_vanishing_technique(ch), "You have no idea how.\r\n");
  return CAN_CMD;
}

ACMD(do_vanishingtechnique)
{
  char arg[MAX_INPUT_LENGTH] = {'\0'};
  int spell_num = SPELL_INVISIBLE;

  PREREQ_NOT_NPC();
  PREREQ_CHECK(can_vanishingtechnique);
  PREREQ_HAS_USES(FEAT_STUNNING_FIST,
                  "You must recover before you can focus your ki in this way again.\r\n");

  one_argument(argument, arg, sizeof(arg));

  if (*arg)
  {
    if (is_abbrev(arg, "greater"))
    {
      if (!has_monk_shadow_master(ch))
      {
        send_to_char(ch, "You need the Shadow Master perk to use greater invisibility.\r\n");
        return;
      }
      spell_num = SPELL_GREATER_INVIS;
    }
    else if (!is_abbrev(arg, "invisibility"))
    {
      send_to_char(ch, "Usage: vanishingtechnique [invisibility|greater]\r\n");
      return;
    }
  }

  perform_vanishingtechnique(ch, spell_num);
}

ACMDCHECK(can_shadowclone)
{
  ACMDCHECK_PERMFAIL_IF(!has_monk_shadow_clone(ch), "You have no idea how.\r\n");
  return CAN_CMD;
}

ACMD(do_shadowclone)
{
  PREREQ_NOT_NPC();
  PREREQ_CHECK(can_shadowclone);
  PREREQ_HAS_USES(FEAT_STUNNING_FIST,
                  "You must recover before you can focus your ki in this way again.\r\n");

  perform_shadowclone(ch);
}

ACMDCHECK(can_smokebomb)
{
  ACMDCHECK_PERMFAIL_IF(!has_monk_smoke_bomb(ch), "You have no idea how.\r\n");
  return CAN_CMD;
}

ACMD(do_smokebomb)
{
  PREREQ_NOT_NPC();
  PREREQ_CHECK(can_smokebomb);
  PREREQ_HAS_USES(FEAT_STUNNING_FIST,
                  "You must recover before you can focus your ki in this way again.\r\n");

  perform_smokebomb(ch);
}

ACMDCHECK(can_miststance)
{
  ACMDCHECK_PERMFAIL_IF(!has_monk_mist_stance(ch), "You have no idea how.\r\n");
  return CAN_CMD;
}

ACMD(do_miststance)
{
  PREREQ_NOT_NPC();
  PREREQ_CHECK(can_miststance);
  PREREQ_HAS_USES(FEAT_STUNNING_FIST,
                  "You must recover before you can focus your ki in this way again.\r\n");

  perform_miststance(ch);
}

ACMDCHECK(can_icerabbit)
{
  ACMDCHECK_PERMFAIL_IF(!has_monk_swarming_ice_rabbit(ch), "You have no idea how.\r\n");
  return CAN_CMD;
}

ACMD(do_icerabbit)
{
  char arg1[MAX_INPUT_LENGTH] = {'\0'};
  char arg2[MAX_INPUT_LENGTH] = {'\0'};
  struct char_data *vict = NULL, *tch = NULL;
  room_rnum room = NOWHERE;
  int direction = -1, original_loc = NOWHERE;

  PREREQ_NOT_NPC();
  PREREQ_CHECK(can_icerabbit);
  PREREQ_HAS_USES(FEAT_STUNNING_FIST,
                  "You must recover before you can focus your ki in this way again.\r\n");

  if (FIGHTING(ch))
  {
    send_to_char(ch, "You are too busy fighting to use this technique!\r\n");
    return;
  }

  two_arguments(argument, arg1, sizeof(arg1), arg2, sizeof(arg2));

  /* no 2nd argument? target room has to be same room */
  if (!*arg2)
  {
    room = IN_ROOM(ch);
  }
  else
  {
    /* try to find target room */
    direction = search_block(arg2, dirs, FALSE);
    if (direction < 0)
    {
      send_to_char(ch, "That is not a direction!\r\n");
      return;
    }
    if (!CAN_GO(ch, direction))
    {
      send_to_char(ch, "You can't send the ice rabbits in that direction!\r\n");
      return;
    }
    room = EXIT(ch, direction)->to_room;
  }

  /* check if combat is ok in target room */
  if (ROOM_FLAGGED(room, ROOM_PEACEFUL))
  {
    send_to_char(ch, "This room just has such a peaceful, easy feeling...\r\n");
    return;
  }

  /* no arguments? no go! */
  if (!*arg1)
  {
    send_to_char(ch, "You need to select a target!\r\n");
    return;
  }

  /* a location has been found - temporarily move to target room to find victim */
  original_loc = IN_ROOM(ch);
  char_from_room(ch);

  if (ZONE_FLAGGED(GET_ROOM_ZONE(room), ZONE_WILDERNESS))
  {
    X_LOC(ch) = world[room].coords[0];
    Y_LOC(ch) = world[room].coords[1];
  }

  char_to_room(ch, room);
  vict = get_char_room_vis(ch, arg1, NULL);

  /* move character back to original room */
  if (IN_ROOM(ch) == room)
  {
    char_from_room(ch);

    if (ZONE_FLAGGED(GET_ROOM_ZONE(original_loc), ZONE_WILDERNESS))
    {
      X_LOC(ch) = world[original_loc].coords[0];
      Y_LOC(ch) = world[original_loc].coords[1];
    }

    char_to_room(ch, original_loc);
  }

  if (!vict)
  {
    send_to_char(ch, "Target who?\r\n");
    return;
  }

  if (vict == ch)
  {
    send_to_char(ch, "You can't target yourself!\r\n");
    return;
  }

  /* if target is group member in same room, we presume you meant to assist */
  if (GROUP(ch) && room == IN_ROOM(ch))
  {
    simple_list(NULL);

    while ((tch = (struct char_data *)simple_list(GROUP(ch)->members)) != NULL)
    {
      if (IN_ROOM(tch) != IN_ROOM(vict))
        continue;
      if (vict == tch)
      {
        vict = FIGHTING(vict);
        break;
      }
    }
  }

  /* maybe its your pet? so assist */
  if (vict && IS_PET(vict) && vict->master == ch && room == IN_ROOM(ch))
    vict = FIGHTING(vict);

  if (ROOM_FLAGGED(IN_ROOM(ch), ROOM_SINGLEFILE) && room == IN_ROOM(ch) &&
      ch->next_in_room != vict && vict->next_in_room != ch)
  {
    send_to_char(ch, "You simply can't reach that far.\r\n");
    return;
  }

  perform_icerabbit(ch, vict);
  USE_STANDARD_ACTION(ch);
}

/* ============ Tier 3 Four Elements Abilities ============ */

ACMDCHECK(can_flamesofphoenix)
{
  ACMDCHECK_PERMFAIL_IF(!has_monk_flames_of_phoenix(ch), "You have no idea how.\r\n");
  return CAN_CMD;
}

ACMD(do_flamesofphoenix)
{
  PREREQ_NOT_NPC();
  PREREQ_CHECK(can_flamesofphoenix);
  PREREQ_HAS_USES(FEAT_STUNNING_FIST,
                  "You must recover before you can focus your ki in this way again.\r\n");

  perform_flamesofphoenix(ch);
}

ACMDCHECK(can_waveofrollingearth)
{
  ACMDCHECK_PERMFAIL_IF(!has_monk_wave_of_rolling_earth(ch), "You have no idea how.\r\n");
  return CAN_CMD;
}

ACMD(do_waveofrollingearth)
{
  PREREQ_NOT_NPC();
  PREREQ_CHECK(can_waveofrollingearth);
  PREREQ_HAS_USES(FEAT_STUNNING_FIST,
                  "You must recover before you can focus your ki in this way again.\r\n");

  perform_waveofrollingearth(ch);
}

ACMDCHECK(can_ridethewind)
{
  ACMDCHECK_PERMFAIL_IF(!has_monk_ride_the_wind(ch), "You have no idea how.\r\n");
  return CAN_CMD;
}

ACMD(do_ridethewind)
{
  PREREQ_NOT_NPC();
  PREREQ_CHECK(can_ridethewind);
  PREREQ_HAS_USES(FEAT_STUNNING_FIST,
                  "You must recover before you can focus your ki in this way again.\r\n");

  perform_ridethewind(ch);
}

ACMDCHECK(can_eternalmountaindefense)
{
  ACMDCHECK_PERMFAIL_IF(!has_monk_eternal_mountain_defense(ch), "You have no idea how.\r\n");
  return CAN_CMD;
}

ACMD(do_eternalmountaindefense)
{
  PREREQ_NOT_NPC();
  PREREQ_CHECK(can_eternalmountaindefense);
  PREREQ_HAS_USES(FEAT_STUNNING_FIST,
                  "You must recover before you can focus your ki in this way again.\r\n");

  perform_eternalmountaindefense(ch);
}

ACMDCHECK(can_fistoffourthunders)
{
  ACMDCHECK_PERMFAIL_IF(!has_monk_fist_of_four_thunders(ch), "You have no idea how.\r\n");
  return CAN_CMD;
}

ACMD(do_fistoffourthunders)
{
  PREREQ_NOT_NPC();
  PREREQ_CHECK(can_fistoffourthunders);
  PREREQ_HAS_USES(FEAT_STUNNING_FIST,
                  "You must recover before you can focus your ki in this way again.\r\n");

  perform_fistoffourthunders(ch);
}

ACMDCHECK(can_riverofhungryflame)
{
  ACMDCHECK_PERMFAIL_IF(!has_monk_river_of_hungry_flame(ch), "You have no idea how.\r\n");
  ACMDCHECK_TEMPFAIL_IF(daily_uses_remaining(ch, FEAT_STUNNING_FIST) == 0,
                        "You are out of ki points.\r\n");
  return CAN_CMD;
}

ACMD(do_riverofhungryflame)
{
  char arg[MAX_INPUT_LENGTH] = {'\0'};
  int dir = -1;

  PREREQ_NOT_NPC();
  PREREQ_CHECK(can_riverofhungryflame);
  PREREQ_HAS_USES(FEAT_STUNNING_FIST,
                  "You must recover before you can focus your ki in this way again.\r\n");

  one_argument(argument, arg, sizeof(arg));
  if (!*arg)
  {
    send_to_char(ch, "You must specify a direction for the River of Hungry Flame.\r\n");
    return;
  }

  dir = search_block(arg, dirs, FALSE);
  if (dir >= 0)
  {
    perform_riverofhungryflame(ch, dir);
  }
  else
  {
    send_to_char(ch,
                 "You must specify a valid direction (north, south, east, west, up, down).\r\n");
  }
}

/* ============ Tier 4 Four Elements Capstones ============ */

ACMDCHECK(can_breathofwinter)
{
  ACMDCHECK_PERMFAIL_IF(!has_monk_breath_of_winter(ch), "You have no idea how.\r\n");
  ACMDCHECK_TEMPFAIL_IF(daily_uses_remaining(ch, FEAT_STUNNING_FIST) == 0,
                        "You are out of ki points.\r\n");
  return CAN_CMD;
}

ACMD(do_breathofwinter)
{
  PREREQ_NOT_NPC();
  PREREQ_CHECK(can_breathofwinter);
  PREREQ_HAS_USES(FEAT_STUNNING_FIST,
                  "You must recover before you can focus your ki in this way again.\r\n");

  perform_breathofwinter(ch);
}

ACMDCHECK(can_elementalembodiment)
{
  ACMDCHECK_PERMFAIL_IF(!has_monk_elemental_embodiment(ch), "You have no idea how.\r\n");
  return CAN_CMD;
}

ACMD(do_elementalembodiment)
{
  char arg[MAX_INPUT_LENGTH] = {'\0'};
  int element_type = 0;

  PREREQ_NOT_NPC();
  PREREQ_CHECK(can_elementalembodiment);
  PREREQ_HAS_USES(FEAT_STUNNING_FIST,
                  "You must recover before you can focus your ki in this way again.\r\n");

  one_argument(argument, arg, sizeof(arg));

  if (!*arg)
  {
    send_to_char(ch, "Choose an element: fire, water, air, or earth.\r\n");
    return;
  }

  if (is_abbrev(arg, "fire"))
    element_type = 1;
  else if (is_abbrev(arg, "water"))
    element_type = 2;
  else if (is_abbrev(arg, "air"))
    element_type = 3;
  else if (is_abbrev(arg, "earth"))
    element_type = 4;
  else
  {
    send_to_char(ch, "Choose an element: fire, water, air, or earth.\r\n");
    return;
  }

  perform_elementalembodiment(ch, element_type);
}

ACMDCHECK(can_avatarofelements)
{
  ACMDCHECK_PREREQ_HASFEAT(PERK_MONK_AVATAR_OF_ELEMENTS, "You have no idea how.\r\n");
  return CAN_CMD;
}

ACMD(do_avatarofelements)
{
  struct affected_type af;

  PREREQ_NOT_NPC();
  PREREQ_CHECK(can_avatarofelements);

  /* Check if perk is available */
  if (!has_perk(ch, PERK_MONK_AVATAR_OF_ELEMENTS))
  {
    send_to_char(ch, "You don't have the Avatar of the Elements perk.\r\n");
    return;
  }

  /* Check daily use cooldown */
  PREREQ_HAS_USES(PERK_MONK_AVATAR_OF_ELEMENTS,
                  "You have already used Avatar of the Elements today.\r\n");

  /* Apply Avatar of the Elements buff */
  new_affect(&af);
  af.spell = PERK_MONK_AVATAR_OF_ELEMENTS;
  af.duration = 5; /* 5 rounds */
  af.location = APPLY_SPECIAL;
  af.modifier = 0;
  af.bonus_type = BONUS_TYPE_ENHANCEMENT;
  affect_join(ch, &af, FALSE, FALSE, FALSE, FALSE);

  send_to_char(ch, "\tCYou become one with the elements, channeling their raw power!\tn\r\n"
                   "Your elemental abilities gain \tR+2d6 damage\tn, you have a \tY25%% chance\tn "
                   "to use ki abilities for free,\r\n"
                   "and you gain \tWimmunity\tn to \trfire\tn, \tbcold\tn, \tcair\tn, "
                   "\tyelectric\tn, \tDearth\tn, and \tcwater\tn damage for 5 rounds!\r\n");
  act("$n becomes wreathed in elemental power, $s body shimmering with fire, ice, lightning, and "
      "earth!",
      FALSE, ch, NULL, NULL, TO_ROOM);

  /* Set daily cooldown */
  if (!IS_NPC(ch))
    start_daily_use_cooldown(ch, PERK_MONK_AVATAR_OF_ELEMENTS);
}

ACMDCHECK(can_shadowwalk)
{
  ACMDCHECK_PERMFAIL_IF(!has_monk_shadow_step_iii(ch), "You have no idea how.\r\n");
  return CAN_CMD;
}

ACMD(do_shadowwalk)
{
  PREREQ_NOT_NPC();
  PREREQ_CHECK(can_shadowwalk);
  PREREQ_HAS_USES(FEAT_STUNNING_FIST,
                  "You must recover before you can focus your ki in this way again.\r\n");

  perform_shadowwalk(ch);
}

ACMDCHECK(can_blinding_speed)
{
  ACMDCHECK_PERMFAIL_IF(!has_monk_blinding_speed(ch), "You have no idea how.\r\n");
  return CAN_CMD;
}

ACMD(do_blinding_speed)
{
  PREREQ_NOT_NPC();
  PREREQ_CHECK(can_blinding_speed);
  PREREQ_HAS_USES(FEAT_STUNNING_FIST,
                  "You must recover before you can focus your ki in this way again.\r\n");

  perform_blinding_speed(ch);
}

ACMDCHECK(can_voidstrike)
{
  ACMDCHECK_PERMFAIL_IF(!has_monk_void_strike(ch), "You have no idea how.\r\n");
  return CAN_CMD;
}

ACMDCHECK(can_firesnake)
{
  ACMDCHECK_PERMFAIL_IF(!has_monk_fangs_of_fire_snake(ch), "You have no idea how.\r\n");
  ACMDCHECK_TEMPFAIL_IF(daily_uses_remaining(ch, FEAT_STUNNING_FIST) == 0,
                        "You are out of ki points.\r\n");
  return CAN_CMD;
}

ACMD(do_voidstrike)
{
  time_t current_time = time(0);

  PREREQ_NOT_NPC();
  PREREQ_CHECK(can_voidstrike);

  /* Check cooldown */
  if (GET_VOID_STRIKE_COOLDOWN(ch) > current_time)
  {
    int seconds = (int)(GET_VOID_STRIKE_COOLDOWN(ch) - current_time);
    send_to_char(ch, "You must wait %d second%s before using void strike again.\r\n", seconds,
                 seconds == 1 ? "" : "s");
    return;
  }

  perform_voidstrike(ch);
}

ACMD(do_elementalmastery)
{
  time_t current_time = time(0);

  if (IS_NPC(ch))
  {
    send_to_char(ch, "Monsters cannot use elemental mastery.\r\n");
    return;
  }

  if (!has_druid_elemental_mastery(ch))
  {
    send_to_char(ch, "You need the Elemental Mastery perk to use this ability.\r\n");
    return;
  }

  /* Check cooldown (5 minutes = 300 seconds) */
  if (GET_ELEMENTAL_MASTERY_COOLDOWN(ch) > current_time)
  {
    int seconds = (int)(GET_ELEMENTAL_MASTERY_COOLDOWN(ch) - current_time);
    int minutes = seconds / 60;
    int remaining_seconds = seconds % 60;

    if (minutes > 0)
    {
      send_to_char(
          ch, "You must wait %d minute%s and %d second%s before using elemental mastery again.\r\n",
          minutes, minutes == 1 ? "" : "s", remaining_seconds, remaining_seconds == 1 ? "" : "s");
    }
    else
    {
      send_to_char(ch, "You must wait %d second%s before using elemental mastery again.\r\n",
                   seconds, seconds == 1 ? "" : "s");
    }
    return;
  }

  /* Check if already active */
  if (GET_ELEMENTAL_MASTERY_ACTIVE(ch))
  {
    send_to_char(
        ch,
        "Elemental mastery is already active and will trigger on your next elemental spell.\r\n");
    return;
  }

  /* Activate elemental mastery */
  GET_ELEMENTAL_MASTERY_ACTIVE(ch) = TRUE;
  send_to_char(ch, "\tCYou channel the raw power of the elements!\tn\r\n");
  send_to_char(ch, "\tCYour next elemental spell will deal maximum damage!\tn\r\n");
  act("$n channels the raw power of the elements!", TRUE, ch, 0, 0, TO_ROOM);
}

ACMD(do_firesnake)
{
  PREREQ_NOT_NPC();
  PREREQ_CHECK(can_firesnake);

  perform_firesnake(ch);
}

/* Power Strike command - monk combat mode */
ACMD(do_powerstrike)
{
  char arg[MAX_INPUT_LENGTH] = {'\0'};
  int value = 0;
  int max_ranks = 0;

  if (IS_NPC(ch))
  {
    send_to_char(ch, "Monsters cannot use power strike.\r\n");
    return;
  }

  if (!has_perk(ch, PERK_MONK_POWER_STRIKE))
  {
    send_to_char(ch, "You need the power strike perk to use this ability.\r\n");
    return;
  }

  one_argument(argument, arg, sizeof(arg));

  if (!*arg)
  {
    /* Show current status */
    if (GET_POWER_STRIKE(ch) > 0)
    {
      send_to_char(
          ch, "You are currently using power strike at level %d: -%d to hit, +%d to damage.\r\n",
          GET_POWER_STRIKE(ch), GET_POWER_STRIKE(ch), GET_POWER_STRIKE(ch) * 2);
      send_to_char(ch, "Usage: powerstrike <0-%d> to adjust or turn off.\r\n",
                   get_perk_rank(ch, PERK_MONK_POWER_STRIKE, CLASS_MONK));
    }
    else
    {
      max_ranks = get_perk_rank(ch, PERK_MONK_POWER_STRIKE, CLASS_MONK);
      send_to_char(ch, "Power strike is currently off.\r\n");
      send_to_char(ch, "Usage: powerstrike <1-%d> to activate (-1 to hit, +2 damage per rank).\r\n",
                   max_ranks);
    }
    return;
  }

  if (!is_number(arg))
  {
    send_to_char(ch, "You must specify a number between 0 and %d.\r\n",
                 get_perk_rank(ch, PERK_MONK_POWER_STRIKE, CLASS_MONK));
    return;
  }

  value = atoi(arg);
  max_ranks = get_perk_rank(ch, PERK_MONK_POWER_STRIKE, CLASS_MONK);

  if (value < 0)
  {
    send_to_char(ch, "The minimum value is 0 (to turn off power strike).\r\n");
    return;
  }

  if (value > max_ranks)
  {
    send_to_char(ch, "You can only set power strike up to %d (your perk rank).\r\n", max_ranks);
    return;
  }

  GET_POWER_STRIKE(ch) = value;

  if (value == 0)
  {
    send_to_char(ch, "You stop using power strike.\r\n");
  }
  else
  {
    send_to_char(ch, "You focus your strikes for maximum impact!\r\n");
    send_to_char(
        ch,
        "Power strike level %d: -%d to hit, +%d to damage on unarmed and monk weapon attacks.\r\n",
        value, value, value * 2);
  }
}

ACMDCHECK(can_surpriseaccuracy)
{
  ACMDCHECK_PREREQ_HASFEAT(FEAT_RP_SURPRISE_ACCURACY, "You have no idea how.\r\n");
  ACMDCHECK_TEMPFAIL_IF(affected_by_spell(ch, SKILL_SURPRISE_ACCURACY),
                        "You have already focused your rage into accuracy!\r\n");
  ACMDCHECK_TEMPFAIL_IF(char_has_mud_event(ch, eSURPRISE_ACCURACY),
                        "You are too exhausted to use surprise accuracy again!\r\n");
  ACMDCHECK_TEMPFAIL_IF(AFF_FLAGGED(ch, AFF_FATIGUED),
                        "You are are too fatigued to use surprise accuracy!\r\n");
  ACMDCHECK_TEMPFAIL_IF(!affected_by_spell(ch, SKILL_RAGE),
                        "You need to be raging to use surprise accuracy!\r\n");
  return CAN_CMD;
}

ACMD(do_surpriseaccuracy)
{
  PREREQ_NOT_NPC();
  PREREQ_CHECK(can_surpriseaccuracy);

  perform_surpriseaccuracy(ch);
}

ACMDCHECK(can_comeandgetme)
{
  ACMDCHECK_PREREQ_HASFEAT(FEAT_RP_COME_AND_GET_ME, "You have no idea how.\r\n");

  ACMDCHECK_TEMPFAIL_IF(affected_by_spell(ch, SKILL_COME_AND_GET_ME),
                        "You have already focused your rage into 'come and get me'!\r\n");

  ACMDCHECK_TEMPFAIL_IF(char_has_mud_event(ch, eCOME_AND_GET_ME),
                        "You are too exhausted to use 'come and get me' again!\r\n");

  ACMDCHECK_TEMPFAIL_IF(AFF_FLAGGED(ch, AFF_FATIGUED),
                        "You are are too fatigued to use 'come and get me'!\r\n");

  ACMDCHECK_TEMPFAIL_IF(!affected_by_spell(ch, SKILL_RAGE),
                        "You need to be raging to use 'come and get me'!\r\n");

  return CAN_CMD;
}

ACMD(do_comeandgetme)
{
  PREREQ_NOT_NPC();
  PREREQ_CHECK(can_comeandgetme);

  perform_comeandgetme(ch);
}

ACMDCHECK(can_powerfulblow)
{
  ACMDCHECK_PREREQ_HASFEAT(FEAT_RP_POWERFUL_BLOW, "You have no idea how.\r\n");
  ACMDCHECK_TEMPFAIL_IF(affected_by_spell(ch, SKILL_POWERFUL_BLOW),
                        "You have already focused your rage into a powerful blow!\r\n");
  ACMDCHECK_TEMPFAIL_IF(char_has_mud_event(ch, ePOWERFUL_BLOW),
                        "You are too exhausted to use powerful blow again!\r\n");
  ACMDCHECK_TEMPFAIL_IF(AFF_FLAGGED(ch, AFF_FATIGUED),
                        "You are too fatigued to use powerful blow again!\r\n");
  ACMDCHECK_TEMPFAIL_IF(!affected_by_spell(ch, SKILL_RAGE),
                        "You need to be raging to use powerful blow!\r\n");

  return CAN_CMD;
}

ACMD(do_powerfulblow)
{
  PREREQ_NOT_NPC();
  PREREQ_CHECK(can_powerfulblow);

  perform_powerfulblow(ch);
}

ACMDCHECK(can_smitegood)
{
  ACMDCHECK_PREREQ_HASFEAT(FEAT_SMITE_GOOD, "You have no idea how.\r\n");
  return CAN_CMD;
}

ACMD(do_smitegood)
{
  PREREQ_NOT_NPC();
  PREREQ_CHECK(can_smitegood);
  PREREQ_HAS_USES(FEAT_SMITE_GOOD,
                  "You must recover the divine energy required to smite good.\r\n");

  perform_smite(ch, SMITE_TYPE_GOOD);
}

ACMD(do_aura_of_vengeance)
{
  PREREQ_NOT_NPC();
  PREREQ_CHECK(can_smitegood);
  PREREQ_HAS_USES(FEAT_SMITE_GOOD,
                  "You must recover the divine energy required to enact an aura of vengeance.\r\n");

  struct char_data *tch = NULL;
  struct affected_type af;

  send_to_char(ch, "You enact an aura of vengeance upon your present allies.\r\n");
  act("$n enacts an aura of vengeance around $m and $s present allies.", TRUE, ch, 0, 0, TO_ROOM);

  for (tch = world[IN_ROOM(ch)].people; tch; tch = tch->next_in_room)
  {
    if (GROUP(ch) != GROUP(tch))
      continue;
    if (ch == tch)
      continue;
    new_affect(&af);
    af.spell = SKILL_SMITE_GOOD;
    af.duration = 24;
    affect_to_char(tch, &af);

    act("$n gives you the ability to smite good against your current target.", FALSE, ch, 0, tch,
        TO_VICT);
    act("You give $N the ability to smite good against your current target.", FALSE, ch, 0, tch,
        TO_CHAR);
  }

  if (!IS_NPC(ch))
    start_daily_use_cooldown(ch, FEAT_SMITE_GOOD);
}

ACMD(do_aura_of_justice)
{
  PREREQ_NOT_NPC();
  PREREQ_CHECK(can_smiteevil);
  PREREQ_HAS_USES(FEAT_SMITE_EVIL,
                  "You must recover the divine energy required to enact an aura of justice.\r\n");

  struct char_data *tch = NULL;
  struct affected_type af;

  send_to_char(ch, "You enact an aura of justice upon your present allies.\r\n");
  act("$n enacts an aura of justice around $m and $s present allies.", TRUE, ch, 0, 0, TO_ROOM);

  for (tch = world[IN_ROOM(ch)].people; tch; tch = tch->next_in_room)
  {
    if (GROUP(ch) != GROUP(tch))
      continue;
    if (ch == tch)
      continue;
    new_affect(&af);
    af.spell = SKILL_SMITE_EVIL;
    af.duration = 24;
    affect_to_char(tch, &af);

    act("$n gives you the ability to smite evil against your current target.", FALSE, ch, 0, tch,
        TO_VICT);
    act("You give $N the ability to smite evil against your current target.", FALSE, ch, 0, tch,
        TO_CHAR);
  }

  if (!IS_NPC(ch))
    start_daily_use_cooldown(ch, FEAT_SMITE_EVIL);
}

ACMDCHECK(can_smiteevil)
{
  ACMDCHECK_PREREQ_HASFEAT(FEAT_SMITE_EVIL, "You have no idea how.\r\n");
  return CAN_CMD;
}

ACMD(do_smiteevil)
{
  PREREQ_NOT_NPC();
  PREREQ_CHECK(can_smiteevil);
  PREREQ_HAS_USES(FEAT_SMITE_EVIL,
                  "You must recover the divine energy required to smite evil.\r\n");

  perform_smite(ch, SMITE_TYPE_EVIL);
}

/* Paladin Faithful Strike - Knight of the Chalice Tier 1 */
ACMD(do_faithful_strike)
{
  struct affected_type af;
  int duration = 1; // 1 round
  int wis_bonus = GET_WIS_BONUS(ch);

  PREREQ_CAN_FIGHT();
  PREREQ_NOT_NPC();

  /* Check if already using faithful strike */
  if (affected_by_spell(ch, SKILL_FAITHFUL_STRIKE))
  {
    send_to_char(ch, "You have already channeled divine power!\r\n");
    return;
  }

  /* Check if they have the perk */
  if (!has_paladin_faithful_strike(ch))
  {
    send_to_char(ch, "You don't know how to use faithful strike!\r\n");
    return;
  }

  /* Check cooldown - 1 minute cooldown */
  PREREQ_HAS_USES(SKILL_FAITHFUL_STRIKE,
                  "You must recover before you can use faithful strike again.\r\n");

  send_to_char(ch, "You channel divine power into your next attack!\r\n");
  act("$n's weapon glows briefly with divine light!", FALSE, ch, 0, 0, TO_ROOM);

  /* Add WIS bonus to next attack roll */
  new_affect(&af);
  af.spell = SKILL_FAITHFUL_STRIKE;
  af.duration = duration;
  af.location = APPLY_HITROLL;
  af.modifier = wis_bonus;
  af.bonus_type = BONUS_TYPE_SACRED;
  affect_to_char(ch, &af);

  /* Start cooldown */
  if (!IS_NPC(ch))
    start_daily_use_cooldown(ch, SKILL_FAITHFUL_STRIKE);

  USE_SWIFT_ACTION(ch);
}

/* Paladin Holy Blade - Knight of the Chalice Tier 2 */
ACMD(do_holy_blade)
{
  struct affected_type af;
  int duration = 50; // 5 minutes = 50 rounds
  struct obj_data *wielded = NULL;

  PREREQ_NOT_NPC();

  /* Check if they have the perk */
  if (!has_paladin_holy_blade(ch))
  {
    send_to_char(ch, "You don't know how to enchant your weapon with holy power!\r\n");
    return;
  }

  /* Check cooldown - 10 minute cooldown */
  PREREQ_HAS_USES(SKILL_HOLY_BLADE, "You must recover before you can use holy blade again.\r\n");

  /* Must be wielding a weapon */
  wielded = GET_EQ(ch, WEAR_WIELD_1);
  if (!wielded)
    wielded = GET_EQ(ch, WEAR_WIELD_2H);
  if (!wielded)
  {
    send_to_char(ch, "You must be wielding a weapon to enchant it!\r\n");
    return;
  }

  /* Check if weapon is already affected */
  if (affected_by_spell(ch, SKILL_HOLY_BLADE))
  {
    send_to_char(ch, "Your weapon is already enchanted with holy power!\r\n");
    return;
  }

  send_to_char(ch, "You call upon divine power to enchant your weapon with holy might!\r\n");
  act("$n's $p glows with brilliant holy light!", FALSE, ch, wielded, 0, TO_ROOM);

  /* Enhancement bonus (base +2, or +4 with Holy Sword perk) */
  int enhancement_bonus = 2;
  if (has_paladin_holy_sword(ch))
    enhancement_bonus = 4;

  /* Enhancement bonus to hit */
  new_affect(&af);
  af.spell = SKILL_HOLY_BLADE;
  af.duration = duration;
  af.location = APPLY_HITROLL;
  af.modifier = enhancement_bonus;
  af.bonus_type = BONUS_TYPE_ENHANCEMENT;
  affect_to_char(ch, &af);

  /* Enhancement bonus to damage */
  new_affect(&af);
  af.spell = SKILL_HOLY_BLADE;
  af.duration = duration;
  af.location = APPLY_DAMROLL;
  af.modifier = enhancement_bonus;
  af.bonus_type = BONUS_TYPE_ENHANCEMENT;
  affect_to_char(ch, &af);

  /* Start cooldown */
  if (!IS_NPC(ch))
    start_daily_use_cooldown(ch, SKILL_HOLY_BLADE);
}

/* Paladin Divine Might - Knight of the Chalice Tier 3 */
ACMD(do_divine_might)
{
  struct affected_type af;
  int duration = 10; // 1 minute = 10 rounds
  int cha_bonus = GET_CHA_BONUS(ch);

  PREREQ_CAN_FIGHT();
  PREREQ_NOT_NPC();

  /* Check if already using divine might */
  if (affected_by_spell(ch, SKILL_DIVINE_MIGHT))
  {
    send_to_char(ch, "You are already channeling divine might!\r\n");
    return;
  }

  /* Check if they have the perk */
  if (!has_paladin_divine_might(ch))
  {
    send_to_char(ch, "You don't know how to channel divine might!\r\n");
    return;
  }

  /* Check cooldown - 5 minute cooldown */
  PREREQ_HAS_USES(SKILL_DIVINE_MIGHT,
                  "You must recover before you can use divine might again.\r\n");

  send_to_char(
      ch, "You channel divine power into your strikes, infusing them with righteous fury!\r\n");
  act("$n radiates with divine power as holy energy flows through $s weapon!", FALSE, ch, 0, 0,
      TO_ROOM);

  /* Add CHA bonus to damage */
  new_affect(&af);
  af.spell = SKILL_DIVINE_MIGHT;
  af.duration = duration;
  af.location = APPLY_DAMROLL;
  af.modifier = cha_bonus;
  af.bonus_type = BONUS_TYPE_SACRED;
  affect_to_char(ch, &af);

  /* Start cooldown */
  if (!IS_NPC(ch))
    start_daily_use_cooldown(ch, SKILL_DIVINE_MIGHT);

  USE_SWIFT_ACTION(ch);
}

ACMD(do_defensive_strike)
{
  char arg[MAX_INPUT_LENGTH] = {'\0'};
  struct char_data *vict = NULL;
  struct affected_type af;
  int duration = 5; // 5 rounds

  PREREQ_CAN_FIGHT();
  PREREQ_NOT_NPC();

  /* Check if they have the perk */
  if (!has_paladin_defensive_strike(ch))
  {
    send_to_char(ch, "You don't know how to perform a defensive strike!\r\n");
    return;
  }

  /* Check cooldown */
  PREREQ_HAS_USES(SKILL_DEFENSIVE_STRIKE,
                  "You must recover before you can use defensive strike again.\r\n");

  /* Find target */
  one_argument(argument, arg, sizeof(arg));
  if (!(vict = get_char_vis(ch, arg, NULL, FIND_CHAR_ROOM)))
  {
    if (FIGHTING(ch) && IN_ROOM(ch) == IN_ROOM(FIGHTING(ch)))
      vict = FIGHTING(ch);
    else
    {
      send_to_char(ch, "Defensive strike who?\r\n");
      return;
    }
  }

  if (vict == ch)
  {
    send_to_char(ch, "You can't defensive strike yourself!\r\n");
    return;
  }

  PREREQ_NOT_PEACEFUL_ROOM();

  /* Make the attack */
  send_to_char(ch, "You strike out with a defensive stance, preparing to guard!\r\n");
  act("$n strikes at $N with a defensive stance!", FALSE, ch, 0, vict, TO_NOTVICT);
  act("$n strikes at you with a defensive stance!", FALSE, ch, 0, vict, TO_VICT);

  /* Perform one attack */
  hit(ch, vict, TYPE_UNDEFINED, DAM_RESERVED_DBC, 0, FALSE);

  /* Apply AC bonus regardless of hit */
  new_affect(&af);
  af.spell = SKILL_DEFENSIVE_STRIKE;
  af.duration = duration;
  af.location = APPLY_AC_NEW;
  af.modifier = 2;
  af.bonus_type = BONUS_TYPE_DODGE;
  affect_to_char(ch, &af);

  send_to_char(ch, "You assume a defensive posture, gaining +2 AC!\r\n");
  act("$n assumes a defensive posture!", FALSE, ch, 0, 0, TO_ROOM);

  /* Start cooldown */
  if (!IS_NPC(ch))
    start_daily_use_cooldown(ch, SKILL_DEFENSIVE_STRIKE);

  USE_MOVE_ACTION(ch);
}

ACMD(do_bastion)
{
  struct affected_type af;
  int duration = 5; // 5 rounds

  PREREQ_NOT_NPC();

  /* Check if they have the perk */
  if (!has_paladin_bastion_of_defense(ch))
  {
    send_to_char(ch, "You don't know how to invoke bastion of defense!\r\n");
    return;
  }

  /* Check cooldown - 5 minute cooldown */
  PREREQ_HAS_USES(SKILL_BASTION, "You must recover before you can invoke bastion again.\r\n");

  /* Check if already active */
  if (affected_by_spell(ch, SKILL_BASTION))
  {
    send_to_char(ch, "You are already protected by bastion of defense!\r\n");
    return;
  }

  send_to_char(ch, "\tWYou invoke the bastion of defense, becoming an immovable defender!\tn\r\n");
  act("\tW$n glows with divine power, becoming an immovable bastion!\tn", FALSE, ch, 0, 0, TO_ROOM);

  /* Grant 20 temporary HP */
  new_affect(&af);
  af.spell = SKILL_BASTION;
  af.duration = duration;
  af.location = APPLY_HIT;
  af.modifier = 20; /* +20 temporary HP */
  affect_to_char(ch, &af);

  /* Grant +4 AC */
  new_affect(&af);
  af.spell = SKILL_BASTION;
  af.duration = duration;
  af.location = APPLY_AC_NEW;
  af.modifier = 4;
  af.bonus_type = BONUS_TYPE_SACRED;
  affect_to_char(ch, &af);

  /* Start cooldown */
  if (!IS_NPC(ch))
    start_daily_use_cooldown(ch, SKILL_BASTION);

  USE_SWIFT_ACTION(ch);
}

/**
 * Radiant Aura - Paladin Divine Champion Tier 1 perk
 * Toggle ability that causes holy damage to undead in the room
 */
ACMD(do_radiantaura)
{
  PREREQ_NOT_NPC();

  /* Check if they have the perk */
  if (!has_paladin_radiant_aura(ch))
  {
    send_to_char(ch, "You don't know how to invoke a radiant aura!\r\n");
    return;
  }

  /* Toggle the aura on/off */
  if (affected_by_spell(ch, SKILL_RADIANT_AURA))
  {
    /* Turn off the aura */
    affect_from_char(ch, SKILL_RADIANT_AURA);
    send_to_char(ch, "\tYYour radiant aura fades as you release the divine light.\tn\r\n");
    act("\tY$n's radiant aura fades.\tn", FALSE, ch, 0, 0, TO_ROOM);
  }
  else
  {
    /* Turn on the aura */
    struct affected_type af;

    new_affect(&af);
    af.spell = SKILL_RADIANT_AURA;
    af.duration = -1; /* Permanent until toggled off */
    affect_to_char(ch, &af);

    send_to_char(
        ch, "\tYYou invoke your radiant aura, emanating holy light that burns the undead!\tn\r\n");
    act("\tY$n begins to emanate a radiant holy aura!\tn", FALSE, ch, 0, 0, TO_ROOM);

    /* Start the periodic damage event - triggers every 6 seconds (1 round) */
    if (!char_has_mud_event(ch, eRADIANT_AURA))
    {
      attach_mud_event(new_mud_event(eRADIANT_AURA, ch, NULL), 6 * PASSES_PER_SEC);
    }
  }
}

/**
 * Event handler for Radiant Aura periodic damage
 * Damages undead in the room every 6 seconds
 */
EVENTFUNC(event_radiant_aura)
{
  struct char_data *ch = NULL, *vict = NULL, *next_vict = NULL;
  struct mud_event_data *pMudEvent = NULL;
  int dam;
  bool pvp_enabled;

  if (event_obj == NULL)
    return 0;

  pMudEvent = (struct mud_event_data *)event_obj;
  ch = (struct char_data *)pMudEvent->pStruct;

  /* Check if character is still valid and playing */
  if (!ch || !IS_PLAYING(ch->desc))
    return 0;

  /* Check if aura is still active */
  if (!affected_by_spell(ch, SKILL_RADIANT_AURA))
    return 0;

  /* Check if paladin has PvP enabled */
  pvp_enabled = PRF_FLAGGED(ch, PRF_PVP);

  /* Damage all undead in the room */
  for (vict = world[IN_ROOM(ch)].people; vict; vict = next_vict)
  {
    next_vict = vict->next_in_room;

    if (vict == ch || !CAN_SEE(ch, vict))
      continue;

    /* Must be undead */
    if (!IS_UNDEAD(vict))
      continue;

    /* Skip player undead and their charmies unless both have PVP enabled */
    if (!IS_NPC(vict))
    {
      /* Skip if paladin doesn't have PVP or victim doesn't have PVP */
      if (!pvp_enabled || !PRF_FLAGGED(vict, PRF_PVP))
        continue;
    }
    else if (vict->master && !IS_NPC(vict->master) && AFF_FLAGGED(vict, AFF_CHARM))
    {
      /* This is a charmed NPC - check if both paladin and master have PVP */
      if (!pvp_enabled || !PRF_FLAGGED(vict->master, PRF_PVP))
        continue;
    }

    /* Deal 3d6 holy damage */
    dam = dice(3, 6);

    act("\tY$n's radiant aura burns $N with holy fire!\tn", FALSE, ch, 0, vict, TO_NOTVICT);
    act("\tYYour radiant aura burns $N with holy fire!\tn", FALSE, ch, 0, vict, TO_CHAR);
    act("\tY$n's radiant aura burns you with holy fire!\tn", FALSE, ch, 0, vict, TO_VICT);

    damage(ch, vict, dam, SKILL_RADIANT_AURA, DAM_HOLY, FALSE);
  }

  /* Continue the event every 6 seconds */
  return 6 * PASSES_PER_SEC;
}

/* drow faerie fire engine */
void perform_faerie_fire(struct char_data *ch, struct char_data *vict)
{
  PREREQ_NOT_PEACEFUL_ROOM();

  if (ROOM_FLAGGED(IN_ROOM(ch), ROOM_SINGLEFILE) && ch->next_in_room != vict &&
      vict->next_in_room != ch)
  {
    send_to_char(ch, "You simply can't reach that far.\r\n");
    return;
  }

  act("You briefly focus your innate magic and point at $N...", FALSE, ch, NULL, vict, TO_CHAR);
  act("$n focuses briefly then points at you...", FALSE, ch, NULL, vict, TO_VICT);
  act("$n focuses briefly then points at $N...", FALSE, ch, NULL, vict, TO_NOTVICT);

  // int call_magic(struct char_data *caster, struct char_data *cvict,
  // struct obj_data *ovict, int spellnum, int metamagic, int level, int casttype);
  call_magic(ch, vict, NULL, SPELL_FAERIE_FIRE, 0, GET_LEVEL(ch), CAST_SPELL);

  if (!IS_NPC(ch))
    start_daily_use_cooldown(ch, FEAT_SLA_FAERIE_FIRE);
}

/* dragonbite engine, just used for prisoner right now -zusuk */
int perform_dragonbite(struct char_data *ch, struct char_data *vict)
{
  int discipline_bonus = 0, diceOne = 0, diceTwo = 0;
  bool got_em = FALSE;

  if (vict == ch)
  {
    send_to_char(ch, "Aren't we funny today...\r\n");
    return got_em;
  }

  /* maneuver bonus/penalty */
  if (!IS_NPC(ch) && compute_ability(ch, ABILITY_DISCIPLINE))
    discipline_bonus += compute_ability(ch, ABILITY_DISCIPLINE);
  if (!IS_NPC(vict) && compute_ability(vict, ABILITY_DISCIPLINE))
    discipline_bonus -= compute_ability(vict, ABILITY_DISCIPLINE);

  /* damage! */
  diceOne = GET_LEVEL(ch) + 4;
  diceTwo = GET_LEVEL(ch) + 4;

  if (combat_maneuver_check(ch, vict, COMBAT_MANEUVER_TYPE_KICK, 50) > 0)
  {
    /* damagee! */
    damage(ch, vict, dice(diceOne, diceTwo) + GET_STR(ch) + 4, SKILL_DRAGON_BITE, DAM_FORCE, FALSE);

    act("Your flesh is rended by a bite from $N!", FALSE, vict, 0, ch, TO_CHAR);
    act("$e is rended by your bite at $m!", FALSE, vict, 0, ch, TO_VICT);
    act("$n's flesh is rended by a bite from $N!", FALSE, vict, 0, ch, TO_NOTVICT);

    if (!savingthrow(ch, vict, SAVING_REFL, GET_STR_BONUS(vict), CAST_INNATE, GET_LEVEL(ch),
                     NOSCHOOL) &&
        rand_number(0, 2))
    {
      USE_FULL_ROUND_ACTION(vict);
      act("You are thrown off-balance by a bite from $N!", FALSE, vict, 0, ch, TO_CHAR);
      act("$e is thrown off-blance by your bite at $m!", FALSE, vict, 0, ch, TO_VICT);
      act("$n is thrown off-balance by a bite from $N!", FALSE, vict, 0, ch, TO_NOTVICT);
    }

    /* fire-shield, etc check */
    damage_shield_check(ch, vict, ATTACK_TYPE_UNARMED, TRUE, DAM_FORCE);

    got_em = TRUE;
  }
  else
  {
    damage(ch, vict, 0, SKILL_DRAGON_BITE, DAM_FORCE, FALSE);
    act("You dodge a vicious bite from $N!", FALSE, vict, 0, ch, TO_CHAR);
    act("$e dodges to the side as you bite at $m!", FALSE, vict, 0, ch, TO_VICT);
    act("$n dodges a vicious bite from $N!", FALSE, vict, 0, ch, TO_NOTVICT);
  }

  return got_em;
}

/* kick engine */
void perform_kick(struct char_data *ch, struct char_data *vict)
{
  int discipline_bonus = 0, diceOne = 0, diceTwo = 0;

  if (vict == ch)
  {
    send_to_char(ch, "Aren't we funny today...\r\n");
    return;
  }

  PREREQ_NOT_PEACEFUL_ROOM();

  if (ROOM_FLAGGED(IN_ROOM(ch), ROOM_SINGLEFILE) && ch->next_in_room != vict &&
      vict->next_in_room != ch)
  {
    send_to_char(ch, "You simply can't reach that far.\r\n");
    return;
  }

  if (IS_INCORPOREAL(vict) && !is_using_ghost_touch_weapon(ch))
  {
    act("$n sprawls completely through $N as $e tries to attack $M.", FALSE, ch, NULL, vict,
        TO_NOTVICT);
    act("You sprawl completely through $N as you try to attack!", FALSE, ch, NULL, vict, TO_CHAR);
    act("$n sprawls completely through you as $e tries to attack!", FALSE, ch, NULL, vict, TO_VICT);
    change_position(ch, POS_SITTING);
    return;
  }

  /* maneuver bonus/penalty */
  if (!IS_NPC(ch) && compute_ability(ch, ABILITY_DISCIPLINE))
    discipline_bonus += compute_ability(ch, ABILITY_DISCIPLINE);
  if (!IS_NPC(vict) && compute_ability(vict, ABILITY_DISCIPLINE))
    discipline_bonus -= compute_ability(vict, ABILITY_DISCIPLINE);

  /* monk damage? */
  compute_barehand_dam_dice(ch, &diceOne, &diceTwo);
  if (diceOne < 1)
    diceOne = 1;
  if (diceTwo < 2)
    diceTwo = 2;

  if (combat_maneuver_check(ch, vict, COMBAT_MANEUVER_TYPE_KICK, 0) > 0)
  {
    damage(ch, vict, dice(diceOne, diceTwo) + GET_STR_BONUS(ch), SKILL_KICK, DAM_FORCE, FALSE);
    if (!savingthrow(ch, vict, SAVING_REFL, GET_STR_BONUS(vict), CAST_INNATE, GET_LEVEL(ch),
                     NOSCHOOL) &&
        rand_number(0, 2))
    {
      if (vict->char_specials.recently_kicked == 0)
      {
        USE_MOVE_ACTION(vict);
        act("You are thrown off-balance by a kick from $N!", FALSE, vict, 0, ch, TO_CHAR);
        act("$e is thrown off-blance by your kick at $m!", FALSE, vict, 0, ch, TO_VICT);
        act("$n is thrown off-balance by a kick from $N!", FALSE, vict, 0, ch, TO_NOTVICT);
        vict->char_specials.recently_kicked = 5;
      }
    }

    /* fire-shield, etc check */
    damage_shield_check(ch, vict, ATTACK_TYPE_UNARMED, TRUE, DAM_FORCE);
  }
  else
    damage(ch, vict, 0, SKILL_KICK, DAM_FORCE, FALSE);
}

ACMDCHECK(can_impromptu)
{
  ACMDCHECK_PREREQ_HASFEAT(FEAT_IMPROMPTU_SNEAK_ATTACK, "You don't know how to do this!\r\n");

  return CAN_CMD;
}

/* impromptu sneak attack engine */
void perform_impromptu(struct char_data *ch, struct char_data *vict)
{
  if (vict == ch)
  {
    send_to_char(ch, "Aren't we funny today...\r\n");
    return;
  }

  PREREQ_NOT_PEACEFUL_ROOM();

  start_daily_use_cooldown(ch, FEAT_IMPROMPTU_SNEAK_ATTACK);

  /* As a free action once per day per rank of the feat, can attack as a sneak attack */
  send_to_char(ch, "IMPROMPTU:  ");
  hit(ch, vict, TYPE_UNDEFINED, DAM_RESERVED_DBC, 4, ATTACK_TYPE_PRIMARY_SNEAK);

  /* try for offhand */
  update_pos(vict);
  update_pos(ch);
  if (ch && vict && GET_EQ(ch, WEAR_WIELD_OFFHAND))
    hit(ch, vict, TYPE_UNDEFINED, DAM_RESERVED_DBC, 4, ATTACK_TYPE_OFFHAND_SNEAK);
}

/* seeker arrow engine */
void perform_seekerarrow(struct char_data *ch, struct char_data *vict)
{
  if (vict == ch)
  {
    send_to_char(ch, "Aren't we funny today...\r\n");
    return;
  }

  PREREQ_NOT_PEACEFUL_ROOM();

  if (ROOM_FLAGGED(IN_ROOM(ch), ROOM_SINGLEFILE) && ch->next_in_room != vict &&
      vict->next_in_room != ch)
  {
    send_to_char(ch, "Too cramped to safely fire an arrow here!\r\n");
    return;
  }

  start_daily_use_cooldown(ch, FEAT_SEEKER_ARROW);

  /* As a free action once per day per rank of the seeker arrow feat, the arcane
                   archer can fire an arrow that gets +20 to hit */
  send_to_char(ch, "Taking careful aim you fire:  ");
  hit(ch, vict, TYPE_UNDEFINED, DAM_RESERVED_DBC, 20, ATTACK_TYPE_RANGED);
}

ACMDCHECK(can_seekerarrow)
{
  ACMDCHECK_PREREQ_HASFEAT(FEAT_SEEKER_ARROW, "You don't know how to do this!\r\n");
  /* ranged attack requirement */
  ACMDCHECK_TEMPFAIL_IF(!can_fire_ammo(ch, TRUE),
                        "You have to be using a ranged weapon with ammo ready to "
                        "fire in your ammo pouch to do this!\r\n");
  return CAN_CMD;
}

/* As a free action once per day per rank of the feat, perform a sneak attack with primary/offhand. */
ACMD(do_impromptu)
{
  char arg[MAX_INPUT_LENGTH] = {'\0'};
  struct char_data *vict = NULL;

  PREREQ_CAN_FIGHT();

  PREREQ_NOT_NPC();
  PREREQ_CHECK(can_impromptu);
  PREREQ_HAS_USES(
      FEAT_IMPROMPTU_SNEAK_ATTACK,
      "You must recover the energy required to use another impromptu sneak attack.\r\n");

  one_argument(argument, arg, sizeof(arg));
  if (!(vict = get_char_vis(ch, arg, NULL, FIND_CHAR_ROOM)))
  {
    if (FIGHTING(ch) && IN_ROOM(ch) == IN_ROOM(FIGHTING(ch)))
    {
      vict = FIGHTING(ch);
    }
    else
    {
      send_to_char(ch, "Launch a impromptu sneak attack at who?\r\n");
      return;
    }
  }

  perform_impromptu(ch, vict);
}

/* As a free action once per day per rank of the seeker arrow feat, the arcane
                   archer can fire an arrow that does not miss (+20 to hit). */
ACMD(do_seekerarrow)
{
  char arg[MAX_INPUT_LENGTH] = {'\0'};
  struct char_data *vict = NULL;

  PREREQ_CAN_FIGHT();

  PREREQ_NOT_NPC();
  PREREQ_CHECK(can_seekerarrow);
  PREREQ_HAS_USES(FEAT_SEEKER_ARROW,
                  "You must recover the arcane energy required to use another seeker arrow.\r\n");

  one_argument(argument, arg, sizeof(arg));
  if (!(vict = get_char_vis(ch, arg, NULL, FIND_CHAR_ROOM)))
  {
    if (FIGHTING(ch) && IN_ROOM(ch) == IN_ROOM(FIGHTING(ch)))
    {
      vict = FIGHTING(ch);
    }
    else
    {
      send_to_char(ch, "Launch a seeker arrow at who?\r\n");
      return;
    }
  }

  perform_seekerarrow(ch, vict);
}

ACMDCHECK(can_faeriefire)
{
  ACMDCHECK_PREREQ_HASFEAT(FEAT_SLA_FAERIE_FIRE, "You don't know how to do this!\r\n");
  return CAN_CMD;
}

ACMD(do_faeriefire)
{
  char arg[MAX_INPUT_LENGTH] = {'\0'};
  struct char_data *vict = NULL;

  PREREQ_CAN_FIGHT();
  PREREQ_NOT_NPC();
  PREREQ_CHECK(can_faeriefire);
  PREREQ_HAS_USES(FEAT_SLA_FAERIE_FIRE,
                  "You must recover before you can use faerie fire again.\r\n");

  one_argument(argument, arg, sizeof(arg));

  /* find the victim */
  vict = get_char_vis(ch, arg, NULL, FIND_CHAR_ROOM);

  /* we have a disqualifier here due to action system */
  if (!FIGHTING(ch) && !vict)
  {
    send_to_char(ch, "Who do you want to faerie fire?\r\n");
    return;
  }
  if (vict == ch)
  {
    /* we allow this */
  }
  if (FIGHTING(ch) && !vict && IN_ROOM(ch) == IN_ROOM(FIGHTING(ch)))
    vict = FIGHTING(ch);

  perform_faerie_fire(ch, vict);
}

ACMD(do_kick)
{
  char arg[MAX_INPUT_LENGTH] = {'\0'};
  struct char_data *vict = NULL;

  PREREQ_CAN_FIGHT();

  PREREQ_NOT_NPC();

  one_argument(argument, arg, sizeof(arg));

  /* find the victim */
  vict = get_char_vis(ch, arg, NULL, FIND_CHAR_ROOM);

  /* we have a disqualifier here due to action system */
  if (!FIGHTING(ch) && !vict)
  {
    send_to_char(ch, "Who do you want to kick?\r\n");
    return;
  }
  if (vict == ch)
  {
    send_to_char(ch, "You kick yourself.\r\n");
    return;
  }
  if (FIGHTING(ch) && !vict && IN_ROOM(ch) == IN_ROOM(FIGHTING(ch)))
    vict = FIGHTING(ch);

  perform_kick(ch, vict);
}

/* Data structure for hitall callback */
struct hitall_data
{
  int count;
  int lag;
};

/* Callback for hitall AoE attack */
static int hitall_callback(struct char_data *ch, struct char_data *tch, void *data)
{
  struct hitall_data *hitall = (struct hitall_data *)data;

  if (!IS_NPC(tch) || IS_PET(tch))
    return 0;
  if (!CAN_SEE(ch, tch) && !IS_SET_AR(ROOM_FLAGS(IN_ROOM(ch)), ROOM_MAGICDARK))
    return 0;

  hitall->count++;

  if (rand_number(0, 111) < 20 || (IS_PET(ch) && rand_number(0, 101) > GET_LEVEL(ch)))
    hitall->lag++;

  hit(ch, tch, TYPE_UNDEFINED, DAM_RESERVED_DBC, 0, 0);
  return 1;
}

ACMD(do_hitall)
{
  /* not used right now, whirlwind attack essentially replaces this */
  send_to_char(ch, "This skill has been removed, the whirlwind feat is meant to replace it.\r\n");
  return;

  int lag = 1;

  if (!MOB_CAN_FIGHT(ch))
    return;

  /* added this check because of abuse */
  if (IS_NPC(ch) || IS_FAMILIAR(ch) || IS_PET(ch))
  {
    return;
  }

  if ((IS_NPC(ch) || !HAS_FEAT(ch, FEAT_WHIRLWIND_ATTACK)) && (!IS_PET(ch) || IS_FAMILIAR(ch)))
  {
    send_to_char(ch, "But you do not know how to do that.\r\n");
    return;
  }

  PREREQ_NOT_PEACEFUL_ROOM();

  PREREQ_NOT_SINGLEFILE_ROOM();

  struct hitall_data hitall_data;
  hitall_data.count = 0;
  hitall_data.lag = 1;

  aoe_effect(ch, SKILL_HITALL, hitall_callback, &hitall_data);

  lag = 1 + hitall_data.lag / 3 + hitall_data.count / 4;
  if (lag > 4)
    lag = 4;

  USE_FULL_ROUND_ACTION(ch);
}

ACMDCHECK(can_circle)
{
  ACMDCHECK_PREREQ_HASFEAT(FEAT_SNEAK_ATTACK,
                           "You have no idea how to do that (circle requires at least "
                           "1 rank in sneak attack).\r\n");

  if (GET_RACE(ch) == RACE_TRELUX)
    ;
  else if (!GET_EQ(ch, WEAR_WIELD_1) && !GET_EQ(ch, WEAR_WIELD_OFFHAND) &&
           !GET_EQ(ch, WEAR_WIELD_2H))
  {
    ACMD_ERRORMSG("You need to wield a weapon to make it a success.\r\n");
    return CANT_CMD_TEMP;
  }
  return CAN_CMD;
}

/* the ability to backstab a fighting opponent when not tanking  */
ACMD(do_circle)
{
  char buf[MAX_INPUT_LENGTH] = {'\0'};
  struct char_data *vict = NULL;

  PREREQ_CAN_FIGHT();
  PREREQ_NOT_NPC();
  PREREQ_CHECK(can_circle);

  if (!FIGHTING(ch))
  {
    send_to_char(ch, "You can only circle while in combat.\r\n");
    return;
  }

  if (is_tanking(ch))
  {
    send_to_char(ch, "You are too busy defending yourself to try that.\r\n");
    return;
  }

  one_argument(argument, buf, sizeof(buf));
  if (!*buf && FIGHTING(ch))
    vict = FIGHTING(ch);
  else if (!(vict = get_char_vis(ch, buf, NULL, FIND_CHAR_ROOM)))
  {
    send_to_char(ch, "Circle who?\r\n");
    return;
  }

  if (vict == ch)
  {
    send_to_char(ch, "Do not be ridiculous!\r\n");
    return;
  }

  if (!FIGHTING(vict))
  {
    send_to_char(ch, "You can only circle an opponent whom is in combat.\r\n");
    return;
  }

  if (ROOM_FLAGGED(IN_ROOM(ch), ROOM_SINGLEFILE) && ch->next_in_room != vict &&
      vict->next_in_room != ch)
  {
    send_to_char(ch, "You simply can't reach that far.\r\n");
    return;
  }

  if (MOB_FLAGGED(vict, MOB_AWARE) && AWAKE(vict))
  {
    act("You notice $N lunging at you!", FALSE, vict, 0, ch, TO_CHAR);
    act("$e notices you lunging at $m!", FALSE, vict, 0, ch, TO_VICT);
    act("$n notices $N lunging at $m!", FALSE, vict, 0, ch, TO_NOTVICT);
    return;
  }
  if (AFF_FLAGGED(vict, AFF_AWARE) && AWAKE(vict))
  {
    act("You notice $N lunging at you!", FALSE, vict, 0, ch, TO_CHAR);
    act("$e notices you lunging at $m!", FALSE, vict, 0, ch, TO_VICT);
    act("$n notices $N lunging at $m!", FALSE, vict, 0, ch, TO_NOTVICT);
    return;
  }

  perform_backstab(ch, vict);
}

/*
Vhaerun:
    A rather useful type of bash for large humanoids to start a combat with.
 */
ACMD(do_bodyslam)
{
  struct char_data *vict;
  char buf[MAX_INPUT_LENGTH] = {'\0'};

  PREREQ_CAN_FIGHT();
  PREREQ_NOT_NPC();

  one_argument(argument, buf, sizeof(buf));

  if (FIGHTING(ch))
  {
    send_to_char(ch, "You can't bodyslam while fighting!");
    return;
  }

  if (ROOM_FLAGGED(IN_ROOM(ch), ROOM_PEACEFUL))
  {
    send_to_char(ch, "This room just has such a peaceful, easy feeling...\r\n");
    return;
  }

  if (!*buf)
  {
    send_to_char(ch, "Bodyslam who?\r\n");
    return;
  }

  if (!(vict = get_char_room_vis(ch, buf, NULL)))
  {
    send_to_char(ch, "Bodyslam who?\r\n");
    return;
  }

  if (vict == ch)
  {
    send_to_char(ch, "Aren't we funny today...\r\n");
    return;
  }

#if defined(CAMPAIGN_DL)
  if (GET_SIZE(vict) >= GET_SIZE(ch))
  {
    send_to_char(ch, "You can only bodyslam targets smaller than yourself.\r\n");
    return;
  }
#endif

  perform_knockdown(ch, vict, SKILL_BODYSLAM, true, true);
}

ACMDCHECK(can_headbutt)
{
  ACMDCHECK_PREREQ_HASFEAT(FEAT_IMPROVED_UNARMED_STRIKE, "You have no idea how.\r\n");
  return CAN_CMD;
}

ACMD(do_headbutt)
{
  struct char_data *vict = NULL;
  char arg[MAX_INPUT_LENGTH] = {'\0'};

  PREREQ_CAN_FIGHT();
  PREREQ_CHECK(can_headbutt);

  one_argument(argument, arg, sizeof(arg));

  PREREQ_NOT_PEACEFUL_ROOM();

  if (!*arg || !(vict = get_char_room_vis(ch, arg, NULL)))
  {
    if (FIGHTING(ch) && IN_ROOM(ch) == IN_ROOM(FIGHTING(ch)))
      vict = FIGHTING(ch);
  }

  if (!vict)
  {
    send_to_char(ch, "Headbutt who?\r\n");
    return;
  }

  perform_headbutt(ch, vict);
}

ACMDCHECK(can_sap)
{
  ACMDCHECK_PREREQ_HASFEAT(FEAT_SAP, "But you do not know how!\r\n");
  return CAN_CMD;
}

ACMD(do_sap)
{
  struct char_data *vict = NULL;
  char buf[MAX_INPUT_LENGTH] = {'\0'};

  PREREQ_CAN_FIGHT();
  PREREQ_CHECK(can_sap);

  one_argument(argument, buf, sizeof(buf));

  if (FIGHTING(ch))
  {
    send_to_char(ch, "You are too busy fighting to do this!\r\n");
    return;
  }

  if (!(vict = get_char_room_vis(ch, buf, NULL)))
  {
    send_to_char(ch, "Sap who?\r\n");
    return;
  }

  perform_sap(ch, vict);
}

ACMD(do_guard)
{
  struct char_data *vict;
  char arg[MAX_INPUT_LENGTH] = {'\0'};

  if (IS_NPC(ch))
    return;

  if (affected_by_spell(ch, SKILL_RAGE))
  {
    send_to_char(ch, "All you want is BLOOD!\r\n");
    return;
  }

  if (AFF_FLAGGED(ch, AFF_BLIND))
  {
    send_to_char(ch, "You can't see well enough to guard anyone!.\r\n");
    return;
  }

  one_argument(argument, arg, sizeof(arg));
  if (!*arg)
  {
    if (GUARDING(ch))
      act("You are guarding $N", FALSE, ch, 0, ch->char_specials.guarding, TO_CHAR);
    else
      send_to_char(ch, "You are not guarding anyone.\r\n");
    return;
  }

  if (!(vict = get_char_room_vis(ch, arg, NULL)))
  {
    send_to_char(ch, "Whom do you want to guard?\r\n");
    return;
  }

  if (IS_NPC(vict) && !IS_PET(vict))
  {
    send_to_char(ch, "Not even funny..\r\n");
    return;
  }

  if (GUARDING(ch))
  {
    act("$n stops guarding $N", FALSE, ch, 0, GUARDING(ch), TO_ROOM);
    act("You stop guarding $N", FALSE, ch, 0, GUARDING(ch), TO_CHAR);
  }

  GUARDING(ch) = vict;
  act("$n now guards $N", FALSE, ch, 0, vict, TO_ROOM);
  act("You now guard $N", FALSE, ch, 0, vict, TO_CHAR);
}

ACMDCHECK(can_dirtkick)
{
  ACMDCHECK_PREREQ_HASFEAT(FEAT_DIRT_KICK, "You have no idea how.\r\n");
  ACMDCHECK_TEMPFAIL_IF(AFF_FLAGGED(ch, AFF_IMMATERIAL),
                        "You got no material feet to dirtkick with.\r\n");

  return CAN_CMD;
}

ACMD(do_dirtkick)
{
  struct char_data *vict = NULL;
  char arg[MAX_INPUT_LENGTH] = {'\0'};

  PREREQ_CAN_FIGHT();
  PREREQ_NOT_PEACEFUL_ROOM();
  PREREQ_CHECK(can_dirtkick);

  one_argument(argument, arg, sizeof(arg));

  if (!*arg || !(vict = get_char_room_vis(ch, arg, NULL)))
  {
    if (FIGHTING(ch) && IN_ROOM(ch) == IN_ROOM(FIGHTING(ch)))
      vict = FIGHTING(ch);
  }

  if (!vict)
  {
    send_to_char(ch, "Dirtkick who?\r\n");
    return;
  }

  if (vict == ch)
  {
    send_to_char(ch, "Aren't we funny today...\r\n");
    return;
  }

  perform_dirtkick(ch, vict);
}

ACMDCHECK(can_springleap)
{
  ACMDCHECK_PERMFAIL_IF(!HAS_FEAT(ch, FEAT_SPRING_ATTACK) &&
                            !get_perk_rank(ch, PERK_FIGHTER_SPRING_ATTACK, CLASS_WARRIOR) &&
                            CLASS_LEVEL(ch, CLASS_MONK) < 5,
                        "You have no idea how.\r\n");
  return CAN_CMD;
}

/*
 * Monk sit -> stand skill
 */
ACMD(do_springleap)
{
  struct char_data *vict = NULL;
  char arg[MAX_INPUT_LENGTH] = {'\0'};

  PREREQ_CAN_FIGHT();

  one_argument(argument, arg, sizeof(arg));

  PREREQ_NOT_NPC();
  PREREQ_CHECK(can_springleap);
  PREREQ_NOT_PEACEFUL_ROOM();

  /* character's position is a restriction/advantage of this skill */
  switch (GET_POS(ch))
  {
  case POS_RECLINING: /* fallthrough */ /* includes POS_CRAWLING */
  case POS_RESTING:                     /* fallthrough */
  case POS_SITTING:
    /* valid positions */
    break;
  default:
    send_to_char(ch, "You must be sitting or reclining to springleap.\r\n");
    return;
  }

  if (!*arg)
  {
    if (FIGHTING(ch) && IN_ROOM(ch) == IN_ROOM(FIGHTING(ch)))
      vict = FIGHTING(ch);
  }
  else
    vict = get_char_room_vis(ch, arg, NULL);

  if (!vict)
  {
    send_to_char(ch, "Springleap who?\r\n");
    return;
  }
  perform_springleap(ch, vict);
}

ACMDCHECK(can_shieldpunch)
{
  ACMDCHECK_PREREQ_HASFEAT(
      FEAT_ARMOR_PROFICIENCY_SHIELD,
      "You are not proficient enough in the use of your shield to shieldpunch.\r\n");
  ACMDCHECK_TEMPFAIL_IF(!GET_EQ(ch, WEAR_SHIELD),
                        "You need to wear a shield to be able to shieldpunch.\r\n");
  return CAN_CMD;
}

/* Shieldpunch :
 * Use your shield as a weapon, bashing out with it and doing a
 * small amount of damage.  The feat FEAT_IMPROVED_SHIELD_PUNCH allows
 * you to retain the AC of your shield when you perform a shield punch.
 */
ACMD(do_shieldpunch)
{
  struct char_data *vict = NULL;
  char arg[MAX_INPUT_LENGTH] = {'\0'};

  PREREQ_CAN_FIGHT();
  PREREQ_NOT_NPC();
  PREREQ_IN_POSITION(POS_SITTING, "You need to get on your feet to shieldpunch.\r\n");
  PREREQ_CHECK(can_shieldpunch);

  one_argument(argument, arg, sizeof(arg));

  PREREQ_NOT_PEACEFUL_ROOM();

  if (!*arg)
  {
    if (FIGHTING(ch) && IN_ROOM(ch) == IN_ROOM(FIGHTING(ch)))
      vict = FIGHTING(ch);
  }
  else
    vict = get_char_room_vis(ch, arg, NULL);

  perform_shieldpunch(ch, vict);
}

ACMDCHECK(can_shieldcharge)
{
  ACMDCHECK_PREREQ_HASFEAT(
      FEAT_SHIELD_CHARGE,
      "You are not proficient enough in the use of your shield to shieldcharge.\r\n");
  ACMDCHECK_TEMPFAIL_IF(!GET_EQ(ch, WEAR_SHIELD),
                        "You need to wear a shield to be able to shieldcharge.\r\n");
  return CAN_CMD;
}

/* Shieldcharge :
 *
 * Use your shield as a weapon, bashing out with it and doing a
 * small amount of damage, also attempts to trip the opponent, if
 * possible.
 *
 * Requires FEAT_SHIELD_CHARGE
 */
ACMD(do_shieldcharge)
{
  struct char_data *vict = NULL;
  char arg[MAX_INPUT_LENGTH] = {'\0'};

  PREREQ_CAN_FIGHT();
  PREREQ_NOT_NPC();
  PREREQ_IN_POSITION(POS_SITTING, "You need to get on your feet to shieldcharge.\r\n");
  PREREQ_CHECK(can_shieldcharge);

  one_argument(argument, arg, sizeof(arg));

  PREREQ_NOT_PEACEFUL_ROOM();

  if (!*arg)
  {
    if (FIGHTING(ch) && IN_ROOM(ch) == IN_ROOM(FIGHTING(ch)))
      vict = FIGHTING(ch);
  }
  else
    vict = get_char_room_vis(ch, arg, NULL);

  perform_shieldcharge(ch, vict);
}

ACMDCHECK(can_shieldslam)
{
  ACMDCHECK_PREREQ_HASFEAT(
      FEAT_ARMOR_PROFICIENCY_SHIELD,
      "You are not proficient enough in the use of your shield to shieldslam.\r\n");
  ACMDCHECK_PREREQ_HASFEAT(FEAT_SHIELD_SLAM, "You don't know how to do that.\r\n");
  ACMDCHECK_TEMPFAIL_IF(!GET_EQ(ch, WEAR_SHIELD),
                        "You need to wear a shield to be able to shieldslam.\r\n");
  return CAN_CMD;
}

/* Shieldslam :
 *
 * Use your shield as a weapon, bashing out with it and doing a
 * small amount of damage, also daze the opponent on a failed fort save..
 *
 * Requires FEAT_SHIELD_SLAM
 *
 * (old comment)
 * Vhaerun:  A warrior skill to Stun !BASH mobs.
 */
ACMD(do_shieldslam)
{
  struct char_data *vict = NULL;
  char arg[MAX_INPUT_LENGTH] = {'\0'};

  PREREQ_CAN_FIGHT();
  PREREQ_NOT_NPC();
  PREREQ_IN_POSITION(POS_SITTING, "You need to get on your feet to shieldslam.\r\n");
  PREREQ_CHECK(can_shieldslam);

  one_argument(argument, arg, sizeof(arg));

  PREREQ_NOT_PEACEFUL_ROOM();

  if (!*arg)
  {
    if (FIGHTING(ch) && IN_ROOM(ch) == IN_ROOM(FIGHTING(ch)))
      vict = FIGHTING(ch);
  }
  else
    vict = get_char_room_vis(ch, arg, NULL);

  perform_shieldslam(ch, vict);
}

/* charging system for combat */
ACMD(do_charge)
{
  char arg[MAX_INPUT_LENGTH] = {'\0'}, mob_keys[200];
  struct char_data *vict = NULL, *mob = NULL;
  bool found = false;
  int i = 0;

  PREREQ_CAN_FIGHT();
  PREREQ_NOT_PEACEFUL_ROOM();
  PREREQ_IN_POSITION(POS_SITTING, "You need to stand to charge!\r\n");

  one_argument(argument, arg, sizeof(arg));

  // if (!*arg)
  // {
  //   if (FIGHTING(ch) && IN_ROOM(ch) == IN_ROOM(FIGHTING(ch)))
  //     vict = FIGHTING(ch);
  //   else
  //   {
  //     send_to_char(ch, "You are not in combat, nor have you specified a target to charge.\r\n");
  //     return;
  //   }
  // }
  if (!*arg)
  {
    if (!IS_NPC(ch) && !PRF_FLAGGED(ch, PRF_AUTOHIT))
    {
      if (FIGHTING(ch) && IN_ROOM(ch) == IN_ROOM(FIGHTING(ch)))
        vict = FIGHTING(ch);
      else
      {
        send_to_char(ch, "You are not in combat, nor have you specified a target to charge.\r\n");
        return;
      }
    }
    if (IS_NPC(ch) && (!ch->master || !PRF_FLAGGED(ch->master, PRF_AUTOHIT)))
    {
      if (FIGHTING(ch) && IN_ROOM(ch) == IN_ROOM(FIGHTING(ch)))
        vict = FIGHTING(ch);
      else
      {
        send_to_char(ch, "You are not in combat, nor have you specified a target to charge.\r\n");
        return;
      }
    }
    else
    {
      // auto hit is enabled.  We're going to try to attack the first mob we can see in the room.
      if (IN_ROOM(ch) == NOWHERE)
      {
        return;
      }
      for (mob = world[IN_ROOM(ch)].people; mob; mob = mob->next_in_room)
      {
        if (!IS_NPC(mob))
          continue;
        if (AFF_FLAGGED(mob, AFF_CHARM))
          continue;
        if (mob->master && mob->master == ch)
          continue;
        if (!CAN_SEE(ch, mob))
          continue;

        // ok we found one
        found = true;
        snprintf(mob_keys, sizeof(mob_keys), "%s", (mob)->player.name);
        for (i = 0; i < strlen(mob_keys); i++)
          if (mob_keys[i] == ' ')
            mob_keys[i] = '-';
        do_charge(ch, strdup(mob_keys), cmd, subcmd);

        return;
      }
      if (!found)
      {
        send_to_char(ch,
                     "There are no eligible mobs here. Please specify your target instead.\r\n");
        return;
      }
    }
  }
  else
    vict = get_char_room_vis(ch, arg, NULL);

  if (!vict)
  {
    send_to_char(ch, "You are not in combat, nor have you specified a target to charge.\r\n");
    return;
  }

  perform_charge(ch, vict);
}

/* ranged-weapons, reload mechanic for slings, crossbows */

/* TODO:  improve this cheese :P  also combine autoreload mechanic with this */
ACMD(do_reload)
{
  struct obj_data *wielded = is_using_ranged_weapon(ch, FALSE);

  if (!wielded)
  {
    return;
  }

  if (!is_reloading_weapon(ch, wielded, FALSE))
  {
    return;
  }

  if (!has_ammo_in_pouch(ch, wielded, FALSE))
  {
    return;
  }

  /* passed all dummy checks, let's see if we have the action available we
   need to reload this weapon */

  switch (GET_OBJ_VAL(wielded, 0))
  {
  case WEAPON_TYPE_HEAVY_REP_XBOW:
  case WEAPON_TYPE_LIGHT_REP_XBOW:
  case WEAPON_TYPE_HEAVY_CROSSBOW:
    if (HAS_FEAT(ch, FEAT_RAPID_RELOAD))
    {
      if (is_action_available(ch, atMOVE, TRUE))
      {
        if (reload_weapon(ch, wielded, FALSE))
        {
          USE_MOVE_ACTION(ch); /* success! */
        }
        else
        {
          return;
        }
      }
      else
      {
        send_to_char(ch, "Reloading %s requires a move-action\r\n", wielded->short_description);
        return;
      }
    }
    else if (is_action_available(ch, atSTANDARD, TRUE) && is_action_available(ch, atMOVE, TRUE))
    {
      if (reload_weapon(ch, wielded, FALSE))
      {
        USE_FULL_ROUND_ACTION(ch); /* success! */
      }
      else
      {
        return;
      }
    }
    else
    {
      send_to_char(ch, "Reloading %s requires a full-round-action\r\n", wielded->short_description);
      return;
    }

    break;
  case WEAPON_TYPE_HAND_CROSSBOW:
  case WEAPON_TYPE_LIGHT_CROSSBOW:
  case WEAPON_TYPE_SLING:
    if (HAS_FEAT(ch, FEAT_RAPID_RELOAD))
      reload_weapon(ch, wielded, FALSE);
    else if (is_action_available(ch, atMOVE, TRUE))
    {
      if (reload_weapon(ch, wielded, FALSE))
      {
        USE_MOVE_ACTION(ch); /* success! */
      }
      else
      {
        return;
      }
    }
    else
    {
      send_to_char(ch, "Reloading %s requires a move-action\r\n", wielded->short_description);
      return;
    }

    break;
  default:
    send_to_char(ch, "%s does not require reloading!\r\n", wielded->short_description);
    return;
  }

  send_to_char(ch, "You reload %s.\r\n", wielded->short_description);
  if (FIGHTING(ch))
    FIRING(ch) = TRUE;
  return;
}

/* ranged-weapons combat, archery
 * fire command, fires single arrow - checks can_fire_ammo()
 */
ACMD(do_fire)
{
  struct char_data *vict = NULL, *tch = NULL;
  char arg1[MAX_INPUT_LENGTH] = {'\0'};
  char arg2[MAX_INPUT_LENGTH] = {'\0'};
  room_rnum room = NOWHERE;
  int direction = -1, original_loc = NOWHERE;

  PREREQ_NOT_NPC();

  PREREQ_NOT_PEACEFUL_ROOM();

  if (FIGHTING(ch) || FIRING(ch))
  {
    send_to_char(ch, "You are too busy fighting to try and fire right now!\r\n");
    return;
  }

  two_arguments(argument, arg1, sizeof(arg1), arg2, sizeof(arg2));

  /* no 2nd argument?  target room has to be same room */
  if (!*arg2)
  {
    room = IN_ROOM(ch);
  }
  else
  {
    if (!IS_NPC(ch) && !HAS_FEAT(ch, FEAT_FAR_SHOT) && !has_perk(ch, PERK_RANGER_LONGSHOT))
    {
      send_to_char(ch, "You need the 'far shot' feat or 'long shot' perk to shoot outside of your "
                       "immediate area!\r\n");
      return;
    }

    /* try to find target room */
    direction = search_block(arg2, dirs, FALSE);
    if (direction < 0)
    {
      send_to_char(ch, "That is not a direction!\r\n");
      return;
    }
    if (!CAN_GO(ch, direction))
    {
      send_to_char(ch, "You can't fire in that direction!\r\n");
      return;
    }
    room = EXIT(ch, direction)->to_room;
  }

  /* since we could possible no longer be in room, check if combat is ok
   in new room */
  if (ROOM_FLAGGED(room, ROOM_PEACEFUL))
  {
    send_to_char(ch, "This room just has such a peaceful, easy feeling...\r\n");
    return;
  }

  /* no arguments?  no go! */
  if (!*arg1)
  {
    send_to_char(ch, "You need to select a target!\r\n");
    return;
  }

  /* a location has been found. */
  original_loc = IN_ROOM(ch);
  char_from_room(ch);

  if (ZONE_FLAGGED(GET_ROOM_ZONE(room), ZONE_WILDERNESS))
  {
    X_LOC(ch) = world[room].coords[0];
    Y_LOC(ch) = world[room].coords[1];
  }

  char_to_room(ch, room);
  vict = get_char_room_vis(ch, arg1, NULL);

  /* check if the char is still there */
  if (IN_ROOM(ch) == room)
  {
    char_from_room(ch);

    if (ZONE_FLAGGED(GET_ROOM_ZONE(original_loc), ZONE_WILDERNESS))
    {
      X_LOC(ch) = world[original_loc].coords[0];
      Y_LOC(ch) = world[original_loc].coords[1];
    }

    char_to_room(ch, original_loc);
  }

  if (!vict)
  {
    send_to_char(ch, "Fire at who?\r\n");
    return;
  }

  if (vict == ch)
  {
    send_to_char(ch, "Aren't we funny today...\r\n");
    return;
  }

  /* if target is group member, we presume you meant to assist */
  if (GROUP(ch) && room == IN_ROOM(ch))
  {
    /* Beginner's Note: Reset simple_list iterator before use to prevent
     * cross-contamination from previous iterations. Without this reset,
     * if simple_list was used elsewhere and not completed, it would
     * continue from where it left off instead of starting fresh. */
    simple_list(NULL);

    while ((tch = (struct char_data *)simple_list(GROUP(ch)->members)) != NULL)
    {
      if (IN_ROOM(tch) != IN_ROOM(vict))
        continue;
      if (vict == tch)
      {
        vict = FIGHTING(vict);
        break;
      }
    }
  }

  /* maybe its your pet?  so assist */
  if (vict && IS_PET(vict) && vict->master == ch && room == IN_ROOM(ch))
    vict = FIGHTING(vict);

  if (can_fire_ammo(ch, FALSE))
  {
    if (ch && vict && IN_ROOM(ch) != IN_ROOM(vict))
    {
      /* Combined bonus: if player has Far Shot feat AND Longshot perk, +3 to attack when firing outside their room */
      if (!IS_NPC(ch) && HAS_FEAT(ch, FEAT_FAR_SHOT) && has_perk(ch, PERK_RANGER_LONGSHOT))
      {
        GET_TEMP_ATTACK_ROLL_BONUS(ch) += 3;
      }

      hit(ch, vict, TYPE_UNDEFINED, DAM_RESERVED_DBC, 0, 2); // 2 in last arg indicates ranged
      /* Quick Draw: flat 5% chance to immediately fire an extra shot */
      if (!IS_NPC(ch) && has_perk(ch, PERK_RANGER_QUICK_DRAW))
      {
        int qd_chance = get_ranger_quick_draw_proc_chance(ch);
        if (qd_chance > 0 && rand_number(1, 100) <= qd_chance && can_fire_ammo(ch, TRUE))
        {
          send_to_char(ch, "Your Quick Draw lets you snap off an extra shot!\r\n");
          act("$n snaps off an extra shot with lightning speed!", FALSE, ch, 0, 0, TO_ROOM);
          hit(ch, vict, TYPE_UNDEFINED, DAM_RESERVED_DBC, 0, 2);
        }
      }
      /* don't forget to remove the fight event! */
      if (char_has_mud_event(ch, eCOMBAT_ROUND))
      {
        event_cancel_specific(ch, eCOMBAT_ROUND);
      }

      stop_fighting(ch);
      USE_STANDARD_ACTION(ch);
    }
    else
    {
      if (FIGHTING(ch))
        USE_MOVE_ACTION(ch);
      hit(ch, vict, TYPE_UNDEFINED, DAM_RESERVED_DBC, 0, 2); // 2 in last arg indicates ranged
      /* Quick Draw: flat 5% chance to immediately fire an extra shot */
      if (!IS_NPC(ch) && has_perk(ch, PERK_RANGER_QUICK_DRAW))
      {
        int qd_chance = get_ranger_quick_draw_proc_chance(ch);
        if (qd_chance > 0 && rand_number(1, 100) <= qd_chance && can_fire_ammo(ch, TRUE))
        {
          send_to_char(ch, "Your Quick Draw lets you snap off an extra shot!\r\n");
          act("$n snaps off an extra shot with lightning speed!", FALSE, ch, 0, 0, TO_ROOM);
          hit(ch, vict, TYPE_UNDEFINED, DAM_RESERVED_DBC, 0, 2);
        }
      }
      FIRING(ch) = TRUE;
    }
  }
  else
  {
    /* arrived here?  can't fire, silent-mode from can-fire sent a message why */
  }
}

/* primarily useful for those with eldritch blast,
 * auto-assists players by auto-casting eldritch blast
 * when possible */
ACMD(do_assistblast)
{
  char arg[MAX_INPUT_LENGTH] = {'\0'};
  struct char_data *vict = NULL, *tch = NULL;

  PREREQ_CAN_FIGHT();
  PREREQ_NOT_NPC();
  PREREQ_NOT_PEACEFUL_ROOM();

  one_argument(argument, arg, sizeof(arg));

  if (IN_ROOM(ch) == NOWHERE)
    return;

  if (FIGHTING(ch) && GET_ELDRITCH_SHAPE(ch) == WARLOCK_ELDRITCH_SPEAR)
  {
    send_to_char(ch, "You are too busy fighting!\r\n");
    return;
  }

  if (!*arg)
  {
    send_to_char(ch, "Eldritch blast who?\r\n");
    return;
  }

  if (!GROUP(ch))
  {
    send_to_char(
        ch,
        "But you are not a member of a group, this is an assist command for eldritch blast!\r\n");
    return;
  }

  if (!(vict = get_char_room_vis(ch, arg, NULL)))
  {
    send_to_char(ch, "There is no one by that description here.\r\n");
    return;
  }

  if (IN_ROOM(vict) == NOWHERE)
    return;

  /* Beginner's Note: Reset simple_list iterator before use to prevent
   * cross-contamination from previous iterations. Without this reset,
   * if simple_list was used elsewhere and not completed, it would
   * continue from where it left off instead of starting fresh. */
  simple_list(NULL);

  while ((tch = (struct char_data *)simple_list(GROUP(ch)->members)) != NULL)
  {
    if (IN_ROOM(tch) != IN_ROOM(vict))
      continue;
    if (vict == tch)
    {
      vict = FIGHTING(vict);
      break;
    }
  }

  if (!vict)
  {
    send_to_char(ch, "Eldritch blast at who?\r\n");
    return;
  }

  if (vict == ch)
  {
    send_to_char(ch, "Aren't we funny today...\r\n");
    return;
  }

  if (GET_ELDRITCH_SHAPE(ch) != WARLOCK_HIDEOUS_BLOW)
  {
    cast_spell(ch, vict, NULL, WARLOCK_ELDRITCH_BLAST, 0);
  }
  else
  {
    send_to_char(ch, "Your strikes will now flow with eldritch energy.\r\n");
  }
  BLASTING(ch) = TRUE;
}

/* ranged-weapons combat, archery, a sort of ranged combat assist command
 * autofire command, fires single arrow - checks can_fire_ammo()
 * sets FIRING() */
ACMD(do_autofire)
{
  char arg[MAX_INPUT_LENGTH] = {'\0'};
  struct char_data *vict = NULL, *tch = NULL;

  PREREQ_CAN_FIGHT();
  PREREQ_NOT_NPC();
  PREREQ_NOT_PEACEFUL_ROOM();

  one_argument(argument, arg, sizeof(arg));

  if (FIGHTING(ch) || FIRING(ch))
  {
    send_to_char(ch, "You are too busy fighting to try and fire right now!\r\n");
    return;
  }

  if (!*arg)
  {
    send_to_char(ch, "Fire at who?\r\n");
    return;
  }

  if (!GROUP(ch))
  {
    send_to_char(ch,
                 "But you are not a member of a group, this is an assist command for archery!\r\n");
    return;
  }

  vict = get_char_room_vis(ch, arg, NULL);

  /* Beginner's Note: Reset simple_list iterator before use to prevent
   * cross-contamination from previous iterations. Without this reset,
   * if simple_list was used elsewhere and not completed, it would
   * continue from where it left off instead of starting fresh. */
  simple_list(NULL);

  while ((tch = (struct char_data *)simple_list(GROUP(ch)->members)) != NULL)
  {
    if (IN_ROOM(tch) != IN_ROOM(vict))
      continue;
    if (vict == tch)
    {
      vict = FIGHTING(vict);
      break;
    }
  }

  if (!vict)
  {
    send_to_char(ch, "Fire at who?\r\n");
    return;
  }

  if (vict == ch)
  {
    send_to_char(ch, "Aren't we funny today...\r\n");
    return;
  }

  if (can_fire_ammo(ch, FALSE))
  {
    hit(ch, vict, TYPE_UNDEFINED, DAM_RESERVED_DBC, 0, 2); // 2 in last arg indicates ranged
    /* Quick Draw: flat 5% chance to immediately fire an extra shot */
    if (!IS_NPC(ch) && has_perk(ch, PERK_RANGER_QUICK_DRAW))
    {
      int qd_chance = get_ranger_quick_draw_proc_chance(ch);
      if (qd_chance > 0 && rand_number(1, 100) <= qd_chance && can_fire_ammo(ch, TRUE))
      {
        send_to_char(ch, "Your Quick Draw lets you snap off an extra shot!\r\n");
        act("$n snaps off an extra shot with lightning speed!", FALSE, ch, 0, 0, TO_ROOM);
        hit(ch, vict, TYPE_UNDEFINED, DAM_RESERVED_DBC, 0, 2);
      }
    }
    FIRING(ch) = TRUE;
    USE_MOVE_ACTION(ch);
  }
  else
  {
    /* arrived here?  can't fire, message why was sent via silent-mode */
  }
}

/* function used to gather up all the ammo in the room/corpses-in-room */
int perform_collect(struct char_data *ch, bool silent)
{
  struct obj_data *ammo_pouch = GET_EQ(ch, WEAR_AMMO_POUCH);
  struct obj_data *obj = NULL;
  struct obj_data *nobj = NULL;
  struct obj_data *cobj = NULL;
  struct obj_data *next_obj = NULL;
  int ammo = 0;
  bool fit = TRUE;
  char buf[MAX_INPUT_LENGTH] = {'\0'};

  if (!ammo_pouch)
  {
    return 0;
  }

  for (obj = world[ch->in_room].contents; obj; obj = nobj)
  {
    nobj = obj->next_content;

    /*debug*/
    // act("$p", FALSE, ch, obj, 0, TO_CHAR);

    /* checking corpse for ammo first */
    if (IS_CORPSE(obj))
    {
      for (cobj = obj->contains; cobj; cobj = next_obj)
      {
        next_obj = cobj->next_content;
        if (GET_OBJ_TYPE(cobj) == ITEM_MISSILE && MISSILE_ID(cobj) == GET_IDNUM(ch))
        {
          if (num_obj_in_obj(ammo_pouch) < GET_OBJ_VAL(ammo_pouch, 0))
          {
            obj_from_obj(cobj);
            obj_to_obj(cobj, ammo_pouch);
            ammo++;
            if (!silent)
              act("You get $p.", FALSE, ch, cobj, 0, TO_CHAR);
          }
          else
          {
            fit = FALSE;
            break;
          }
        }
      }
    }
    /* checking room for ammo */
    else if (GET_OBJ_TYPE(obj) == ITEM_MISSILE && MISSILE_ID(obj) == GET_IDNUM(ch))
    {
      if (num_obj_in_obj(ammo_pouch) < GET_OBJ_VAL(ammo_pouch, 0))
      {
        obj_from_room(obj);
        obj_to_obj(obj, ammo_pouch);
        ammo++;
        if (!silent)
          act("You get $p.", FALSE, ch, obj, 0, TO_CHAR);
      }
      else
      {
        fit = FALSE;
        break;
      }
    }

  } /*for loop*/

  if (ammo && !silent)
  {
    snprintf(buf, sizeof(buf), "You collected ammo:  %d.\r\n", ammo);
    send_to_char(ch, "%s", buf);
    act("$n gathers $s ammunition.", FALSE, ch, 0, 0, TO_ROOM);
  }

  if (!fit && !silent)
    send_to_char(ch, "There are still some of your ammunition laying around that does not fit into "
                     "your currently"
                     " equipped ammo pouch.\r\n");

  return ammo;
}

/* function used to gather up all the ammo in the room/corpses-in-room */
ACMD(do_collect)
{
  struct obj_data *ammo_pouch = GET_EQ(ch, WEAR_AMMO_POUCH);

  if (!ammo_pouch)
  {
    send_to_char(ch, "But you don't have an ammo pouch to collect to.\r\n");
    return;
  }

  perform_collect(ch, FALSE);
}

/*
Feinting is a standard action. To feint, make a Bluff skill check. The DC of
this check is equal to 10 + your opponent's base attack bonus + your opponent's
Wisdom modifier. If your opponent is trained in Sense Motive, the DC is instead
equal to 10 + your opponent's Sense Motive bonus, if higher. If successful, the
next melee attack you make against the target does not allow him to use his
Dexterity bonus to AC (if any). This attack must be made on or before your next
turn.

When feinting against a non-humanoid you take a –4 penalty. Against a creature
of animal Intelligence (1 or 2), you take a –8 penalty. Against a creature
lacking an Intelligence score, it's impossible. Feinting in combat does not
provoke attacks of opportunity.

Feinting as a Move Action:
With the Improved Feint feat, you can attempt a feint as a move action.
 */
int perform_feint(struct char_data *ch, struct char_data *vict)
{
  int bluff_skill_check = 0;
  int dc_bab_wisdom = 0;
  int dc_sense_motive = 0;
  int final_dc = 0;
  struct affected_type af;

  if (!ch || !vict)
    return -1;
  if (ch == vict)
  {
    send_to_char(ch, "You feint yourself mightily.\r\n");
    return -1;
  }
  if (!CAN_SEE(ch, vict))
  {
    send_to_char(ch, "You can't see well enough to attempt that.\r\n");
    return -1;
  }
  if (ROOM_FLAGGED(IN_ROOM(ch), ROOM_PEACEFUL))
  {
    send_to_char(ch, "This room just has such a peaceful, easy feeling...\r\n");
    return -1;
  }

  /* calculate our final bluff skill check (feint attempt) */
  bluff_skill_check =
      d20(ch) + compute_ability(ch, ABILITY_BLUFF) + (HAS_FEAT(ch, FEAT_IMPROVED_FEINT) ? 4 : 0);
  if (IS_NPC(vict) && GET_NPC_RACE(vict) != RACE_TYPE_HUMANOID)
  {
    if (HAS_FEAT(ch, FEAT_IMPROVED_FEINT))
      bluff_skill_check -= 2;
    else
      bluff_skill_check -= 4;
  }

  if (GET_INT(vict) <= 2)
  {
    if (HAS_FEAT(ch, FEAT_IMPROVED_FEINT))
      bluff_skill_check -= 4;
    else
      bluff_skill_check -= 8;
  }

  /* calculate the defense (DC) */
  dc_bab_wisdom = 10 + BAB(vict) + GET_WIS_BONUS(vict);
  if (!IS_NPC(vict))
    dc_sense_motive = 10 + compute_ability(vict, ABILITY_SENSE_MOTIVE);
  final_dc = MAX(dc_bab_wisdom, dc_sense_motive);

  if (bluff_skill_check >= final_dc)
  { /* success */
    act("\tyYou feint, throwing $N off-balance!\tn", FALSE, ch, NULL, vict, TO_CHAR);
    act("\ty$n feints at you successfully, throwing you off balance!\tn", FALSE, ch, NULL, vict,
        TO_VICT);
    act("\ty$n successfully feints $N!\tn", FALSE, ch, NULL, vict, TO_NOTVICT);
    new_affect(&af);
    af.spell = SKILL_FEINT;
    af.duration = 10;
    SET_BIT_AR(af.bitvector, AFF_FEINTED);
    affect_to_char(vict, &af);

    /* Feint and Finish perk: apply damage/crit bonus affect after successful feint */
    if (has_bard_feint_and_finish(ch))
    {
      new_affect(&af);
      af.spell = AFFECT_BARD_FEINT_AND_FINISH;
      af.duration = 2; /* 2 rounds */
      af.location = APPLY_HITROLL;
      af.modifier = 2; /* +2 to-hit bonus */
      affect_to_char(ch, &af);
    }
  }
  else
  { /* failure */
    act("\tyYour attempt to feint $N fails!\tn", FALSE, ch, NULL, vict, TO_CHAR);
    act("\ty$n attempt to feint you fails!\tn", FALSE, ch, NULL, vict, TO_VICT);
    act("\ty$n fails to feint $N!\tn", FALSE, ch, NULL, vict, TO_NOTVICT);
  }

  USE_SWIFT_ACTION(ch);

  if (vict != ch)
  {
    if (GET_POS(ch) > POS_STUNNED && (FIGHTING(ch) == NULL))
      set_fighting(ch, vict);
    if (GET_POS(vict) > POS_STUNNED && (FIGHTING(vict) == NULL))
    {
      set_fighting(vict, ch);
    }
  }

  return 0;
}

ACMD(do_feint)
{
  char arg[MAX_INPUT_LENGTH] = {'\0'};
  struct char_data *vict = NULL;

  PREREQ_NOT_NPC();
  PREREQ_NOT_PEACEFUL_ROOM();
  PREREQ_IN_POSITION(POS_SITTING, "You need to stand to feint!\r\n");

  one_argument(argument, arg, sizeof(arg));

  if (!*arg)
  {
    if (FIGHTING(ch) && IN_ROOM(ch) == IN_ROOM(FIGHTING(ch)))
      vict = FIGHTING(ch);
  }
  else
    vict = get_char_room_vis(ch, arg, NULL);

  if (!vict)
  {
    send_to_char(ch, "Feint who?\r\n");
    return;
  }
  if (vict == ch)
  {
    send_to_char(ch, "Aren't we funny today...\r\n");
    return;
  }

  if (affected_by_spell(vict, SKILL_FEINT))
  {
    send_to_char(ch, "Your opponent is already off balance!\r\n");
    return;
  }

  perform_feint(ch, vict);
}

/* disarm mechanic */
int perform_disarm(struct char_data *ch, struct char_data *vict, int mod)
{
  int pos;
  struct obj_data *wielded = NULL;

  if (!vict)
  {
    send_to_char(ch, "You can only try to disarm the opponent you are fighting.\r\n");
    return -1;
  }

  if (ch == vict)
  {
    send_to_char(ch, "You can just remove your weapon instead.\r\n");
    return -1;
  }

  if (!CAN_SEE(ch, vict))
  {
    send_to_char(ch, "You can't see well enough to attempt that.\r\n");
    return -1;
  }

  // Determine what we are going to disarm. Check for a 2H weapon first.
  if (GET_EQ(vict, WEAR_WIELD_2H))
  {
    wielded = GET_EQ(vict, WEAR_WIELD_2H);
    pos = WEAR_WIELD_2H;
  }
  else
  {
    // Check for a 1h weapon, primary hand.
    wielded = GET_EQ(vict, WEAR_WIELD_1);
    pos = WEAR_WIELD_1;
  }
  //  If neither of those was successful, check for a 1H weapon in the secondary hand.
  if (!wielded)
  {
    wielded = GET_EQ(vict, WEAR_WIELD_OFFHAND);
    pos = WEAR_WIELD_OFFHAND;
  }

  // If wielded is NULL, then the victim is weilding no weapon!
  if (!wielded)
  {
    act("But $N is not wielding anything.", FALSE, ch, 0, vict, TO_CHAR);
    return -1;
  }

  // Trigger AOO, save damage for modifying the CMD roll.
  if (!HAS_FEAT(ch, FEAT_IMPROVED_DISARM) && !has_perk(ch, PERK_FIGHTER_IMPROVED_DISARM))
    mod -= attack_of_opportunity(vict, ch, 0);

  // Check to see what we are wielding.
  if ((GET_EQ(ch, WEAR_WIELD_2H) == NULL) && (GET_EQ(ch, WEAR_WIELD_1) == NULL) &&
      (GET_EQ(ch, WEAR_WIELD_OFFHAND) == NULL) && (!HAS_FEAT(ch, FEAT_IMPROVED_UNARMED_STRIKE)))
  {
    // Trying an unarmed disarm, -4.
    mod -= 4;
  }

  // whips give a +5 bonus to the check
  if ((GET_EQ(ch, WEAR_WIELD_1) && GET_WEAPON_TYPE(GET_EQ(ch, WEAR_WIELD_1)) == WEAPON_TYPE_WHIP) ||
      (GET_EQ(ch, WEAR_WIELD_2H) &&
       GET_WEAPON_TYPE(GET_EQ(ch, WEAR_WIELD_2H)) == WEAPON_TYPE_WHIP) ||
      (GET_EQ(ch, WEAR_WIELD_OFFHAND) &&
       GET_WEAPON_TYPE(GET_EQ(ch, WEAR_WIELD_OFFHAND)) == WEAPON_TYPE_WHIP))
  {
    mod += 5;
  }

  /* Tactical Fighter perk: Improved Disarm */
  if (has_perk(ch, PERK_FIGHTER_IMPROVED_DISARM))
    mod += 4;

  int result = combat_maneuver_check(ch, vict, COMBAT_MANEUVER_TYPE_DISARM, mod);
  if (result > 0 && !HAS_FEAT(vict, FEAT_WEAPON_MASTERY))
  { /* success! */
    act("$n disarms $N of $S $p.", FALSE, ch, wielded, vict, TO_NOTVICT);
    act("You manage to knock $p out of $N's hands.", FALSE, ch, wielded, vict, TO_CHAR);
    act("$n disarms you, $p goes flying!", FALSE, ch, wielded, vict, TO_VICT | TO_SLEEP);
    if (HAS_FEAT(ch, FEAT_GREATER_DISARM))
      obj_to_room(unequip_char(vict, pos), vict->in_room);
    else
      obj_to_char(unequip_char(vict, pos), vict);

    /* fire-shield, etc check */
    damage_shield_check(ch, vict, ATTACK_TYPE_UNARMED, TRUE, DAM_FORCE);
  }
  else if (result <= -10)
  { /* critical failure */
    /* have to check if we have a weapon to lose */
    if (GET_EQ(ch, WEAR_WIELD_2H))
    {
      wielded = GET_EQ(ch, WEAR_WIELD_2H);
      pos = WEAR_WIELD_2H;
    }
    else
    { /* check 1h weapon, primary hand */
      wielded = GET_EQ(ch, WEAR_WIELD_1);
      pos = WEAR_WIELD_1;
    }
    /* If neither successful, check for a 1H weapon in the secondary hand. */
    if (!wielded)
    {
      wielded = GET_EQ(ch, WEAR_WIELD_OFFHAND);
      pos = WEAR_WIELD_OFFHAND;
    }
    if (!wielded)
    { /* not wielding */
      act("$n attempt to disarm $N, but fails terribly.", FALSE, ch, NULL, vict, TO_NOTVICT);
      act("You fail terribly in your attempt to disarm $N.", FALSE, ch, NULL, vict, TO_CHAR);
      act("$n attempt to disarm you, but fails terribly.", FALSE, ch, NULL, vict,
          TO_VICT | TO_SLEEP);
    }
    else
    {
      act("$n fails the disarm maneuver on $N, stumbles and drops $s $p.", FALSE, ch, wielded, vict,
          TO_NOTVICT);
      act("You drop $p in your attempt to disarm $N!", FALSE, ch, wielded, vict, TO_CHAR);
      act("$n fails the disarm maneuver on you, stumbles and drops $s $p.", FALSE, ch, wielded,
          vict, TO_VICT);
      obj_to_room(unequip_char(ch, pos), ch->in_room);
    }
  }
  else
  { /* failure */
    act("$n fails to disarm $N of $S $p.", FALSE, ch, wielded, vict, TO_NOTVICT);
    act("You fail to disarm $p out of $N's hands.", FALSE, ch, wielded, vict, TO_CHAR);
    act("$n fails to disarm you of your $p.", FALSE, ch, wielded, vict, TO_VICT);
  }

  return 0;
}

/* entry point for disarm combat maneuver */
ACMD(do_disarm)
{
  char arg[MAX_INPUT_LENGTH] = {'\0'};
  int mod = 0;
  struct char_data *vict = NULL;

  PREREQ_NOT_NPC();
  PREREQ_NOT_PEACEFUL_ROOM();
  PREREQ_IN_POSITION(POS_SITTING, "You need to stand to disarm!\r\n");

  one_argument(argument, arg, sizeof(arg));

  if (!*arg)
  {
    if (FIGHTING(ch) && IN_ROOM(ch) == IN_ROOM(FIGHTING(ch)))
      vict = FIGHTING(ch);
  }
  else
    vict = get_char_room_vis(ch, arg, NULL);

  if (!vict)
  {
    send_to_char(ch, "Disarm who?\r\n");
    return;
  }
  if (vict == ch)
  {
    send_to_char(ch, "Aren't we funny today...\r\n");
    return;
  }

  perform_disarm(ch, vict, mod);
}

/* sunder mechanic - opposed attack rolls to break weapon/shield */
int perform_sunder(struct char_data *ch, struct char_data *vict, int mod)
{
  int pos;
  struct obj_data *target_item = NULL;
  int attacker_roll = 0, defender_roll = 0;
  int size_mod = 0;
  struct obj_data *attacker_weapon = NULL;

  if (!vict)
  {
    send_to_char(
        ch,
        "You can only try to sunder the weapon or shield of the opponent you are fighting.\r\n");
    return -1;
  }

  if (ch == vict)
  {
    send_to_char(ch, "You can't sunder your own equipment!\r\n");
    return -1;
  }

  if (!CAN_SEE(ch, vict))
  {
    send_to_char(ch, "You can't see well enough to attempt that.\r\n");
    return -1;
  }

  /* Determine what weapon/shield we're attacking */
  if (GET_EQ(vict, WEAR_SHIELD))
  {
    target_item = GET_EQ(vict, WEAR_SHIELD);
    pos = WEAR_SHIELD;
  }
  else if (GET_EQ(vict, WEAR_WIELD_2H))
  {
    target_item = GET_EQ(vict, WEAR_WIELD_2H);
    pos = WEAR_WIELD_2H;
  }
  else if (GET_EQ(vict, WEAR_WIELD_1))
  {
    target_item = GET_EQ(vict, WEAR_WIELD_1);
    pos = WEAR_WIELD_1;
  }
  else if (GET_EQ(vict, WEAR_WIELD_OFFHAND))
  {
    target_item = GET_EQ(vict, WEAR_WIELD_OFFHAND);
    pos = WEAR_WIELD_OFFHAND;
  }

  if (!target_item)
  {
    act("But $N is not wielding a weapon or shield.", FALSE, ch, 0, vict, TO_CHAR);
    return -1;
  }

  /* Check if attacker has a valid weapon (slashing or bludgeoning) */
  if (GET_EQ(ch, WEAR_WIELD_2H))
    attacker_weapon = GET_EQ(ch, WEAR_WIELD_2H);
  else if (GET_EQ(ch, WEAR_WIELD_1))
    attacker_weapon = GET_EQ(ch, WEAR_WIELD_1);

  if (!attacker_weapon)
  {
    send_to_char(ch, "You need to wield a slashing or bludgeoning weapon to sunder.\r\n");
    return -1;
  }

  /* Check weapon type - must be slashing or bludgeoning */
  if (!IS_BLADE(attacker_weapon) && !IS_BLUNT(attacker_weapon))
  {
    send_to_char(ch, "You need to wield a slashing or bludgeoning weapon to sunder.\r\n");
    return -1;
  }

  /* Trigger AoO unless they have Improved Sunder feat or perk */
  if (!HAS_FEAT(ch, FEAT_IMPROVED_SUNDER) && !has_perk(ch, PERK_FIGHTER_IMPROVED_SUNDER))
    mod -= attack_of_opportunity(vict, ch, 0);

  /* Make opposed attack rolls */
  attacker_roll = d20(ch);
  defender_roll = d20(vict);

  /* Add attack bonuses */
  attacker_roll += compute_attack_bonus(ch, vict, ATTACK_TYPE_PRIMARY);
  defender_roll += compute_attack_bonus(vict, ch, ATTACK_TYPE_PRIMARY);

  /* Two-handed weapon bonus: +4 for attacker */
  if (GET_EQ(ch, WEAR_WIELD_2H))
    attacker_roll += 4;

  /* Two-handed weapon bonus: +4 for defender */
  if (pos == WEAR_WIELD_2H)
    defender_roll += 4;

  /* Light weapon penalty: -4 */
  if (attacker_weapon && GET_OBJ_SIZE(attacker_weapon) < GET_SIZE(ch))
    attacker_roll -= 4;

  if (target_item && GET_OBJ_TYPE(target_item) == ITEM_WEAPON &&
      GET_OBJ_SIZE(target_item) < GET_SIZE(vict))
    defender_roll -= 4;

  /* Size difference bonus: +4 per size category */
  size_mod = (GET_SIZE(ch) - GET_SIZE(vict)) * 4;
  attacker_roll += size_mod;

  /* Add any modifiers passed in */
  attacker_roll += mod;

  /* Improved Sunder perk bonus */
  if (has_perk(ch, PERK_FIGHTER_IMPROVED_SUNDER))
    attacker_roll += 4;

  /* Compare rolls */
  if (attacker_roll > defender_roll)
  {
    /* Success! */
    act("$n strikes $N's $p, knocking it from $S grip!", FALSE, ch, target_item, vict, TO_NOTVICT);
    act("You strike $N's $p and knock it from $S hands!", FALSE, ch, target_item, vict, TO_CHAR);
    act("$n strikes your $p, knocking it from your grip!", FALSE, ch, target_item, vict,
        TO_VICT | TO_SLEEP);

    /* Unequip and move to inventory */
    obj_to_char(unequip_char(vict, pos), vict);

    /* Apply 4 second lag to victim */
    WAIT_STATE(vict, 4 * PASSES_PER_SEC);

    /* fire-shield, etc check */
    damage_shield_check(ch, vict, ATTACK_TYPE_UNARMED, TRUE, DAM_FORCE);

    return 1;
  }
  else
  {
    /* Failure */
    act("$n fails to sunder $N's $p.", FALSE, ch, target_item, vict, TO_NOTVICT);
    act("You fail to sunder $N's $p.", FALSE, ch, target_item, vict, TO_CHAR);
    act("$n fails to sunder your $p.", FALSE, ch, target_item, vict, TO_VICT);

    return 0;
  }
}

/* entry point for sunder combat maneuver */
ACMD(do_sunder)
{
  char arg[MAX_INPUT_LENGTH] = {'\0'};
  int mod = 0;
  struct char_data *vict = NULL;

  PREREQ_NOT_NPC();
  PREREQ_NOT_PEACEFUL_ROOM();
  PREREQ_IN_POSITION(POS_SITTING, "You need to stand to sunder!\r\n");

  one_argument(argument, arg, sizeof(arg));

  if (!*arg)
  {
    if (FIGHTING(ch) && IN_ROOM(ch) == IN_ROOM(FIGHTING(ch)))
      vict = FIGHTING(ch);
  }
  else
    vict = get_char_room_vis(ch, arg, NULL);

  if (!vict)
  {
    send_to_char(ch, "Sunder whose equipment?\r\n");
    return;
  }
  if (vict == ch)
  {
    send_to_char(ch, "Aren't we funny today...\r\n");
    return;
  }

  perform_sunder(ch, vict, mod);
}

/* do_process_attack()
 *
 * This is the Luminari Attack engine - All attack actions go through this function.
 * When an attack is processed, it is sent to the attack queue and a hit command is generated
 * based on the character's combat status and any supplied arguments.
 *
 * This is a KEY part of the Luminari Action system.
 */
ACMD(do_process_attack)
{
  bool fail = FALSE;
  struct attack_action_data *attack = NULL;
  const char *fail_msg = "You have no idea how to";

  /* Check if ch can perform the attack... */
  switch (subcmd)
  {
  case AA_HEADBUTT:
    if (!HAS_FEAT(ch, FEAT_IMPROVED_UNARMED_STRIKE))
    {
      fail = TRUE;
    }
    break;
  }

  if (fail == TRUE)
  {
    send_to_char(ch, "%s %s.\r\n", fail_msg, complete_cmd_info[cmd].command);
    return;
  }

  CREATE(attack, struct attack_action_data, 1);
  attack->command = cmd;
  attack->attack_type = subcmd;
  attack->argument = strdup(argument);

  enqueue_attack(GET_ATTACK_QUEUE(ch), attack);

  if (FIGHTING(ch) || (!FIGHTING(ch) && (strcmp(argument, "") == 0)))
    send_to_char(ch, "Attack queued.\r\n");

  if (!FIGHTING(ch) && (strcmp(argument, "") != 0))
  {
    do_hit(ch, argument, cmd, subcmd);
  }
}

/* engine for the lich touch ability
   ch -> individual executing skill
   vict -> target of skill
   return TRUE if successful in executing
   return FALSE if attack failed to execute */
bool perform_lichtouch(struct char_data *ch, struct char_data *vict)
{
  if (ROOM_FLAGGED(IN_ROOM(ch), ROOM_SINGLEFILE) && ch->next_in_room != vict &&
      vict->next_in_room != ch)
  {
    send_to_char(ch, "You simply can't reach that far.\r\n");

    if (!IS_POWERFUL_BEING(ch))
      return FALSE;
  }

  /* compute amount of points heal vs damage */
  int amount = 10 + GET_INT_BONUS(ch) + dice(GET_LEVEL(ch), 4);
  int dc = 10 + GET_INT_BONUS(ch) + (GET_LEVEL(ch) / 2);
  int prob = 0;

  if (IS_POWERFUL_BEING(ch))
  {
    amount *= 2;
    amount += (GET_LEVEL(ch) - 30) * 50;
    dc += (GET_LEVEL(ch) - 30) * 4;
  }

  /* this skill will heal undead */
  if (IS_UNDEAD(vict) || IS_LICH(vict))
  {
    amount *= 2;

    if (ch == vict)
    {
      act("\tWYou focus necromantic power inward, and the surge of negative energy heals you.\tn",
          FALSE, ch, 0, vict, TO_CHAR);
      act("$n \tWglows with necromantic negative energy as wounds heal.\tn", FALSE, ch, 0, vict,
          TO_NOTVICT);
    }
    else
    {
      act("\tWYou reach out and touch $N with necromantic power, and the surge of negative energy "
          "heals $M.\tn",
          FALSE, ch, 0, vict, TO_CHAR);
      act("$n \tWreaches out and touches you with necromantic power, and the surge of negative "
          "energy heals you.\tn",
          FALSE, ch, 0, vict, TO_VICT);
      act("$n \tWreaches out and touches $N with necromantic power, and the surge of negative "
          "energy heals $M.\tn",
          FALSE, ch, 0, vict, TO_NOTVICT);
    }

    process_healing(ch, vict, RACIAL_LICH_TOUCH, amount, 0, 0);
    return TRUE;
  }

  /* victim should be damaged! */

  if (MOB_FLAGGED(vict, MOB_NOKILL))
  {
    send_to_char(ch, "This mob is protected.\r\n");
    return FALSE;
  }

  if (ROOM_FLAGGED(IN_ROOM(ch), ROOM_PEACEFUL))
  {
    send_to_char(ch, "This room just has such a peaceful, easy feeling...\r\n");
    return FALSE;
  }

  if (!pvp_ok(ch, vict, true))
    return FALSE;

  act("\tLYou reach out and touch $N with \tRnegative energy\tL, and $E wilts before you.\tn",
      FALSE, ch, 0, vict, TO_CHAR);
  act("$n \tLreaches out and touches you with \tRnegative energy\tL, causing you to wilt before "
      "$m.\tn",
      FALSE, ch, 0, vict, TO_VICT);
  act("$n \tLreaches out and touches $N with \tRnegative energy\tL, causing $M to wilt!\tn", FALSE,
      ch, 0, vict, TO_NOTVICT);

  if (HAS_EVOLUTION(vict, EVOLUTION_UNDEAD_APPEARANCE))
    prob -= get_evolution_appearance_save_bonus(vict);

  /* paralysis - fortitude save */
  if (!savingthrow(ch, vict, SAVING_FORT, 0, CAST_INNATE, GET_LEVEL(ch), NOSCHOOL))
  {
    if (!paralysis_immunity(vict))
    {
      struct affected_type af;

      new_affect(&af);

      af.spell = RACIAL_LICH_TOUCH;
      SET_BIT_AR(af.bitvector, AFF_PARALYZED);
      af.duration = 2;

      affect_join(vict, &af, TRUE, FALSE, FALSE, FALSE);

      act("$n \tWglows with \tLblack energy as $s touch \tWparalyzes $N!\tn", FALSE, ch, NULL, vict,
          TO_NOTVICT);
      act("You \tWglow with \tLblack energy as you \tWparalyze $N with your touch!\tn", FALSE, ch,
          NULL, vict, TO_CHAR);
      act("$n \tWglows with \tLblack energy as $s touch \tWparalyzes you!\tn", FALSE, ch, NULL,
          vict, TO_VICT | TO_SLEEP);
    }
  }

  damage(ch, vict, amount, RACIAL_LICH_TOUCH, DAM_NEGATIVE, FALSE);

  /* fire-shield, etc check */
  damage_shield_check(ch, vict, ATTACK_TYPE_UNARMED, TRUE, DAM_FORCE);

  return TRUE;
}

/* the potent touch of a lich */
ACMD(do_lichtouch)
{
  int uses_remaining = 0;
  char arg[MAX_INPUT_LENGTH] = {'\0'};
  struct char_data *vict = NULL;

  if (!IS_LICH(ch))
  {
    send_to_char(ch, "You do not have that ability!\r\n");
    return;
  }

  if ((uses_remaining = daily_uses_remaining(ch, FEAT_LICH_TOUCH)) == 0)
  {
    send_to_char(ch, "You must recover the profane energy required to use this ability again.\r\n");
    return;
  }

  if (uses_remaining < 0)
  {
    send_to_char(ch, "You are not experienced enough.\r\n");
    return;
  }

  if (!is_action_available(ch, atSTANDARD, TRUE))
  {
    send_to_char(ch, "Lichtouch requires a standard action available to use.\r\n");
    return;
  }

  one_argument(argument, arg, sizeof(arg));

  if (!(vict = get_char_vis(ch, arg, NULL, FIND_CHAR_ROOM)))
  {
    if (FIGHTING(ch) && IN_ROOM(ch) == IN_ROOM(FIGHTING(ch)))
    {
      vict = FIGHTING(ch);
    }
    else
    {
      send_to_char(ch, "Lich touch who?\r\n");
      return;
    }
  }

  if (perform_lichtouch(ch, vict))
  {
    if (!IS_NPC(ch))
      start_daily_use_cooldown(ch, FEAT_LICH_TOUCH);

    USE_STANDARD_ACTION(ch);
  }
}

/* Callback for lich fear AoE effect */
static int lich_fear_callback(struct char_data *ch, struct char_data *tch, void *data)
{
  struct affected_type af;
  int *cast_level = (int *)data;

  /* exits */
  if (is_immune_fear(ch, tch, TRUE))
    return 0;
  if (is_immune_mind_affecting(ch, tch, TRUE))
    return 0;
  if (savingthrow(ch, tch, SAVING_WILL, 0, CAST_INNATE, *cast_level, SCHOOL_NOSCHOOL))
    return 0;

  /* success */
  act("$n glows with black energy as $s coutenance causes FEAR to $N!", FALSE, ch, NULL, tch,
      TO_NOTVICT);
  act("You glow with black energy as you cause fear to $N with your countenance!", FALSE, ch, NULL,
      tch, TO_CHAR);
  act("$n glows with black energy as $s countenance causes you uncontrollable fear!", FALSE, ch,
      NULL, tch, TO_VICT | TO_SLEEP);
  new_affect(&af);
  af.spell = RACIAL_LICH_FEAR;
  af.duration = dice(1, 6);
  SET_BIT_AR(af.bitvector, AFF_FEAR);
  affect_join(tch, &af, FALSE, FALSE, FALSE, FALSE);
  do_flee(tch, 0, 0, 0);
  do_flee(tch, 0, 0, 0);

  return 1;
}

bool perform_lichfear(struct char_data *ch)
{
  if (ROOM_FLAGGED(IN_ROOM(ch), ROOM_SINGLEFILE))
  {
    send_to_char(ch, "You simply can't reach that far.\r\n");
    return FALSE;
  }

  if (ROOM_FLAGGED(IN_ROOM(ch), ROOM_PEACEFUL))
  {
    send_to_char(ch, "This room just has such a peaceful, easy feeling...\r\n");
    return FALSE;
  }

  act("You raise your countenance to cause fear!", FALSE, ch, 0, 0, TO_CHAR);
  act("$n raises $s countenance to cause fear!", FALSE, ch, 0, 0, TO_ROOM);

  int cast_level = GET_LEVEL(ch);
  aoe_effect(ch, RACIAL_LICH_FEAR, lich_fear_callback, &cast_level);

  return TRUE;
}

ACMD(do_lichfear)
{
  int uses_remaining = 0;

  if (!IS_LICH(ch))
  {
    send_to_char(ch, "You do not have that ability!\r\n");
    return;
  }

  if ((uses_remaining = daily_uses_remaining(ch, FEAT_LICH_FEAR)) == 0)
  {
    send_to_char(ch, "You must recover the profane energy required to use this ability again.\r\n");
    return;
  }

  if (uses_remaining < 0)
  {
    send_to_char(ch, "You are not experienced enough.\r\n");
    return;
  }

  if (!is_action_available(ch, atSTANDARD, TRUE))
  {
    send_to_char(ch, "Lichfear requires a standard action available to use.\r\n");
    return;
  }

  if (perform_lichfear(ch))
  {
    if (!IS_NPC(ch))
      start_daily_use_cooldown(ch, FEAT_LICH_FEAR);

    USE_STANDARD_ACTION(ch);
  }
}

/* can 'curse' an opponent with your touch */
ACMD(do_touch_of_corruption)
{
  int uses_remaining = 0;
  char arg[MAX_INPUT_LENGTH] = {'\0'};
  char arg2[MAX_INPUT_LENGTH] = {'\0'};
  struct char_data *vict = NULL;

  if (!HAS_REAL_FEAT(ch, FEAT_TOUCH_OF_CORRUPTION))
  {
    send_to_char(ch, "You do not have that ability!\r\n");
    return;
  }

  if ((uses_remaining = daily_uses_remaining(ch, FEAT_TOUCH_OF_CORRUPTION)) == 0)
  {
    send_to_char(ch, "You must recover the profane energy required to use this ability again.\r\n");
    return;
  }

  if (uses_remaining < 0)
  {
    send_to_char(ch, "You are not experienced enough.\r\n");
    return;
  }

  two_arguments(argument, arg, sizeof(arg), arg2, sizeof(arg2));

  if (!(vict = get_char_vis(ch, arg, NULL, FIND_CHAR_ROOM)))
  {
    if (FIGHTING(ch) && IN_ROOM(ch) == IN_ROOM(FIGHTING(ch)))
    {
      vict = FIGHTING(ch);
    }
    else
    {
      send_to_char(ch, "Target who?\r\n");
      return;
    }
  }

  if (vict == ch)
  {
    send_to_char(ch, "You cannot use this ability on yourself\r\n");
    return;
  }

  if (ROOM_FLAGGED(IN_ROOM(ch), ROOM_PEACEFUL))
  {
    send_to_char(ch, "This room just has such a peaceful, easy feeling...\r\n");
    return;
  }

  if (ROOM_FLAGGED(IN_ROOM(ch), ROOM_SINGLEFILE) && ch->next_in_room != vict &&
      vict->next_in_room != ch)
  {
    send_to_char(ch, "You simply can't reach that far.\r\n");
    return;
  }

  int amount = 20 + GET_CHA_BONUS(ch) + dice(CLASS_LEVEL(ch, CLASS_BLACKGUARD), 6);

  if (IS_UNDEAD(vict))
  {
    char buf[200];
    snprintf(buf, sizeof(buf),
             "You reach out and touch $N with a withering finger, and the surge of negative energy "
             "heals him for %d hp.",
             amount);
    act(buf, FALSE, ch, 0, vict, TO_CHAR);
    snprintf(buf, sizeof(buf),
             "$n reaches out and touches you with a withering finger, and the surge of negative "
             "energy heals you for %d hp.",
             amount);
    act(buf, FALSE, ch, 0, vict, TO_VICT);
    act("$n reaches out and touches $N with a withering finger, and the surge of negative energy "
        "heals $M.",
        FALSE, ch, 0, vict, TO_NOTVICT);
  }

  if (!pvp_ok(ch, vict, true))
    return;

  if (!attack_roll(ch, vict, ATTACK_TYPE_PRIMARY, TRUE, 0))
  {
    act("You reach out to touch $N with a withering finger, but $E avoids you.", FALSE, ch, 0, vict,
        TO_CHAR);
    act("$n reaches out to touch you with a withering finger, but you avoid $m.", FALSE, ch, 0,
        vict, TO_VICT);
    act("$n reaches out to touch $N with a withering finger, but $E avoids it.", FALSE, ch, 0, vict,
        TO_NOTVICT);
    return;
  }

  act("You reach out and touch $N with a withering finger, and $E wilts before you.", FALSE, ch, 0,
      vict, TO_CHAR);
  act("$n reaches out and touches you with a withering finger, causing you to wilt before $m.",
      FALSE, ch, 0, vict, TO_VICT);
  act("$n reaches out and touches $N with a withering finger, causing him to wilt before you.",
      FALSE, ch, 0, vict, TO_NOTVICT);

  damage(ch, vict, amount, BLACKGUARD_TOUCH_OF_CORRUPTION, DAM_NEGATIVE, FALSE);

  if (*arg2)
  {
    apply_blackguard_cruelty(ch, vict, strdup(arg2));
  }

  if (!IS_NPC(ch))
    start_daily_use_cooldown(ch, FEAT_TOUCH_OF_CORRUPTION);

  USE_STANDARD_ACTION(ch);
}


// Necromancer's ability to cause status affects to enemies
ACMD(do_touch_of_undeath)
{
  int uses_remaining = 0;
  char arg[MAX_INPUT_LENGTH] = {'\0'};
  char arg2[MAX_INPUT_LENGTH] = {'\0'};
  struct char_data *vict = NULL;
  int spellnum;

  if (!HAS_REAL_FEAT(ch, FEAT_TOUCH_OF_UNDEATH))
  {
    send_to_char(ch, "You do not have that ability!\r\n");
    return;
  }

  if ((uses_remaining = daily_uses_remaining(ch, FEAT_TOUCH_OF_UNDEATH)) == 0)
  {
    send_to_char(ch, "You must recover the profane energy required to use this ability again.\r\n");
    return;
  }

  if (uses_remaining < 0)
  {
    send_to_char(ch, "You are not experienced enough.\r\n");
    return;
  }

  two_arguments(argument, arg, sizeof(arg), arg2, sizeof(arg2));

  if (!(vict = get_char_vis(ch, arg, NULL, FIND_CHAR_ROOM)))
  {
    if (FIGHTING(ch) && IN_ROOM(ch) == IN_ROOM(FIGHTING(ch)))
    {
      vict = FIGHTING(ch);
    }
    else
    {
      send_to_char(ch, "Target who?\r\n");
      return;
    }
  }

  if (vict == ch)
  {
    send_to_char(ch, "You cannot use this ability on yourself\r\n");
    return;
  }

  if (!*arg2)
  {
    send_to_char(ch, "You must specify the type of undeath touch you want to use:\r\n"
                     "paralyze | weaken | degenerate | destroy | death\r\n");
    return;
  }
  else
  {
    if (is_abbrev(arg2, "paralyze"))
    {
      if (!HAS_REAL_FEAT(ch, FEAT_PARALYZING_TOUCH))
      {
        send_to_char(ch, "You don't have the paralyzing touch ability.\r\n");
        return;
      }
      spellnum = ABILITY_PARALYZING_TOUCH;
    }
    else if (is_abbrev(arg2, "weaken"))
    {
      if (!HAS_REAL_FEAT(ch, FEAT_WEAKENING_TOUCH))
      {
        send_to_char(ch, "You don't have the weakening touch ability.\r\n");
        return;
      }
      spellnum = ABILITY_WEAKENING_TOUCH;
    }
    else if (is_abbrev(arg2, "degenerate"))
    {
      if (!HAS_REAL_FEAT(ch, FEAT_DEGENERATIVE_TOUCH))
      {
        send_to_char(ch, "You don't have the degenerative touch ability.\r\n");
        return;
      }
      spellnum = ABILITY_DEGENERATIVE_TOUCH;
    }
    else if (is_abbrev(arg2, "destroy"))
    {
      if (!HAS_REAL_FEAT(ch, FEAT_DESTRUCTIVE_TOUCH))
      {
        send_to_char(ch, "You don't have the destructive touch ability.\r\n");
        return;
      }
      spellnum = ABILITY_DESTRUCTIVE_TOUCH;
    }
    else if (is_abbrev(arg2, "death"))
    {
      if (!HAS_REAL_FEAT(ch, FEAT_DEATHLESS_TOUCH))
      {
        send_to_char(ch, "You don't have the deathless touch ability.\r\n");
        return;
      }
      spellnum = ABILITY_DEATHLESS_TOUCH;
    }
    else
    {
      send_to_char(ch, "You must specify a valid type of undeath touch that you want to use:\r\n"
                       "paralyze | weaken | degenerate | destroy | death\r\n");
      return;
    }
  }

  if (ROOM_FLAGGED(IN_ROOM(ch), ROOM_PEACEFUL))
  {
    send_to_char(ch, "This room just has such a peaceful, easy feeling...\r\n");
    return;
  }

  if (ROOM_FLAGGED(IN_ROOM(ch), ROOM_SINGLEFILE) && ch->next_in_room != vict &&
      vict->next_in_room != ch)
  {
    send_to_char(ch, "You simply can't reach that far.\r\n");
    return;
  }

  if (IS_UNDEAD(vict))
  {
    act("Your touch of undeath has no effect on $N", FALSE, ch, 0, vict, TO_CHAR);
    act("$n's touch of undeath has no effect on You", FALSE, ch, 0, vict, TO_VICT);
    act("$n's touch of undeath has no effect on $N", FALSE, ch, 0, vict, TO_NOTVICT);
    return;
  }

  if (!pvp_ok(ch, vict, true))
    return;

  if (!attack_roll(ch, vict, ATTACK_TYPE_PRIMARY, TRUE, 0))
  {
    act("You reach out to touch $N with your undead arm, but $E avoids you.", FALSE, ch, 0, vict,
        TO_CHAR);
    act("$n reaches out to touch you with $s undead arm, but you avoid $m.", FALSE, ch, 0, vict,
        TO_VICT);
    act("$n reaches out to touch $N with $s undead arm, but $E avoids it.", FALSE, ch, 0, vict,
        TO_NOTVICT);
    return;
  }

  act("You reach out and touch $N with your undead arm, and $E suffers visibly.", FALSE, ch, 0,
      vict, TO_CHAR);
  act("$n reaches out and touches you with $s undead arm, causing $M to suffer visibly.", FALSE, ch,
      0, vict, TO_VICT);
  act("$n reaches out and touches $N with $s undead arm, causing $M to syffer visibly.", FALSE, ch,
      0, vict, TO_NOTVICT);
  call_magic(ch, vict, 0, spellnum, 0, compute_arcane_level(ch), CASTING_TYPE_ARCANE);

  if (!IS_NPC(ch))
    start_daily_use_cooldown(ch, FEAT_TOUCH_OF_CORRUPTION);

  USE_STANDARD_ACTION(ch);
}

void apply_blackguard_cruelty(struct char_data *ch, struct char_data *vict, char *cruelty)
{
  if (!ch || !vict)
    return;

  if (!*cruelty)
  {
    return;
  }

  int i = 0, duration = 0;
  int which_cruelty = BLACKGUARD_CRUELTY_NONE;
  int save_mod = 0;
  const char *to_vict = NULL, *to_room = NULL;

  for (i = 1; i < NUM_BLACKGUARD_CRUELTIES; i++)
  {
    if (is_abbrev(cruelty, blackguard_cruelties[i]))
    {
      which_cruelty = i;
      break;
    }
  }

  if (i >= NUM_BLACKGUARD_CRUELTIES || i < 1)
  {
    send_to_char(ch,
                 "That is not a valid cruelty type.  See the cruelties command for a list.\r\n");
    return;
  }

  if (!KNOWS_CRUELTY(ch, i))
  {
    send_to_char(ch, "You do not know that cruelty.\r\n");
    return;
  }

  // check for immunities
  switch (which_cruelty)
  {
  case BLACKGUARD_CRUELTY_SHAKEN:
    to_vict = "You are -shaken- from the cruelty inflicted upon you by the corrupting touch!";
    to_room = "$n is -shaken- from the cruelty inflicted upon $M by the corrupting touch!";
    if (is_immune_fear(ch, vict, true))
      return;
    if (is_immune_mind_affecting(ch, vict, true))
      return;
    if (affected_by_aura_of_cowardice(vict))
      save_mod = -4;
    break;
  case BLACKGUARD_CRUELTY_FRIGHTENED:
    to_vict = "You are -frightened- from the cruelty inflicted upon you by the corrupting touch!";
    to_room = "$n is -frightened- from the cruelty inflicted upon $M by the corrupting touch!";
    if (is_immune_fear(ch, vict, true))
      return;
    if (is_immune_mind_affecting(ch, vict, true))
      return;
    if (affected_by_aura_of_cowardice(vict))
      save_mod = -4;
    break;
  case BLACKGUARD_CRUELTY_SICKENED:
    to_vict = "You are -sickened- from the cruelty inflicted upon you by the corrupting touch!";
    to_room = "$n is -sickened- from the cruelty inflicted upon $M by the corrupting touch!";
    if (!can_disease(vict))
    {
      act("$E is immune to disease!", FALSE, ch, 0, vict, TO_CHAR);
      return;
    }
    break;
  case BLACKGUARD_CRUELTY_DISEASED:
    to_vict = "You are -diseased- from the cruelty inflicted upon you by the corrupting touch!";
    to_room = "$n is -diseased- from the cruelty inflicted upon $M by the corrupting touch!";
    if (!can_disease(vict))
    {
      act("$E is immune to disease!", FALSE, ch, 0, vict, TO_CHAR);
      return;
    }
    break;
  case BLACKGUARD_CRUELTY_POISONED:
    to_vict = "You are -poisoned- from the cruelty inflicted upon you by the corrupting touch!";
    to_room = "$n is -poisoned- from the cruelty inflicted upon $M by the corrupting touch!";
    if (!can_poison(vict))
    {
      act("$E is immune to poison!", FALSE, ch, 0, vict, TO_CHAR);
      return;
    }
    break;
  case BLACKGUARD_CRUELTY_BLINDED:
    to_vict = "You are -blinded- from the cruelty inflicted upon you by the corrupting touch!";
    to_room = "$n is -blinded- from the cruelty inflicted upon $M by the corrupting touch!";
    if (!can_blind(vict))
    {
      act("$E cannot be blinded!", FALSE, ch, 0, vict, TO_CHAR);
      return;
    }
    break;
  case BLACKGUARD_CRUELTY_DEAFENED:
    to_vict = "You are -deafened- from the cruelty inflicted upon you by the corrupting touch!";
    to_room = "$n is -deafened- from the cruelty inflicted upon $M by the corrupting touch!";
    if (!can_deafen(vict))
    {
      act("$E cannot be deafened!", FALSE, ch, 0, vict, TO_CHAR);
      return;
    }
    break;
  case BLACKGUARD_CRUELTY_PARALYZED:
    if (AFF_FLAGGED(vict, AFF_FREE_MOVEMENT))
    {
      act("$E cannot be paralyzed!", FALSE, ch, 0, vict, TO_CHAR);
      return;
    }
    if (vict->char_specials.eldritch_blast_cooldowns[ELDRITCH_BLAST_COOLDOWN_BINDING_BLAST] > 0)
    {
      act("The target is on an immunity cooldown for paralysis already.", FALSE, ch, 0, vict,
          TO_CHAR);
      return;
    }
    to_vict = "You are -paralyzed- from the cruelty inflicted upon you by the corrupting touch!";
    to_room = "$n is -paralyzed- from the cruelty inflicted upon $M by the corrupting touch!";
    break;
  case BLACKGUARD_CRUELTY_DAZED:
    if (AFF_FLAGGED(vict, AFF_FREE_MOVEMENT))
    {
      act("$E cannot be dazed!", FALSE, ch, 0, vict, TO_CHAR);
      return;
    }
    if (vict->char_specials.eldritch_blast_cooldowns[ELDRITCH_BLAST_COOLDOWN_NOXIOUS_BLAST] > 0)
    {
      act("The target is on an immunity cooldown for being dazed already.", FALSE, ch, 0, vict,
          TO_CHAR);
      return;
    }
    to_vict = "You are -dazed- from the cruelty inflicted upon you by the corrupting touch!";
    to_room = "$n is -dazed- from the cruelty inflicted upon $M by the corrupting touch!";
    break;
  case BLACKGUARD_CRUELTY_STUNNED:
    if (!can_stun(vict))
    {
      act("$E cannot be stunned!", FALSE, ch, 0, vict, TO_CHAR);
      return;
    }
    if (vict->char_specials.eldritch_blast_cooldowns[ELDRITCH_BLAST_COOLDOWN_NOXIOUS_BLAST] > 0)
    {
      act("The target is on an immunity cooldown for being stunned already.", FALSE, ch, 0, vict,
          TO_CHAR);
      return;
    }
    to_vict = "You are -stunned- from the cruelty inflicted upon you by the corrupting touch!";
    to_room = "$n is -stunned- from the cruelty inflicted upon $M by the corrupting touch!";
    break;
  }

  // figure out duration
  switch (which_cruelty)
  {
  case BLACKGUARD_CRUELTY_DAZED:
  case BLACKGUARD_CRUELTY_PARALYZED:
  case BLACKGUARD_CRUELTY_STUNNED:
    duration = 1;
    break;
  case BLACKGUARD_CRUELTY_STAGGERED:
  case BLACKGUARD_CRUELTY_FRIGHTENED:
    duration = CLASS_LEVEL(ch, CLASS_BLACKGUARD) / 2;
    break;
  case BLACKGUARD_CRUELTY_NAUSEATED:
    duration = CLASS_LEVEL(ch, CLASS_BLACKGUARD) / 3;
    break;
  default:
    duration = CLASS_LEVEL(ch, CLASS_BLACKGUARD);
    break;
  }

  if (HAS_FEAT(ch, FEAT_IMPROVED_CRUELTIES))
    save_mod -= 2;
  if (HAS_FEAT(ch, FEAT_ADVANCED_CRUELTIES))
    save_mod -= 2;
  if (HAS_FEAT(ch, FEAT_MASTER_CRUELTIES))
    save_mod -= 2;
  if (HAS_FEAT(ch, FEAT_EPIC_CRUELTIES))
    save_mod -= 2;

  if (savingthrow(ch, vict, SAVING_FORT, save_mod, CAST_CRUELTY, CLASS_LEVEL(ch, CLASS_BLACKGUARD),
                  NOSCHOOL))
  {
    return;
  }

  struct affected_type af;

  new_affect(&af);

  af.spell = BLACKGUARD_CRUELTY_AFFECTS;
  SET_BIT_AR(af.bitvector, blackguard_cruelty_affect_types[which_cruelty]);
  af.duration = duration;

  affect_to_char(vict, &af);

  if (to_vict != NULL)
    act(to_vict, FALSE, vict, 0, ch, TO_CHAR);
  if (to_room != NULL)
    act(to_room, TRUE, vict, 0, ch, TO_ROOM);
}

void throw_hedging_weapon(struct char_data *ch)
{
  if (!ch || !FIGHTING(ch))
    return;
  if (!affected_by_spell(ch, SPELL_HEDGING_WEAPONS))
    return;

  struct affected_type *af = ch->affected;
  bool remove = false;
  int roll = 0, defense = 0, dam = 0;

  for (af = ch->affected; af; af = af->next)
  {
    if (af->spell != SPELL_HEDGING_WEAPONS)
      continue;
    if (af->modifier < 1)
    {
      remove = true;
      break;
    }
    else
    {
      roll = d20(ch) + compute_attack_bonus(ch, FIGHTING(ch), ATTACK_TYPE_RANGED);
      defense = compute_armor_class(ch, FIGHTING(ch), TRUE, MODE_ARMOR_CLASS_NORMAL);
      if (roll >= defense)
      {
        dam = dice(2, 4) + GET_CHA_BONUS(ch);
      }
      else
      {
        dam = 0;
      }
      damage(ch, FIGHTING(ch), dam, SPELL_HEDGING_WEAPONS, DAM_FORCE, FALSE);
      af->modifier--;
      if (af->modifier < 1)
        remove = true;
      break;
    }
  }
  if (remove)
  {
    affect_from_char(ch, SPELL_HEDGING_WEAPONS);
  }
  save_char(ch, 0);
}

ACMD(do_mark)
{
  struct char_data *vict = NULL;
  char arg[100];
  bool is_assassin = CLASS_LEVEL(ch, CLASS_ASSASSIN) > 0;
  int studied_bonus = get_inquisitor_studied_target_bonus(ch);
  bool is_inquisitor = studied_bonus > 0;

  one_argument(argument, arg, sizeof(arg));

  if (!is_assassin && !is_inquisitor)
  {
    send_to_char(ch, "You don't know how to do that.\r\n");
    return;
  }

  if (!*arg)
  {
    if (GET_MARK(ch))
      send_to_char(ch, "You are marking %s. Usage: mark <target|clear>\r\n",
                   GET_NAME(GET_MARK(ch)));
    else
      send_to_char(ch, "Usage: mark <target|clear>\r\n");
    return;
  }

  if (is_abbrev(arg, "clear"))
  {
    if (GET_MARK(ch))
      send_to_char(ch, "You let your mark fade.\r\n");
    else
      send_to_char(ch, "You have no mark to clear.\r\n");

    GET_MARK(ch) = NULL;
    GET_MARK_ROUNDS(ch) = 0;
    if (is_inquisitor)
      GET_STUDIED_TARGET(ch) = NULL;
    return;
  }

  if (!(vict = get_char_vis(ch, arg, NULL, FIND_CHAR_ROOM)))
  {
    send_to_char(ch, "That person isn't here right now.\r\n");
    return;
  }

  if (vict == ch)
  {
    send_to_char(ch, "Marking yourself is not very helpful.\r\n");
    return;
  }

  if (is_inquisitor && !is_action_available(ch, atMOVE, TRUE))
  {
    send_to_char(ch, "Studying a quarry requires a move action.\r\n");
    return;
  }

  GET_MARK(ch) = vict;
  GET_MARK_ROUNDS(ch) = 0;

  /* Inquisitors piggyback on the mark system for Studied Target */
  if (is_inquisitor)
    GET_STUDIED_TARGET(ch) = vict;

  if (is_inquisitor && !is_assassin)
  {
    act("You study $N carefully, marking $M as your quarry.", FALSE, ch, 0, vict, TO_CHAR);
    act("$n studies you carefully, eyes narrowing.", FALSE, ch, 0, vict, TO_VICT);
    act("$n studies $N carefully, marking a new quarry.", FALSE, ch, 0, vict, TO_NOTVICT);
    USE_MOVE_ACTION(ch);
  }
  else
  {
    act("You begin to mark $N for assassination.", FALSE, ch, 0, vict, TO_CHAR);
    if (is_inquisitor)
      act("$n studies $N carefully, marking a new quarry.", FALSE, ch, 0, vict, TO_NOTVICT);
  }
}

/* Hunter's Mark: Rangers mark a target. After 5 rounds, gain +2 to hit and +1d6 damage versus the marked target. */
ACMD(do_huntersmark)
{
  struct char_data *vict = NULL;
  char arg[100];

  one_argument(argument, arg, sizeof(arg));

  if (IS_NPC(ch) || !has_perk(ch, PERK_RANGER_HUNTERS_MARK))
  {
    send_to_char(ch, "You don't know how to do that.\r\n");
    return;
  }

  if (!*arg)
  {
    send_to_char(ch, "Who would you like to mark?\r\n");
    return;
  }

  if (!(vict = get_char_vis(ch, arg, NULL, FIND_CHAR_ROOM)))
  {
    send_to_char(ch, "That person isn't here right now.\r\n");
    return;
  }

  if (vict == ch)
  {
    send_to_char(ch, "Mark yourself? Not very helpful.\r\n");
    return;
  }

  /* Apply mark and reset rounds */
  act("You focus your aim and mark $N as your quarry.", false, ch, 0, vict, TO_CHAR);
  act("$n focuses and marks you as $s quarry.", false, ch, 0, vict, TO_VICT);
  act("$n focuses $s aim and marks $N as $s quarry.", false, ch, 0, vict, TO_NOTVICT);
  GET_MARK(ch) = vict;
  GET_MARK_ROUNDS(ch) = 0;
}

int max_judgements_active(struct char_data *ch)
{
  int num = 0;
  if (HAS_REAL_FEAT(ch, FEAT_JUDGEMENT))
    num++;
  if (HAS_REAL_FEAT(ch, FEAT_SECOND_JUDGEMENT))
    num++;
  if (HAS_REAL_FEAT(ch, FEAT_THIRD_JUDGEMENT))
    num++;
  if (HAS_REAL_FEAT(ch, FEAT_FOURTH_JUDGEMENT))
    num++;
  if (HAS_REAL_FEAT(ch, FEAT_FIFTH_JUDGEMENT))
    num++;

  /* Inquisitor Empowered Judgment perk rank 3: Can maintain +1 dual judgment for 1d4 rounds once per encounter */
  if (can_inquisitor_dual_judgment(ch) && !char_has_mud_event(ch, eEMPOWERED_JUDGMENT_DUAL))
  {
    num++;
  }

  /* Judgment Mastery perk adds one judgement and auarantees at least three concurrent judgments */

  if (has_inquisitor_judgment_mastery(ch))
  {
    num = MAX(++num, 3);
  }

  return num;
}

int num_judgements_active(struct char_data *ch)
{
  int i = 0, num_active = 0;
  for (i = 1; i < NUM_INQ_JUDGEMENTS; i++)
    if (IS_JUDGEMENT_ACTIVE(ch, i))
      num_active++;

  return num_active;
}

ACMDU(do_judgement)
{
  if (!HAS_REAL_FEAT(ch, FEAT_JUDGEMENT))
  {
    send_to_char(ch, "You are not able to perform judgements.\r\n");
    return;
  }

  skip_spaces(&argument);

  char arg1[200], arg2[200];
  int uses_remaining = 0, i = 0, judgement = 0;
  struct char_data *vict = FIGHTING(ch);

  if (!*argument)
  {
    send_to_char(
        ch,
        "\r\n"
        "Please select from the following judgement options:\r\n"
        "judgement enact                   - performs a judgement on the currently targetted enemy "
        "in combat.\r\n"
        "judgement toggle (judgement type) - will toggle on/off the specified judgement type.\r\n"
        "judgement list                    - will display judgements, which are enabled and how "
        "many uses left.\r\n"
        "\r\n");
    return;
  }

  half_chop(argument, arg1, arg2);

  // We're going to perform our judgement on our current combat target.
  if (is_abbrev(arg1, "enact"))
  {
    if (!FIGHTING(ch))
    {
      send_to_char(ch, "You have to be in combat to enact a judgement.\r\n");
      return;
    }

    if ((uses_remaining = daily_uses_remaining(ch, FEAT_JUDGEMENT)) == 0)
    {
      send_to_char(ch, "You must recover your energy required to use this ability again.\r\n");
      return;
    }

    if (uses_remaining < 0)
    {
      send_to_char(ch, "You are not experienced enough.\r\n");
      return;
    }

    GET_JUDGEMENT_TARGET(ch) = vict;

    act("You pronounce divine judgment upon $N.", TRUE, ch, 0, vict, TO_CHAR);
    act("$n pronounces divine judgment upon YOU.", TRUE, ch, 0, vict, TO_VICT);
    act("$n pronounces divine judgment upon $N.", TRUE, ch, 0, vict, TO_NOTVICT);

    if (!IS_NPC(ch))
      start_daily_use_cooldown(ch, FEAT_JUDGEMENT);

    USE_SWIFT_ACTION(ch);
    return;
  }
  else if (is_abbrev(arg1, "list"))
  {
    send_to_char(ch, "    %-15s %s\r\n", "Judgement Name", "Description");
    for (i = 1; i < NUM_INQ_JUDGEMENTS; i++)
    {
      send_to_char(ch, "%s[[%s]\tn %-15s : %s\r \n", IS_JUDGEMENT_ACTIVE(ch, i) ? "\tG" : "\tR",
                   IS_JUDGEMENT_ACTIVE(ch, i) ? "+" : "-", inquisitor_judgements[i],
                   inquisitor_judgement_descriptions[i]);
    }
    send_to_char(ch, "\r\n");
    send_to_char(ch, "Judgements Active: %d of %d max.\r\n", num_judgements_active(ch),
                 max_judgements_active(ch));
    send_to_char(ch, "Uses left: %d\r\n", MAX(0, daily_uses_remaining(ch, FEAT_JUDGEMENT)));
    send_to_char(ch, "\r\n");
    return;
  }
  else if (is_abbrev(arg1, "toggle"))
  {
    if (!*arg2)
    {
      send_to_char(ch, "Please specify which judgment you'd like to toggle. For a list, type: "
                       "judgement list.\r\n");
      return;
    }

    CAP(arg2);

    for (i = 1; i < NUM_INQ_JUDGEMENTS; i++)
    {
      if (is_abbrev(arg2, inquisitor_judgements[i]))
      {
        judgement = i;
        break;
      }
    }

    if (judgement == 0)
    {
      send_to_char(ch, "That is not a valid judgement.  For a list type: judgement list.\r\n");
      return;
    }

    if (IS_JUDGEMENT_ACTIVE(ch, judgement))
    {
      send_to_char(ch, "You turn \tRoff\tn the '%s' judgement effect.\r\n",
                   inquisitor_judgements[judgement]);
      if (has_inquisitor_persistent_judgment(ch))
      {
        if (!affected_by_spell(ch, AFFECT_PERSISTENT_JUDGMENT))
        {
          struct affected_type af;
          new_affect(&af);
          af.spell = AFFECT_PERSISTENT_JUDGMENT;
          af.duration = 5;
          af.bonus_type = BONUS_TYPE_MORALE;
          af.modifier = get_judgement_bonus(ch, judgement);
          switch (judgement)
          {
          case INQ_JUDGEMENT_DESTRUCTION:
            af.location = APPLY_DAMROLL;
            break;
          case INQ_JUDGEMENT_HEALING:
            af.location = APPLY_FAST_HEALING;
            break;
          case INQ_JUDGEMENT_JUSTICE:
            af.location = APPLY_SAVING_WILL;
            break;
          case INQ_JUDGEMENT_PIERCING:
            af.location = APPLY_HITROLL;
            break;
          case INQ_JUDGEMENT_PROTECTION:
            af.location = APPLY_AC_NEW;
            break;
          case INQ_JUDGEMENT_PURITY:
            af.location = APPLY_HIT;
            af.modifier *= 10;
            break;
          case INQ_JUDGEMENT_RESILIENCY:
            af.location = APPLY_SAVING_FORT;
            break;
          case INQ_JUDGEMENT_RESISTANCE:
            af.location = APPLY_SAVING_REFL;
            break;
          }
          affect_to_char(ch, &af);
          send_to_char(
              ch,
              "Your persistent judgment effect gives you a related bonus for 5 more rounds.\r\n");
        }
      }
      IS_JUDGEMENT_ACTIVE(ch, judgement) = 0;
      if (GET_SLAYER_JUDGEMENT(ch) == judgement)
      {
        send_to_char(ch, "Your slayer effect for '%s' has been removed as well.\r\n",
                     inquisitor_judgements[judgement]);
        GET_SLAYER_JUDGEMENT(ch) = 0;
      }
    }
    else
    {
      if (num_judgements_active(ch) >= max_judgements_active(ch))
      {
        send_to_char(ch, "You already have your maximum active judgement effects.\r\n");
        return;
      }
      send_to_char(ch, "You turn \tGon\tn the '%s' judgement effect.\r\n",
                   inquisitor_judgements[judgement]);
      IS_JUDGEMENT_ACTIVE(ch, judgement) = 1;

      /* Inquisitor Divine Resilience perk: Grant temporary hit points when activating judgment */
      if (!IS_NPC(ch) && has_inquisitor_divine_resilience(ch))
      {
        int temp_hp = CLASS_LEVEL(ch, CLASS_INQUISITOR) + GET_WIS_BONUS(ch);
        if (temp_hp > 0)
        {
          struct affected_type af;
          new_affect(&af);
          af.spell = AFFECT_DIVINE_RESILIENCE;
          af.duration = 1; /* Lasts as long as judgment is active, but gets reapplied on toggle */
          af.location = APPLY_HIT;
          af.modifier = temp_hp;
          af.bonus_type = BONUS_TYPE_SACRED;
          affect_to_char(ch, &af);
          send_to_char(ch, "The divine energy bolsters you with \tC%d temporary hit points\tn.\r\n",
                       temp_hp);
        }
      }
    }
  }
  else
  {
    send_to_char(
        ch,
        "\r\n"
        "Please select from the following judgement options:\r\n"
        "judgement enact                   - performs a judgement on the currently targetted enemy "
        "in combat.\r\n"
        "judgement toggle (judgement type) - will toggle on/off the specified judgement type.\r\n"
        "judgement list                    - will display judgements, which are enabled and how "
        "many uses left.\r\n"
        "\r\n");
    return;
  }
}

/* Inexorable Judgment: once/day will-save burst */
ACMDU(do_inexorable_judgment)
{
  struct char_data *vict = NULL;
  char arg[MAX_INPUT_LENGTH] = {'\0'};
  int dam = 0;

  if (!has_inquisitor_inexorable_judgment(ch))
  {
    send_to_char(ch, "You have not mastered Inexorable Judgment.\r\n");
    return;
  }

  one_argument(argument, arg, sizeof(arg));
  if (!*arg)
  {
    send_to_char(ch, "Usage: inexorablejudgment <target>\r\n");
    return;
  }

  if (!(vict = get_char_vis(ch, arg, NULL, FIND_CHAR_ROOM)))
  {
    send_to_char(ch, "You do not see that target here.\r\n");
    return;
  }

  if (vict == ch)
  {
    send_to_char(ch, "Turning your judgment on yourself would serve no purpose.\r\n");
    return;
  }

  if (char_has_mud_event(ch, eINEXORABLE_JUDGMENT_USED))
  {
    send_to_char(ch, "You have already pronounced Inexorable Judgment today.\r\n");
    return;
  }

  dam = dice(CLASS_LEVEL(ch, CLASS_INQUISITOR), 6);

  act("You invoke an inexorable judgment upon $N!", TRUE, ch, 0, vict, TO_CHAR);
  act("$n invokes an inexorable judgment upon you!", TRUE, ch, 0, vict, TO_VICT);
  act("$n invokes an inexorable judgment upon $N!", TRUE, ch, 0, vict, TO_NOTVICT);

  if (savingthrow(ch, vict, SAVING_WILL, 0, CAST_SPELL, GET_LEVEL(ch), ENCHANTMENT))
  {
    send_to_char(ch, "Your target steels their will and shrugs off the judgment.\r\n");
  }
  else
  {
    damage(ch, vict, dam, TYPE_UNDEFINED, DAM_FORCE, FALSE);
  }

  USE_STANDARD_ACTION(ch);
  attach_mud_event(new_mud_event(eINEXORABLE_JUDGMENT_USED, ch, NULL), SECS_PER_MUD_DAY);
}

/* Favored Terrain: choose a terrain type for passive bonuses */
ACMDU(do_favored_terrain)
{
  char arg[MAX_INPUT_LENGTH] = {'\0'};
  int terrain = -1;
  int i, max_terrains, current_count;

  if (!has_inquisitor_favored_terrain(ch))
  {
    send_to_char(ch, "You have not mastered favored terrain.\r\n");
    return;
  }

  skip_spaces(&argument);
  one_argument(argument, arg, sizeof(arg));

  if (!*arg)
  {
    send_to_char(ch, "Usage: favoredterrain <terrain|list|view|clear [#]>\r\n");
    
    max_terrains = get_inquisitor_max_favored_terrains(ch);
    current_count = count_inquisitor_favored_terrains(ch);
    
    send_to_char(ch, "\r\nYour Favored Terrains (%d/%d):\r\n", current_count, max_terrains);
    
    for (i = 0; i < MAX_ENEMIES; i++)
    {
      if (GET_FAVORED_TERRAINS(ch, i) >= 0 && GET_FAVORED_TERRAINS(ch, i) < NUM_TERRAIN_TYPES)
        send_to_char(ch, "  [%d] %s\r\n", i, terrain_types[GET_FAVORED_TERRAINS(ch, i)]);
    }
    
    /* Legacy support: show old single-value field */
    if (GET_FAVORED_TERRAIN(ch) >= 0 && GET_FAVORED_TERRAIN(ch) < NUM_TERRAIN_TYPES)
      send_to_char(ch, "  (legacy) %s\r\n", terrain_types[GET_FAVORED_TERRAIN(ch)]);
    
    if (current_count == 0)
      send_to_char(ch, "  (none selected)\r\n");

    send_to_char(ch, "\nType 'favoredterrain list' to see all terrain options.\r\n");
    return;
  }

  if (is_abbrev(arg, "list"))
  {
    int j;
    send_to_char(ch, "Available terrains:\r\n");
    for (j = 0; j < NUM_TERRAIN_TYPES; j++)
      send_to_char(ch, "  %-2d) %s\r\n", j, terrain_types[j]);
    return;
  }

  if (is_abbrev(arg, "view"))
  {
    int j;
    max_terrains = get_inquisitor_max_favored_terrains(ch);
    current_count = count_inquisitor_favored_terrains(ch);
    
    send_to_char(ch, "Your Favored Terrains (%d/%d):\r\n", current_count, max_terrains);
    
    for (j = 0; j < MAX_ENEMIES; j++)
    {
      if (GET_FAVORED_TERRAINS(ch, j) >= 0 && GET_FAVORED_TERRAINS(ch, j) < NUM_TERRAIN_TYPES)
        send_to_char(ch, "  [%d] %s\r\n", j, terrain_types[GET_FAVORED_TERRAINS(ch, j)]);
    }
    
    /* Legacy support */
    if (GET_FAVORED_TERRAIN(ch) >= 0 && GET_FAVORED_TERRAIN(ch) < NUM_TERRAIN_TYPES)
      send_to_char(ch, "  (legacy) %s\r\n", terrain_types[GET_FAVORED_TERRAIN(ch)]);
    
    if (current_count == 0)
      send_to_char(ch, "  (none selected)\r\n");
    return;
  }

  if (is_abbrev(arg, "clear"))
  {
    char arg2[MAX_INPUT_LENGTH] = {'\0'};
    int slot = -1;
    
    one_argument(argument, arg2, sizeof(arg2));
    
    if (*arg2 && is_number(arg2))
    {
      /* Clear specific slot */
      slot = atoi(arg2);
      if (slot < 0 || slot >= MAX_ENEMIES)
      {
        send_to_char(ch, "That is not a valid slot number.\r\n");
        return;
      }
      
      if (GET_FAVORED_TERRAINS(ch, slot) < 0)
      {
        send_to_char(ch, "That slot is already empty.\r\n");
        return;
      }
      
      send_to_char(ch, "You clear your favored terrain from slot %d.\r\n", slot);
      GET_FAVORED_TERRAINS(ch, slot) = -1;
      return;
    }
    else
    {
<<<<<<< HEAD
      long remain = GET_FAVORED_TERRAIN_RESET(ch) - now;
      send_to_char(ch, "You can change your favored terrain again in about %ld hour(s).\r\n",
                   (remain + 3599) / 3600);
=======
      /* Clear all terrains */
      bool had_any = false;
      for (i = 0; i < MAX_ENEMIES; i++)
      {
        if (GET_FAVORED_TERRAINS(ch, i) >= 0)
        {
          GET_FAVORED_TERRAINS(ch, i) = -1;
          had_any = true;
        }
      }
      
      if (!had_any && GET_FAVORED_TERRAIN(ch) < 0)
      {
        send_to_char(ch, "You have no favored terrains set.\r\n");
        return;
      }
      
      GET_FAVORED_TERRAIN(ch) = -1;
      send_to_char(ch, "You clear all your favored terrain selections.\r\n");
>>>>>>> 5e16b232
      return;
    }
  }

  /* Adding a new terrain */
  terrain = search_block(arg, terrain_types, FALSE);
  if (terrain < 0 || terrain >= NUM_TERRAIN_TYPES)
  {
    send_to_char(ch, "That is not a valid terrain. Try 'favoredterrain list'.\r\n");
    return;
  }

  /* Check if already selected */
  for (i = 0; i < MAX_ENEMIES; i++)
  {
    if (GET_FAVORED_TERRAINS(ch, i) == terrain)
    {
      send_to_char(ch, "You already favor that terrain in slot %d.\r\n", i);
      return;
    }
  }

  /* Check if can add more */
  max_terrains = get_inquisitor_max_favored_terrains(ch);
  current_count = count_inquisitor_favored_terrains(ch);
  
  if (current_count >= max_terrains)
  {
    send_to_char(ch, "You can only have %d favored terrain(s). Use 'favoredterrain clear #' to remove one.\r\n", max_terrains);
    return;
  }

  /* Add to first available slot */
  for (i = 0; i < MAX_ENEMIES; i++)
  {
    if (GET_FAVORED_TERRAINS(ch, i) < 0)
    {
      GET_FAVORED_TERRAINS(ch, i) = terrain;
      send_to_char(ch, "Favored terrain added to slot %d: %s. You gain +2 initiative and Stealth there.\r\n", i, terrain_types[terrain]);
      return;
    }
  }
}

/* Inquisitor Favored Enemy Perk Command - Select creature types for Favored Enemy Enhancement */
ACMDU(do_inquisitor_favored_enemy)
{
  char arg[MAX_INPUT_LENGTH] = {'\0'};
  int enemy_type = -1;
  int i, j, max_enemies, current_count;

  if (!has_perk(ch, PERK_INQUISITOR_FAVORED_ENEMY_ENHANCEMENT))
  {
    send_to_char(ch, "You have not mastered the Favored Enemy Enhancement perk.\r\n");
    return;
  }

  skip_spaces(&argument);
  one_argument(argument, arg, sizeof(arg));

  if (!*arg)
  {
    send_to_char(ch, "Usage: inqenemy <creature|list|view|clear [#]>\r\n");
    
    max_enemies = get_inquisitor_max_favored_enemies(ch);
    current_count = count_inquisitor_favored_enemies(ch);
    
    send_to_char(ch, "\r\nYour Favored Enemies (%d/%d):\r\n", current_count, max_enemies);
    
    for (i = 0; i < MAX_ENEMIES; i++)
    {
      if (GET_FAVORED_ENEMY(ch, i) >= 0)
        send_to_char(ch, "  [%d] %s\r\n", i, race_family_abbrevs[GET_FAVORED_ENEMY(ch, i)]);
    }
    
    if (current_count == 0)
      send_to_char(ch, "  (none selected)\r\n");

    send_to_char(ch, "\nType 'inqenemy list' to see all creature options.\r\n");
    return;
  }

  if (is_abbrev(arg, "list"))
  {
    send_to_char(ch, "Available creature types:\r\n");
    for (j = 0; j < NUM_RACE_TYPES; j++)
      send_to_char(ch, "  %-2d) %s\r\n", j, race_family_types[j]);
    return;
  }

  if (is_abbrev(arg, "view"))
  {
    max_enemies = get_inquisitor_max_favored_enemies(ch);
    current_count = count_inquisitor_favored_enemies(ch);
    
    send_to_char(ch, "Your Favored Enemies (%d/%d):\r\n", current_count, max_enemies);
    
    for (j = 0; j < MAX_ENEMIES; j++)
    {
      if (GET_FAVORED_ENEMY(ch, j) >= 0)
        send_to_char(ch, "  [%d] %s\r\n", j, race_family_abbrevs[GET_FAVORED_ENEMY(ch, j)]);
    }
    
    if (current_count == 0)
      send_to_char(ch, "  (none selected)\r\n");
    return;
  }

  if (is_abbrev(arg, "clear"))
  {
    char arg2[MAX_INPUT_LENGTH] = {'\0'};
    int slot = -1;
    
    one_argument(argument, arg2, sizeof(arg2));
    
    if (*arg2 && is_number(arg2))
    {
      /* Clear specific slot */
      slot = atoi(arg2);
      if (slot < 0 || slot >= MAX_ENEMIES)
      {
        send_to_char(ch, "That is not a valid slot number.\r\n");
        return;
      }
      
      if (GET_FAVORED_ENEMY(ch, slot) < 0)
      {
        send_to_char(ch, "That slot is already empty.\r\n");
        return;
      }
      
      send_to_char(ch, "You clear your favored enemy from slot %d.\r\n", slot);
      GET_FAVORED_ENEMY(ch, slot) = -1;
      return;
    }
    else
    {
      /* Clear all enemies */
      bool had_any = false;
      for (i = 0; i < MAX_ENEMIES; i++)
      {
        if (GET_FAVORED_ENEMY(ch, i) >= 0)
        {
          GET_FAVORED_ENEMY(ch, i) = -1;
          had_any = true;
        }
      }
      
      if (!had_any)
      {
        send_to_char(ch, "You have no favored enemies set.\r\n");
        return;
      }
      
      send_to_char(ch, "You clear all your favored enemy selections.\r\n");
      return;
    }
  }

  /* Adding a new favored enemy */
  enemy_type = search_block(arg, race_family_types, FALSE);
  if (enemy_type < 0 || enemy_type >= NUM_RACE_TYPES)
  {
    send_to_char(ch, "That is not a valid creature type. Try 'inqenemy list'.\r\n");
    return;
  }

  /* Check if already selected */
  for (i = 0; i < MAX_ENEMIES; i++)
  {
<<<<<<< HEAD
    long remain = GET_FAVORED_TERRAIN_RESET(ch) - now;
    send_to_char(ch, "You can change your favored terrain again in about %ld hour(s).\r\n",
                 (remain + 3599) / 3600);
    return;
  }

  GET_FAVORED_TERRAIN(ch) = terrain;
  GET_FAVORED_TERRAIN_RESET(ch) = now + (7 * SECS_PER_REAL_DAY);
  send_to_char(ch, "Favored terrain set to %s. You gain +2 initiative and Stealth there.\r\n",
               terrain_types[terrain]);
=======
    if (GET_FAVORED_ENEMY(ch, i) == enemy_type)
    {
      send_to_char(ch, "You already favor that creature type in slot %d.\r\n", i);
      return;
    }
  }

  /* Check if can add more */
  max_enemies = get_inquisitor_max_favored_enemies(ch);
  current_count = count_inquisitor_favored_enemies(ch);
  
  if (current_count >= max_enemies)
  {
    send_to_char(ch, "You can only have %d favored enemy type(s). Use 'inqenemy clear #' to remove one.\r\n", max_enemies);
    return;
  }

  /* Add to first available slot */
  for (i = 0; i < MAX_ENEMIES; i++)
  {
    if (GET_FAVORED_ENEMY(ch, i) < 0)
    {
      GET_FAVORED_ENEMY(ch, i) = enemy_type;
      send_to_char(ch, "Favored enemy added to slot %d: %s. You gain +%d attack, damage, and +%d AC against them.\r\n", 
        i, race_family_types[enemy_type], 2 * get_perk_rank(ch, PERK_INQUISITOR_FAVORED_ENEMY_ENHANCEMENT, CLASS_INQUISITOR),
        1 * get_perk_rank(ch, PERK_INQUISITOR_FAVORED_ENEMY_ENHANCEMENT, CLASS_INQUISITOR));
      return;
    }
  }
>>>>>>> 5e16b232
}

/* Greater Judgment Perk Command - Select which judgment type gets doubled bonuses */
ACMDU(do_greater_judgment)
{
  int i = 0, judgment_type = 0;
  char arg[200];

  if (!HAS_REAL_FEAT(ch, FEAT_JUDGEMENT) || !has_inquisitor_greater_judgment(ch))
  {
    send_to_char(ch, "You do not have access to the Greater Judgment ability.\r\n");
    return;
  }

  skip_spaces(&argument);

  if (!*argument)
  {
    send_to_char(ch, "\r\nUsage: greater-judgment <type>\r\n\r\n");
    send_to_char(ch, "Select a judgment type to receive doubled bonuses:\r\n");
    for (i = 1; i < NUM_INQ_JUDGEMENTS; i++)
    {
      send_to_char(ch, "  %s - %s\r\n", inquisitor_judgements[i],
                   inquisitor_judgement_descriptions[i]);
    }
    if (ch->player_specials->inq_greater_judgment_type > 0)
      send_to_char(ch, "\nCurrently selected: %s\r\n",
                   inquisitor_judgements[ch->player_specials->inq_greater_judgment_type]);
    return;
  }

  one_argument(argument, arg, sizeof(arg));
  CAP(arg);

  for (i = 1; i < NUM_INQ_JUDGEMENTS; i++)
  {
    if (is_abbrev(arg, inquisitor_judgements[i]))
    {
      judgment_type = i;
      break;
    }
  }

  if (judgment_type == 0)
  {
    send_to_char(ch, "That is not a valid judgment type. Type 'greater-judgment' with no arguments "
                     "for a list.\r\n");
    return;
  }

  ch->player_specials->inq_greater_judgment_type = judgment_type;
  send_to_char(ch, "You have selected \tY%s\tn to receive doubled judgment bonuses.\r\n",
               inquisitor_judgements[judgment_type]);
  act("$n has selected a new greater judgment type.", FALSE, ch, 0, 0, TO_ROOM);
}

void perform_bane(struct char_data *ch)
{
  struct affected_type af;
  char buf[200];

  new_affect(&af);
  af.spell = ABILITY_AFFECT_BANE_WEAPON;
  af.duration = 5;

  affect_to_char(ch, &af);

  if (!IS_NPC(ch))
    start_daily_use_cooldown(ch, FEAT_BANE);

  snprintf(buf, sizeof(buf), "You enhance your weapons with a bane effect against %s creatures.",
           race_family_types[GET_BANE_TARGET_TYPE(ch)]);
  act(buf, FALSE, ch, 0, 0, TO_CHAR);
  act("$n's weapons begin to glow yellow.", TRUE, ch, 0, 0, TO_ROOM);
}

ACMDCHECK(can_bane)
{
  ACMDCHECK_PREREQ_HASFEAT(FEAT_BANE, "You have no idea how.\r\n");
  ACMDCHECK_TEMPFAIL_IF(
      affected_by_spell(ch, ABILITY_AFFECT_BANE_WEAPON),
      "You have already enhanced your weapons with the bane effect! See score for more info.\r\n"
      "You will need to wait for this bane effect to expire, or remove it using the 'revoke' "
      "command, to choose another bane enemy type.\r\n");
  return CAN_CMD;
}

ACMDU(do_bane)
{
  PREREQ_CAN_FIGHT();
  PREREQ_CHECK(can_bane);
  PREREQ_HAS_USES(
      FEAT_BANE,
      "You must recover before you can enhance your weapons with the bane effect again.\r\n");

  int i = 0;

  skip_spaces(&argument);

  if (!*argument)
  {
    send_to_char(ch, "Please specify one of the following racial types:\r\n");
    for (i = 1; i < NUM_RACE_TYPES; i++)
    {
      send_to_char(ch, "%s\r\n", race_family_types[i]);
    }
    return;
  }

  CAP(argument);

  for (i = 1; i < NUM_RACE_TYPES; i++)
  {
    if (is_abbrev(argument, race_family_types[i]))
      break;
  }

  if (i < 1 || i >= NUM_RACE_TYPES)
  {
    send_to_char(ch, "That is an invalid selection. Please select again.  Type 'bane' by itself "
                     "for a list of options.\r\n");
    return;
  }

  GET_BANE_TARGET_TYPE(ch) = i;

  perform_bane(ch);
}

ACMDU(do_slayer)
{
  if (!HAS_REAL_FEAT(ch, FEAT_SLAYER))
  {
    send_to_char(ch, "You do not have the slayer feat.\r\n");
    return;
  }

  int i = 0;

  skip_spaces(&argument);

  if (!*argument)
  {
    send_to_char(
        ch,
        "Please specify an active judgement.  A list can be seen by typing: judgement list.\r\n");
    return;
  }

  CAP(argument);

  for (i = 0; i < NUM_INQ_JUDGEMENTS; i++)
  {
    if (is_abbrev(argument, inquisitor_judgements[i]))
    {
      if (!IS_JUDGEMENT_ACTIVE(ch, i))
      {
        send_to_char(ch, "That judgement is not active.  Please select an active judgement.  A "
                         "list can be seen by typing: judgement list.\r\n");
        return;
      }
      break;
    }
  }

  if (i < 1 || i >= NUM_INQ_JUDGEMENTS)
  {
    send_to_char(
        ch,
        "That is not a valid judgement type.  A list can be seen by typing: judgement list.\r\n");
    return;
  }

  GET_SLAYER_JUDGEMENT(ch) = i;
  send_to_char(
      ch,
      "You assign %s as your slayer enabled judgement.  "
      "Your inquisitor level will be treated as 5 higher when determining bonus amount.\r\n",
      inquisitor_judgements[i]);
}

ACMDCHECK(can_true_judgement)
{
  ACMDCHECK_PREREQ_HASFEAT(FEAT_TRUE_JUDGEMENT, "You have no idea how.\r\n");
  ACMDCHECK_TEMPFAIL_IF(affected_by_spell(ch, ABILITY_AFFECT_TRUE_JUDGEMENT),
                        "You have already gathered your divine energy!\r\n");
  return CAN_CMD;
}

ACMD(do_true_judgement)
{
  PREREQ_CAN_FIGHT();
  PREREQ_CHECK(can_true_judgement);
  PREREQ_HAS_USES(
      FEAT_TRUE_JUDGEMENT,
      "You must recover before you can gather your divine energy in this way again.\r\n");

  perform_true_judgement(ch);
}

void perform_true_judgement(struct char_data *ch)
{
  struct affected_type af;

  new_affect(&af);
  af.spell = ABILITY_AFFECT_TRUE_JUDGEMENT;
  af.duration = 24;

  affect_to_char(ch, &af);

  if (!IS_NPC(ch))
    start_daily_use_cooldown(ch, FEAT_TRUE_JUDGEMENT);

  act("You gather your divine energy into your next attack.", FALSE, ch, 0, 0, TO_CHAR);
  act("$n begins gathering $s divine energy.", TRUE, ch, 0, 0, TO_ROOM);
}

ACMDCHECK(can_children_of_the_night)
{
  ACMDCHECK_PREREQ_HASFEAT(FEAT_VAMPIRE_CHILDREN_OF_THE_NIGHT, "You have no idea how.\r\n");
  ACMDCHECK_TEMPFAIL_IF(affected_by_spell(ch, VAMPIRE_ABILITY_CHILDREN_OF_THE_NIGHT),
                        "You have already called your children of the night!\r\n");
  // if (check_npc_followers(ch, NPC_MODE_FLAG, MOB_C_O_T_N))
  if (!can_add_follower_by_flag(ch, MOB_C_O_T_N))
  {
    send_to_char(ch, "Wha?!  You have already called your children of the night!\r\n");
    return 0;
  }

  return CAN_CMD;
}

ACMD(do_children_of_the_night)
{
  PREREQ_CHECK(can_children_of_the_night);
  PREREQ_HAS_USES(FEAT_VAMPIRE_CHILDREN_OF_THE_NIGHT,
                  "You must recover before you can call your children of the night.\r\n");

  if (!CAN_USE_VAMPIRE_ABILITY(ch))
  {
    send_to_char(ch,
                 "You cannot use your vampiric abilities when in sunlight or moving water.\r\n");
    return;
  }

  perform_children_of_the_night(ch);
}

void perform_children_of_the_night(struct char_data *ch)
{
  if (!IS_NPC(ch))
    start_daily_use_cooldown(ch, FEAT_VAMPIRE_CHILDREN_OF_THE_NIGHT);

  act("You reach out into the wilds to pull forth your children of the night.", FALSE, ch, 0, 0,
      TO_CHAR);

  call_magic(ch, ch, 0, VAMPIRE_ABILITY_CHILDREN_OF_THE_NIGHT, 0, GET_LEVEL(ch), CAST_INNATE);
}

ACMDCHECK(can_create_vampire_spawn)
{
  ACMDCHECK_PREREQ_HASFEAT(FEAT_VAMPIRE_CREATE_SPAWN, "You have no idea how.\r\n");

  // if (check_npc_followers(ch, NPC_MODE_FLAG, MOB_VAMP_SPWN))
  if (!can_add_follower_by_flag(ch, MOB_VAMP_SPWN))
  {
    send_to_char(ch, "You have already created vampiric spawn.\r\n");
    return 0;
  }

  return CAN_CMD;
}

ACMDU(do_create_vampire_spawn)
{
  PREREQ_CHECK(can_create_vampire_spawn);

  if (!CAN_USE_VAMPIRE_ABILITY(ch))
  {
    send_to_char(ch,
                 "You cannot use your vampiric abilities when in sunlight or moving water.\r\n");
    return;
  }

  struct obj_data *obj = NULL;

  skip_spaces(&argument);

  if (!*argument)
  {
    send_to_char(ch, "You must specify a corpse to convert into your vampiric spawn.\r\n");
    return;
  }

  if (!(obj = get_obj_in_list_vis(ch, argument, 0, world[IN_ROOM(ch)].contents)))
  {
    send_to_char(ch, "You don't see any corpses by that description.\r\n");
    return;
  }

  if (!IS_CORPSE(obj))
  {
    send_to_char(ch, "That's not a corpse.\r\n");
    return;
  }

  if (!obj->drainKilled)
  {
    send_to_char(ch, "You can only create vampiric spawn from the corpse of a victim you killed by "
                     "blood drain.\r\n");
    return;
  }

  act("You draw upon your vampiric strength and attempt to convert $p into vampiric spawn", FALSE,
      ch, obj, 0, TO_CHAR);

  call_magic(ch, ch, obj, ABILITY_CREATE_VAMPIRE_SPAWN, 0, GET_LEVEL(ch), CAST_INNATE);
}

ACMDCHECK(can_vampiric_gaseous_form)
{
  ACMDCHECK_PREREQ_HASFEAT(FEAT_VAMPIRE_GASEOUS_FORM, "You have no idea how.\r\n");

  return CAN_CMD;
}

ACMD(do_vampiric_gaseous_form)
{
  PREREQ_CHECK(can_vampiric_gaseous_form);

  if (!CAN_USE_VAMPIRE_ABILITY(ch))
  {
    send_to_char(ch,
                 "You cannot use your vampiric abilities when in sunlight or moving water.\r\n");
    return;
  }

  act("You draw upon your vampiric ablity and your body shifts into a gaseous state.", FALSE, ch, 0,
      0, TO_CHAR);
  act("$n's body assumes a gaseous state.", FALSE, ch, 0, 0, TO_ROOM);

  call_magic(ch, ch, 0, SPELL_GASEOUS_FORM, 0, GET_LEVEL(ch), CAST_INNATE);
}

ACMDCHECK(can_vampiric_shape_change)
{
  ACMDCHECK_PREREQ_HASFEAT(FEAT_VAMPIRE_CHANGE_SHAPE, "You have no idea how.\r\n");

  return CAN_CMD;
}

ACMDU(do_vampiric_shape_change)
{
  PREREQ_CHECK(can_vampiric_shape_change);

  if (!CAN_USE_VAMPIRE_ABILITY(ch))
  {
    send_to_char(ch,
                 "You cannot use your vampiric abilities when in sunlight or moving water.\r\n");
    return;
  }

  if (IS_WILDSHAPED(ch))
  {
    send_to_char(ch, "You cannot shift form while wildshaped.\r\n");
    return;
  }

  skip_spaces(&argument);

  if (!*argument)
  {
    send_to_char(ch, "You must specify either 'wolf' or 'bat' form.\r\n");
    return;
  }

  act("You draw upon your vampiric ablity and shift into animal form.", FALSE, ch, 0, 0, TO_CHAR);

  /* act.other.c, part of druid wildshape engine, the value "2" notifies the
      the function that this is the vampiric change shape ability */
  wildshape_engine(ch, argument, 2);
}

ACMDCHECK(can_vampiric_dominate)
{
  ACMDCHECK_PREREQ_HASFEAT(FEAT_VAMPIRE_DOMINATE, "You have no idea how.\r\n");

  return CAN_CMD;
}

ACMDU(do_vampiric_dominate)
{
  PREREQ_CHECK(can_vampiric_dominate);

  if (!CAN_USE_VAMPIRE_ABILITY(ch))
  {
    send_to_char(ch,
                 "You cannot use your vampiric abilities when in sunlight or moving water.\r\n");
    return;
  }

  struct char_data *vict;

  skip_spaces(&argument);

  if (!*argument)
  {
    send_to_char(ch, "You must specify who you would like to try and dominate.\r\n");
    return;
  }

  if (!(vict = get_char_room_vis(ch, argument, 0)))
  {
    send_to_char(ch, "There is no one in the room by that description.\r\n");
    return;
  }

  if (!IS_SENTIENT(vict))
  {
    send_to_char(ch, "You can only dominate sentient beings.\r\n");
    return;
  }

  act("You draw upon your vampiric ablity and try to dominate $N.", FALSE, ch, 0, vict, TO_CHAR);
  act("$n gazes into your eyes and tries to dominate your will!", FALSE, ch, 0, vict, TO_VICT);
  act("$n gazes into $N's eyes and tries to dominate $S will!", FALSE, ch, 0, vict, TO_NOTVICT);

  effect_charm(ch, vict, ABILITY_VAMPIRIC_DOMINATION, CAST_INNATE, GET_LEVEL(ch));
}

/* slam engine */
void perform_slam(struct char_data *ch, struct char_data *vict)
{
  int discipline_bonus = 0, diceOne = 0, diceTwo = 0;
  struct affected_type af;

  if (vict == ch)
  {
    send_to_char(ch, "Aren't we funny today...\r\n");
    return;
  }

  PREREQ_NOT_PEACEFUL_ROOM();

  if (ROOM_FLAGGED(IN_ROOM(ch), ROOM_SINGLEFILE) && ch->next_in_room != vict &&
      vict->next_in_room != ch)
  {
    send_to_char(ch, "You simply can't reach that far.\r\n");
    return;
  }

  if (IS_INCORPOREAL(vict) && !is_using_ghost_touch_weapon(ch))
  {
    act("$n sprawls completely through $N as $e tries to slam $M.", FALSE, ch, NULL, vict,
        TO_NOTVICT);
    act("You sprawl completely through $N as you try to slam $M!", FALSE, ch, NULL, vict, TO_CHAR);
    act("$n sprawls completely through you as $e tries to slam you!", FALSE, ch, NULL, vict,
        TO_VICT);
    change_position(ch, POS_SITTING);
    return;
  }

  /* maneuver bonus/penalty */
  if (!IS_NPC(ch) && compute_ability(ch, ABILITY_DISCIPLINE))
    discipline_bonus += compute_ability(ch, ABILITY_DISCIPLINE);
  if (!IS_NPC(vict) && compute_ability(vict, ABILITY_DISCIPLINE))
    discipline_bonus -= compute_ability(vict, ABILITY_DISCIPLINE);

  /* saving throw dc - unused for slam */
  /* dc = GET_LEVEL(ch) / 2 + GET_STR_BONUS(ch); */

  /* monk damage? */
  compute_barehand_dam_dice(ch, &diceOne, &diceTwo);
  if (diceOne < 1)
    diceOne = 1;
  if (diceTwo < 2)
    diceTwo = 2;


  if (vict->char_specials.recently_slammed == 0)
  {
    if (combat_maneuver_check(ch, vict, COMBAT_MANEUVER_TYPE_SLAM, 0) > 0)
    {
      damage(ch, vict, dice(diceOne, diceTwo) + GET_STR_BONUS(ch), SKILL_SLAM, DAM_FORCE, FALSE);

      if (HAS_FEAT(ch, FEAT_VAMPIRE_ENERGY_DRAIN) && IS_LIVING(vict) && CAN_USE_VAMPIRE_ABILITY(ch))
      {
        if (daily_uses_remaining(ch, FEAT_VAMPIRE_ENERGY_DRAIN) > 0)
        {
          if (!savingthrow(ch, vict, SAVING_WILL, 0, CAST_INNATE, GET_LEVEL(ch), NECROMANCY))
          {
            new_affect(&af);
            af.spell = AFFECT_LEVEL_DRAIN;
            af.location = APPLY_SPECIAL;
            af.modifier = 1;
            af.duration = 10;
            affect_join(vict, &af, TRUE, FALSE, TRUE, FALSE);
            act("You drain some of $N's life force away.", FALSE, ch, 0, vict, TO_CHAR);
            act("$n drains some of your life force away.", FALSE, ch, 0, vict, TO_VICT);
            act("$n drains some of $N's life force away.", FALSE, ch, 0, vict, TO_NOTVICT);

            // set the enemy as drainkilled so they can be turned into a vampire spawn if they do end up being killed.
            vict->char_specials.drainKilled = true;
          }
          if (!IS_NPC(ch))
            start_daily_use_cooldown(ch, FEAT_VAMPIRE_ENERGY_DRAIN);
        }
      }

      /* fire-shield, etc check */
      damage_shield_check(ch, vict, ATTACK_TYPE_UNARMED, TRUE, DAM_FORCE);
    }
    else
      damage(ch, vict, 0, SKILL_SLAM, DAM_FORCE, FALSE);
    vict->char_specials.recently_slammed = 3;
  }
  else
  {
    send_to_char(ch, "They predicted your slam attempt and bypassed easily.\r\n");
  }
}

ACMD(do_slam)
{
  char arg[MAX_INPUT_LENGTH] = {'\0'};
  struct char_data *vict = NULL;

  PREREQ_CAN_FIGHT();

  PREREQ_NOT_NPC();

  one_argument(argument, arg, sizeof(arg));

  /* find the victim */
  vict = get_char_vis(ch, arg, NULL, FIND_CHAR_ROOM);

  /* we have a disqualifier here due to action system */
  if (!FIGHTING(ch) && !vict)
  {
    send_to_char(ch, "Who do you want to slam?\r\n");
    return;
  }
  if (vict == ch)
  {
    send_to_char(ch, "You slam yourself.\r\n");
    return;
  }
  if (FIGHTING(ch) && !vict && IN_ROOM(ch) == IN_ROOM(FIGHTING(ch)))
    vict = FIGHTING(ch);

  perform_slam(ch, vict);
}

ACMD(do_blood_drain)
{
  struct char_data *vict = NULL;
  char arg[200];
  int uses_remaining;

  one_argument(argument, arg, sizeof(arg));

  if (!HAS_FEAT(ch, FEAT_VAMPIRE_BLOOD_DRAIN))
  {
    send_to_char(ch, "You don't have the ability to food on the blood of others.\r\n");
    return;
  }

  if (affected_by_spell(ch, ABILITY_BLOOD_DRAIN))
  {
    send_to_char(ch, "You are already feasting on your opponent's blood.\r\n");
    return;
  }

  if (FIGHTING(ch))
    vict = FIGHTING(ch);
  else if (!(vict = get_char_vis(ch, arg, NULL, FIND_CHAR_ROOM)))
  {
    send_to_char(ch, "There's no one there by that description.\r\n");
    return;
  }

  if (!can_blood_drain_target(ch, vict))
  {
    return;
  }

  if ((uses_remaining = daily_uses_remaining(ch, FEAT_VAMPIRE_BLOOD_DRAIN)) == 0)
  {
    send_to_char(ch, "You must recover the profane energy required to use this ability again.\r\n");
    return;
  }

  if (uses_remaining < 0)
  {
    send_to_char(ch, "You are not experienced enough.\r\n");
    return;
  }

  if (!is_action_available(ch, atSTANDARD, TRUE))
  {
    send_to_char(ch, "Blood drain requires a standard action available to use.\r\n");
    return;
  }

  act("You prepare to feast on the blood of $N!", FALSE, ch, 0, vict, TO_CHAR);

  if (!FIGHTING(ch))
  {
    hit(ch, vict, TYPE_UNDEFINED, DAM_RESERVED_DBC, 0, FALSE);
  }

  struct affected_type af;

  new_affect(&af);
  af.spell = ABILITY_BLOOD_DRAIN;
  af.duration = 5 + GET_LEVEL(ch) / 6;
  affect_to_char(ch, &af);

  if (!IS_NPC(ch))
    start_daily_use_cooldown(ch, FEAT_VAMPIRE_BLOOD_DRAIN);

  USE_STANDARD_ACTION(ch);
}

ACMD(do_quick_chant)
{
  int uses_remaining = 0;

  if (subcmd == SCMD_QUICK_CHANT && !HAS_FEAT(ch, FEAT_QUICK_CHANT))
  {
    send_to_char(ch, "You do not have the quick chant feat.\r\n");
    return;
  }
  else if (subcmd == SCMD_QUICK_MIND && !HAS_FEAT(ch, FEAT_QUICK_MIND))
  {
    send_to_char(ch, "You do not have the quick mind feat.\r\n");
    return;
  }

  if ((uses_remaining = daily_uses_remaining(
           ch, (subcmd == SCMD_QUICK_CHANT) ? FEAT_QUICK_CHANT : FEAT_QUICK_MIND)) == 0)
  {
    send_to_char(ch, "You must recover the energy required to use this ability again.\r\n");
    return;
  }

  if (uses_remaining < 0)
  {
    send_to_char(ch, "You are not experienced enough.\r\n");
    return;
  }

  if (subcmd == SCMD_QUICK_CHANT)
  {
    if (ch->char_specials.quick_chant)
    {
      send_to_char(ch, "You are already benefitting from quick chant.\r\n");
      return;
    }
    send_to_char(ch, "Youn invoke your quick chant ability.  The next non-ritual spell you cast "
                     "will only use a swift action.\r\n");
    ch->char_specials.quick_chant = true;
  }
  else
  {
    if (ch->char_specials.quick_mind)
    {
      send_to_char(ch, "You are already benefitting from quick mind.\r\n");
      return;
    }
    send_to_char(ch, "Youn invoke your quick mind ability.  The next non-ritual power your "
                     "manifest will only use a swift action.\r\n");
    ch->char_specials.quick_mind = true;
  }

  if (!IS_NPC(ch))
    start_daily_use_cooldown(ch, (subcmd == SCMD_QUICK_CHANT) ? FEAT_QUICK_CHANT : FEAT_QUICK_MIND);
}

ACMD(do_planarsoul)
{
  if (!affected_by_spell(ch, SPELL_PLANAR_SOUL))
  {
    send_to_char(
        ch,
        "You must be under the affect of the planar soul spell to use it's surging effect.\r\n");
    return;
  }

  if (affected_by_spell(ch, AFFECT_PLANAR_SOUL_SURGE))
  {
    send_to_char(ch, "You are already under the effect of a planar soul surge enhancement.\r\n");
    return;
  }

  struct affected_type af[6];
  struct affected_type *aff = NULL;
  int i = 0, duration = 0;

  for (aff = ch->affected; aff; aff = aff->next)
  {
    if (aff->spell == SPELL_PLANAR_SOUL)
    {
      duration = aff->duration;
      break;
    }
  }

  affect_from_char(ch, SPELL_PLANAR_SOUL);

  duration /= 600;
  duration = MAX(duration, 1);

  for (i = 0; i < 6; i++)
  {
    new_affect(&(af[i]));
    af[i].spell = AFFECT_PLANAR_SOUL_SURGE;
    af[i].bonus_type = BONUS_TYPE_SACRED;
    af[i].duration = duration;
  }

  af[0].location = APPLY_AC_NEW;
  af[0].modifier = 2;
  af[1].location = APPLY_STR;
  af[1].modifier = 4;
  af[2].location = APPLY_RES_ACID;
  af[2].modifier = 15;
  af[3].location = APPLY_RES_FIRE;
  af[3].modifier = 15;
  af[4].location = APPLY_FAST_HEALING;
  af[4].modifier = 2;
  af[5].location = APPLY_SKILL;
  af[5].modifier = 5;
  af[5].specific = ABILITY_INTIMIDATE;

  for (i = 0; i < 6; i++)
  {
    affect_to_char(ch, (&(af[i])));
  }

  act("Your planar soul surges with might!", FALSE, ch, 0, 0, TO_CHAR);
  act("$n seems to surge with might!", FALSE, ch, 0, 0, TO_ROOM);
}


ACMD(do_grand_destiny)
{
  if (!affected_by_spell(ch, SPELL_GRAND_DESTINY))
  {
    send_to_char(ch,
                 "You must be under the affect of the grand destiny spell to actualize it.\r\n");
    return;
  }

  if (affected_by_spell(ch, SPELL_EFFECT_GRAND_DESTINY))
  {
    send_to_char(ch, "You are already under the effect of a grand destiny actualization.\r\n");
    return;
  }

  struct affected_type af;

  affect_from_char(ch, SPELL_GRAND_DESTINY);

  new_affect(&af);
  af.spell = SPELL_EFFECT_GRAND_DESTINY;
  af.location = APPLY_SPECIAL;
  af.duration = 3;

  affect_to_char(ch, (&af));

  act("Your grand destiny has been actualized!", FALSE, ch, 0, 0, TO_CHAR);
  act("$n's grand destiny has been actualized!", FALSE, ch, 0, 0, TO_ROOM);
}

ACMD(do_bullrush)
{
  if (!HAS_EVOLUTION(ch, EVOLUTION_PUSH))
  {
    send_to_char(ch, "You don't have the ability to bullrush.\r\n");
    return;
  }

  struct char_data *vict = NULL;
  char arg[MAX_STRING_LENGTH], arg2[MAX_STRING_LENGTH], buf[MAX_STRING_LENGTH];
  int dir = 0;

  two_arguments(argument, arg, sizeof(arg), arg2, sizeof(arg2));

  if (!*arg)
  {
    send_to_char(ch, "You need to specify who you'd like to bullrush.\r\n");
    return;
  }

  if (!(vict = get_char_vis(ch, arg, NULL, FIND_CHAR_ROOM)))
  {
    send_to_char(ch, "There's no one there by that description.\r\n");
    return;
  }

  if (!*arg2)
  {
    send_to_char(ch, "In what direction do you wish to bullrush your target?\r\n");
    return;
  }

  for (dir = 0; dir < NUM_OF_DIRS; dir++)
  {
    if (is_abbrev(dirs[dir], arg2))
      break;
  }

  if (dir >= NUM_OF_DIRS)
  {
    send_to_char(ch, "That is not a valid direction.\r\n");
    return;
  }

  if (GET_SIZE(vict) >= GET_SIZE(ch))
  {
    send_to_char(ch, "They are too big for you to bullrush.\r\n");
    return;
  }

  if (GET_PUSHED_TIMER(vict) > 0)
  {
    send_to_char(ch, "That subject is on a bullrush timer and is temporarily immune.\r\n");
    return;
  }

  GET_PUSHED_TIMER(vict) = 10;
  USE_STANDARD_ACTION(ch);

  if (!push_attempt(ch, vict, true))
  {
    act("You try to push $N, but $E won't budge an inch!", FALSE, ch, 0, vict, TO_CHAR);
    act("$n tries to push You, but you refuse budge an inch!", FALSE, ch, 0, vict, TO_VICT);
    act("$n tries to push $N, but $E won't budge an inch!", FALSE, ch, 0, vict, TO_NOTVICT);
    return;
  }

  snprintf(buf, sizeof(buf), "You shove $N hard, pushing $M to the %s.", dirs[dir]);
  act(buf, FALSE, ch, 0, vict, TO_CHAR);
  snprintf(buf, sizeof(buf), "$n shoves You hard, pushing You to the %s.", dirs[dir]);
  act(buf, FALSE, ch, 0, vict, TO_VICT);
  snprintf(buf, sizeof(buf), "$n shoves $N hard, pushing $N to the %s.", dirs[dir]);
  act(buf, FALSE, ch, 0, vict, TO_NOTVICT);

  perform_move_full(vict, dir, false, false);
}

ACMD(do_evoweb)
{
  char arg[200];
  struct char_data *vict = NULL;

  one_argument(argument, arg, sizeof(arg));

  if (!HAS_EVOLUTION(ch, EVOLUTION_WEB))
  {
    send_to_char(ch, "You do not have the web evolution.\r\n");
    return;
  }

  if (!*arg)
  {
    if (!FIGHTING(ch))
    {
      send_to_char(ch, "You need to specify whom you wish to web.");
      return;
    }
    vict = FIGHTING(ch);
  }

  if (!vict && (!(vict = get_char_room_vis(ch, arg, NULL))))
  {
    send_to_char(ch, "There is no one here by that name.\r\n");
    return;
  }

  act("You raise your spinneret at $N, spitting forth a stream of webbing.", TRUE, ch, 0, vict,
      TO_CHAR);
  act("$n raises $s spinneret at You, spitting forth a stream of webbing.", TRUE, ch, 0, vict,
      TO_VICT);
  act("$n raises $s spinneret at $N, spitting forth a stream of webbing.", TRUE, ch, 0, vict,
      TO_NOTVICT);

  call_magic(ch, vict, 0, SPELL_WEB, 0, GET_CALL_EIDOLON_LEVEL(ch), CAST_INNATE);

  USE_SWIFT_ACTION(ch);
}


ACMD(do_evobreath)
{
  int cooldown = 60;

  PREREQ_CAN_FIGHT();
  PREREQ_NOT_PEACEFUL_ROOM();

  if (!HAS_EVOLUTION(ch, EVOLUTION_ACID_BREATH) && !HAS_EVOLUTION(ch, EVOLUTION_FIRE_BREATH) &&
      !HAS_EVOLUTION(ch, EVOLUTION_COLD_BREATH) && !HAS_EVOLUTION(ch, EVOLUTION_ELECTRIC_BREATH))
  {
    send_to_char(ch, "You don't know how to do that.\r\n");
    return;
  }

  if (char_has_mud_event(ch, eEVOBREATH))
  {
    send_to_char(ch, "You are too exhausted to do that!\r\n");
    return;
  }

  act("You prepare your breath weapon.", TRUE, ch, 0, 0, TO_CHAR);
  act("$n prepares a breath weapon.", TRUE, ch, 0, 0, TO_ROOM);

  process_evolution_breath_damage(ch);

  cooldown -= MAX(0, num_evo_breaths(ch) - 1) * 18;

  attach_mud_event(new_mud_event(eEVOBREATH, ch, NULL), cooldown * PASSES_PER_SEC);
  USE_STANDARD_ACTION(ch);
}

/* Data structure for chimeric breath callback */
struct chimeric_breath_data
{
  int fire_dam;
  int poison_dam;
  int cold_dam;
};

/* Callback for chimeric breath AoE damage */
static int chimeric_breath_cb(struct char_data *ch, struct char_data *tch, void *data)
{
  struct chimeric_breath_data *bd = (struct chimeric_breath_data *)data;

  /* Handle immunities (e.g., iron golem immunity to poison) */
  if (!process_iron_golem_immunity(ch, tch, DAM_FIRE, bd->fire_dam))
    damage(ch, tch, bd->fire_dam, SPELL_FIRE_BREATHE, DAM_FIRE, FALSE);

  if (!process_iron_golem_immunity(ch, tch, DAM_POISON, bd->poison_dam))
    damage(ch, tch, bd->poison_dam, SPELL_POISON_BREATHE, DAM_POISON, FALSE);

  if (!process_iron_golem_immunity(ch, tch, DAM_COLD, bd->cold_dam))
    damage(ch, tch, bd->cold_dam, SPELL_FROST_BREATHE, DAM_COLD, FALSE);

  return 1;
}

/* Alchemist Mutagenist Tier IV capstone: Chimeric Transmutation
 * While under mutagen, unleash a swift-action breath once per combat:
 * deals 3d6 fire, 3d6 poison, and 3d6 cold damage to enemies in room. */
ACMD(do_chimericbreath)
{
  PREREQ_CAN_FIGHT();
  PREREQ_NOT_PEACEFUL_ROOM();

  if (!has_perk(ch, PERK_ALCHEMIST_CHIMERIC_TRANSMUTATION))
  {
    send_to_char(ch, "You have no idea how to do that.\r\n");
    return;
  }

  if (!affected_by_spell(ch, SKILL_MUTAGEN))
  {
    send_to_char(ch, "You must be under the effects of a mutagen to do that.\r\n");
    return;
  }

  if (!is_action_available(ch, atSWIFT, FALSE))
  {
    send_to_char(ch, "You have already used your swift action this round.\r\n");
    return;
  }

  if (!can_use_chimeric_transmutation(ch))
  {
    send_to_char(ch, "You have already used your chimeric breath this combat.\r\n");
    return;
  }

  act("You inhale and unleash a chimeric breath of flame, toxin, and frost!", FALSE, ch, 0, 0,
      TO_CHAR);
  act("$n inhales and unleashes a chimeric breath of flame, toxin, and frost!", FALSE, ch, 0, 0,
      TO_ROOM);

  struct chimeric_breath_data cbd;
  cbd.fire_dam = dice(3, 6);
  cbd.poison_dam = dice(3, 6);
  cbd.cold_dam = dice(3, 6);

  aoe_effect(ch, SPELL_FIRE_BREATHE, chimeric_breath_cb, &cbd);

  USE_SWIFT_ACTION(ch);
  use_chimeric_transmutation(ch);
}

ACMD(do_vital_strike)
{
  if (!HAS_FEAT(ch, FEAT_VITAL_STRIKE))
  {
    send_to_char(ch, "You do not know how to perform a vital strike.\r\n");
    return;
  }

  if (VITAL_STRIKING(ch))
  {
    VITAL_STRIKING(ch) = FALSE;
    act("You cease concentrating your attacks into a single vital strike!", TRUE, ch, 0, 0,
        TO_CHAR);
  }
  else
  {
    USE_FULL_ROUND_ACTION(ch);
    VITAL_STRIKING(ch) = TRUE;
    act("You concentrate your attacks into a single vital strike!", TRUE, ch, 0, 0, TO_CHAR);
  }
}

ACMD(do_strength_of_honor)
{
  struct affected_type af;
  int abil_mod = 0;
  int uses_remaining = 0;

  if (!HAS_REAL_FEAT(ch, FEAT_STRENGTH_OF_HONOR))
  {
    send_to_char(ch, "You do not have the strength of honor ability.\r\n");
    return;
  }

  if (affected_by_spell(ch, ABILITY_STRENGTH_OF_HONOR))
  {
    send_to_char(ch, "You are already benefitting from strength of honor.\r\n");
    return;
  }

  if ((uses_remaining = daily_uses_remaining(ch, FEAT_STRENGTH_OF_HONOR)) == 0)
  {
    send_to_char(ch, "You need to recover your strength in order to use this ability again.\r\n");
    return;
  }

  if (uses_remaining < 0)
  {
    send_to_char(ch, "You have no uses in this ability.\r\n");
    return;
  }

  if (!is_action_available(ch, atSWIFT, TRUE))
  {
    send_to_char(ch, "Strength of Honor requires a swift action available to use.\r\n");
    return;
  }

  if (HAS_FEAT(ch, FEAT_STRENGTH_OF_HONOR))
  {
    abil_mod = 4;
  }

  if (HAS_FEAT(ch, FEAT_MIGHT_OF_HONOR))
  {
    abil_mod = 6;
  }

  new_affect(&af);
  af.location = APPLY_STR;
  af.bonus_type = BONUS_TYPE_MORALE;
  af.spell = ABILITY_STRENGTH_OF_HONOR;
  af.duration = 10 * (1 + HAS_REAL_FEAT(ch, FEAT_MIGHT_OF_HONOR));
  af.modifier = abil_mod;

  affect_join(ch, &af, FALSE, FALSE, FALSE, FALSE);

  send_to_char(ch, "You lift your weapon in a knightly salute and recite your oath of honor.\r\n");
  act("$n lifts $s weapon in a knightly salute and powerfully recites $s oath of honor.", false, ch,
      0, 0, TO_NOTVICT);

  if (!IS_NPC(ch))
    start_daily_use_cooldown(ch, FEAT_STRENGTH_OF_HONOR);

  USE_SWIFT_ACTION(ch);
}

ACMD(do_crown_of_knighthood)
{
  struct affected_type af[6];
  int uses_remaining = 0, i = 0;

  if (!HAS_REAL_FEAT(ch, FEAT_CROWN_OF_KNIGHTHOOD))
  {
    send_to_char(ch, "You do not have the crown of knighthood ability.\r\n");
    return;
  }

  if (affected_by_spell(ch, ABILITY_CROWN_OF_KNIGHTHOOD))
  {
    send_to_char(ch, "You are already benefitting from crown of knighthood.\r\n");
    return;
  }

  if ((uses_remaining = daily_uses_remaining(ch, FEAT_CROWN_OF_KNIGHTHOOD)) == 0)
  {
    send_to_char(ch, "You need to recover your strength in order to use this ability again.\r\n");
    return;
  }

  if (uses_remaining < 0)
  {
    send_to_char(ch, "You have no uses in this ability.\r\n");
    return;
  }

  if (!is_action_available(ch, atSWIFT, TRUE))
  {
    send_to_char(ch, "Crown of knighthood requires a swift action available to use.\r\n");
    return;
  }

  /* init affect array */
  for (i = 0; i < 6; i++)
  {
    new_affect(&(af[i]));
    af[i].spell = ABILITY_CROWN_OF_KNIGHTHOOD;
    af[i].duration = 75;
    af[i].modifier = 4;
    af[i].bonus_type = BONUS_TYPE_MORALE;
  }

  af[0].location = APPLY_HITROLL;
  af[1].location = APPLY_DAMROLL;
  af[2].location = APPLY_SAVING_FORT;
  af[3].location = APPLY_SAVING_WILL;
  af[4].location = APPLY_SAVING_REFL;
  af[5].location = APPLY_HIT;
  af[5].modifier = 20;

  for (i = 0; i < 6; i++)
    affect_join(ch, af + i, FALSE, FALSE, FALSE, FALSE);

  send_to_char(ch, "You close your eyes and allow the oath and measure to fill your soul.\r\n");
  act("$n closes $s eyes and seems to grow in confidence.", false, ch, 0, 0, TO_NOTVICT);

  if (!IS_NPC(ch))
    start_daily_use_cooldown(ch, FEAT_CROWN_OF_KNIGHTHOOD);

  USE_SWIFT_ACTION(ch);
}

ACMD(do_soul_of_knighthood)
{
  int uses_remaining = 0;

  if (!HAS_REAL_FEAT(ch, FEAT_SOUL_OF_KNIGHTHOOD))
  {
    send_to_char(ch, "You do not have the soul of knighthood ability.\r\n");
    return;
  }

  if (affected_by_spell(ch, SPELL_HOLY_AURA))
  {
    send_to_char(ch, "You are already benefitting from soul of knighthood/holy aura.\r\n");
    return;
  }

  if ((uses_remaining = daily_uses_remaining(ch, FEAT_SOUL_OF_KNIGHTHOOD)) == 0)
  {
    send_to_char(ch, "You need to recover your strength in order to use this ability again.\r\n");
    return;
  }

  if (uses_remaining < 0)
  {
    send_to_char(ch, "You have no uses in this ability.\r\n");
    return;
  }

  if (!is_action_available(ch, atSWIFT, TRUE))
  {
    send_to_char(ch, "Soul of knighthood requires a swift action available to use.\r\n");
    return;
  }

  send_to_char(ch, "You close your eyes and connect with the triumvirate's power.\r\n");
  act("$n closes $s eyes and seems to grow in confidence.", false, ch, 0, 0, TO_NOTVICT);

  call_magic(ch, ch, 0, SPELL_HOLY_AURA, 0, CASTER_LEVEL(ch), CAST_INNATE);

  if (!IS_NPC(ch))
    start_daily_use_cooldown(ch, FEAT_SOUL_OF_KNIGHTHOOD);

  USE_SWIFT_ACTION(ch);
}

ACMD(do_rallying_cry)
{
  int uses_remaining = 0;

  if (!HAS_REAL_FEAT(ch, FEAT_RALLYING_CRY) && !has_bard_rallying_cry_perk(ch))
  {
    send_to_char(ch, "You do not have the rallying cry ability.\r\n");
    return;
  }

  if (affected_by_spell(ch, AFFECT_RALLYING_CRY))
  {
    send_to_char(ch, "You are already benefitting from rallying cry.\r\n");
    return;
  }

  /* Feat version uses daily resources; perk version is always available */
  if (HAS_REAL_FEAT(ch, FEAT_RALLYING_CRY))
  {
    if ((uses_remaining = daily_uses_remaining(ch, FEAT_RALLYING_CRY)) == 0)
    {
      send_to_char(ch, "You need to recover your strength in order to use this ability again.\r\n");
      return;
    }

    if (uses_remaining < 0)
    {
      send_to_char(ch, "You have no uses in this ability.\r\n");
      return;
    }
  }

  if (!is_action_available(ch, atSWIFT, TRUE))
  {
    send_to_char(ch, "Rallying cry requires a swift action available to use.\r\n");
    return;
  }

  send_to_char(ch, "You raise your arm and rally your allies!\r\n");
  act("$n raises $s arm and rallies $s allies.", false, ch, 0, 0, TO_ROOM);

  /* If using Warchanter perk, remove shaken condition from all allies in the room */
  if (!IS_NPC(ch) && has_bard_rallying_cry_perk(ch))
  {
    struct char_data *in_room_ch;

    for (in_room_ch = world[IN_ROOM(ch)].people; in_room_ch; in_room_ch = in_room_ch->next_in_room)
    {
      if (in_room_ch != ch && !IS_NPC(in_room_ch) && in_room_ch->master != ch &&
          IS_AFFECTED(in_room_ch, AFF_SHAKEN))
      {
        REMOVE_BIT_AR(AFF_FLAGS(in_room_ch), AFF_SHAKEN);
        send_to_char(in_room_ch,
                     "You feel the shaken condition lift as your ally rallies you!\r\n");
        act("$N looks bolstered by $n's rally cry!", false, ch, 0, in_room_ch, TO_NOTVICT);
      }
    }
  }

  call_magic(ch, ch, 0, AFFECT_RALLYING_CRY, 0, CASTER_LEVEL(ch), CAST_INNATE);

  if (HAS_REAL_FEAT(ch, FEAT_RALLYING_CRY) && !IS_NPC(ch))
    start_daily_use_cooldown(ch, FEAT_RALLYING_CRY);

  USE_SWIFT_ACTION(ch);
}

ACMD(do_inspire_courage)
{
  int uses_remaining = 0;

  if (!HAS_REAL_FEAT(ch, FEAT_INSPIRE_COURAGE))
  {
    send_to_char(ch, "You do not have the inspire courage ability.\r\n");
    return;
  }

  if (affected_by_spell(ch, AFFECT_INSPIRE_COURAGE) ||
      affected_by_spell(ch, AFFECT_INSPIRE_GREATNESS))
  {
    send_to_char(ch, "You are already benefitting from inspire courage.\r\n");
    return;
  }

  if ((uses_remaining = daily_uses_remaining(ch, FEAT_INSPIRE_COURAGE)) == 0)
  {
    send_to_char(ch, "You need to recover your strength in order to use this ability again.\r\n");
    return;
  }

  if (uses_remaining < 0)
  {
    send_to_char(ch, "You have no uses in this ability.\r\n");
    return;
  }

  if (!is_action_available(ch, atSWIFT, TRUE))
  {
    send_to_char(ch, "Inspire courage requires a swift action available to use.\r\n");
    return;
  }

  send_to_char(ch, "You shout words of encouragement, bolstering the courage of your allies.\r\n");
  act("$n shouts words of encouragement to $s allies.", false, ch, 0, 0, TO_ROOM);

  if (HAS_FEAT(ch, FEAT_INSPIRE_GREATNESS))
    call_magic(ch, ch, 0, AFFECT_INSPIRE_GREATNESS, 0, CASTER_LEVEL(ch), CAST_INNATE);
  else
    call_magic(ch, ch, 0, AFFECT_INSPIRE_COURAGE, 0, CASTER_LEVEL(ch), CAST_INNATE);

  if (!IS_NPC(ch))
    start_daily_use_cooldown(ch, FEAT_INSPIRE_COURAGE);

  USE_SWIFT_ACTION(ch);
}


ACMD(do_flourish)
{
  if (!has_bard_flourish_perk(ch))
  {
    send_to_char(ch, "You do not have the Flourish ability.\r\n");
    return;
  }

  if (is_affected_by_flourish(ch))
  {
    send_to_char(ch, "You are already in a flourish stance.\r\n");
    return;
  }

  if (!is_action_available(ch, atMOVE, TRUE))
  {
    send_to_char(ch, "Flourish requires a move action available to use.\r\n");
    return;
  }

  send_to_char(ch, "You perform a dazzling flourish, gaining enhanced combat prowess!\r\n");
  act("$n performs a dazzling flourish, moving with enhanced grace!", false, ch, 0, 0, TO_ROOM);

  call_magic(ch, ch, 0, AFFECT_BARD_FLOURISH, 0, CASTER_LEVEL(ch), CAST_INNATE);

  USE_MOVE_ACTION(ch);
}


ACMD(do_curtain_call)
{
  struct char_data *victim, *next_victim;
  int num_targets = 0;
  int max_targets = 3;
  int damage;

  if (!has_bard_curtain_call(ch))
  {
    send_to_char(ch, "You do not have the Curtain Call ability.\r\n");
    return;
  }

  if (!FIGHTING(ch))
  {
    send_to_char(ch, "You must be in combat to use Curtain Call.\r\n");
    return;
  }

  if (char_has_mud_event(ch, eCURTAIN_CALL_COOLDOWN))
  {
    send_to_char(ch, "You need to recover from your last curtain call. (5 minute cooldown)\r\n");
    return;
  }

  if (!is_action_available(ch, atSTANDARD, TRUE))
  {
    send_to_char(ch, "Curtain Call requires a standard action to use.\r\n");
    return;
  }

  /* Start the curtain call effect */
  send_to_char(
      ch,
      "\tY[CURTAIN CALL]\tn You step forward and unleash a devastating multi-target attack!\r\n");
  act("\tY[CURTAIN CALL]\tn $n steps forward and unleashes a devastating performance-based attack "
      "on all nearby foes!",
      FALSE, ch, 0, 0, TO_ROOM);

  /* Attack all nearby enemies (up to 3 adjacent) */
  for (victim = world[ch->in_room].people; victim && num_targets < max_targets;
       victim = next_victim)
  {
    next_victim = victim->next_in_room;

    /* Skip non-hostile targets */
    if (victim == ch || !FIGHTING(ch) || FIGHTING(ch) != victim)
      continue;

    num_targets++;

    /* Simple hit/miss and damage */
    damage = get_bard_curtain_call_damage_bonus(ch) + dice(1, 4) + 2;

    GET_HIT(victim) -= damage;

    send_to_char(ch, "\tYYour curtain call strikes $N for \tR%d\tn\tY damage!\tn\r\n", damage);
    send_to_char(victim, "\tY$n's curtain call strikes you for \tR%d\tn\tY damage!\tn\r\n", damage);
    act("\tY$n's curtain call strikes $N!\tn", FALSE, ch, 0, victim, TO_NOTVICT);

    /* Apply disoriented condition (must save vs disoriented for 2 rounds) */
    int dc = 10 + GET_LEVEL(ch) + GET_CHA_BONUS(ch);
    if (!savingthrow(ch, victim, SAVING_WILL, dc, CAST_INNATE, GET_LEVEL(ch), NOSCHOOL))
    {
      mag_affects(MAX(20, GET_LEVEL(ch)), ch, victim, NULL, AFFECT_BARD_CURTAIN_CALL_DISORIENTED,
                  SAVING_WILL, CAST_INNATE, 0);
      send_to_char(victim, "\tRYou are \tYdisoriented\tR by the stunning performance!\tn\r\n");
    }
    else
    {
      send_to_char(victim, "You resist the disorienting effect of the performance.\r\n");
    }
  }

  if (num_targets == 0)
  {
    send_to_char(ch, "There are no nearby enemies to target!\r\n");
    return;
  }

  /* Set cooldown: 5 minutes = 300 seconds */
  attach_mud_event(new_mud_event(eCURTAIN_CALL_COOLDOWN, ch, NULL), 300 * PASSES_PER_SEC);

  USE_STANDARD_ACTION(ch);
}


ACMD(do_wisdom_of_the_measure)
{
  int uses_remaining = 0;

  if (!HAS_REAL_FEAT(ch, FEAT_WISDOM_OF_THE_MEASURE))
  {
    send_to_char(ch, "You do not have the wisdom of the measure ability.\r\n");
    return;
  }

  if ((uses_remaining = daily_uses_remaining(ch, FEAT_WISDOM_OF_THE_MEASURE)) == 0)
  {
    send_to_char(ch, "You need to recover your strength in order to use this ability again.\r\n");
    return;
  }

  if (uses_remaining < 0)
  {
    send_to_char(ch, "You have no uses in this ability.\r\n");
    return;
  }

  if (!is_action_available(ch, atSWIFT, TRUE))
  {
    send_to_char(ch, "Wisdom of the measure requires a swift action available to use.\r\n");
    return;
  }

  send_to_char(ch, "You tap into your knowledge of the measure, and the power of Paladine offers "
                   "you special insight.\r\n");

  spell_augury(CASTER_LEVEL(ch), ch, ch, 0, CAST_INNATE);

  if (!IS_NPC(ch))
    start_daily_use_cooldown(ch, FEAT_WISDOM_OF_THE_MEASURE);

  USE_SWIFT_ACTION(ch);
}

ACMD(do_final_stand)
{
  int uses_remaining = 0;

  if (!HAS_REAL_FEAT(ch, FEAT_FINAL_STAND))
  {
    send_to_char(ch, "You do not have the final stand ability.\r\n");
    return;
  }

  if (affected_by_spell(ch, AFFECT_FINAL_STAND))
  {
    send_to_char(ch, "You are already benefitting from final stand.\r\n");
    return;
  }

  if ((uses_remaining = daily_uses_remaining(ch, FEAT_FINAL_STAND)) == 0)
  {
    send_to_char(ch, "You need to recover your strength in order to use this ability again.\r\n");
    return;
  }

  if (uses_remaining < 0)
  {
    send_to_char(ch, "You have no uses in this ability.\r\n");
    return;
  }

  if (!is_action_available(ch, atSWIFT, TRUE))
  {
    send_to_char(ch, "Final stand requires a swift action available to use.\r\n");
    return;
  }

  send_to_char(ch, "You guide your allies into a defensive formation.\r\n");
  act("$n guides $s allies into a defensive formation.", false, ch, 0, 0, TO_ROOM);

  call_magic(ch, ch, 0, AFFECT_FINAL_STAND, 0, CASTER_LEVEL(ch), CAST_INNATE);

  if (!IS_NPC(ch))
    start_daily_use_cooldown(ch, FEAT_FINAL_STAND);

  USE_SWIFT_ACTION(ch);
}

ACMD(do_knighthoods_flower)
{
  int uses_remaining = 0;

  if (!HAS_REAL_FEAT(ch, FEAT_KNIGHTHOODS_FLOWER))
  {
    send_to_char(ch, "You do not have the knighthood's flower ability.\r\n");
    return;
  }

  if (affected_by_spell(ch, AFFECT_KNIGHTHOODS_FLOWER))
  {
    send_to_char(ch, "You are already benefitting from knighthood's flower.\r\n");
    return;
  }

  if ((uses_remaining = daily_uses_remaining(ch, FEAT_KNIGHTHOODS_FLOWER)) == 0)
  {
    send_to_char(ch, "You need to recover your strength in order to use this ability again.\r\n");
    return;
  }

  if (uses_remaining < 0)
  {
    send_to_char(ch, "You have no uses in this ability.\r\n");
    return;
  }

  if (!is_action_available(ch, atSWIFT, TRUE))
  {
    send_to_char(ch, "Knighthood's flower requires a swift action available to use.\r\n");
    return;
  }

  send_to_char(ch, "Recalling the Oath and the Measure fills you with courage and purpose!\r\n");
  act("$n looks filled with courage and purpose!", false, ch, 0, 0, TO_ROOM);

  call_magic(ch, ch, 0, AFFECT_KNIGHTHOODS_FLOWER, 0, CASTER_LEVEL(ch), CAST_INNATE);

  if (!IS_NPC(ch))
    start_daily_use_cooldown(ch, FEAT_KNIGHTHOODS_FLOWER);

  USE_SWIFT_ACTION(ch);
}

ACMD(do_foretell)
{
  int uses_remaining = 0;

  if (!HAS_REAL_FEAT(ch, FEAT_COSMIC_UNDERSTANDING))
  {
    send_to_char(ch,
                 "You do not have the cosmic understanding feat, which bestows this ability.\r\n");
    return;
  }

  if (affected_by_spell(ch, AFFECT_FORETELL))
  {
    send_to_char(ch, "You are already benefitting from foretell.\r\n");
    return;
  }

  if ((uses_remaining = daily_uses_remaining(ch, FEAT_COSMIC_UNDERSTANDING)) == 0)
  {
    send_to_char(ch, "You need to recover your strength in order to use this ability again.\r\n");
    return;
  }

  if (uses_remaining < 0)
  {
    send_to_char(ch, "You have no uses in this ability.\r\n");
    return;
  }

  if (!is_action_available(ch, atSWIFT, TRUE))
  {
    send_to_char(ch, "Foretell requires a swift action available to use.\r\n");
    return;
  }

  send_to_char(
      ch,
      "Tapping into the power of the Vision, you peek into the immediate future!\r\n"
      "You will get a +5 bonus on your next 5 attack rolls, saving throws, or skill checks.\r\n");

  call_magic(ch, ch, 0, AFFECT_FORETELL, 0, CASTER_LEVEL(ch), CAST_INNATE);

  if (!IS_NPC(ch))
    start_daily_use_cooldown(ch, FEAT_COSMIC_UNDERSTANDING);

  USE_SWIFT_ACTION(ch);
}

ACMD(do_prescience)
{
  int uses_remaining = 0;

  if (!HAS_REAL_FEAT(ch, FEAT_COSMIC_UNDERSTANDING))
  {
    send_to_char(ch,
                 "You do not have the cosmic understanding feat, which bestows this ability.\r\n");
    return;
  }

  if (affected_by_spell(ch, AFFECT_PRESCIENCE))
  {
    send_to_char(ch, "You are already benefitting from foretell.\r\n");
    return;
  }

  if ((uses_remaining = daily_uses_remaining(ch, FEAT_COSMIC_UNDERSTANDING)) == 0)
  {
    send_to_char(ch, "You need to recover your strength in order to use this ability again.\r\n");
    return;
  }

  if (uses_remaining < 0)
  {
    send_to_char(ch, "You have no uses in this ability.\r\n");
    return;
  }

  if (!is_action_available(ch, atSWIFT, TRUE))
  {
    send_to_char(ch, "Foretell requires a swift action available to use.\r\n");
    return;
  }

  send_to_char(ch, "Tapping into the power of the Vision, you peek into the immediate future!\r\n"
                   "You and your allies gain a +2 luck bonus to attacks rolls saves, skill checks "
                   "and caster level checks. Enemies gain -2 to the same.\r\n");

  call_magic(ch, ch, 0, AFFECT_PRESCIENCE, 0, CASTER_LEVEL(ch), CAST_INNATE);

  if (!IS_NPC(ch))
    start_daily_use_cooldown(ch, FEAT_COSMIC_UNDERSTANDING);

  USE_SWIFT_ACTION(ch);
}

ACMD(do_gloryscall)
{
  int uses_remaining = 0;

  if (!HAS_DRAGON_BOND_ABIL(ch, 7, DRAGON_BOND_KIN))
  {
    send_to_char(ch, "You do not have the glory's call ability.\r\n");
    return;
  }

  if (affected_by_spell(ch, AFFECT_GLORYS_CALL))
  {
    send_to_char(ch, "You are already benefitting from glory's call.\r\n");
    return;
  }

  if ((uses_remaining = daily_uses_remaining(ch, FEAT_DRAGOON_POINTS)) == 0)
  {
    send_to_char(ch, "You need to recover dragoon points in order to use this ability again.\r\n");
    return;
  }

  if (uses_remaining < 0)
  {
    send_to_char(ch, "You have no uses in this ability.\r\n");
    return;
  }

  if (!is_action_available(ch, atSWIFT, TRUE))
  {
    send_to_char(ch, "Glory's call requires a swift action available to use.\r\n");
    return;
  }

  send_to_char(ch, "You raise your voice and call your allies to glory!\r\n");

  call_magic(ch, ch, 0, AFFECT_GLORYS_CALL, 0, GET_LEVEL(ch), CAST_INNATE);

  if (!IS_NPC(ch))
    start_daily_use_cooldown(ch, FEAT_DRAGOON_POINTS);

  USE_SWIFT_ACTION(ch);
}

/* Water Whip - Monk Four Elements perk ability */
/* Prepares your next unarmed attack to deal bonus water damage and potentially entangle */

void perform_waterwhip(struct char_data *ch)
{
  struct affected_type af;

  new_affect(&af);
  af.spell = SKILL_WATER_WHIP;
  af.duration = 24; /* Lasts 24 rounds or until used */

  affect_to_char(ch, &af);

  if (!IS_NPC(ch))
    start_daily_use_cooldown(ch, FEAT_STUNNING_FIST);

  send_to_char(ch, "\tBYou focus your Ki and conjure water around your fists, preparing a water "
                   "whip strike.\tn\r\n");
  act("\tB$n's fists begin to shimmer with flowing water!\tn", FALSE, ch, 0, 0, TO_ROOM);
}

ACMDCHECK(can_waterwhip)
{
  ACMDCHECK_PERMFAIL_IF(!has_perk(ch, PERK_MONK_WATER_WHIP),
                        "You don't know how to use the Water Whip technique.\r\n");
  ACMDCHECK_TEMPFAIL_IF(affected_by_spell(ch, SKILL_WATER_WHIP),
                        "You have already prepared a water whip strike!\r\n");
  return CAN_CMD;
}

ACMD(do_waterwhip)
{
  PREREQ_CAN_FIGHT();
  PREREQ_CHECK(can_waterwhip);
  PREREQ_HAS_USES(FEAT_STUNNING_FIST,
                  "You must recover before you can focus your ki in this way again.\r\n");

  perform_waterwhip(ch);
}

/* Gong of the Summit - Monk Four Elements perk ability */
/* Prepares your next unarmed attack to deal bonus sound damage and potentially deafen */

void perform_gongsummit(struct char_data *ch)
{
  struct affected_type af;

  new_affect(&af);
  af.spell = SKILL_GONG_OF_SUMMIT;
  af.duration = 24; /* Lasts 24 rounds or until used */

  affect_to_char(ch, &af);

  if (!IS_NPC(ch))
    start_daily_use_cooldown(ch, FEAT_STUNNING_FIST);

  send_to_char(ch, "\tYYou focus your Ki and prepare to strike with the reverberating power of a "
                   "mighty gong.\tn\r\n");
  act("\tY$n's body begins to hum with resonant energy!\tn", FALSE, ch, 0, 0, TO_ROOM);
}

ACMDCHECK(can_gongsummit)
{
  ACMDCHECK_PERMFAIL_IF(!has_perk(ch, PERK_MONK_GONG_OF_SUMMIT),
                        "You don't know how to use the Gong of the Summit technique.\r\n");
  ACMDCHECK_TEMPFAIL_IF(affected_by_spell(ch, SKILL_GONG_OF_SUMMIT),
                        "You have already prepared a gong of the summit strike!\r\n");
  return CAN_CMD;
}

ACMD(do_gongsummit)
{
  PREREQ_CAN_FIGHT();
  PREREQ_CHECK(can_gongsummit);
  PREREQ_HAS_USES(FEAT_STUNNING_FIST,
                  "You must recover before you can focus your ki in this way again.\r\n");

  perform_gongsummit(ch);
}

/* Fist of Unbroken Air - AoE force attack that damages and potentially knocks down enemies */

void perform_fistair(struct char_data *ch)
{
  struct affected_type af;

  new_affect(&af);
  af.spell = SKILL_FIST_OF_UNBROKEN_AIR;
  af.duration = 24; /* Lasts 24 rounds or until used */

  affect_to_char(ch, &af);

  if (!IS_NPC(ch))
    start_daily_use_cooldown(ch, FEAT_STUNNING_FIST);

  send_to_char(ch, "\tCYou channel your Ki into a building wave of unstoppable force.\tn\r\n");
  act("\tCThe air around $n begins to shimmer and crackle with power!\tn", FALSE, ch, 0, 0,
      TO_ROOM);
}

ACMDCHECK(can_fistair)
{
  ACMDCHECK_PERMFAIL_IF(!has_perk(ch, PERK_MONK_FIST_OF_UNBROKEN_AIR),
                        "You don't know how to use the Fist of Unbroken Air technique.\r\n");
  ACMDCHECK_TEMPFAIL_IF(affected_by_spell(ch, SKILL_FIST_OF_UNBROKEN_AIR),
                        "You have already prepared a fist of unbroken air strike!\r\n");
  return CAN_CMD;
}

ACMD(do_fistair)
{
  PREREQ_CAN_FIGHT();
  PREREQ_CHECK(can_fistair);
  PREREQ_HAS_USES(FEAT_STUNNING_FIST,
                  "You must recover before you can focus your ki in this way again.\r\n");

  perform_fistair(ch);
}

/* Flowing River - AoE water attack that damages and extinguishes fire effects */

/* Callback for flowing river AoE effect */
int flowingriver_callback(struct char_data *ch, struct char_data *tch, void *data)
{
  int dam;

  /* Calculate damage: 2d6 water damage */
  dam = dice(2, 6);

  /* Apply water damage with resistance checks */
  damage(ch, tch, dam, SKILL_FLOWING_RIVER, DAM_WATER, FALSE);

  /* Extinguish fire effects on the target */
  if (affected_by_spell(tch, SPELL_FIRE_SHIELD))
  {
    affect_from_char(tch, SPELL_FIRE_SHIELD);
    send_to_char(tch, "\tBThe flowing river extinguishes your fire shield!\tn\r\n");
  }
  if (affected_by_spell(tch, SPELL_FLAME_BLADE))
  {
    affect_from_char(tch, SPELL_FLAME_BLADE);
    send_to_char(tch, "\tBThe flowing river extinguishes your flame blade!\tn\r\n");
  }
  if (affected_by_spell(tch, SPELL_FIREBRAND))
  {
    affect_from_char(tch, SPELL_FIREBRAND);
    send_to_char(tch, "\tBThe flowing river extinguishes your firebrand!\tn\r\n");
  }
  if (AFF_FLAGGED(tch, AFF_ON_FIRE))
  {
    REMOVE_BIT_AR(AFF_FLAGS(tch), AFF_ON_FIRE);
    send_to_char(tch, "\tBThe flowing river extinguishes the flames that are burning you!\tn\r\n");
  }

  return TRUE;
}

void perform_flowingriver(struct char_data *ch)
{
  int targets_hit;

  send_to_char(
      ch, "\tBYou unleash a powerful wave of rushing water that crashes through the area!\tn\r\n");
  act("\tB$n unleashes a surging wave of water that crashes through the area!\tn", FALSE, ch, 0, 0,
      TO_ROOM);

  /* Use the centralized AoE system */
  targets_hit = aoe_effect(ch, SKILL_FLOWING_RIVER, flowingriver_callback, NULL);

  if (!IS_NPC(ch))
    start_daily_use_cooldown(ch, FEAT_STUNNING_FIST);

  if (targets_hit == 0)
  {
    send_to_char(ch, "The wave crashes harmlessly with no enemies in range.\r\n");
  }
  else
  {
    send_to_char(ch, "The flowing river strikes %d enem%s!\r\n", targets_hit,
                 targets_hit == 1 ? "y" : "ies");
  }
}

ACMDCHECK(can_flowingriver)
{
  ACMDCHECK_PERMFAIL_IF(!has_perk(ch, PERK_MONK_FLOWING_RIVER),
                        "You don't know how to use the Flowing River technique.\r\n");
  return CAN_CMD;
}

ACMD(do_flowingriver)
{
  PREREQ_CAN_FIGHT();
  PREREQ_CHECK(can_flowingriver);
  PREREQ_HAS_USES(FEAT_STUNNING_FIST,
                  "You must recover before you can focus your ki in this way again.\r\n");

  perform_flowingriver(ch);
}

/* Sweeping Cinder Strike - Cone AoE fire attack that damages and sets targets on fire */

/* Callback for sweeping cinder strike AoE effect */
int sweepingcinder_callback(struct char_data *ch, struct char_data *tch, void *data)
{
  int dam, save_level;
  struct affected_type af;

  /* Calculate damage: 2d6 fire damage */
  dam = dice(2, 6);

  /* Apply fire damage with resistance checks */
  damage(ch, tch, dam, SKILL_SWEEPING_CINDER_STRIKE, DAM_FIRE, FALSE);

  /* Calculate effective level for DC: WIS bonus + (monk level / 2)
   * savingthrow will add 10 + this level to get DC = 10 + WIS bonus + (monk level / 2) */
  save_level = GET_WIS_BONUS(ch) + (MONK_TYPE(ch) / 2);

  /* Check reflex save - if they fail, set them on fire */
  if (!savingthrow(ch, tch, SAVING_REFL, 0, CAST_INNATE, save_level, NOSCHOOL))
  {
    /* Apply on fire effect for 3 rounds */
    new_affect(&af);
    af.spell = SKILL_SWEEPING_CINDER_STRIKE;
    af.duration = 3;
    af.location = APPLY_NONE;
    SET_BIT_AR(af.bitvector, AFF_ON_FIRE);

    affect_to_char(tch, &af);

    act("\trYou are set ablaze by the sweeping flames!\tn", FALSE, ch, 0, tch, TO_VICT);
    act("\tr$N is set ablaze by your sweeping flames!\tn", FALSE, ch, 0, tch, TO_CHAR);
    act("\tr$N is set ablaze by $n's sweeping flames!\tn", FALSE, ch, 0, tch, TO_NOTVICT);
  }
  else
  {
    act("You dodge the worst of the flames!", FALSE, ch, 0, tch, TO_VICT);
  }

  return TRUE;
}

void perform_sweepingcinder(struct char_data *ch)
{
  int targets_hit;

  send_to_char(ch, "\trYou unleash a sweeping cone of blazing cinder and flame!\tn\r\n");
  act("\tr$n unleashes a sweeping cone of blazing cinder and flame!\tn", FALSE, ch, 0, 0, TO_ROOM);

  /* Use the centralized AoE system */
  targets_hit = aoe_effect(ch, SKILL_SWEEPING_CINDER_STRIKE, sweepingcinder_callback, NULL);

  if (!IS_NPC(ch))
    start_daily_use_cooldown(ch, FEAT_STUNNING_FIST);

  if (targets_hit == 0)
  {
    send_to_char(ch, "The flames sweep harmlessly with no enemies in range.\r\n");
  }
  else
  {
    send_to_char(ch, "The sweeping flames strike %d enem%s!\r\n", targets_hit,
                 targets_hit == 1 ? "y" : "ies");
  }
}

ACMDCHECK(can_sweepingcinder)
{
  ACMDCHECK_PERMFAIL_IF(!has_perk(ch, PERK_MONK_SWEEPING_CINDER_STRIKE),
                        "You don't know how to use the Sweeping Cinder Strike technique.\r\n");
  return CAN_CMD;
}

ACMD(do_sweepingcinder)
{
  PREREQ_CAN_FIGHT();
  PREREQ_CHECK(can_sweepingcinder);
  PREREQ_HAS_USES(FEAT_STUNNING_FIST,
                  "You must recover before you can focus your ki in this way again.\r\n");

  perform_sweepingcinder(ch);
}

/* Rush of the Gale Spirits - Creates a gust of wind that knocks down flying enemies and pushes back others */

/* Callback for gale rush AoE effect */
int galerush_callback(struct char_data *ch, struct char_data *tch, void *data)
{
  int save_level, dam;
  struct affected_type af;

  /* Calculate effective level for DC: WIS bonus + (monk level / 2) */
  save_level = GET_WIS_BONUS(ch) + (MONK_TYPE(ch) / 2);

  /* Calculate damage: 3d6 air damage */
  dam = dice(3, 6);

  /* Apply air damage with resistance checks */
  damage(ch, tch, dam, SKILL_RUSH_OF_GALE_SPIRITS, DAM_AIR, FALSE);

  /* Check if target is flying */
  if (AFF_FLAGGED(tch, AFF_FLYING))
  {
    /* Flying creatures - check reflex save to avoid being knocked down */
    if (!savingthrow(ch, tch, SAVING_REFL, 0, CAST_INNATE, save_level, NOSCHOOL))
    {
      /* Failed save - knock them down and prevent flying */
      if (GET_POS(tch) > POS_SITTING)
      {
        change_position(tch, POS_SITTING);
        send_to_char(tch, "\tCThe powerful gust of wind knocks you out of the air!\tn\r\n");
        act("\tC$N is knocked out of the air by the gust of wind!\tn", FALSE, ch, 0, tch,
            TO_NOTVICT);
      }

      /* Remove flying and prevent it for 1 minute (10 rounds) */
      REMOVE_BIT_AR(AFF_FLAGS(tch), AFF_FLYING);

      new_affect(&af);
      af.spell = SKILL_RUSH_OF_GALE_SPIRITS;
      af.duration = 10; /* 1 minute = 10 rounds */
      af.location = APPLY_SPECIAL;
      af.modifier = 1; /* Flag to indicate grounded by gale */

      affect_to_char(tch, &af);

      send_to_char(tch, "\tCThe violent winds prevent you from taking flight!\tn\r\n");
    }
    else
    {
      send_to_char(tch, "\tCYou struggle against the wind and maintain your flight!\tn\r\n");
    }
  }
  else
  {
    /* Non-flying creatures - push them back with some effects */
    send_to_char(tch, "\tCYou are buffeted by powerful winds!\tn\r\n");
    act("\tC$N is buffeted by the powerful winds!\tn", FALSE, ch, 0, tch, TO_NOTVICT);

    /* Check reflex save to avoid minor knockback effects */
    if (!savingthrow(ch, tch, SAVING_REFL, 0, CAST_INNATE, save_level, NOSCHOOL))
    {
      /* Failed save - lose balance momentarily */
      if (GET_POS(tch) == POS_FIGHTING && rand_number(1, 3) == 1)
      {
        change_position(tch, POS_SITTING);
        send_to_char(tch, "\tCThe force of the wind knocks you off balance!\tn\r\n");
        act("\tC$N is knocked off balance by the wind!\tn", FALSE, ch, 0, tch, TO_NOTVICT);
      }
    }
  }

  return TRUE;
}

void perform_galerush(struct char_data *ch)
{
  int targets_hit;

  send_to_char(ch,
               "\tCYou summon the spirits of the gale, unleashing a powerful gust of wind!\tn\r\n");
  act("\tC$n summons a powerful gust of wind that tears through the area!\tn", FALSE, ch, 0, 0,
      TO_ROOM);

  /* Use the centralized AoE system */
  targets_hit = aoe_effect(ch, SKILL_RUSH_OF_GALE_SPIRITS, galerush_callback, NULL);

  if (!IS_NPC(ch))
    start_daily_use_cooldown(ch, FEAT_STUNNING_FIST);

  if (targets_hit == 0)
  {
    send_to_char(ch, "The wind howls harmlessly with no enemies in range.\r\n");
  }
  else
  {
    send_to_char(ch, "The gust affects %d enem%s!\r\n", targets_hit,
                 targets_hit == 1 ? "y" : "ies");
  }
}

ACMDCHECK(can_galerush)
{
  ACMDCHECK_PERMFAIL_IF(!has_perk(ch, PERK_MONK_RUSH_OF_GALE_SPIRITS),
                        "You don't know how to use the Rush of the Gale Spirits technique.\r\n");
  return CAN_CMD;
}

ACMD(do_galerush)
{
  PREREQ_CAN_FIGHT();
  PREREQ_CHECK(can_galerush);
  PREREQ_HAS_USES(FEAT_STUNNING_FIST,
                  "You must recover before you can focus your ki in this way again.\r\n");

  perform_galerush(ch);
}

/* Clench of the North Wind - Single-target attack that deals cold damage and encases in ice */

void perform_clenchofnorthwind(struct char_data *ch, struct char_data *vict)
{
  int dam, save_level;
  struct affected_type af;

  if (!ch || !vict)
    return;

  send_to_char(ch, "\tCYou focus your ki and strike %s with the Clench of the North Wind!\tn\r\n",
               GET_NAME(vict));
  act("\tC$n strikes you with a freezing cold attack!\tn", FALSE, ch, 0, vict, TO_VICT);
  act("\tC$n strikes $N with a blast of freezing cold!\tn", FALSE, ch, 0, vict, TO_NOTVICT);

  /* Calculate damage: 2d6 cold damage */
  dam = dice(2, 6);

  /* Apply cold damage with resistance checks */
  damage(ch, vict, dam, SKILL_CLENCH_OF_NORTH_WIND, DAM_COLD, FALSE);

  /* Calculate effective level for DC: 10 + (monk level / 2) + WIS bonus */
  save_level = 10 + (MONK_TYPE(ch) / 2) + GET_WIS_BONUS(ch);

  /* Check reflex save to avoid ice encasement */
  if (!savingthrow(ch, vict, SAVING_REFL, 0, CAST_INNATE, save_level, NOSCHOOL))
  {
    /* Failed save - encase in ice */
    send_to_char(vict, "\tCYou are encased in a thick layer of ice and cannot move!\tn\r\n");
    act("\tC$N is encased in a thick layer of ice!\tn", FALSE, ch, 0, vict, TO_NOTVICT);
    act("\tC$N is encased in a thick layer of ice!\tn", FALSE, ch, 0, vict, TO_CHAR);

    /* Apply ice encasement effect: paralyzed, immune to cold, DR 5/- for 2 rounds */
    new_affect(&af);
    af.spell = SKILL_CLENCH_OF_NORTH_WIND;
    af.duration = 2; /* 2 rounds */
    SET_BIT_AR(af.bitvector, AFF_ENCASED_IN_ICE);
    SET_BIT_AR(af.bitvector, AFF_PARALYZED);
    affect_to_char(vict, &af);
  }
  else
  {
    send_to_char(vict, "\tCYou narrowly avoid being encased in ice!\tn\r\n");
    act("\tC$N resists the ice encasement!\tn", FALSE, ch, 0, vict, TO_NOTVICT);
  }

  /* Set cooldown: 1 minute (60 seconds) */
  if (!IS_NPC(ch))
  {
    ch->player_specials->saved.clench_of_north_wind_cooldown = time(0) + 60;
  }
}

ACMDCHECK(can_clenchofnorthwind)
{
  ACMDCHECK_PERMFAIL_IF(!has_perk(ch, PERK_MONK_CLENCH_NORTH_WIND),
                        "You don't know how to use the Clench of the North Wind technique.\r\n");
  ACMDCHECK_TEMPFAIL_IF(!IS_NPC(ch) &&
                            ch->player_specials->saved.clench_of_north_wind_cooldown > time(0),
                        "You must wait before you can use this technique again.\r\n");
  return CAN_CMD;
}

ACMD(do_clenchofnorthwind)
{
  PREREQ_CAN_FIGHT();
  PREREQ_CHECK(can_clenchofnorthwind);
  PREREQ_HAS_USES(FEAT_STUNNING_FIST,
                  "You must recover before you can focus your ki in this way again.\r\n");

  /* Set the timer - next melee attack will trigger the clench effect */
  GET_CLENCH_NORTH_WIND_TIMER(ch) = 1; /* Lasts 1 round - affects next attack */

  /* Set cooldown */
  if (!IS_NPC(ch))
  {
    ch->player_specials->saved.clench_of_north_wind_cooldown = time(0) + 60;
  }

  /* Use a ki point */
  start_daily_use_cooldown(ch, FEAT_STUNNING_FIST);

  act("You focus your ki, preparing to unleash the \tCClench of the North Wind\tn on your next "
      "strike!",
      FALSE, ch, 0, 0, TO_CHAR);
  act("$n's hands glow with \tCicy energy\tn!", FALSE, ch, 0, 0, TO_ROOM);

  /* Use a swift action */
  USE_SWIFT_ACTION(ch);
}


/* Mass Cure Wounds - Paladin Divine Champion Tier 4 ability
 * Heals all allies in room for 3d8 + CHA modifier
 * 2 uses per day */
ACMD(do_masscurewounds)
{
  struct char_data *tch;
  int healing = 0;
  int cha_mod = GET_CHA_BONUS(ch);
  char buf[128];

  PREREQ_CAN_FIGHT();

  if (!has_paladin_mass_cure_wounds(ch))
  {
    send_to_char(ch, "You do not have that ability.\r\n");
    return;
  }

  /* Check daily uses - 2 per day using mud event */
  struct mud_event_data *pMudEvent = NULL;
  int uses_today = 0;

  if ((pMudEvent = char_has_mud_event(ch, eMASS_CURE_WOUNDS)))
  {
    if (pMudEvent->sVariables && sscanf(pMudEvent->sVariables, "%d", &uses_today) == 1)
    {
      if (uses_today >= 2)
      {
        send_to_char(ch, "You must recover the divine energy required for mass cure wounds.\r\n");
        return;
      }
    }
  }

  act("You call upon divine energy to heal your allies!", FALSE, ch, 0, 0, TO_CHAR);
  act("$n calls upon divine energy to heal $s allies!", FALSE, ch, 0, 0, TO_ROOM);

  /* Heal all allies in the room */
  for (tch = world[IN_ROOM(ch)].people; tch; tch = tch->next_in_room)
  {
    if (tch == ch || is_player_grouped(ch, tch))
    {
      healing = dice(3, 8) + cha_mod;

      if (healing > 0)
      {
        GET_HIT(tch) = MIN(GET_MAX_HIT(tch), GET_HIT(tch) + healing);

        if (tch == ch)
          send_to_char(tch, "You are healed for %d hit points.\r\n", healing);
        else
          send_to_char(tch, "%s heals you for %d hit points.\r\n", GET_NAME(ch), healing);
      }
    }
  }

  /* Use action */
  USE_STANDARD_ACTION(ch);

  /* Track uses - increment count */
  if (pMudEvent)
  {
    uses_today++;
    if (pMudEvent->sVariables)
      free(pMudEvent->sVariables);
    snprintf(buf, sizeof(buf), "%d", uses_today);
    pMudEvent->sVariables = strdup(buf);
  }
  else
  {
    /* Create new event that lasts 1 MUD day */
    attach_mud_event(new_mud_event(eMASS_CURE_WOUNDS, ch, "1"), SECS_PER_MUD_DAY * PASSES_PER_SEC);
  }
}

/* Helper functions for Nature's Wrath */
bool has_beast_master_capstone(struct char_data *ch)
{
  /* Check if character has Beast Master capstone perk */
  return has_perk(ch, PERK_RANGER_NATURES_WRATH);
}

int GET_NATURES_WRATH_COOLDOWN(struct char_data *ch)
{
  /* Retrieve cooldown value (seconds) from player struct */
  return ch->natures_wrath_cooldown;
}

void SET_NATURES_WRATH_COOLDOWN(struct char_data *ch, int seconds)
{
  ch->natures_wrath_cooldown = seconds;
}

void apply_natures_wrath_buff(struct char_data *ch)
{
  /* Nature's Wrath: +4 to all stats, +2d8 damage, fast healing 5 for 10 rounds */
  struct affected_type af;
  memset(&af, 0, sizeof(af));
  af.spell = PERK_RANGER_NATURES_WRATH;
  af.duration = 10; /* 10 rounds */
  af.modifier = 4;
  af.location = APPLY_STR;
  affect_to_char(ch, &af);
  af.location = APPLY_DEX;
  affect_to_char(ch, &af);
  af.location = APPLY_CON;
  affect_to_char(ch, &af);
  af.location = APPLY_INT;
  affect_to_char(ch, &af);
  af.location = APPLY_WIS;
  affect_to_char(ch, &af);
  af.location = APPLY_CHA;
  affect_to_char(ch, &af);

  /* Fast healing 5: handled in regen logic, set a flag/affect */
  af.location = APPLY_FAST_HEALING;
  af.modifier = 5;
  affect_to_char(ch, &af);

  /* Damage bonus: +2d8 on all attacks (custom damage affect, handled in combat logic) */
  af.spell = SKILL_APPLY_NATURES_WRATH_DAMAGE;
  af.location = APPLY_SPECIAL;
  af.modifier = 2; /* 2d8 flag, actual roll handled elsewhere */
  affect_to_char(ch, &af);

  /* Apply to companion if present */
  if (has_active_companion(ch))
  {
    struct char_data *pet = get_animal_companion_mob(ch);
    af.location = APPLY_STR;
    affect_to_char(pet, &af);
    af.location = APPLY_DEX;
    affect_to_char(pet, &af);
    af.location = APPLY_CON;
    affect_to_char(pet, &af);
    af.location = APPLY_INT;
    affect_to_char(pet, &af);
    af.location = APPLY_WIS;
    affect_to_char(pet, &af);
    af.location = APPLY_CHA;
    affect_to_char(pet, &af);
    af.location = APPLY_SPECIAL;
    affect_to_char(pet, &af);
    af.location = APPLY_FAST_HEALING;
    affect_to_char(pet, &af);
  }
}

/* Beast Master Capstone: Nature's Wrath */
ACMD(do_natureswrath)
{
  if (IS_NPC(ch) || !has_beast_master_capstone(ch))
  {
    send_to_char(ch, "You do not possess the power of Nature's Wrath.\r\n");
    return;
  }
  if (GET_NATURES_WRATH_COOLDOWN(ch) > 0)
  {
    send_to_char(ch, "You must wait before invoking Nature's Wrath again.\r\n");
    return;
  }
  /* Apply powerful buff to ranger and companion */
  apply_natures_wrath_buff(ch);
  send_to_char(ch, "\tGYou unleash the fury of nature upon your foes!\tn\r\n");
  if (get_animal_companion_mob(ch))
  {
    send_to_char(get_animal_companion_mob(ch),
                 "\tGYou are empowered by your master's wrath!\tn\r\n");
  }
  /* Set cooldown (e.g., 24 hours) */
  SET_NATURES_WRATH_COOLDOWN(ch, 5 * 60);
}

/* Blackguard Capstone: Midnight Edict */
ACMD(do_midnight_edict)
{
  if (IS_NPC(ch))
  {
    send_to_char(ch, "NPCs cannot use Midnight Edict.\r\n");
    return;
  }

  if (!has_blackguard_midnight_edict(ch))
  {
    send_to_char(ch, "You do not possess the Midnight Edict perk.\r\n");
    return;
  }

  if (!perform_midnight_edict(ch))
  {
    /* perform_midnight_edict already sent the cooldown message */
    return;
  }

  USE_STANDARD_ACTION(ch);
}<|MERGE_RESOLUTION|>--- conflicted
+++ resolved
@@ -13480,22 +13480,22 @@
   if (!*arg)
   {
     send_to_char(ch, "Usage: favoredterrain <terrain|list|view|clear [#]>\r\n");
-    
+
     max_terrains = get_inquisitor_max_favored_terrains(ch);
     current_count = count_inquisitor_favored_terrains(ch);
-    
+
     send_to_char(ch, "\r\nYour Favored Terrains (%d/%d):\r\n", current_count, max_terrains);
-    
+
     for (i = 0; i < MAX_ENEMIES; i++)
     {
       if (GET_FAVORED_TERRAINS(ch, i) >= 0 && GET_FAVORED_TERRAINS(ch, i) < NUM_TERRAIN_TYPES)
         send_to_char(ch, "  [%d] %s\r\n", i, terrain_types[GET_FAVORED_TERRAINS(ch, i)]);
     }
-    
+
     /* Legacy support: show old single-value field */
     if (GET_FAVORED_TERRAIN(ch) >= 0 && GET_FAVORED_TERRAIN(ch) < NUM_TERRAIN_TYPES)
       send_to_char(ch, "  (legacy) %s\r\n", terrain_types[GET_FAVORED_TERRAIN(ch)]);
-    
+
     if (current_count == 0)
       send_to_char(ch, "  (none selected)\r\n");
 
@@ -13517,19 +13517,19 @@
     int j;
     max_terrains = get_inquisitor_max_favored_terrains(ch);
     current_count = count_inquisitor_favored_terrains(ch);
-    
+
     send_to_char(ch, "Your Favored Terrains (%d/%d):\r\n", current_count, max_terrains);
-    
+
     for (j = 0; j < MAX_ENEMIES; j++)
     {
       if (GET_FAVORED_TERRAINS(ch, j) >= 0 && GET_FAVORED_TERRAINS(ch, j) < NUM_TERRAIN_TYPES)
         send_to_char(ch, "  [%d] %s\r\n", j, terrain_types[GET_FAVORED_TERRAINS(ch, j)]);
     }
-    
+
     /* Legacy support */
     if (GET_FAVORED_TERRAIN(ch) >= 0 && GET_FAVORED_TERRAIN(ch) < NUM_TERRAIN_TYPES)
       send_to_char(ch, "  (legacy) %s\r\n", terrain_types[GET_FAVORED_TERRAIN(ch)]);
-    
+
     if (current_count == 0)
       send_to_char(ch, "  (none selected)\r\n");
     return;
@@ -13539,9 +13539,9 @@
   {
     char arg2[MAX_INPUT_LENGTH] = {'\0'};
     int slot = -1;
-    
+
     one_argument(argument, arg2, sizeof(arg2));
-    
+
     if (*arg2 && is_number(arg2))
     {
       /* Clear specific slot */
@@ -13551,24 +13551,19 @@
         send_to_char(ch, "That is not a valid slot number.\r\n");
         return;
       }
-      
+
       if (GET_FAVORED_TERRAINS(ch, slot) < 0)
       {
         send_to_char(ch, "That slot is already empty.\r\n");
         return;
       }
-      
+
       send_to_char(ch, "You clear your favored terrain from slot %d.\r\n", slot);
       GET_FAVORED_TERRAINS(ch, slot) = -1;
       return;
     }
     else
     {
-<<<<<<< HEAD
-      long remain = GET_FAVORED_TERRAIN_RESET(ch) - now;
-      send_to_char(ch, "You can change your favored terrain again in about %ld hour(s).\r\n",
-                   (remain + 3599) / 3600);
-=======
       /* Clear all terrains */
       bool had_any = false;
       for (i = 0; i < MAX_ENEMIES; i++)
@@ -13579,16 +13574,15 @@
           had_any = true;
         }
       }
-      
+
       if (!had_any && GET_FAVORED_TERRAIN(ch) < 0)
       {
         send_to_char(ch, "You have no favored terrains set.\r\n");
         return;
       }
-      
+
       GET_FAVORED_TERRAIN(ch) = -1;
       send_to_char(ch, "You clear all your favored terrain selections.\r\n");
->>>>>>> 5e16b232
       return;
     }
   }
@@ -13614,10 +13608,13 @@
   /* Check if can add more */
   max_terrains = get_inquisitor_max_favored_terrains(ch);
   current_count = count_inquisitor_favored_terrains(ch);
-  
+
   if (current_count >= max_terrains)
   {
-    send_to_char(ch, "You can only have %d favored terrain(s). Use 'favoredterrain clear #' to remove one.\r\n", max_terrains);
+    send_to_char(
+        ch,
+        "You can only have %d favored terrain(s). Use 'favoredterrain clear #' to remove one.\r\n",
+        max_terrains);
     return;
   }
 
@@ -13627,7 +13624,9 @@
     if (GET_FAVORED_TERRAINS(ch, i) < 0)
     {
       GET_FAVORED_TERRAINS(ch, i) = terrain;
-      send_to_char(ch, "Favored terrain added to slot %d: %s. You gain +2 initiative and Stealth there.\r\n", i, terrain_types[terrain]);
+      send_to_char(
+          ch, "Favored terrain added to slot %d: %s. You gain +2 initiative and Stealth there.\r\n",
+          i, terrain_types[terrain]);
       return;
     }
   }
@@ -13652,18 +13651,18 @@
   if (!*arg)
   {
     send_to_char(ch, "Usage: inqenemy <creature|list|view|clear [#]>\r\n");
-    
+
     max_enemies = get_inquisitor_max_favored_enemies(ch);
     current_count = count_inquisitor_favored_enemies(ch);
-    
+
     send_to_char(ch, "\r\nYour Favored Enemies (%d/%d):\r\n", current_count, max_enemies);
-    
+
     for (i = 0; i < MAX_ENEMIES; i++)
     {
       if (GET_FAVORED_ENEMY(ch, i) >= 0)
         send_to_char(ch, "  [%d] %s\r\n", i, race_family_abbrevs[GET_FAVORED_ENEMY(ch, i)]);
     }
-    
+
     if (current_count == 0)
       send_to_char(ch, "  (none selected)\r\n");
 
@@ -13683,15 +13682,15 @@
   {
     max_enemies = get_inquisitor_max_favored_enemies(ch);
     current_count = count_inquisitor_favored_enemies(ch);
-    
+
     send_to_char(ch, "Your Favored Enemies (%d/%d):\r\n", current_count, max_enemies);
-    
+
     for (j = 0; j < MAX_ENEMIES; j++)
     {
       if (GET_FAVORED_ENEMY(ch, j) >= 0)
         send_to_char(ch, "  [%d] %s\r\n", j, race_family_abbrevs[GET_FAVORED_ENEMY(ch, j)]);
     }
-    
+
     if (current_count == 0)
       send_to_char(ch, "  (none selected)\r\n");
     return;
@@ -13701,9 +13700,9 @@
   {
     char arg2[MAX_INPUT_LENGTH] = {'\0'};
     int slot = -1;
-    
+
     one_argument(argument, arg2, sizeof(arg2));
-    
+
     if (*arg2 && is_number(arg2))
     {
       /* Clear specific slot */
@@ -13713,13 +13712,13 @@
         send_to_char(ch, "That is not a valid slot number.\r\n");
         return;
       }
-      
+
       if (GET_FAVORED_ENEMY(ch, slot) < 0)
       {
         send_to_char(ch, "That slot is already empty.\r\n");
         return;
       }
-      
+
       send_to_char(ch, "You clear your favored enemy from slot %d.\r\n", slot);
       GET_FAVORED_ENEMY(ch, slot) = -1;
       return;
@@ -13736,13 +13735,13 @@
           had_any = true;
         }
       }
-      
+
       if (!had_any)
       {
         send_to_char(ch, "You have no favored enemies set.\r\n");
         return;
       }
-      
+
       send_to_char(ch, "You clear all your favored enemy selections.\r\n");
       return;
     }
@@ -13759,18 +13758,6 @@
   /* Check if already selected */
   for (i = 0; i < MAX_ENEMIES; i++)
   {
-<<<<<<< HEAD
-    long remain = GET_FAVORED_TERRAIN_RESET(ch) - now;
-    send_to_char(ch, "You can change your favored terrain again in about %ld hour(s).\r\n",
-                 (remain + 3599) / 3600);
-    return;
-  }
-
-  GET_FAVORED_TERRAIN(ch) = terrain;
-  GET_FAVORED_TERRAIN_RESET(ch) = now + (7 * SECS_PER_REAL_DAY);
-  send_to_char(ch, "Favored terrain set to %s. You gain +2 initiative and Stealth there.\r\n",
-               terrain_types[terrain]);
-=======
     if (GET_FAVORED_ENEMY(ch, i) == enemy_type)
     {
       send_to_char(ch, "You already favor that creature type in slot %d.\r\n", i);
@@ -13781,10 +13768,12 @@
   /* Check if can add more */
   max_enemies = get_inquisitor_max_favored_enemies(ch);
   current_count = count_inquisitor_favored_enemies(ch);
-  
+
   if (current_count >= max_enemies)
   {
-    send_to_char(ch, "You can only have %d favored enemy type(s). Use 'inqenemy clear #' to remove one.\r\n", max_enemies);
+    send_to_char(
+        ch, "You can only have %d favored enemy type(s). Use 'inqenemy clear #' to remove one.\r\n",
+        max_enemies);
     return;
   }
 
@@ -13794,13 +13783,16 @@
     if (GET_FAVORED_ENEMY(ch, i) < 0)
     {
       GET_FAVORED_ENEMY(ch, i) = enemy_type;
-      send_to_char(ch, "Favored enemy added to slot %d: %s. You gain +%d attack, damage, and +%d AC against them.\r\n", 
-        i, race_family_types[enemy_type], 2 * get_perk_rank(ch, PERK_INQUISITOR_FAVORED_ENEMY_ENHANCEMENT, CLASS_INQUISITOR),
-        1 * get_perk_rank(ch, PERK_INQUISITOR_FAVORED_ENEMY_ENHANCEMENT, CLASS_INQUISITOR));
+      send_to_char(
+          ch,
+          "Favored enemy added to slot %d: %s. You gain +%d attack, damage, and +%d AC against "
+          "them.\r\n",
+          i, race_family_types[enemy_type],
+          2 * get_perk_rank(ch, PERK_INQUISITOR_FAVORED_ENEMY_ENHANCEMENT, CLASS_INQUISITOR),
+          1 * get_perk_rank(ch, PERK_INQUISITOR_FAVORED_ENEMY_ENHANCEMENT, CLASS_INQUISITOR));
       return;
     }
   }
->>>>>>> 5e16b232
 }
 
 /* Greater Judgment Perk Command - Select which judgment type gets doubled bonuses */
