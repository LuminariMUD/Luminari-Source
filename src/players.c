/**************************************************************************
 *  File: players.c                                    Part of LuminariMUD *
 *  Usage: Player loading/saving and utility routines.                     *
 *                                                                         *
 *  All rights reserved.  See license for complete information.            *
 *                                                                         *
 *  Copyright (C) 1993, 94 by the Trustees of the Johns Hopkins University *
 *  CircleMUD is based on DikuMUD, Copyright (C) 1990, 1991.               *
 **************************************************************************/

#include "conf.h"
#include "sysdep.h"
#include "structs.h"
#include "utils.h"
#include "db.h"
#include "handler.h"
#include "pfdefaults.h"
#include "dg_scripts.h"
#include "comm.h"
#include "interpreter.h"
#include "mysql.h"
#include "genolc.h"     /* for strip_cr */
#include "config.h"     /* for pclean_criteria[] */
#include "dg_scripts.h" /* To enable saving of player variables to disk */
#include "quest.h"
#include "spells.h"
#include "clan.h"
#include "mud_event.h"
#include "craft.h" // crafting (auto craft quest inits)
#include "spell_prep.h"
#include "alchemy.h"
#include "templates.h"
#include "premadebuilds.h"
#include "missions.h"
#include "evolutions.h"
#include "class.h"
#include "perks.h"
#include "oasis.h"
#include "crafting_new.h"
#include "resource_system.h"
#include <sys/time.h>

#define LOAD_HIT 0
#define LOAD_PSP 1
#define LOAD_MOVE 2
#define LOAD_STRENGTH 3

#define PT_PNAME(i) (player_table[(i)].name)
#define PT_IDNUM(i) (player_table[(i)].id)
#define PT_LEVEL(i) (player_table[(i)].level)
#define PT_FLAGS(i) (player_table[(i)].flags)
#define PT_LLAST(i) (player_table[(i)].last)
#define PT_PCLAN(i) (player_table[(i)].clan)

/* 'global' vars defined here and used externally */
/** @deprecated Since this file really is basically a functional extension
 * of the database handling in db.c, until the day that the mud is broken
 * down to be less monolithic, I don't see why the following should be defined
 * anywhere but there.
struct player_index_element *player_table = NULL;
int top_of_p_table = 0;
int top_of_p_file = 0;
long top_idnum = 0;
 */

/* local functions */
static void load_dr(FILE *fl, struct char_data *ch);
static void load_events(FILE *fl, struct char_data *ch);
static void load_affects(FILE *fl, struct char_data *ch);
static void load_skills(FILE *fl, struct char_data *ch);
static void load_feats(FILE *fl, struct char_data *ch);
static void load_evolutions(FILE *fl, struct char_data *ch);
static void load_known_evolutions(FILE *fl, struct char_data *ch);
static void load_class_feat_points(FILE *fl, struct char_data *ch);
static void load_epic_class_feat_points(FILE *fl, struct char_data *ch);
static void load_skill_focus(FILE *fl, struct char_data *ch);
static void load_abilities(FILE *fl, struct char_data *ch);
static void load_ability_exp(FILE *fl, struct char_data *ch);
static void load_favored_enemy(FILE *fl, struct char_data *ch);
static void load_favored_terrains(FILE *fl, struct char_data *ch);
static void load_spec_abil(FILE *fl, struct char_data *ch);
static void load_warding(FILE *fl, struct char_data *ch);
static void load_class_level(FILE *fl, struct char_data *ch);
static void load_coord_location(FILE *fl, struct char_data *ch);
static void load_praying(FILE *fl, struct char_data *ch);
static void load_praying_metamagic(FILE *fl, struct char_data *ch);
static void load_prayed(FILE *fl, struct char_data *ch);
static void load_prayed_metamagic(FILE *fl, struct char_data *ch);
static void load_devices(FILE *fl, struct char_data *ch);
static void load_praytimes(FILE *fl, struct char_data *ch);
static void load_quests(FILE *fl, struct char_data *ch);
static void load_failed_dialogue_quests(FILE *fl, struct char_data *ch);
static void load_introductions(FILE *fl, struct char_data *ch);
static void load_HMVS(struct char_data *ch, const char *line, int mode);
static void write_aliases_ascii(FILE *file, struct char_data *ch);
static void read_aliases_ascii(FILE *file, struct char_data *ch, int count);
static void load_bombs(FILE *fl, struct char_data *ch);
static void load_craft_mats_onhand(FILE *fl, struct char_data *ch);
static void load_craft_motes_onhand(FILE *fl, struct char_data *ch);
static void load_judgements(FILE *fl, struct char_data *ch);
static void load_potions(FILE *fl, struct char_data *ch);
static void load_scrolls(FILE *fl, struct char_data *ch);
static void load_wands(FILE *fl, struct char_data *ch);
static void load_staves(FILE *fl, struct char_data *ch);
static void load_discoveries(FILE *fl, struct char_data *ch);
void load_temp_evolutions(FILE *fl, struct char_data *ch);
void save_char_pets(struct char_data *ch);
static void load_mercies(FILE *fl, struct char_data *ch);
static void load_cruelties(FILE *fl, struct char_data *ch);
static void load_buffs(FILE *fl, struct char_data *ch);
static void load_languages(FILE *fl, struct char_data *ch);
static void load_craft_affects(FILE *fl, struct char_data *ch);
static void load_craft_materials(FILE *fl, struct char_data *ch);
static void load_craft_motes(FILE *fl, struct char_data *ch);
static void load_perks(FILE *fl, struct char_data *ch);
static void load_perk_points(FILE *fl, struct char_data *ch);
static void load_perk_toggles(FILE *fl, struct char_data *ch);


// external functions
void autoroll_mob(struct char_data *mob, bool realmode, bool summoned);
void pet_save_objs(struct char_data *ch, struct char_data *owner, long int pet_idnum);
void pet_load_objs(struct char_data *ch, struct char_data *owner, long int pet_idnum);

/* New version to build player index for ASCII Player Files. Generate index
 * table for the player file. */
void build_player_index(void)
{
  int rec_count = 0, i, nr;
  FILE *plr_index;
  char index_name[40], line[MEDIUM_STRING] = {'\0'}, bits[64];
  char arg2[80];

  snprintf(index_name, sizeof(index_name), "%s%s", LIB_PLRFILES, INDEX_FILE);
  if (!(plr_index = fopen(index_name, "r")))
  {
    top_of_p_table = -1;
    log("No player index file!  First new char will be IMP!");
    return;
  }

  while (get_line(plr_index, line))
    if (*line != '~')
      rec_count++;
  rewind(plr_index);

  if (rec_count == 0)
  {
    player_table = NULL;
    top_of_p_table = -1;
    return;
  }

  CREATE(player_table, struct player_index_element, rec_count);

  /* Initialize all fields to prevent uninitialized value access */
  for (i = 0; i < rec_count; i++)
  {
    player_table[i].name = NULL;
    player_table[i].id = 0;
    player_table[i].level = 0;
    player_table[i].flags = 0;
    player_table[i].last = 0;
    player_table[i].clan = NO_CLAN;
  }

  for (i = 0; i < rec_count; i++)
  {
    get_line(plr_index, line);
    if ((nr = sscanf(line, "%ld %s %d %s %ld %d", &player_table[i].id, arg2, &player_table[i].level,
                     bits, (long *)&player_table[i].last, &player_table[i].clan)) != 6)
    {
      if ((nr = sscanf(line, "%ld %s %d %s %ld", &player_table[i].id, arg2, &player_table[i].level,
                       bits, (long *)&player_table[i].last)) != 5)
      {
        log("SYSERR: Invalid line in player index (%s)", line);
        continue;
      }
      player_table[i].clan = NO_CLAN;
    }
    CREATE(player_table[i].name, char, strlen(arg2) + 1);
    strcpy(player_table[i].name, arg2);
    player_table[i].flags = asciiflag_conv(bits);
    top_idnum = MAX(top_idnum, player_table[i].id);
  }

  fclose(plr_index);
  top_of_p_file = top_of_p_table = i - 1;
}

/* Create a new entry in the in-memory index table for the player file. If the
 * name already exists, by overwriting a deleted character, then we re-use the
 * old position. */
int create_entry(char *name)
{
  int i, pos;

  if (top_of_p_table == -1)
  { /* no table */
    pos = top_of_p_table = 0;
    CREATE(player_table, struct player_index_element, 1);
  }
  else if ((pos = get_ptable_by_name(name)) == -1)
  { /* new name */
    i = ++top_of_p_table + 1;

    RECREATE(player_table, struct player_index_element, i);
    pos = top_of_p_table;
  }

  CREATE(player_table[pos].name, char, strlen(name) + 1);

  /* copy lowercase equivalent of name to table field */
  for (i = 0; (player_table[pos].name[i] = LOWER(name[i])); i++)
    /* Nothing */;

  /* clear the bitflag and clan in case we have garbage data */
  player_table[pos].flags = 0;
  player_table[pos].clan = NO_CLAN;

  /* Initialize all fields to prevent uninitialized value access */
  player_table[pos].id = 0;
  player_table[pos].level = 0;
  player_table[pos].last = 0;

  return (pos);
}

/* Remove an entry from the in-memory player index table.               *
 * Requires the 'pos' value returned by the get_ptable_by_name function */
void remove_player_from_index(int pos)
{
  int i;

  if (pos < 0 || pos > top_of_p_table)
    return;

  /* We only need to free the name string */
  free(PT_PNAME(pos));

  /* Move every other item in the list down the index */
  for (i = pos + 1; i <= top_of_p_table; i++)
  {
    PT_PNAME(i - 1) = PT_PNAME(i);
    PT_IDNUM(i - 1) = PT_IDNUM(i);
    PT_LEVEL(i - 1) = PT_LEVEL(i);
    PT_FLAGS(i - 1) = PT_FLAGS(i);
    PT_LLAST(i - 1) = PT_LLAST(i);
    PT_PCLAN(i - 1) = PT_PCLAN(i);
  }
  PT_PNAME(top_of_p_table) = NULL;

  /* Reduce the index table counter */
  top_of_p_table--;

  /* And reduce the size of the table */
  if (top_of_p_table >= 0)
    RECREATE(player_table, struct player_index_element, (top_of_p_table + 1));
  else
  {
    free(player_table);
    player_table = NULL;
  }
}

/* This function necessary to save a separate ASCII player index */
void save_player_index(void)
{
  int i = 0;
  char index_name[50] = {'\0'}, bits[64] = {'\0'};
  FILE *index_file;

  snprintf(index_name, sizeof(index_name), "%s%s", LIB_PLRFILES, INDEX_FILE);
  if (!(index_file = fopen(index_name, "w")))
  {
    log("SYSERR: Could not write player index file");
    return;
  }

  for (i = 0; i <= top_of_p_table; i++)
    if (player_table[i].name && *player_table[i].name)
    {
      sprintascii(bits, player_table[i].flags);
      if (player_table[i].clan == NO_CLAN)
      {
        fprintf(index_file, "%ld %s %d %s %ld\n", player_table[i].id, player_table[i].name,
                player_table[i].level, *bits ? bits : "0", (long)player_table[i].last);
      }
      else
      {
        fprintf(index_file, "%ld %s %d %s %ld %d\n", player_table[i].id, player_table[i].name,
                player_table[i].level, *bits ? bits : "0", (long)player_table[i].last,
                player_table[i].clan);
      }
    }
  fprintf(index_file, "~\n");

  fclose(index_file);
}

void free_player_index(void)
{
  int tp;

  if (!player_table)
    return;

  for (tp = 0; tp <= top_of_p_table; tp++)
    if (player_table[tp].name)
      free(player_table[tp].name);

  free(player_table);
  player_table = NULL;
  top_of_p_table = 0;
}

long get_ptable_by_name(const char *name)
{
  int i;

  for (i = 0; i <= top_of_p_table; i++)
    if (!str_cmp(player_table[i].name, name))
      return (i);

  return (-1);
}

long get_id_by_name(const char *name)
{
  int i;

  for (i = 0; i <= top_of_p_table; i++)
    if (!str_cmp(player_table[i].name, name))
      return (player_table[i].id);

  return (-1);
}

char *get_name_by_id(long id)
{
  int i;

  for (i = 0; i <= top_of_p_table; i++)
    if (player_table[i].id == id)
      return (player_table[i].name);

  return (NULL);
}

/* Stuff related to the save/load player system. */

/* New load_char reads ASCII Player Files. Load a char, TRUE if loaded, FALSE
 * if not. */
int load_char(const char *name, struct char_data *ch)
{
  int id, i, j;
  FILE *fl;
  char filename[40];
  char buf[128], buf2[128], line[MAX_INPUT_LENGTH + 1], tag[6];
  char f1[128], f2[128], f3[128], f4[128];
  trig_data *t = NULL;
  trig_rnum t_rnum = NOTHING;

  if ((id = get_ptable_by_name(name)) < 0)
    return (-1);
  else
  {
    if (!get_filename(filename, sizeof(filename), PLR_FILE, player_table[id].name))
      return (-1);
    if (!(fl = fopen(filename, "r")))
    {
      mudlog(NRM, LVL_STAFF, TRUE, "SYSERR: Couldn't open player file %s", filename);
      return (-1);
    }

    /* Character initializations. Necessary to keep some things straight. */
    ch->affected = NULL;
    for (i = 0; i < MAX_CLASSES; i++)
    {
      CLASS_LEVEL(ch, i) = 0;
      GET_SPEC_ABIL(ch, i) = 0;
    }
    for (i = 0; i < MAX_ENEMIES; i++)
      GET_FAVORED_ENEMY(ch, i) = 0;
    for (i = 0; i < MAX_ENEMIES; i++)
      GET_FAVORED_TERRAINS(ch, i) = -1;
    GET_FAVORED_TERRAIN(ch) = -1;
    GET_FAVORED_TERRAIN_RESET(ch) = 0;
    for (i = 0; i < MAX_WARDING; i++)
      GET_WARDING(ch, i) = 0;
    for (i = 1; i < MAX_SKILLS; i++)
      GET_SKILL(ch, i) = 0;
    for (i = 1; i <= MAX_ABILITIES; i++)
    {
      GET_ABILITY(ch, i) = 0;
      GET_CRAFT_SKILL_EXP(ch, i) = 0;
    }
    for (i = 0; i < NUM_FEATS; i++)
      SET_FEAT(ch, i, 0);
    for (i = 0; i < (END_GENERAL_ABILITIES + 1); i++)
      for (j = 0; j < NUM_SKFEATS; j++)
        ch->player_specials->saved.skill_focus[i][j] = 0;
    for (i = 0; i < NUM_CFEATS; i++)
      for (j = 0; j < FT_ARRAY_MAX; j++)
        ch->char_specials.saved.combat_feats[i][j] = 0;

    for (i = 0; i < NUM_SFEATS; i++)
      ch->char_specials.saved.school_feats[i] = 0;

    ch->char_specials.post_combat_exp = ch->char_specials.post_combat_gold =
        ch->char_specials.post_combat_account_exp = 0;

    BLASTING(ch) = FALSE;

    for (i = 0; i < NUM_CLASSES; i++)
    {
      GET_CLASS_FEATS(ch, i) = 0;
      GET_EPIC_CLASS_FEATS(ch, i) = 0;
    }
    GET_HOMETOWN(ch) = 0;
    GET_FEAT_POINTS(ch) = 0;
    GET_EPIC_FEAT_POINTS(ch) = 0;
    destroy_spell_prep_queue(ch);
    destroy_innate_magic_queue(ch);
    destroy_spell_collection(ch);
    destroy_known_spells(ch);
    GET_CH_AGE(ch) = 0;
    ch->player_specials->saved.character_age_saved = false;
    GET_REAL_SIZE(ch) = PFDEF_SIZE;
    IS_MORPHED(ch) = PFDEF_MORPHED;
    GET_SEX(ch) = PFDEF_SEX;
    GET_CLASS(ch) = PFDEF_CLASS;
    GET_LEVEL(ch) = PFDEF_LEVEL;
    GET_HEIGHT(ch) = PFDEF_HEIGHT;
    GET_WEIGHT(ch) = PFDEF_WEIGHT;
    GET_ALIGNMENT(ch) = PFDEF_ALIGNMENT;
    for (i = 0; i < NUM_OF_SAVING_THROWS; i++)
      GET_REAL_SAVE(ch, i) = PFDEF_SAVETHROW;
    for (i = 0; i < NUM_DAM_TYPES; i++)
      GET_REAL_RESISTANCES(ch, i) = PFDEF_RESISTANCES;
    GET_LOADROOM(ch) = PFDEF_LOADROOM;
    GET_INVIS_LEV(ch) = PFDEF_INVISLEV;
    GET_FREEZE_LEV(ch) = PFDEF_FREEZELEV;
    GET_WIMP_LEV(ch) = PFDEF_WIMPLEV;
    GET_COND(ch, HUNGER) = PFDEF_HUNGER;
    GET_COND(ch, THIRST) = PFDEF_THIRST;
    GET_COND(ch, DRUNK) = PFDEF_DRUNK;
    GET_BAD_PWS(ch) = PFDEF_BADPWS;
    GET_PRACTICES(ch) = PFDEF_PRACTICES;
    GET_TRAINS(ch) = PFDEF_TRAINS;
    GET_BOOSTS(ch) = PFDEF_BOOSTS;
    GET_SPECIALTY_SCHOOL(ch) = PFDEF_SPECIALTY_SCHOOL;
    GET_PREFERRED_ARCANE(ch) = PFDEF_PREFERRED_ARCANE;
    GET_PREFERRED_DIVINE(ch) = PFDEF_PREFERRED_DIVINE;
    GET_1ST_RESTRICTED_SCHOOL(ch) = PFDEF_RESTRICTED_SCHOOL_1;
    GET_2ND_RESTRICTED_SCHOOL(ch) = PFDEF_RESTRICTED_SCHOOL_2;
    GET_1ST_DOMAIN(ch) = PFDEF_DOMAIN_1;
    GET_2ND_DOMAIN(ch) = PFDEF_DOMAIN_2;
    GET_GOLD(ch) = PFDEF_GOLD;
    GET_BANK_GOLD(ch) = PFDEF_BANK;
    GET_EXP(ch) = PFDEF_EXP;
    GET_REAL_HITROLL(ch) = PFDEF_HITROLL;
    GET_REAL_DAMROLL(ch) = PFDEF_DAMROLL;
    GET_REAL_AC(ch) = PFDEF_AC;
    ch->real_abils.str_add = PFDEF_STRADD;
    GET_REAL_STR(ch) = PFDEF_STR;
    GET_REAL_CON(ch) = PFDEF_CON;
    GET_REAL_DEX(ch) = PFDEF_DEX;
    GET_REAL_INT(ch) = PFDEF_INT;
    GET_REAL_WIS(ch) = PFDEF_WIS;
    GET_REAL_CHA(ch) = PFDEF_CHA;
    GET_DR_MOD(ch) = 0;
    GET_HIT(ch) = PFDEF_HIT;
    GET_REAL_MAX_HIT(ch) = PFDEF_MAXHIT;
    GET_PSP(ch) = PFDEF_PSP;
    GET_REAL_MAX_PSP(ch) = PFDEF_MAXPSP;
    GET_MOVE(ch) = PFDEF_MOVE;
    GET_REAL_SPELL_RES(ch) = PFDEF_SPELL_RES;
    GET_REAL_MAX_MOVE(ch) = PFDEF_MAXMOVE;
    GET_OLC_ZONE(ch) = PFDEF_OLC;
    GET_PAGE_LENGTH(ch) = PFDEF_PAGELENGTH;
    GET_SCREEN_WIDTH(ch) = PFDEF_SCREENWIDTH;
    GET_ALIASES(ch) = NULL;
    SITTING(ch) = NULL;
    NEXT_SITTING(ch) = NULL;
    GET_QUESTPOINTS(ch) = PFDEF_QUESTPOINTS;
    GET_FIGHT_TO_THE_DEATH_COOLDOWN(ch) = 0;
    GET_DRAGON_BOND_TYPE(ch) = 0;
    GET_DRAGON_RIDER_DRAGON_TYPE(ch) = 0;
    GET_FORAGE_COOLDOWN(ch) = 0;
    GET_RETAINER_COOLDOWN(ch) = 0;
    GET_SCROUNGE_COOLDOWN(ch) = 0;
    GET_SPIRITUAL_WEAPON_COOLDOWN(ch) = 0;
    GET_IRRESISTIBLE_MAGIC_COOLDOWN(ch) = 0;
    GET_QUICK_CAST_COOLDOWN(ch) = 0;
    GET_SPELL_RECALL_COOLDOWN(ch) = 0;
    GET_BONUS_DOMAIN_SLOTS_USED(ch) = 0;
    GET_BONUS_DOMAIN_REGEN_TIMER(ch) = 0;
    GET_BONUS_SLOTS_USED(ch) = 0;
    GET_BONUS_SLOTS_REGEN_TIMER(ch) = 0;
    GET_PVP_TIMER(ch) = 0;
    ch->player_specials->saved.last_device_recharge = 0;

    for (i = 0; i < MAX_CURRENT_QUESTS; i++)
    { /* loop through all the character's quest slots */
      GET_QUEST_COUNTER(ch, i) = PFDEF_QUESTCOUNT;
      GET_QUEST(ch, i) = PFDEF_CURRQUEST;
    }

    GET_IMM_TITLE(ch) = NULL;
    ch->player.goals = NULL;
    ch->player.personality = NULL;
    ch->player.ideals = NULL;
    ch->player.bonds = NULL;
    ch->player.flaws = NULL;
    GET_HP_REGEN(ch) = 0;
    GET_MV_REGEN(ch) = 0;
    GET_PSP_REGEN(ch) = 0;
    GET_ENCUMBRANCE_MOD(ch) = 0;
    GET_FAST_HEALING_MOD(ch) = 0;
    GET_ELDRITCH_ESSENCE(ch) = -1;
    GET_ELDRITCH_SHAPE(ch) = -1;
    GET_NUM_QUESTS(ch) = PFDEF_COMPQUESTS;
    GET_LAST_MOTD(ch) = PFDEF_LASTMOTD;
    GET_LAST_NEWS(ch) = PFDEF_LASTNEWS;
    GET_REAL_RACE(ch) = PFDEF_RACE;
    GET_AUTOCQUEST_VNUM(ch) = PFDEF_AUTOCQUEST_VNUM;
    GET_AUTOCQUEST_MAKENUM(ch) = PFDEF_AUTOCQUEST_MAKENUM;
    GET_AUTOCQUEST_QP(ch) = PFDEF_AUTOCQUEST_QP;
    GET_AUTOCQUEST_EXP(ch) = PFDEF_AUTOCQUEST_EXP;
    GET_AUTOCQUEST_GOLD(ch) = PFDEF_AUTOCQUEST_GOLD;
    GET_AUTOCQUEST_DESC(ch) = NULL;
    GET_AUTOCQUEST_MATERIAL(ch) = PFDEF_AUTOCQUEST_MATERIAL;
    GET_CURRENT_MISSION(ch) = 0;
    GET_CURRENT_MISSION_ROOM(ch) = 0;
    GET_MISSION_CREDITS(ch) = 0;
    GET_MISSION_STANDING(ch) = 0;
    GET_MISSION_FACTION(ch) = 0;
    GET_MISSION_REP(ch) = 0;
    GET_MISSION_EXP(ch) = 0;
    GET_MISSION_COOLDOWN(ch) = 0;
    GET_MISSION_DIFFICULTY(ch) = 0;
    GET_MISSION_NPC_NAME_NUM(ch) = 0;
    GET_FACTION_STANDING(ch, FACTION_ADVENTURERS) = 0;
    GET_SALVATION_ROOM(ch) = NOWHERE;
    GET_SALVATION_NAME(ch) = NULL;
    GUARDING(ch) = NULL;
    GET_TOTAL_AOO(ch) = 0;
    GET_ACCOUNT_NAME(ch) = NULL;
    LEVELUP(ch) = NULL;
    CNDNSD(ch) = NULL;
    GET_DR(ch) = NULL;
    GET_WALKTO_LOC(ch) = 0;
    GET_TEMPLATE(ch) = PFDEF_TEMPLATE;
    GET_BACKGROUND(ch) = 0;
    GET_PREMADE_BUILD_CLASS(ch) = PFDEF_PREMADE_BUILD;
    init_spell_prep_queue(ch);
    init_innate_magic_queue(ch);
    init_collection_queue(ch);
    init_known_spells(ch);
    reset_current_craft(ch, NULL, false, false);

    /* Initialize introduction list */
    for (i = 0; i < MAX_INTROS; i++)
      ch->player_specials->saved.intro_list[i] = NULL;
    for (i = 0; i < NUM_CRAFT_MOTES; i++)
      GET_CRAFT_MOTES(ch, i) = 0;
    for (i = 0; i < NUM_CRAFT_MATS; i++)
      GET_CRAFT_MAT(ch, i) = 0;
    GET_DIPTIMER(ch) = PFDEF_DIPTIMER;
    GET_CLAN(ch) = PFDEF_CLAN;
    GET_CLANRANK(ch) = PFDEF_CLANRANK;
    GET_CLANPOINTS(ch) = PFDEF_CLANPOINTS;
    GET_DISGUISE_RACE(ch) = PFDEF_RACE;
    GET_DISGUISE_STR(ch) = 0;
    GET_DISGUISE_CON(ch) = 0;
    GET_DISGUISE_DEX(ch) = 0;
    GET_DISGUISE_AC(ch) = 0;
    EFREETI_MAGIC_USES(ch) = 0;
    EFREETI_MAGIC_TIMER(ch) = 0;
    LAUGHING_TOUCH_USES(ch) = 0;
    LAUGHING_TOUCH_TIMER(ch) = 0;
    FLEETING_GLANCE_USES(ch) = 0;
    FLEETING_GLANCE_TIMER(ch) = 0;
    FEY_SHADOW_WALK_USES(ch) = 0;
    FEY_SHADOW_WALK_TIMER(ch) = 0;
    DRAGON_MAGIC_USES(ch) = 0;
    DRAGON_MAGIC_TIMER(ch) = 0;
    IS_CASTING(ch) = 0;
    CASTING_TIME(ch) = 0;
    CASTING_TCH(ch) = NULL;
    CASTING_TOBJ(ch) = NULL;
    CASTING_SPELLNUM(ch) = 0;
    CASTING_METAMAGIC(ch) = 0;
    CASTING_CLASS(ch) = 0;
    GET_KAPAK_SALIVA_HEALING_COOLDOWN(ch) = 0;
    for (i = 0; i < MAX_BUFFS; i++)
    {
      GET_BUFF(ch, i, 0) = 0;
      GET_BUFF(ch, i, 1) = 0;
    }
    GET_BUFF_TIMER(ch) = 0;
    GET_LAST_ROOM(ch) = 0;
    GET_CURRENT_BUFF_SLOT(ch) = 0;
    IS_BUFFING(ch) = false;
    for (i = 0; i < MAX_PERFORMANCE_VARS; i++)
      GET_PERFORMANCE_VAR(ch, i) = 0;
    GET_PERFORMING(ch) = -1; /* 0 is an actual performance */
    PIXIE_DUST_USES(ch) = 0;
    PIXIE_DUST_TIMER(ch) = 0;
    GRAVE_TOUCH_USES(ch) = PFDEF_GRAVE_TOUCH_USES;
    GRAVE_TOUCH_TIMER(ch) = PFDEF_GRAVE_TOUCH_TIMER;
    GRASP_OF_THE_DEAD_USES(ch) = PFDEF_GRASP_OF_THE_DEAD_USES;
    GRASP_OF_THE_DEAD_TIMER(ch) = PFDEF_GRASP_OF_THE_DEAD_TIMER;
    INCORPOREAL_FORM_USES(ch) = PFDEF_INCORPOREAL_FORM_USES;
    INCORPOREAL_FORM_TIMER(ch) = PFDEF_INCORPOREAL_FORM_TIMER;
    HAS_SET_STATS_STUDY(ch) = PFDEF_HAS_SET_STATS_STUDY;
    GET_BLOODLINE_SUBTYPE(ch) = PFDEF_SORC_BLOODLINE_SUBTYPE;
    NEW_ARCANA_SLOT(ch, 0) = NEW_ARCANA_SLOT(ch, 1) = NEW_ARCANA_SLOT(ch, 2) =
        NEW_ARCANA_SLOT(ch, 3) = 0;
    GET_DRAGONBORN_ANCESTRY(ch) = 0;
    HIGH_ELF_CANTRIP(ch) = 0;
    for (i = 0; i < AF_ARRAY_MAX; i++)
      AFF_FLAGS(ch)[i] = PFDEF_AFFFLAGS;
    for (i = 0; i < PM_ARRAY_MAX; i++)
      PLR_FLAGS(ch)[i] = PFDEF_PLRFLAGS;
    for (i = 0; i < PR_ARRAY_MAX; i++)
      PRF_FLAGS(ch)[i] = PFDEF_PREFFLAGS;
    for (i = 0; i < NUM_EVOLUTIONS; i++)
    {
      HAS_REAL_EVOLUTION(ch, i) = 0;
      HAS_TEMP_EVOLUTION(ch, i) = 0;
      KNOWS_EVOLUTION(ch, i) = 0;
    }
    GET_EIDOLON_BASE_FORM(ch) = 0;
    CALL_EIDOLON_COOLDOWN(ch) = 0;
    MERGE_FORMS_TIMER(ch) = 0;
    for (i = 0; i < MAX_BOMBS_ALLOWED; i++)
      GET_BOMB(ch, i) = 0;
    for (i = 0; i < NUM_ALC_DISCOVERIES; i++)
      KNOWS_DISCOVERY(ch, i) = 0;
    GET_GRAND_DISCOVERY(ch) = 0;
    for (i = 0; i < NUM_PALADIN_MERCIES; i++)
      KNOWS_MERCY(ch, i) = 0;
    for (i = 0; i < STAFF_RAN_EVENTS_VAR; i++)
      STAFFRAN_PVAR(ch, i) = PFDEF_STAFFRAN_EVENT_VAR;
    GET_PSIONIC_ENERGY_TYPE(ch) = PFDEF_PSIONIC_ENERGY_TYPE;
    GET_DEITY(ch) = 0;
    for (i = 0; i < NUM_BLACKGUARD_CRUELTIES; i++)
      KNOWS_CRUELTY(ch, i) = 0;
    ch->player_specials->saved.active_fiendish_boons = 0;
    ch->player_specials->saved.channel_energy_type = 0;

    for (i = 0; i < NUM_LANGUAGES; i++)
      ch->player_specials->saved.languages_known[i] = 0;
    SPEAKING(ch) = LANG_COMMON;
    GET_REGION(ch) = REGION_NONE;

    NECROMANCER_CAST_TYPE(ch) = 0;

    GET_PC_DESCRIPTOR_1(ch) = 0;
    GET_PC_ADJECTIVE_1(ch) = 0;
    GET_PC_DESCRIPTOR_2(ch) = 0;
    GET_PC_ADJECTIVE_2(ch) = 0;

    GET_EIDOLON_LONG_DESCRIPTION(ch) = NULL;
    GET_EIDOLON_SHORT_DESCRIPTION(ch) = NULL;

    VITAL_STRIKING(ch) = FALSE;

    for (i = 0; i < MAX_BAGS; i++)
    {
      GET_BAG_NAME(ch, i) = NULL;
    }

    GET_ARCANE_MARK(ch) = NULL;

    for (i = 0; i < 100; i++)
    {
      ch->player_specials->saved.failed_dialogue_quests[i] = 0;
    }

    ch->sticky_bomb[0] = 0;
    ch->sticky_bomb[1] = 0;
    ch->sticky_bomb[2] = 0;
    ch->mission_owner = 0;
    ch->dead = 0;
    ch->confuser_idnum = 0;
    ch->preserve_organs_procced = 0;
    ch->mute_equip_messages = 0;

    GET_HOLY_WEAPON_TYPE(ch) = PFDEF_HOLY_WEAPON_TYPE;
    for (i = 0; i < MAX_SPELLS; i++)
    {
      STORED_POTIONS(ch, i) = STORED_SCROLLS(ch, i) = STORED_WANDS(ch, i) = STORED_STAVES(ch, i) =
          0;
    }

    /* finished inits, start loading from file */

    while (get_line(fl, line))
    {
      tag_argument(line, tag);

      switch (*tag)
      {
      case 'A':
        if (!strcmp(tag, "Ablt"))
          load_abilities(fl, ch);
        if (!strcmp(tag, "AbXP"))
          load_ability_exp(fl, ch);
        else if (!strcmp(tag, "Ac  "))
          GET_REAL_AC(ch) = atoi(line);
        else if (!strcmp(tag, "Acct"))
        {
          GET_ACCOUNT_NAME(ch) = strdup(line);
          if (ch->desc && ch->desc->account == NULL)
          {
            CREATE(ch->desc->account, struct account_data, 1);
            for (i = 0; i < MAX_CHARS_PER_ACCOUNT; i++)
              ch->desc->account->character_names[i] = NULL;

            load_account(GET_ACCOUNT_NAME(ch), ch->desc->account);
          }
        }
        else if (!strcmp(tag, "Act "))
        {
          if (sscanf(line, "%s %s %s %s", f1, f2, f3, f4) == 4)
          {
            PLR_FLAGS(ch)
            [0] = asciiflag_conv(f1);
            PLR_FLAGS(ch)
            [1] = asciiflag_conv(f2);
            PLR_FLAGS(ch)
            [2] = asciiflag_conv(f3);
            PLR_FLAGS(ch)
            [3] = asciiflag_conv(f4);
          }
          else
            PLR_FLAGS(ch)
          [0] = asciiflag_conv(line);
        }
        else if (!strcmp(tag, "Aff "))
        {
          if (sscanf(line, "%s %s %s %s", f1, f2, f3, f4) == 4)
          {
            AFF_FLAGS(ch)
            [0] = asciiflag_conv(f1);
            AFF_FLAGS(ch)
            [1] = asciiflag_conv(f2);
            AFF_FLAGS(ch)
            [2] = asciiflag_conv(f3);
            AFF_FLAGS(ch)
            [3] = asciiflag_conv(f4);
          }
          else
            AFF_FLAGS(ch)
          [0] = asciiflag_conv(line);
        }
        else if (!strcmp(tag, "AExp"))
          GET_ARTISAN_EXP(ch) = atoi(line);
        else if (!strcmp(tag, "Affs"))
          load_affects(fl, ch);
        else if (!strcmp(tag, "Alin"))
          GET_ALIGNMENT(ch) = atoi(line);
        else if (!strcmp(tag, "Age "))
          GET_CH_AGE(ch) = atoi(line);
        else if (!strcmp(tag, "AgeS"))
          (ch)->player_specials->saved.character_age_saved = atoi(line);
        else if (!strcmp(tag, "Alis"))
          read_aliases_ascii(fl, ch, atoi(line));
        else if (!strcmp(tag, "AMrk"))
        {
          if (GET_ARCANE_MARK(ch))
            free(GET_ARCANE_MARK(ch));
          GET_ARCANE_MARK(ch) = strdup(line);
        }
        break;

      case 'B':
        if (!strcmp(tag, "Badp"))
          GET_BAD_PWS(ch) = atoi(line);
        else if (!strcmp(tag, "BGnd"))
          GET_BACKGROUND(ch) = atoi(line);
        else if (!strcmp(tag, "Bond"))
          ch->player.bonds = fread_string(fl, buf2);
        else if (!strcmp(tag, "Bag1"))
          GET_BAG_NAME(ch, 1) = strdup(line);
        else if (!strcmp(tag, "Blst"))
          BLASTING(ch) = atoi(line);
        else if (!strcmp(tag, "Bag2"))
          GET_BAG_NAME(ch, 2) = strdup(line);
        else if (!strcmp(tag, "Bag3"))
          GET_BAG_NAME(ch, 3) = strdup(line);
        else if (!strcmp(tag, "Bag4"))
          GET_BAG_NAME(ch, 4) = strdup(line);
        else if (!strcmp(tag, "Bag5"))
          GET_BAG_NAME(ch, 5) = strdup(line);
        else if (!strcmp(tag, "Bag6"))
          GET_BAG_NAME(ch, 6) = strdup(line);
        else if (!strcmp(tag, "Bag7"))
          GET_BAG_NAME(ch, 7) = strdup(line);
        else if (!strcmp(tag, "Bag8"))
          GET_BAG_NAME(ch, 8) = strdup(line);
        else if (!strcmp(tag, "Bag9"))
          GET_BAG_NAME(ch, 9) = strdup(line);
        else if (!strcmp(tag, "Bag0"))
          GET_BAG_NAME(ch, 10) = strdup(line);
        else if (!strcmp(tag, "Bane"))
          GET_BANE_TARGET_TYPE(ch) = atoi(line);
        else if (!strcmp(tag, "BGrd"))
          ch->player.background = fread_string(fl, buf2);
        else if (!strcmp(tag, "Bomb"))
          load_bombs(fl, ch);
        else if (!strcmp(tag, "Bost"))
          GET_BOOSTS(ch) = atoi(line);
        else if (!strcmp(tag, "Bank"))
          GET_BANK_GOLD(ch) = atoi(line);
        else if (!strcmp(tag, "Brth"))
          ch->player.time.birth = atol(line);
        else if (!strcmp(tag, "Buff"))
          load_buffs(fl, ch);
        break;

      case 'C':
        if (!strcmp(tag, "CbFt"))
        {
          sscanf(line, "%d %s %s %s %s", &i, f1, f2, f3, f4);
          if (i < 0 || i >= NUM_CFEATS)
          {
            log("load_char: %s combat feat record out of range: %s", GET_NAME(ch), line);
            break;
          }
          ch->char_specials.saved.combat_feats[i][0] = asciiflag_conv(f1);
          ch->char_specials.saved.combat_feats[i][1] = asciiflag_conv(f2);
          ch->char_specials.saved.combat_feats[i][2] = asciiflag_conv(f3);
          ch->char_specials.saved.combat_feats[i][3] = asciiflag_conv(f4);
        }
        else if (!strcmp(tag, "Cfpt"))
          load_class_feat_points(fl, ch);
        else if (!strcmp(tag, "Cha "))
          GET_REAL_CHA(ch) = atoi(line);
        else if (!strcmp(tag, "Clas"))
          GET_CLASS(ch) = atoi(line);
        else if (!strcmp(tag, "ClkT"))
          GET_SETCLOAK_TIMER(ch) = atoi(line);
        else if (!strcmp(tag, "Coll"))
          load_spell_collection(fl, ch);
        else if (!strcmp(tag, "Con "))
          GET_REAL_CON(ch) = atoi(line);
        else if (!strcmp(tag, "CfMt"))
          load_craft_mats_onhand(fl, ch);
        else if (!strcmp(tag, "CLoc"))
          load_coord_location(fl, ch);
        else if (!strcmp(tag, "CLvl"))
          load_class_level(fl, ch);
        else if (!strcmp(tag, "Cln "))
          GET_CLAN(ch) = atoi(line);
        else if (!strcmp(tag, "Clrk"))
          GET_CLANRANK(ch) = atoi(line);
        else if (!strcmp(tag, "Clty"))
          load_cruelties(fl, ch);
        else if (!strcmp(tag, "CPts"))
          GET_CLANPOINTS(ch) = atoi(line);
        else if (!strcmp(tag, "Cvnm"))
          GET_AUTOCQUEST_VNUM(ch) = atoi(line);
        else if (!strcmp(tag, "Cmnm"))
          GET_AUTOCQUEST_MAKENUM(ch) = atoi(line);
        else if (!strcmp(tag, "Cqps"))
          GET_AUTOCQUEST_QP(ch) = atoi(line);
        else if (!strcmp(tag, "Cexp"))
          GET_AUTOCQUEST_EXP(ch) = atoi(line);
        else if (!strcmp(tag, "Cgld"))
          GET_AUTOCQUEST_GOLD(ch) = atoi(line);
        else if (!strcmp(tag, "Cdsc"))
          GET_AUTOCQUEST_DESC(ch) = strdup(line);
        else if (!strcmp(tag, "Cmat"))
          GET_AUTOCQUEST_MATERIAL(ch) = atoi(line);
        else if (!strcmp(tag, "ChEn"))
          ch->player_specials->saved.channel_energy_type = atoi(line);
        else if (!strcmp(tag, "CrAf"))
          load_craft_affects(fl, ch);
        else if (!strcmp(tag, "CrMo"))
          load_craft_motes(fl, ch);
        else if (!strcmp(tag, "CrMa"))
          load_craft_materials(fl, ch);
        else if (!strcmp(tag, "CrMe"))
          GET_CRAFT(ch).crafting_method = atoi(line);
        else if (!strcmp(tag, "CrIT"))
          GET_CRAFT(ch).crafting_item_type = atoi(line);
        else if (!strcmp(tag, "CrSp"))
          GET_CRAFT(ch).crafting_specific = atoi(line);
        else if (!strcmp(tag, "CrSk"))
          GET_CRAFT(ch).skill_type = atoi(line);
        else if (!strcmp(tag, "CrRe"))
          GET_CRAFT(ch).crafting_recipe = atoi(line);
        else if (!strcmp(tag, "CrVt"))
          GET_CRAFT(ch).craft_variant = atoi(line);
        else if (!strcmp(tag, "CrMe"))
          GET_CRAFT(ch).crafting_method = atoi(line);
        else if (!strcmp(tag, "CrEn"))
          GET_CRAFT(ch).enhancement = atoi(line);
        else if (!strcmp(tag, "CrEM"))
          GET_CRAFT(ch).enhancement_motes_required = atoi(line);
        else if (!strcmp(tag, "CrRl"))
          GET_CRAFT(ch).skill_roll = atoi(line);
        else if (!strcmp(tag, "CrDC"))
          GET_CRAFT(ch).dc = atoi(line);
        else if (!strcmp(tag, "CrDu"))
          GET_CRAFT(ch).craft_duration = atoi(line);
        else if (!strcmp(tag, "CrKy"))
        {
          if (GET_CRAFT(ch).keywords)
            free(GET_CRAFT(ch).keywords);
          GET_CRAFT(ch).keywords = strdup(line);
        }
        else if (!strcmp(tag, "CrSD"))
        {
          if (GET_CRAFT(ch).short_description)
            free(GET_CRAFT(ch).short_description);
          GET_CRAFT(ch).short_description = strdup(line);
        }
        else if (!strcmp(tag, "CrRD"))
        {
          if (GET_CRAFT(ch).room_description)
            free(GET_CRAFT(ch).room_description);
          GET_CRAFT(ch).room_description = strdup(line);
        }
        else if (!strcmp(tag, "CrEx"))
        {
          if (GET_CRAFT(ch).ex_description)
            free(GET_CRAFT(ch).ex_description);
          GET_CRAFT(ch).ex_description = strdup(line);
        }
        else if (!strcmp(tag, "CrOL"))
          GET_CRAFT(ch).obj_level = atoi(line);
        else if (!strcmp(tag, "CrLA"))
          GET_CRAFT(ch).level_adjust = atoi(line);
        else if (!strcmp(tag, "CrSN"))
          GET_CRAFT(ch).supply_num_required = atoi(line);
        else if (!strcmp(tag, "CrSR"))
          GET_CRAFT(ch).survey_rooms = atoi(line);
        else if (!strcmp(tag, "CrIy"))
          GET_CRAFT(ch).instrument_type = atoi(line);
        else if (!strcmp(tag, "CrIQ"))
          GET_CRAFT(ch).instrument_quality = atoi(line);
        else if (!strcmp(tag, "CrIE"))
          GET_CRAFT(ch).instrument_effectiveness = atoi(line);
        else if (!strcmp(tag, "CrIB"))
          GET_CRAFT(ch).instrument_breakability = atoi(line);
        else if (!strcmp(tag, "CrI1"))
          GET_CRAFT(ch).instrument_motes[1] = atoi(line);
        else if (!strcmp(tag, "CrI2"))
          GET_CRAFT(ch).instrument_motes[2] = atoi(line);
        else if (!strcmp(tag, "CrI3"))
          GET_CRAFT(ch).instrument_motes[3] = atoi(line);
        else if (!strcmp(tag, "CrAS"))
          GET_CRAFT(ch).supply_active_slot = atoi(line);

        break;

      case 'D':
        if (!strcmp(tag, "DmgR"))
          load_dr(fl, ch);
        else if (!strcmp(tag, "Desc"))
          ch->player.description = fread_string(fl, buf2);
        else if (!strcmp(tag, "DvCD"))
          ch->player_specials->saved.device_creation_cooldown = (time_t)atol(line);
        else if (!strcmp(tag, "Dvis"))
          load_devices(fl, ch);
        else if (!strcmp(tag, "DrgB"))
          GET_DRAGONBORN_ANCESTRY(ch) = atoi(line);
        else if (!strcmp(tag, "DAd1"))
          GET_PC_ADJECTIVE_1(ch) = atoi(line);
        else if (!strcmp(tag, "DAd2"))
          GET_PC_ADJECTIVE_2(ch) = atoi(line);
        else if (!strcmp(tag, "DDs1"))
          GET_PC_DESCRIPTOR_1(ch) = atoi(line);
        else if (!strcmp(tag, "DDs2"))
          GET_PC_DESCRIPTOR_2(ch) = atoi(line);
        else if (!strcmp(tag, "Dex "))
          GET_REAL_DEX(ch) = atoi(line);
        else if (!strcmp(tag, "DRMd"))
          GET_DR_MOD(ch) = atoi(line);
        else if (!strcmp(tag, "Drnk"))
          GET_COND(ch, DRUNK) = atoi(line);
        else if (!strcmp(tag, "Drol"))
          GET_REAL_DAMROLL(ch) = atoi(line);
        else if (!strcmp(tag, "Disc"))
          load_discoveries(fl, ch);
        else if (!strcmp(tag, "DipT"))
          GET_DIPTIMER(ch) = atoi(line);
        else if (!strcmp(tag, "DRac"))
          GET_DISGUISE_RACE(ch) = atoi(line);
        else if (!strcmp(tag, "DDex"))
          GET_DISGUISE_DEX(ch) = atoi(line);
        else if (!strcmp(tag, "DStr"))
          GET_DISGUISE_STR(ch) = atoi(line);
        else if (!strcmp(tag, "DCon"))
          GET_DISGUISE_CON(ch) = atoi(line);
        else if (!strcmp(tag, "DAC "))
          GET_DISGUISE_AC(ch) = atoi(line);
        else if (!strcmp(tag, "Dom1"))
          GET_1ST_DOMAIN(ch) = atoi(line);
        else if (!strcmp(tag, "Dom2"))
          GET_2ND_DOMAIN(ch) = atoi(line);
        else if (!strcmp(tag, "DrMU"))
          DRAGON_MAGIC_USES(ch) = atoi(line);
        else if (!strcmp(tag, "DrMT"))
          DRAGON_MAGIC_TIMER(ch) = atoi(line);
        else if (!strcmp(tag, "DrBT"))
          GET_DRAGON_BOND_TYPE(ch) = atoi(line);
        else if (!strcmp(tag, "DrDT"))
          GET_DRAGON_RIDER_DRAGON_TYPE(ch) = atoi(line);
        break;

      case 'E':
        if (!strcmp(tag, "Exp "))
          GET_EXP(ch) = atoi(line);
        else if (!strcmp(tag, "Evnt"))
          load_events(fl, ch);
        else if (!strcmp(tag, "Evol"))
          load_evolutions(fl, ch);
        else if (!strcmp(tag, "Ecfp"))
          load_epic_class_feat_points(fl, ch);
        else if (!strcmp(tag, "Efpt"))
          GET_EPIC_FEAT_POINTS(ch) = atoi(line);
        else if (!strcmp(tag, "EidB"))
          GET_EIDOLON_BASE_FORM(ch) = atoi(line);
        else if (!strcmp(tag, "EidC"))
          CALL_EIDOLON_COOLDOWN(ch) = atoi(line);
        else if (!strcmp(tag, "EfMU"))
          EFREETI_MAGIC_USES(ch) = atoi(line);
        else if (!strcmp(tag, "EfMT"))
          EFREETI_MAGIC_TIMER(ch) = atoi(line);
        else if (!strcmp(tag, "EldE"))
          GET_ELDRITCH_ESSENCE(ch) = atoi(line);
        else if (!strcmp(tag, "EldS"))
          GET_ELDRITCH_SHAPE(ch) = atoi(line);
        else if (!strcmp(tag, "EncM"))
          GET_ENCUMBRANCE_MOD(ch) = atoi(line);
        break;

      case 'F':
        if (!strcmp(tag, "Frez"))
          GET_FREEZE_LEV(ch) = atoi(line);
        if (!strcmp(tag, "FBAB"))
          FIXED_BAB(ch) = atoi(line);
        else if (!strcmp(tag, "FaEn"))
          load_favored_enemy(fl, ch);
        else if (!strcmp(tag, "FaTr"))
          load_favored_terrains(fl, ch);
        else if (!strcmp(tag, "FaAd"))
          GET_FACTION_STANDING(ch, FACTION_ADVENTURERS) = atol(line);
        else if (!strcmp(tag, "Feat"))
          load_feats(fl, ch);
        else if (!strcmp(tag, "FrgC"))
          GET_FORAGE_COOLDOWN(ch) = atoi(line);
        else if (!strcmp(tag, "FLGT"))
          FLEETING_GLANCE_TIMER(ch) = atoi(line);
        else if (!strcmp(tag, "Flaw"))
          ch->player.flaws = fread_string(fl, buf2);
        else if (!strcmp(tag, "FdBn"))
          ch->player_specials->saved.active_fiendish_boons = atoi(line);
        else if (!strcmp(tag, "FLGU"))
          FLEETING_GLANCE_USES(ch) = atoi(line);
        else if (!strcmp(tag, "Ftpt"))
          GET_FEAT_POINTS(ch) = atoi(line);
        else if (!strcmp(tag, "FSWT"))
          FEY_SHADOW_WALK_TIMER(ch) = atoi(line);
        else if (!strcmp(tag, "FSWU"))
          FEY_SHADOW_WALK_USES(ch) = atoi(line);
        else if (!strcmp(tag, "FstH"))
          GET_FAST_HEALING_MOD(ch) = atoi(line);
        else if (!strcmp(tag, "FttD"))
          GET_FIGHT_TO_THE_DEATH_COOLDOWN(ch) = atoi(line);
        else if (!strcmp(tag, "FDQs"))
          load_failed_dialogue_quests(fl, ch);
        break;

      case 'G':
        if (!strcmp(tag, "Gold"))
          GET_GOLD(ch) = atoi(line);
        if (!strcmp(tag, "God "))
          GET_DEITY(ch) = atoi(line);
        else if (!strcmp(tag, "GMCP") && ch->desc)
          ch->desc->pProtocol->bGMCP = atoi(line);
        else if (!strcmp(tag, "GrDs"))
          GET_GRAND_DISCOVERY(ch) = atoi(line);
        else if (!strcmp(tag, "GjTp"))
          ch->player_specials->inq_greater_judgment_type = atoi(line);
        else if (!strcmp(tag, "GTCT"))
          GRAVE_TOUCH_TIMER(ch) = atoi(line);
        else if (!strcmp(tag, "GTCU"))
          GRAVE_TOUCH_USES(ch) = atoi(line);
        else if (!strcmp(tag, "GODT"))
          GRASP_OF_THE_DEAD_TIMER(ch) = atoi(line);
        else if (!strcmp(tag, "GODU"))
          GRASP_OF_THE_DEAD_USES(ch) = atoi(line);
        else if (!strcmp(tag, "Goal"))
          ch->player.goals = fread_string(fl, buf2);
        break;

      case 'H':
        if (!strcmp(tag, "Hit "))
          load_HMVS(ch, line, LOAD_HIT);
        else if (!strcmp(tag, "Hite"))
          GET_HEIGHT(ch) = atoi(line);
        else if (!strcmp(tag, "HECn"))
          HIGH_ELF_CANTRIP(ch) = atoi(line);
        else if (!strcmp(tag, "HlyW"))
          GET_HOLY_WEAPON_TYPE(ch) = atoi(line);
        else if (!strcmp(tag, "Home"))
          GET_REGION(ch) = atoi(line);
        else if (!strcmp(tag, "HomT"))
          GET_HOMETOWN(ch) = atoi(line);
        else if (!strcmp(tag, "Host"))
        {
          if (GET_HOST(ch))
            free(GET_HOST(ch));
          GET_HOST(ch) = strdup(line);
        }
        else if (!strcmp(tag, "HPRg"))
          GET_HP_REGEN(ch) = atoi(line);
        else if (!strcmp(tag, "Hrol"))
          GET_REAL_HITROLL(ch) = atoi(line);
        else if (!strcmp(tag, "Hung"))
          GET_COND(ch, HUNGER) = atoi(line);
        break;

      case 'I':
        if (!strcmp(tag, "Id  "))
          GET_IDNUM(ch) = atol(line);
        else if (!strcmp(tag, "InqT"))
          GET_FAVORED_TERRAIN(ch) = atoi(line);
        else if (!strcmp(tag, "InqR"))
          GET_FAVORED_TERRAIN_RESET(ch) = atol(line);
        else if (!strcmp(tag, "Idel"))
          ch->player.ideals = fread_string(fl, buf2);
        else if (!strcmp(tag, "InMa"))
          load_innate_magic_queue(fl, ch);
        else if (!strcmp(tag, "Intr"))
          load_introductions(fl, ch);
        else if (!strcmp(tag, "Int "))
          GET_REAL_INT(ch) = atoi(line);
        else if (!strcmp(tag, "Invs"))
          GET_INVIS_LEV(ch) = atoi(line);
        else if (!strcmp(tag, "InFT"))
          INCORPOREAL_FORM_TIMER(ch) = atoi(line);
        else if (!strcmp(tag, "InFU"))
          INCORPOREAL_FORM_USES(ch) = atoi(line);
        else if (!strcmp(tag, "ITtl"))
          GET_IMM_TITLE(ch) = strdup(line);
        break;

      case 'J':
        if (!strcmp(tag, "Judg"))
          load_judgements(fl, ch);
        break;

      case 'K':
        if (!strcmp(tag, "KnSp"))
          load_known_spells(fl, ch);
        else if (!strcmp(tag, "KpkS"))
          GET_KAPAK_SALIVA_HEALING_COOLDOWN(ch) = atoi(line);
        else if (!strcmp(tag, "KEvo"))
          load_known_evolutions(fl, ch);
        break;

      case 'L':
        if (!strcmp(tag, "Last"))
          ch->player.time.logon = atol(line);
        else if (!strcmp(tag, "Lang"))
          load_languages(fl, ch);
        else if (!strcmp(tag, "Lern"))
          GET_PRACTICES(ch) = atoi(line);
        else if (!strcmp(tag, "Levl"))
          GET_LEVEL(ch) = atoi(line);
        else if (!strcmp(tag, "Lmot"))
          GET_LAST_MOTD(ch) = atoi(line);
        else if (!strcmp(tag, "Lnew"))
          GET_LAST_NEWS(ch) = atoi(line);
        else if (!strcmp(tag, "LTCT"))
          LAUGHING_TOUCH_TIMER(ch) = atoi(line);
        else if (!strcmp(tag, "LTCU"))
          LAUGHING_TOUCH_USES(ch) = atoi(line);
        else if (!strcmp(tag, "LstR"))
          GET_LAST_ROOM(ch) = atoi(line);
        break;

      case 'M':
        if (!strcmp(tag, "Move"))
          load_HMVS(ch, line, LOAD_MOVE);
        else if (!strcmp(tag, "Mote"))
          load_craft_motes_onhand(fl, ch);
        else if (!strcmp(tag, "Mrph"))
          IS_MORPHED(ch) = atol(line);
        else if (!strcmp(tag, "MFrm"))
          MERGE_FORMS_TIMER(ch) = atoi(line);
        else if (!strcmp(tag, "Mrcy"))
          load_mercies(fl, ch);
        else if (!strcmp(tag, "Mat "))
        {
          /* Phase 4.5: Load individual wilderness material entries */
          int category, subtype, quality, quantity;
          if (sscanf(line, "%d %d %d %d", &category, &subtype, &quality, &quantity) == 4)
          {
            /* Ensure material storage is initialized */
            if (!ch->player_specials)
            {
              CREATE(ch->player_specials, struct player_special_data, 1);
            }
            /* Find the first empty slot to load this material */
            int i;
            for (i = 0; i < MAX_STORED_MATERIALS; i++)
            {
              if (ch->player_specials->saved.stored_materials[i].quantity == 0)
              {
                if (validate_material_data(category, subtype, quality) && quantity > 0)
                {
                  ch->player_specials->saved.stored_materials[i].category = category;
                  ch->player_specials->saved.stored_materials[i].subtype = subtype;
                  ch->player_specials->saved.stored_materials[i].quality = quality;
                  ch->player_specials->saved.stored_materials[i].quantity = quantity;
                }
                break;
              }
            }
          }
        }
        // Faction mission system
        else if (!strcmp(tag, "MiCu"))
          GET_CURRENT_MISSION(ch) = atoi(line);
        else if (!strcmp(tag, "MiCr"))
          GET_MISSION_CREDITS(ch) = atol(line);
        else if (!strcmp(tag, "MiCd"))
          GET_MISSION_COOLDOWN(ch) = atoi(line);
        else if (!strcmp(tag, "MiSt"))
          GET_MISSION_STANDING(ch) = atoi(line);
        else if (!strcmp(tag, "MiFa"))
          GET_MISSION_FACTION(ch) = atoi(line);
        else if (!strcmp(tag, "MiRe"))
          GET_MISSION_REP(ch) = atoi(line);
        else if (!strcmp(tag, "MiXp"))
          GET_MISSION_EXP(ch) = atol(line);
        else if (!strcmp(tag, "MiDf"))
          GET_MISSION_DIFFICULTY(ch) = atoi(line);
        else if (!strcmp(tag, "MiRN"))
          GET_MISSION_NPC_NAME_NUM(ch) = atoi(line);
        else if (!strcmp(tag, "MiRm"))
          GET_CURRENT_MISSION_ROOM(ch) = atoi(line);
        else if (!strcmp(tag, "MVRg"))
          GET_MV_REGEN(ch) = atoi(line);
        /* Moon bonus spells */
        else if (!strcmp(tag, "MBSp"))
          ch->player_specials->saved.moon_bonus_spells = atoi(line);
        else if (!strcmp(tag, "MBSU"))
          ch->player_specials->saved.moon_bonus_spells_used = atoi(line);
        else if (!strcmp(tag, "MBSR"))
          ch->player_specials->saved.moon_bonus_regen_timer = atoi(line);
        break;

      case 'N':
        if (!strcmp(tag, "Name"))
          GET_PC_NAME(ch) = strdup(line);
        else if (!strcmp(tag, "NAr0"))
          NEW_ARCANA_SLOT(ch, 0) = atoi(line);
        else if (!strcmp(tag, "NAr1"))
          NEW_ARCANA_SLOT(ch, 1) = atoi(line);
        else if (!strcmp(tag, "NAr2"))
          NEW_ARCANA_SLOT(ch, 2) = atoi(line);
        else if (!strcmp(tag, "NAr3"))
          NEW_ARCANA_SLOT(ch, 3) = atoi(line);
        else if (!strcmp(tag, "NecC"))
          NECROMANCER_CAST_TYPE(ch) = atoi(line);
        break;

      case 'O':
        if (!strcmp(tag, "Olc "))
          GET_OLC_ZONE(ch) = atoi(line);
        break;

      case 'P':
        if (!strcmp(tag, "Page"))
          GET_PAGE_LENGTH(ch) = atoi(line);
        else if (!strcmp(tag, "Pass"))
          strcpy(GET_PASSWD(ch), line);
        else if (!strcmp(tag, "Potn"))
          load_potions(fl, ch);
        else if (!strcmp(tag, "Plyd"))
          ch->player.time.played = atoi(line);
        else if (!strcmp(tag, "PreB"))
          GET_PREMADE_BUILD_CLASS(ch) = atoi(line);
        else if (!strcmp(tag, "Pryg"))
          load_praying(fl, ch);
        else if (!strcmp(tag, "Prgm"))
          load_praying_metamagic(fl, ch);
        else if (!strcmp(tag, "Pryd"))
          load_prayed(fl, ch);
        else if (!strcmp(tag, "Prdm"))
          load_prayed_metamagic(fl, ch);
        else if (!strcmp(tag, "Pryt"))
          load_praytimes(fl, ch);
        else if (!strcmp(tag, "PfIn"))
          POOFIN(ch) = strdup(line);
        else if (!strcmp(tag, "PfOt"))
          POOFOUT(ch) = strdup(line);
        else if (!strcmp(tag, "Pref"))
        {
          if (sscanf(line, "%s %s %s %s", f1, f2, f3, f4) == 4)
          {
            PRF_FLAGS(ch)
            [0] = asciiflag_conv(f1);
            PRF_FLAGS(ch)
            [1] = asciiflag_conv(f2);
            PRF_FLAGS(ch)
            [2] = asciiflag_conv(f3);
            PRF_FLAGS(ch)
            [3] = asciiflag_conv(f4);
          }
          else
            PRF_FLAGS(ch)
          [0] = asciiflag_conv(f1);
        }
        else if (!strcmp(tag, "PrQu"))
          load_spell_prep_queue(fl, ch);
        else if (!strcmp(tag, "PCAr"))
          GET_PREFERRED_ARCANE(ch) = atoi(line);
        else if (!strcmp(tag, "PCDi"))
          GET_PREFERRED_DIVINE(ch) = atoi(line);
        else if (!strcmp(tag, "PSP "))
          load_HMVS(ch, line, LOAD_PSP);
        else if (!strcmp(tag, "PSRg"))
          GET_PSP_REGEN(ch) = atoi(line);
        else if (!strcmp(tag, "PsET"))
          GET_PSIONIC_ENERGY_TYPE(ch) = atoi(line);
        else if (!strcmp(tag, "PxDU"))
          PIXIE_DUST_USES(ch) = atoi(line);
        else if (!strcmp(tag, "PxDT"))
          PIXIE_DUST_TIMER(ch) = atoi(line);
        else if (!strcmp(tag, "Pers"))
          ch->player.personality = fread_string(fl, buf2);
        else if (!strcmp(tag, "PvPT"))
          GET_PVP_TIMER(ch) = atoi(line);
        else if (!strcmp(tag, "DvRc"))
          ch->player_specials->saved.last_device_recharge = atol(line);
        else if (!strcmp(tag, "Perk"))
          load_perks(fl, ch);
        else if (!strcmp(tag, "PPts"))
          load_perk_points(fl, ch);
        else if (!strcmp(tag, "PStg"))
          ch->player_specials->saved.stage_info.current_stage = atoi(line);
        else if (!strcmp(tag, "PSXp"))
          ch->player_specials->saved.stage_info.stage_exp = atoi(line);
        else if (!strcmp(tag, "PTog"))
          load_perk_toggles(fl, ch);
        else if (!strcmp(tag, "PKil"))
        {
          long timestamp;
          int used;
          if (sscanf(line, "%ld %d", &timestamp, &used) == 2)
          {
            ch->player_specials->saved.perfect_kill_last_combat = (time_t)timestamp;
            ch->player_specials->saved.perfect_kill_used = (used != 0);
          }
        }
        else if (!strcmp(tag, "PCBr"))
        {
          long timestamp;
          int used;
          if (sscanf(line, "%ld %d", &timestamp, &used) == 2)
          {
            ch->player_specials->saved.chimeric_breath_last_combat = (time_t)timestamp;
            ch->player_specials->saved.chimeric_breath_used = (used != 0);
          }
        }
        else if (!strcmp(tag, "PMxS"))
        {
          long timestamp;
          if (sscanf(line, "%ld", &timestamp) == 1)
          {
            ch->player_specials->saved.maximize_spell_cooldown = (time_t)timestamp;
          }
        }
        else if (!strcmp(tag, "PEmS"))
        {
          long timestamp;
          int uses;
          /* Try new format first (cooldown + uses) */
          if (sscanf(line, "%ld %d", &timestamp, &uses) == 2)
          {
            ch->player_specials->saved.empower_spell_cooldown = (time_t)timestamp;
            ch->player_specials->saved.empower_spell_uses = uses;
          }
          /* Fall back to old format (just cooldown) for backwards compatibility */
          else if (sscanf(line, "%ld", &timestamp) == 1)
          {
            ch->player_specials->saved.empower_spell_cooldown = (time_t)timestamp;
            /* If on cooldown, assume 0 uses; otherwise assume full charges */
            ch->player_specials->saved.empower_spell_uses = (timestamp > time(0)) ? 0 : 2;
          }
        }
        else if (!strcmp(tag, "PMoE"))
        {
          int element_type;
          if (sscanf(line, "%d", &element_type) == 1)
          {
            ch->player_specials->saved.master_of_elements_type = element_type;
          }
        }
        else if (!strcmp(tag, "PwSt"))
        {
          int power_strike_value;
          if (sscanf(line, "%d", &power_strike_value) == 1)
          {
            ch->player_specials->saved.power_strike = power_strike_value;
          }
        }
        else if (!strcmp(tag, "PPsS"))
        {
          long timestamp;
          int uses, active;
          if (sscanf(line, "%ld %d %d", &timestamp, &uses, &active) == 3)
          {
            ch->player_specials->saved.persistent_spell_cooldown = (time_t)timestamp;
            ch->player_specials->saved.persistent_spell_uses = uses;
            ch->player_specials->saved.persistent_spell_active = (active != 0);
          }
        }
        else if (!strcmp(tag, "PSpE"))
        {
          long timestamp;
          if (sscanf(line, "%ld", &timestamp) == 1)
          {
            ch->player_specials->saved.split_enchantment_cooldown = (time_t)timestamp;
          }
        }
        else if (!strcmp(tag, "PDCt"))
        {
          int timer;
          if (sscanf(line, "%d", &timer) == 1)
          {
            ch->player_specials->saved.defensive_casting_timer = timer;
          }
        }
        else if (!strcmp(tag, "PARc"))
        {
          long timestamp;
          if (sscanf(line, "%ld", &timestamp) == 1)
          {
            ch->player_specials->saved.arcane_recovery_cooldown = (time_t)timestamp;
          }
        }
        else if (!strcmp(tag, "PSSt"))
        {
          int timer;
          if (sscanf(line, "%d", &timer) == 1)
          {
            ch->player_specials->saved.spell_shield_timer = timer;
          }
        }
        else if (!strcmp(tag, "PSSc"))
        {
          long timestamp;
          if (sscanf(line, "%ld", &timestamp) == 1)
          {
            ch->player_specials->saved.spell_shield_cooldown = (time_t)timestamp;
          }
        }
        else if (!strcmp(tag, "PVSt"))
        {
          int timer;
          if (sscanf(line, "%d", &timer) == 1)
          {
            ch->player_specials->saved.void_strike_timer = timer;
          }
        }
        else if (!strcmp(tag, "PVSc"))
        {
          long timestamp;
          if (sscanf(line, "%ld", &timestamp) == 1)
          {
            ch->player_specials->saved.void_strike_cooldown = (time_t)timestamp;
          }
        }
        else if (!strcmp(tag, "PFSt"))
        {
          int timer;
          if (sscanf(line, "%d", &timer) == 1)
          {
            ch->player_specials->saved.firesnake_timer = timer;
          }
        }
        else if (!strcmp(tag, "PEEt"))
        {
          int timer, type;
          if (sscanf(line, "%d %d", &timer, &type) == 2)
          {
            ch->player_specials->saved.elemental_embodiment_timer = timer;
            ch->player_specials->saved.elemental_embodiment_type = type;
          }
        }
        else if (!strcmp(tag, "PMRd"))
        {
          long timestamp;
          int uses;
          /* Load metamagic reduction cooldown and uses */
          if (sscanf(line, "%ld %d", &timestamp, &uses) == 2)
          {
            ch->player_specials->saved.metamagic_reduction_cooldown = (time_t)timestamp;
            ch->player_specials->saved.metamagic_reduction_uses = uses;
          }
          /* If no saved data, initialize to 2 uses available */
          else
          {
            ch->player_specials->saved.metamagic_reduction_uses = 2;
            ch->player_specials->saved.metamagic_reduction_cooldown = 0;
          }
        }
        else if (!strcmp(tag, "PEMa"))
        {
          long timestamp;
          int active;
          /* Load elemental mastery cooldown and active state */
          if (sscanf(line, "%ld %d", &timestamp, &active) == 2)
          {
            ch->player_specials->saved.elemental_mastery_cooldown = (time_t)timestamp;
            ch->player_specials->saved.elemental_mastery_active = (active != 0);
          }
        }
        break;

      case 'Q':
        if (!strcmp(tag, "Qstp"))
          GET_QUESTPOINTS(ch) = atoi(line);
        else if (!strcmp(tag, "Qpnt"))
          GET_QUESTPOINTS(ch) = atoi(line); /* Backward compatibility */
        else if (!strcmp(tag, "Qcur"))
          GET_QUEST(ch, 0) = atoi(line);
        else if (!strcmp(tag, "Qcu1"))
          GET_QUEST(ch, 1) = atoi(line);
        else if (!strcmp(tag, "Qcu2"))
          GET_QUEST(ch, 2) = atoi(line);
        else if (!strcmp(tag, "Qcnt"))
          GET_QUEST_COUNTER(ch, 0) = atoi(line);
        else if (!strcmp(tag, "Qcn1"))
          GET_QUEST_COUNTER(ch, 1) = atoi(line);
        else if (!strcmp(tag, "Qcn2"))
          GET_QUEST_COUNTER(ch, 2) = atoi(line);
        else if (!strcmp(tag, "Qest"))
          load_quests(fl, ch);
        break;

      case 'R':
        if (!strcmp(tag, "Race"))
          GET_REAL_RACE(ch) = atoi(line);
        if (!strcmp(tag, "RacR"))
          ch->player_specials->saved.new_race_stats = atoi(line);
        else if (!strcmp(tag, "Room"))
          GET_LOADROOM(ch) = atoi(line);
        else if (!strcmp(tag, "Res1"))
          GET_REAL_RESISTANCES(ch, 1) = atoi(line);
        else if (!strcmp(tag, "Res2"))
          GET_REAL_RESISTANCES(ch, 2) = atoi(line);
        else if (!strcmp(tag, "Res3"))
          GET_REAL_RESISTANCES(ch, 3) = atoi(line);
        else if (!strcmp(tag, "Res4"))
          GET_REAL_RESISTANCES(ch, 4) = atoi(line);
        else if (!strcmp(tag, "Res5"))
          GET_REAL_RESISTANCES(ch, 5) = atoi(line);
        else if (!strcmp(tag, "Res6"))
          GET_REAL_RESISTANCES(ch, 6) = atoi(line);
        else if (!strcmp(tag, "Res7"))
          GET_REAL_RESISTANCES(ch, 7) = atoi(line);
        else if (!strcmp(tag, "Res8"))
          GET_REAL_RESISTANCES(ch, 8) = atoi(line);
        else if (!strcmp(tag, "Res9"))
          GET_REAL_RESISTANCES(ch, 9) = atoi(line);
        else if (!strcmp(tag, "ResA"))
          GET_REAL_RESISTANCES(ch, 10) = atoi(line);
        else if (!strcmp(tag, "ResB"))
          GET_REAL_RESISTANCES(ch, 11) = atoi(line);
        else if (!strcmp(tag, "ResC"))
          GET_REAL_RESISTANCES(ch, 12) = atoi(line);
        else if (!strcmp(tag, "ResD"))
          GET_REAL_RESISTANCES(ch, 13) = atoi(line);
        else if (!strcmp(tag, "ResE"))
          GET_REAL_RESISTANCES(ch, 14) = atoi(line);
        else if (!strcmp(tag, "ResF"))
          GET_REAL_RESISTANCES(ch, 15) = atoi(line);
        else if (!strcmp(tag, "ResG"))
          GET_REAL_RESISTANCES(ch, 16) = atoi(line);
        else if (!strcmp(tag, "ResH"))
          GET_REAL_RESISTANCES(ch, 17) = atoi(line);
        else if (!strcmp(tag, "ResI"))
          GET_REAL_RESISTANCES(ch, 18) = atoi(line);
        else if (!strcmp(tag, "ResJ"))
          GET_REAL_RESISTANCES(ch, 19) = atoi(line);
        else if (!strcmp(tag, "ResK"))
          GET_REAL_RESISTANCES(ch, 20) = atoi(line);
        else if (!strcmp(tag, "RSc1"))
          GET_1ST_RESTRICTED_SCHOOL(ch) = atoi(line);
        else if (!strcmp(tag, "RSc2"))
          GET_2ND_RESTRICTED_SCHOOL(ch) = atoi(line);
        else if (!strcmp(tag, "RetC"))
          GET_RETAINER_COOLDOWN(ch) = atoi(line);
        else if (!strcmp(tag, "BDsU"))
          GET_BONUS_DOMAIN_SLOTS_USED(ch) = atoi(line);
        else if (!strcmp(tag, "BDsT"))
          GET_BONUS_DOMAIN_REGEN_TIMER(ch) = atoi(line);
        else if (!strcmp(tag, "BSlU"))
          GET_BONUS_SLOTS_USED(ch) = atoi(line);
        else if (!strcmp(tag, "BSlT"))
          GET_BONUS_SLOTS_REGEN_TIMER(ch) = atoi(line);
        else if (!strcmp(tag, "RM00"))
          GET_CRAFT(ch).refining_materials[0][0] = atoi(line);
        else if (!strcmp(tag, "RM01"))
          GET_CRAFT(ch).refining_materials[0][1] = atoi(line);
        else if (!strcmp(tag, "RM10"))
          GET_CRAFT(ch).refining_materials[1][0] = atoi(line);
        else if (!strcmp(tag, "RM11"))
          GET_CRAFT(ch).refining_materials[1][1] = atoi(line);
        else if (!strcmp(tag, "RM20"))
          GET_CRAFT(ch).refining_materials[2][0] = atoi(line);
        else if (!strcmp(tag, "RM21"))
          GET_CRAFT(ch).refining_materials[2][1] = atoi(line);
        else if (!strcmp(tag, "RRs0"))
          GET_CRAFT(ch).refining_result[0] = atoi(line);
        else if (!strcmp(tag, "RRs1"))
          GET_CRAFT(ch).refining_result[1] = atoi(line);
        else if (!strcmp(tag, "RSSz"))
          GET_CRAFT(ch).new_size = atoi(line);
        else if (!strcmp(tag, "RSMT"))
          GET_CRAFT(ch).resize_mat_type = atoi(line);
        else if (!strcmp(tag, "RSMN"))
          GET_CRAFT(ch).resize_mat_num = atoi(line);
        break;

      case 'S':
        if (!strcmp(tag, "Sex "))
          GET_SEX(ch) = atoi(line);
        else if (!strcmp(tag, "SBld"))
          GET_BLOODLINE_SUBTYPE(ch) = atoi(line);
        else if (!strcmp(tag, "SclF"))
        {
          sscanf(line, "%d %s", &i, f1);
          if (i < 0 || i >= NUM_SFEATS)
          {
            log("load_char: %s school feat record out of range: %s", GET_NAME(ch), line);
            break;
          }
          ch->char_specials.saved.school_feats[i] = asciiflag_conv(f1);
        }
        else if (!strcmp(tag, "Scrl"))
          load_scrolls(fl, ch);
        else if (!strcmp(tag, "Scrg"))
          GET_SCROUNGE_COOLDOWN(ch) = atoi(line);
        else if (!strcmp(tag, "ScrW"))
          GET_SCREEN_WIDTH(ch) = atoi(line);
        else if (!strcmp(tag, "SpWC"))
          GET_SPIRITUAL_WEAPON_COOLDOWN(ch) = atoi(line);
        else if (!strcmp(tag, "IrMC"))
          GET_IRRESISTIBLE_MAGIC_COOLDOWN(ch) = atoi(line);
        else if (!strcmp(tag, "QkCs"))
          GET_QUICK_CAST_COOLDOWN(ch) = atoi(line);
        else if (!strcmp(tag, "SpRc"))
          GET_SPELL_RECALL_COOLDOWN(ch) = atoi(line);
        else if (!strcmp(tag, "Skil"))
          load_skills(fl, ch);
        else if (!strcmp(tag, "SklF"))
          load_skill_focus(fl, ch);
        else if (!strcmp(tag, "SpAb"))
          load_spec_abil(fl, ch);
        else if (!strcmp(tag, "Spek"))
          SPEAKING(ch) = atoi(line);
        else if (!strcmp(tag, "SpRs"))
          GET_REAL_SPELL_RES(ch) = atoi(line);
        else if (!strcmp(tag, "Size"))
          GET_REAL_SIZE(ch) = atoi(line);
        else if (!strcmp(tag, "Stav"))
          load_staves(fl, ch);
        else if (!strcmp(tag, "Slyr"))
          GET_SLAYER_JUDGEMENT(ch) = atoi(line);
        else if (!strcmp(tag, "SySt"))
          HAS_SET_STATS_STUDY(ch) = atoi(line);
        else if (!strcmp(tag, "Str "))
          load_HMVS(ch, line, LOAD_STRENGTH);
        else if (!strcmp(tag, "SSch"))
          GET_SPECIALTY_SCHOOL(ch) = atoi(line);
        else if (!strcmp(tag, "SpNM"))
          GET_NSUPPLY_NUM_MADE(ch) = atoi(line);
        else if (!strcmp(tag, "SpCd"))
          GET_NSUPPLY_COOLDOWN(ch) = atoi(line);
        else if (!strcmp(tag, "SuSl"))
        {
          /* Load supply contract slot: slot_idx type recipe variant quantity reward difficulty time_limit reputation expiration */
          int slot_idx, contract_type, recipe, variant, quantity, reward, difficulty_modifier,
              time_limit, reputation_requirement;
          long expiration_time;
          if (sscanf(line, "%d %d %d %d %d %d %d %d %d %ld", &slot_idx, &contract_type, &recipe,
                     &variant, &quantity, &reward, &difficulty_modifier, &time_limit,
                     &reputation_requirement, &expiration_time) == 10)
          {
            if (slot_idx >= 0 && slot_idx < 5)
            {
              GET_CRAFT(ch).supply_slot_active[slot_idx] = true;
              GET_CRAFT(ch).supply_slots[slot_idx].contract_id = slot_idx + 1;
              GET_CRAFT(ch).supply_slots[slot_idx].contract_type = contract_type;
              GET_CRAFT(ch).supply_slots[slot_idx].recipe = recipe;
              GET_CRAFT(ch).supply_slots[slot_idx].variant = variant;
              GET_CRAFT(ch).supply_slots[slot_idx].quantity = quantity;
              GET_CRAFT(ch).supply_slots[slot_idx].reward = reward;
              GET_CRAFT(ch).supply_slots[slot_idx].difficulty_modifier = difficulty_modifier;
              GET_CRAFT(ch).supply_slots[slot_idx].time_limit = time_limit;
              GET_CRAFT(ch).supply_slots[slot_idx].reputation_requirement = reputation_requirement;
              GET_CRAFT(ch).supply_slots[slot_idx].expiration_time = (time_t)expiration_time;
              GET_CRAFT(ch).supply_slots[slot_idx].description =
                  NULL; /* Will be loaded separately */
              GET_CRAFT(ch).supply_slots[slot_idx].requirements =
                  NULL; /* Will be loaded separately */
            }
          }
        }
        else if (!strcmp(tag, "SuSD"))
        {
          /* Load supply slot description: slot_idx description */
          int slot_idx;
          char desc_buf[MAX_INPUT_LENGTH];
          if (sscanf(line, "%d %[^\r\n]", &slot_idx, desc_buf) == 2)
          {
            if (slot_idx >= 0 && slot_idx < 5 && GET_CRAFT(ch).supply_slot_active[slot_idx])
            {
              if (GET_CRAFT(ch).supply_slots[slot_idx].description)
                free(GET_CRAFT(ch).supply_slots[slot_idx].description);
              GET_CRAFT(ch).supply_slots[slot_idx].description = strdup(desc_buf);
            }
          }
        }
        else if (!strcmp(tag, "SuSR"))
        {
          /* Load supply slot requirements: slot_idx requirements */
          int slot_idx;
          char req_buf[MAX_INPUT_LENGTH];
          if (sscanf(line, "%d %[^\r\n]", &slot_idx, req_buf) == 2)
          {
            if (slot_idx >= 0 && slot_idx < 5 && GET_CRAFT(ch).supply_slot_active[slot_idx])
            {
              if (GET_CRAFT(ch).supply_slots[slot_idx].requirements)
                free(GET_CRAFT(ch).supply_slots[slot_idx].requirements);
              GET_CRAFT(ch).supply_slots[slot_idx].requirements = strdup(req_buf);
            }
          }
        }
        else if (!strcmp(tag, "SuLR"))
          GET_CRAFT(ch).supply_slots_last_refresh = (time_t)atol(line);
        else if (!strcmp(tag, "SuNR"))
          GET_CRAFT(ch).supply_slots_next_refresh = (time_t)atol(line);
        else if (!strcmp(tag, "SuCD"))
        {
          /* Load supply slot cooldowns: slot_idx timestamp */
          int slot_idx;
          long timestamp;
          if (sscanf(line, "%d %ld", &slot_idx, &timestamp) == 2)
          {
            if (slot_idx >= 0 && slot_idx < 5)
            {
              GET_CRAFT(ch).supply_slot_cooldowns[slot_idx] = (time_t)timestamp;
            }
          }
        }
        break;

      case 'T':
        if (!strcmp(tag, "Tmpl"))
          GET_TEMPLATE(ch) = atoi(line);
        else if (!strcmp(tag, "Tlpt"))
          GET_TALENT_POINTS(ch) = atoi(line);
        else if (!strcmp(tag, "Tlbt"))
        {
          /* Legacy bitset: store and migrate into rank array (rank 1 if bit set) */
          unsigned int b1 = 0, b2 = 0;
          sscanf(line, "%u %u", &b1, &b2);
          ch->player_specials->saved.talents_bits[0] = b1;
          ch->player_specials->saved.talents_bits[1] = b2;
          {
            int t;
            for (t = 1; t < 64; t++)
            {
              unsigned int idx = (t / 32);
              unsigned int mask = (1U << (t % 32));
              if (((idx == 0 ? b1 : b2) & mask) && ch->player_specials->saved.talent_ranks[t] == 0)
                ch->player_specials->saved.talent_ranks[t] = 1;
            }
          }
        }
        else if (!strcmp(tag, "Tlrk"))
        {
          /* New rank array: pairs of (talent rank) across 64 entries */
          /* Format: Tlrk: <t0> <t1> ... <t63> (we will actually use indices 1..TALENT_MAX-1) */
          int consumed = 0;
          const char *p = line;
          int val;
          int t;
          for (t = 0; t < 64; t++)
          {
            if (sscanf(p, "%d%n", &val, &consumed) == 1)
            {
              ch->player_specials->saved.talent_ranks[t] = (ubyte)MAX(0, MIN(255, val));
              p += consumed;
            }
            else
              break;
          }
        }
        else if (!strcmp(tag, "TEvo"))
          load_temp_evolutions(fl, ch);
        else if (!strcmp(tag, "Thir"))
          GET_COND(ch, THIRST) = atoi(line);
        else if (!strcmp(tag, "Thr1"))
          GET_REAL_SAVE(ch, 0) = atoi(line);
        else if (!strcmp(tag, "Thr2"))
          GET_REAL_SAVE(ch, 1) = atoi(line);
        else if (!strcmp(tag, "Thr3"))
          GET_REAL_SAVE(ch, 2) = atoi(line);
        else if (!strcmp(tag, "Thr4"))
          GET_REAL_SAVE(ch, 3) = atoi(line);
        else if (!strcmp(tag, "Thr5"))
          GET_REAL_SAVE(ch, 4) = atoi(line);
        else if (!strcmp(tag, "Titl"))
          GET_TITLE(ch) = strdup(line);
        else if (!strcmp(tag, "Trig") && CONFIG_SCRIPT_PLAYERS)
        {
          if ((t_rnum = real_trigger(atoi(line))) != NOTHING)
          {
            t = read_trigger(t_rnum);
            if (!SCRIPT(ch))
              CREATE(SCRIPT(ch), struct script_data, 1);
            add_trigger(SCRIPT(ch), t, -1);
          }
        }
        else if (!strcmp(tag, "Trns"))
          GET_TRAINS(ch) = atoi(line);
        else if (!strcmp(tag, "Todo"))
        {
          CREATE(GET_TODO(ch), struct txt_block, 1);
          struct txt_block *tmp = GET_TODO(ch);

          get_line(fl, line);
          while (*line != '~')
          {
            tmp->text = strdup(line);
            get_line(fl, line);

            if (*line != '~')
            {
              CREATE(tmp->next, struct txt_block, 1);
              tmp = tmp->next;
            }
          }
        }
        break;

      case 'U':
        if (!strcmp(tag, "UTF8") && ch->desc)
          ch->desc->pProtocol->pVariables[eMSDP_UTF_8]->ValueInt = atoi(line);
        break;

      case 'V':
        if (!strcmp(tag, "Vars"))
          read_saved_vars_ascii(fl, ch, atoi(line));
        else if (!strcmp(tag, "VitS"))
          VITAL_STRIKING(ch) = atoi(line);
        break;

      case 'W':
        if (!strcmp(tag, "Wate"))
          GET_WEIGHT(ch) = atoi(line);
        else if (!strcmp(tag, "Wand"))
          load_wands(fl, ch);
        else if (!strcmp(tag, "Wimp"))
          GET_WIMP_LEV(ch) = atoi(line);
        else if (!strcmp(tag, "Ward"))
          load_warding(fl, ch);
        else if (!strcmp(tag, "Wis "))
          GET_REAL_WIS(ch) = atoi(line);
        else if (!strcmp(tag, "WMat"))
        {
          /* Phase 4.5: Load wilderness material storage count */
          int material_count = atoi(line);
          if (material_count > 0 && material_count <= MAX_STORED_MATERIALS)
          {
            ch->player_specials->saved.stored_material_count = material_count;
            /* Reset all material slots to zero before loading */
            memset(ch->player_specials->saved.stored_materials, 0,
                   sizeof(ch->player_specials->saved.stored_materials));
          }
        }
        break;

      case 'X':
        if (!strcmp(tag, "XTrm") && ch->desc)
          ch->desc->pProtocol->pVariables[eMSDP_256_COLORS]->ValueInt = atoi(line);
        break;

      default:
        snprintf(buf, sizeof(buf), "SYSERR: Unknown tag %s in pfile %s", tag, name);
      }
    }
  }

  resetCastingData(ch);
  CLOUDKILL(ch) = 0; // make sure init cloudkill burst
  DOOM(ch) = 0;      // make sure init creeping doom
  TENACIOUS_PLAGUE(ch) = 0;
  INCENDIARY(ch) = 0; // make sure init incendiary burst

  if (GET_CRAFT(ch).new_size)
  {
    GET_CRAFT_MAT(ch, GET_CRAFT(ch).resize_mat_type) += GET_CRAFT(ch).resize_mat_num;
    GET_CRAFT(ch).new_size = GET_CRAFT(ch).resize_mat_type = GET_CRAFT(ch).resize_mat_num =
        GET_CRAFT(ch).crafting_method = GET_CRAFT(ch).craft_duration = 0;
  }

  affect_total(ch);

  /* initialization for imms */
  if (GET_LEVEL(ch) >= LVL_IMMORT)
  {
    for (i = 1; i < MAX_SKILLS; i++)
      GET_SKILL(ch, i) = 100;
    for (i = 1; i <= MAX_ABILITIES; i++)
      GET_ABILITY(ch, i) = 40;
    GET_COND(ch, HUNGER) = -1;
    GET_COND(ch, THIRST) = -1;
    GET_COND(ch, DRUNK) = -1;
  }

  /* Initialize material storage if not present (for existing characters) */
  if (ch->player_specials && ch->player_specials->saved.stored_material_count == 0)
  {
    init_material_storage(ch);
  }

  /* Initialize craft variant if invalid (for existing characters) */
  if (GET_CRAFT(ch).crafting_item_type == 0 && GET_CRAFT(ch).craft_variant != -1)
  {
    GET_CRAFT(ch).craft_variant = -1; // Ensure proper initialization
  }

  fclose(fl);
  return (id);
}

/* Write the vital data of a player to the player file. */

/* Helper function for save_char to optimize string operations */
static inline void buffer_write_string_field(char *buffer, size_t *buffer_used, size_t buffer_size,
                                             const char *field_name, const char *field_value,
                                             char *temp_buf, size_t temp_buf_size)
{
  if (field_value && *field_value)
  {
    char stripped[MAX_STRING_LENGTH];
    strlcpy(stripped, field_value, sizeof(stripped));
    strip_cr(stripped);

    int len = snprintf(temp_buf, temp_buf_size, "%s:\n%s~\n", field_name, stripped);
    if (len > 0 && *buffer_used + len < buffer_size)
    {
      memcpy(buffer + *buffer_used, temp_buf, len);
      *buffer_used += len;
    }
  }
}

/* This is the ASCII Player Files save routine. */
void save_char(struct char_data *ch, int mode)
{
  FILE *fl;
  char filename[40] = {'\0'}, bits[127] = {'\0'}, bits2[127] = {'\0'}, bits3[127] = {'\0'},
       bits4[127] = {'\0'};
  int i = 0, j = 0, id = 0, save_index = FALSE;
  struct affected_type *aff = NULL;
  struct affected_type tmp_aff[MAX_AFFECT] = {{0}};
  struct damage_reduction_type *tmp_dr = NULL, *cur_dr = NULL;
  struct obj_data *char_eq[NUM_WEARS] = {NULL};
  trig_data *t = NULL;
  struct mud_event_data *pMudEvent = NULL;

  /* PERFORMANCE OPTIMIZATION: Buffered I/O system */
  char *write_buffer = NULL;
  size_t buffer_size = 65536; /* 64KB initial buffer */
  size_t buffer_used = 0;
  char temp_buf[2048]; /* Temporary buffer for sprintf operations */

  /* Performance timing */
  struct timeval start_time, end_time;
  gettimeofday(&start_time, NULL);

  if (IS_NPC(ch) || GET_PFILEPOS(ch) < 0)
    return;

  /* Allocate write buffer for performance */
  CREATE(write_buffer, char, buffer_size);
  if (!write_buffer)
  {
    log("SYSERR: save_char: Could not allocate write buffer for %s", GET_NAME(ch));
    return;
  }

/* Helper macro for buffered writes */
#define BUFFER_WRITE(...)                                                                          \
  do                                                                                               \
  {                                                                                                \
    int len = snprintf(temp_buf, sizeof(temp_buf), __VA_ARGS__);                                   \
    if (len > 0)                                                                                   \
    {                                                                                              \
      if (buffer_used + len >= buffer_size)                                                        \
      {                                                                                            \
        /* Expand buffer if needed */                                                              \
        size_t new_size = buffer_size * 2;                                                         \
        char *new_buffer = realloc(write_buffer, new_size);                                        \
        if (!new_buffer)                                                                           \
        {                                                                                          \
          log("SYSERR: save_char: Buffer realloc failed");                                         \
          free(write_buffer);                                                                      \
          return;                                                                                  \
        }                                                                                          \
        write_buffer = new_buffer;                                                                 \
        buffer_size = new_size;                                                                    \
      }                                                                                            \
      memcpy(write_buffer + buffer_used, temp_buf, len);                                           \
      buffer_used += len;                                                                          \
    }                                                                                              \
  } while (0)

  /* If ch->desc is not null, then update session data before saving. */
  if (ch->desc)
  {
    if (*ch->desc->host)
    {
      if (!GET_HOST(ch))
        GET_HOST(ch) = strdup(ch->desc->host);
      else if (GET_HOST(ch) && strcmp(GET_HOST(ch), ch->desc->host))
      {
        free(GET_HOST(ch));
        GET_HOST(ch) = strdup(ch->desc->host);
      }
    }

    /* Only update the time.played and time.logon if the character is playing. */
    if (STATE(ch->desc) == CON_PLAYING)
    {
      ch->player.time.played += time(0) - ch->player.time.logon;
      ch->player.time.logon = time(0);
    }
  }

  /* any problems with file handling? */
  if (!get_filename(filename, sizeof(filename), PLR_FILE, GET_NAME(ch)))
  {
    free(write_buffer);
    return;
  }
  if (!(fl = fopen(filename, "w")))
  {
    mudlog(NRM, LVL_STAFF, TRUE, "SYSERR: Couldn't open player file %s for write", filename);
    free(write_buffer);
    return;
  }

  /* Unaffect everything a character can be affected by. */
  for (i = 0; i < NUM_WEARS; i++)
  {
    if (GET_EQ(ch, i))
    {
      char_eq[i] = unequip_char(ch, i);
#ifndef NO_EXTRANEOUS_TRIGGERS
      remove_otrigger(char_eq[i], ch);
#endif
    }
    else
      char_eq[i] = NULL;
  }

  for (aff = ch->affected, i = 0; i < MAX_AFFECT; i++)
  {
    if (aff)
    {
      tmp_aff[i] = *aff;
      for (j = 0; j < AF_ARRAY_MAX; j++)
        tmp_aff[i].bitvector[j] = aff->bitvector[j];
      tmp_aff[i].next = 0;
      aff = aff->next;
    }
    else
    {
      new_affect(&(tmp_aff[i]));
      tmp_aff[i].next = 0;
    }
  }

  /* Save off the dr since that is attached to affects (i.e. stoneskin will
   * create a dr structure that is loosely coupled to the affect for the spell.
   * If the spell affect is removed, however, the stoneskin dr is dropped.)
   * This only counts for dr where spell is != 0. */
  if (ch && GET_DR(ch) != NULL)
  {
    for (cur_dr = GET_DR(ch); cur_dr != NULL; cur_dr = cur_dr->next)
    {
      if (cur_dr->spell != 0)
      {
        struct damage_reduction_type *tmp;

        CREATE(tmp, struct damage_reduction_type, 1);
        *tmp = *cur_dr;
        tmp->next = tmp_dr;
        tmp_dr = tmp;
      }
    }
  }

  /* Remove the affections so that the raw values are stored; otherwise the
   * effects are doubled when the char logs back in. */

  while (ch->affected)
    affect_remove(ch, ch->affected);

  if ((i >= MAX_AFFECT) && aff && aff->next)
    log("SYSERR: WARNING: OUT OF STORE ROOM FOR AFFECTED TYPES!!!");

  ch->aff_abils = ch->real_abils;
  reset_char_points(ch);

  /* Make sure size doesn't go over/under caps */

  /* end char_to_store code */

  if (GET_NAME(ch))
    BUFFER_WRITE("Name: %s\n", GET_NAME(ch));
  if (GET_PASSWD(ch))
    BUFFER_WRITE("Pass: %s\n", GET_PASSWD(ch));
  if (ch->desc && ch->desc->account && ch->desc->account->name)
  {
    BUFFER_WRITE("Acct: %s\n", ch->desc->account->name);
    //    BUFFER_WRITE( "ActN: %s\n", ch->desc->account->name);
  }

  if (GET_TITLE(ch))
    BUFFER_WRITE("Titl: %s\n", GET_TITLE(ch));
  if (GET_IMM_TITLE(ch) && GET_LEVEL(ch) >= LVL_IMMORT)
    BUFFER_WRITE("ITtl: %s\n", GET_IMM_TITLE(ch));

  /*save todo lists*/
  struct txt_block *tmp;
  if ((tmp = GET_TODO(ch)))
  {
    BUFFER_WRITE("Todo:\n");
    while (tmp)
    {
      if (tmp->text)
        BUFFER_WRITE("%s\n", tmp->text);
      tmp = tmp->next;
    }
    BUFFER_WRITE("~\n");
  }

  /* Optimize string field writes */
  buffer_write_string_field(write_buffer, &buffer_used, buffer_size, "Desc", ch->player.description,
                            temp_buf, sizeof(temp_buf));
  buffer_write_string_field(write_buffer, &buffer_used, buffer_size, "BGrd", ch->player.background,
                            temp_buf, sizeof(temp_buf));
  buffer_write_string_field(write_buffer, &buffer_used, buffer_size, "Goal", ch->player.goals,
                            temp_buf, sizeof(temp_buf));
  buffer_write_string_field(write_buffer, &buffer_used, buffer_size, "Pers", ch->player.personality,
                            temp_buf, sizeof(temp_buf));
  buffer_write_string_field(write_buffer, &buffer_used, buffer_size, "Idel", ch->player.ideals,
                            temp_buf, sizeof(temp_buf));
  buffer_write_string_field(write_buffer, &buffer_used, buffer_size, "Bond", ch->player.bonds,
                            temp_buf, sizeof(temp_buf));
  buffer_write_string_field(write_buffer, &buffer_used, buffer_size, "Flaw", ch->player.flaws,
                            temp_buf, sizeof(temp_buf));
  if (BLASTING(ch))
    BUFFER_WRITE("Blst: 1\n");
  if (POOFIN(ch))
    BUFFER_WRITE("PfIn: %s\n", POOFIN(ch));
  if (POOFOUT(ch))
    BUFFER_WRITE("PfOt: %s\n", POOFOUT(ch));
  if (GET_SEX(ch) != PFDEF_SEX)
    BUFFER_WRITE("Sex : %d\n", GET_SEX(ch));
  if (GET_BLOODLINE_SUBTYPE(ch) != PFDEF_SORC_BLOODLINE_SUBTYPE)
    BUFFER_WRITE("SBld: %d\n", GET_BLOODLINE_SUBTYPE(ch));
  if (GET_CLASS(ch) != PFDEF_CLASS)
    BUFFER_WRITE("Clas: %d\n", GET_CLASS(ch));
  if (GET_REAL_RACE(ch) != PFDEF_RACE)
    BUFFER_WRITE("Race: %d\n", GET_REAL_RACE(ch));
  if (GET_REAL_SIZE(ch) != PFDEF_SIZE)
    BUFFER_WRITE("Size: %d\n", GET_REAL_SIZE(ch));
  if (HAS_SET_STATS_STUDY(ch) != PFDEF_HAS_SET_STATS_STUDY)
    BUFFER_WRITE("SySt: %d\n", HAS_SET_STATS_STUDY(ch));
  if (GET_LEVEL(ch) != PFDEF_LEVEL)
    BUFFER_WRITE("Levl: %d\n", GET_LEVEL(ch));
  if (GET_DISGUISE_RACE(ch))
    BUFFER_WRITE("DRac: %d\n", GET_DISGUISE_RACE(ch));
  if (GET_DISGUISE_STR(ch))
    BUFFER_WRITE("DStr: %d\n", GET_DISGUISE_STR(ch));
  if (GET_DISGUISE_DEX(ch))
    BUFFER_WRITE("DDex: %d\n", GET_DISGUISE_DEX(ch));
  if (GET_DISGUISE_CON(ch))
    BUFFER_WRITE("DCon: %d\n", GET_DISGUISE_CON(ch));
  if (GET_DISGUISE_AC(ch))
    BUFFER_WRITE("DAC: %d\n", GET_DISGUISE_AC(ch));
  if (NEW_ARCANA_SLOT(ch, 0))
    BUFFER_WRITE("NAr0: %d\n", NEW_ARCANA_SLOT(ch, 0));
  if (NEW_ARCANA_SLOT(ch, 1))
    BUFFER_WRITE("NAr1: %d\n", NEW_ARCANA_SLOT(ch, 1));
  if (NEW_ARCANA_SLOT(ch, 2))
    BUFFER_WRITE("NAr2: %d\n", NEW_ARCANA_SLOT(ch, 2));
  if (NEW_ARCANA_SLOT(ch, 3))
    BUFFER_WRITE("NAr3: %d\n", NEW_ARCANA_SLOT(ch, 3));
  if (NECROMANCER_CAST_TYPE(ch))
    BUFFER_WRITE("NecC: %d\n", NECROMANCER_CAST_TYPE(ch));
  BUFFER_WRITE("Id  : %ld\n", GET_IDNUM(ch));
  BUFFER_WRITE("Brth: %ld\n", (long)ch->player.time.birth);
  BUFFER_WRITE("Plyd: %d\n", ch->player.time.played);
  BUFFER_WRITE("Last: %ld\n", (long)ch->player.time.logon);
  BUFFER_WRITE("LstR: %d\n", GET_LAST_ROOM(ch));

  if (GET_LAST_MOTD(ch) != PFDEF_LASTMOTD)
    BUFFER_WRITE("Lmot: %d\n", (int)GET_LAST_MOTD(ch));
  if (GET_LAST_NEWS(ch) != PFDEF_LASTNEWS)
    BUFFER_WRITE("Lnew: %d\n", (int)GET_LAST_NEWS(ch));

  BUFFER_WRITE("DrgB: %d\n", GET_DRAGONBORN_ANCESTRY(ch));

  BUFFER_WRITE("Spek: %d\n", SPEAKING(ch));
  BUFFER_WRITE("Home: %d\n", GET_REGION(ch));
  BUFFER_WRITE("HomT: %d\n", GET_HOMETOWN(ch));
  BUFFER_WRITE("DAd1: %d\n", GET_PC_ADJECTIVE_1(ch));
  BUFFER_WRITE("DAd2: %d\n", GET_PC_ADJECTIVE_2(ch));
  BUFFER_WRITE("DDs1: %d\n", GET_PC_DESCRIPTOR_1(ch));
  BUFFER_WRITE("DDs2: %d\n", GET_PC_DESCRIPTOR_2(ch));

  if (ch->player_specials->saved.new_race_stats)
    BUFFER_WRITE("RacR: %d\n", ch->player_specials->saved.new_race_stats);

  if (GET_HOST(ch))
    BUFFER_WRITE("Host: %s\n", GET_HOST(ch));
  // save arcane mark no matter what
  BUFFER_WRITE("AMrk: %s\n", GET_ARCANE_MARK(ch));
  if (GET_HEIGHT(ch) != PFDEF_HEIGHT)
    BUFFER_WRITE("Hite: %d\n", GET_HEIGHT(ch));
  if (HIGH_ELF_CANTRIP(ch))
    BUFFER_WRITE("HECn: %d\n", HIGH_ELF_CANTRIP(ch));
  if (GET_HOLY_WEAPON_TYPE(ch) != PFDEF_HOLY_WEAPON_TYPE)
    BUFFER_WRITE("HlyW: %d\n", GET_HOLY_WEAPON_TYPE(ch));
  if (GET_WEIGHT(ch) != PFDEF_WEIGHT)
    BUFFER_WRITE("Wate: %d\n", GET_WEIGHT(ch));
  if (GET_ALIGNMENT(ch) != PFDEF_ALIGNMENT)
    BUFFER_WRITE("Alin: %d\n", GET_ALIGNMENT(ch));
  if (GET_CH_AGE(ch) != 0)
    BUFFER_WRITE("Age : %d\n", GET_CH_AGE(ch));
  if ((ch)->player_specials->saved.character_age_saved != 0)
    BUFFER_WRITE("AgeS: %d\n", (ch)->player_specials->saved.character_age_saved);
  if (GET_TEMPLATE(ch) != PFDEF_TEMPLATE)
    BUFFER_WRITE("Tmpl: %d\n", GET_TEMPLATE(ch));
  // Faction mission system
  BUFFER_WRITE("MiCu: %d\n", GET_CURRENT_MISSION(ch));
  BUFFER_WRITE("MiCr: %ld\n", GET_MISSION_CREDITS(ch));
  BUFFER_WRITE("MiCd: %d\n", GET_MISSION_COOLDOWN(ch));
  BUFFER_WRITE("MiSt: %ld\n", GET_MISSION_STANDING(ch));
  BUFFER_WRITE("MiFa: %d\n", GET_MISSION_FACTION(ch));
  BUFFER_WRITE("MiRe: %ld\n", GET_MISSION_REP(ch));
  BUFFER_WRITE("MiXp: %ld\n", GET_MISSION_EXP(ch));
  BUFFER_WRITE("MiDf: %d\n", GET_MISSION_DIFFICULTY(ch));
  BUFFER_WRITE("MiRN: %d\n", GET_MISSION_NPC_NAME_NUM(ch));
  BUFFER_WRITE("MiRm: %d\n", GET_CURRENT_MISSION_ROOM(ch));

  if (VITAL_STRIKING(ch))
    BUFFER_WRITE("VitS: %d\n", VITAL_STRIKING(ch));

  sprintascii(bits, PLR_FLAGS(ch)[0]);
  sprintascii(bits2, PLR_FLAGS(ch)[1]);
  sprintascii(bits3, PLR_FLAGS(ch)[2]);
  sprintascii(bits4, PLR_FLAGS(ch)[3]);
  BUFFER_WRITE("Act : %s %s %s %s\n", bits, bits2, bits3, bits4);

  sprintascii(bits, AFF_FLAGS(ch)[0]);
  sprintascii(bits2, AFF_FLAGS(ch)[1]);
  sprintascii(bits3, AFF_FLAGS(ch)[2]);
  sprintascii(bits4, AFF_FLAGS(ch)[3]);
  BUFFER_WRITE("Aff : %s %s %s %s\n", bits, bits2, bits3, bits4);

  sprintascii(bits, PRF_FLAGS(ch)[0]);
  sprintascii(bits2, PRF_FLAGS(ch)[1]);
  sprintascii(bits3, PRF_FLAGS(ch)[2]);
  sprintascii(bits4, PRF_FLAGS(ch)[3]);
  BUFFER_WRITE("Pref: %s %s %s %s\n", bits, bits2, bits3, bits4);

  if (GET_SAVE(ch, 0) != PFDEF_SAVETHROW)
    BUFFER_WRITE("Thr1: %d\n", GET_SAVE(ch, 0));
  if (GET_SAVE(ch, 1) != PFDEF_SAVETHROW)
    BUFFER_WRITE("Thr2: %d\n", GET_SAVE(ch, 1));
  if (GET_SAVE(ch, 2) != PFDEF_SAVETHROW)
    BUFFER_WRITE("Thr3: %d\n", GET_SAVE(ch, 2));
  if (GET_SAVE(ch, 3) != PFDEF_SAVETHROW)
    BUFFER_WRITE("Thr4: %d\n", GET_SAVE(ch, 3));
  if (GET_SAVE(ch, 4) != PFDEF_SAVETHROW)
    BUFFER_WRITE("Thr5: %d\n", GET_SAVE(ch, 4));

  if (GET_RESISTANCES(ch, 1) != PFDEF_RESISTANCES)
    BUFFER_WRITE("Res1: %d\n", GET_RESISTANCES(ch, 1));
  if (GET_RESISTANCES(ch, 2) != PFDEF_RESISTANCES)
    BUFFER_WRITE("Res2: %d\n", GET_RESISTANCES(ch, 2));
  if (GET_RESISTANCES(ch, 3) != PFDEF_RESISTANCES)
    BUFFER_WRITE("Res3: %d\n", GET_RESISTANCES(ch, 3));
  if (GET_RESISTANCES(ch, 4) != PFDEF_RESISTANCES)
    BUFFER_WRITE("Res4: %d\n", GET_RESISTANCES(ch, 4));
  if (GET_RESISTANCES(ch, 5) != PFDEF_RESISTANCES)
    BUFFER_WRITE("Res5: %d\n", GET_RESISTANCES(ch, 5));
  if (GET_RESISTANCES(ch, 6) != PFDEF_RESISTANCES)
    BUFFER_WRITE("Res6: %d\n", GET_RESISTANCES(ch, 6));
  if (GET_RESISTANCES(ch, 7) != PFDEF_RESISTANCES)
    BUFFER_WRITE("Res7: %d\n", GET_RESISTANCES(ch, 7));
  if (GET_RESISTANCES(ch, 8) != PFDEF_RESISTANCES)
    BUFFER_WRITE("Res8: %d\n", GET_RESISTANCES(ch, 8));
  if (GET_RESISTANCES(ch, 9) != PFDEF_RESISTANCES)
    BUFFER_WRITE("Res9: %d\n", GET_RESISTANCES(ch, 9));
  if (GET_RESISTANCES(ch, 10) != PFDEF_RESISTANCES)
    BUFFER_WRITE("ResA: %d\n", GET_RESISTANCES(ch, 10));
  if (GET_RESISTANCES(ch, 11) != PFDEF_RESISTANCES)
    BUFFER_WRITE("ResB: %d\n", GET_RESISTANCES(ch, 11));
  if (GET_RESISTANCES(ch, 12) != PFDEF_RESISTANCES)
    BUFFER_WRITE("ResC: %d\n", GET_RESISTANCES(ch, 12));
  if (GET_RESISTANCES(ch, 13) != PFDEF_RESISTANCES)
    BUFFER_WRITE("ResD: %d\n", GET_RESISTANCES(ch, 13));
  if (GET_RESISTANCES(ch, 14) != PFDEF_RESISTANCES)
    BUFFER_WRITE("ResE: %d\n", GET_RESISTANCES(ch, 14));
  if (GET_RESISTANCES(ch, 15) != PFDEF_RESISTANCES)
    BUFFER_WRITE("ResF: %d\n", GET_RESISTANCES(ch, 15));
  if (GET_RESISTANCES(ch, 16) != PFDEF_RESISTANCES)
    BUFFER_WRITE("ResG: %d\n", GET_RESISTANCES(ch, 16));
  if (GET_RESISTANCES(ch, 17) != PFDEF_RESISTANCES)
    BUFFER_WRITE("ResH: %d\n", GET_RESISTANCES(ch, 17));
  if (GET_RESISTANCES(ch, 18) != PFDEF_RESISTANCES)
    BUFFER_WRITE("ResI: %d\n", GET_RESISTANCES(ch, 18));
  if (GET_RESISTANCES(ch, 19) != PFDEF_RESISTANCES)
    BUFFER_WRITE("ResJ: %d\n", GET_RESISTANCES(ch, 19));
  if (GET_RESISTANCES(ch, 20) != PFDEF_RESISTANCES)
    BUFFER_WRITE("ResK: %d\n", GET_RESISTANCES(ch, 20));

  if (GET_WIMP_LEV(ch) != PFDEF_WIMPLEV)
    BUFFER_WRITE("Wimp: %d\n", GET_WIMP_LEV(ch));
  if (GET_FREEZE_LEV(ch) != PFDEF_FREEZELEV)
    BUFFER_WRITE("Frez: %d\n", GET_FREEZE_LEV(ch));
  if (GET_INVIS_LEV(ch) != PFDEF_INVISLEV)
    BUFFER_WRITE("Invs: %d\n", GET_INVIS_LEV(ch));
  if (GET_LOADROOM(ch) != PFDEF_LOADROOM)
    BUFFER_WRITE("Room: %d\n", GET_LOADROOM(ch));
  if (ch->player_specials->saved.active_fiendish_boons != 0)
    BUFFER_WRITE("FdBn: %d\n", ch->player_specials->saved.active_fiendish_boons);
  if (ch->player_specials->saved.channel_energy_type != 0)
    BUFFER_WRITE("ChEn: %d\n", ch->player_specials->saved.channel_energy_type);

  if (FIXED_BAB(ch) != 0)
    BUFFER_WRITE("FBAB: %d\n", FIXED_BAB(ch));

  BUFFER_WRITE("FaAd: %ld\n", GET_FACTION_STANDING(ch, FACTION_ADVENTURERS));

  if (GET_BAD_PWS(ch) != PFDEF_BADPWS)
    BUFFER_WRITE("Badp: %d\n", GET_BAD_PWS(ch));
  if (GET_BACKGROUND(ch) != 0)
    BUFFER_WRITE("BGnd: %d\n", GET_BACKGROUND(ch));
  if (GET_PRACTICES(ch) != PFDEF_PRACTICES)
    BUFFER_WRITE("Lern: %d\n", GET_PRACTICES(ch));
  if (GET_TRAINS(ch) != PFDEF_TRAINS)
    BUFFER_WRITE("Trns: %d\n", GET_TRAINS(ch));
  if (GET_BOOSTS(ch) != PFDEF_BOOSTS)
    BUFFER_WRITE("Bost: %d\n", GET_BOOSTS(ch));

  if (GET_1ST_DOMAIN(ch) != PFDEF_DOMAIN_1)
    BUFFER_WRITE("Dom1: %d\n", GET_1ST_DOMAIN(ch));
  if (GET_2ND_DOMAIN(ch) != PFDEF_DOMAIN_2)
    BUFFER_WRITE("Dom2: %d\n", GET_2ND_DOMAIN(ch));
  if (GET_SPECIALTY_SCHOOL(ch) != PFDEF_SPECIALTY_SCHOOL)
    BUFFER_WRITE("SSch: %d\n", GET_SPECIALTY_SCHOOL(ch));
  if (GET_1ST_RESTRICTED_SCHOOL(ch) != PFDEF_RESTRICTED_SCHOOL_1)
    BUFFER_WRITE("RSc1: %d\n", GET_1ST_RESTRICTED_SCHOOL(ch));
  if (GET_2ND_RESTRICTED_SCHOOL(ch) != PFDEF_RESTRICTED_SCHOOL_2)
    BUFFER_WRITE("RSc2: %d\n", GET_2ND_RESTRICTED_SCHOOL(ch));

  if (GET_PREFERRED_ARCANE(ch) != PFDEF_PREFERRED_ARCANE)
    BUFFER_WRITE("PCAr: %d\n", GET_PREFERRED_ARCANE(ch));
  if (GET_PREFERRED_DIVINE(ch) != PFDEF_PREFERRED_DIVINE)
    BUFFER_WRITE("PCDi: %d\n", GET_PREFERRED_DIVINE(ch));

  if (GET_FEAT_POINTS(ch) != 0)
    BUFFER_WRITE("Ftpt: %d\n", GET_FEAT_POINTS(ch));

  if (GET_TALENT_POINTS(ch) != 0)
    BUFFER_WRITE("Tlpt: %d\n", GET_TALENT_POINTS(ch));
  /* Save rank array (fixed 64 entries) */
  BUFFER_WRITE("Tlrk:");
  for (i = 0; i < 64; i++)
    BUFFER_WRITE(" %d", ch->player_specials->saved.talent_ranks[i]);
  BUFFER_WRITE("\n");
  /* Also write a zeroed legacy bitset for compatibility, or synthesize from ranks */
  unsigned int b1 = 0, b2 = 0;
  for (i = 1; i < 64; i++)
    if (ch->player_specials->saved.talent_ranks[i] > 0)
    {
      if (i < 32)
        b1 |= (1U << (i % 32));
      else
        b2 |= (1U << (i % 32));
    }
  BUFFER_WRITE("Tlbt: %u %u\n", b1, b2);

  BUFFER_WRITE("Cfpt:\n");
  for (i = 0; i < NUM_CLASSES; i++)
    if (GET_CLASS_FEATS(ch, i) != 0)
      BUFFER_WRITE("%d %d\n", i, GET_CLASS_FEATS(ch, i));
  BUFFER_WRITE("0\n");

  if (GET_EPIC_FEAT_POINTS(ch) != 0)
    BUFFER_WRITE("Efpt: %d\n", GET_EPIC_FEAT_POINTS(ch));

  BUFFER_WRITE("Ecfp:\n");
  for (i = 0; i < NUM_CLASSES; i++)
    if (GET_EPIC_CLASS_FEATS(ch, i) != 0)
      BUFFER_WRITE("%d %d\n", i, GET_EPIC_CLASS_FEATS(ch, i));
  BUFFER_WRITE("0\n");

  if (GET_COND(ch, HUNGER) != PFDEF_HUNGER && GET_LEVEL(ch) < LVL_IMMORT)
    BUFFER_WRITE("Hung: %d\n", GET_COND(ch, HUNGER));
  if (GET_COND(ch, THIRST) != PFDEF_THIRST && GET_LEVEL(ch) < LVL_IMMORT)
    BUFFER_WRITE("Thir: %d\n", GET_COND(ch, THIRST));
  if (GET_COND(ch, DRUNK) != PFDEF_DRUNK && GET_LEVEL(ch) < LVL_IMMORT)
    BUFFER_WRITE("Drnk: %d\n", GET_COND(ch, DRUNK));

  if (GET_HIT(ch) != PFDEF_HIT || GET_MAX_HIT(ch) != PFDEF_MAXHIT)
    BUFFER_WRITE("Hit : %d/%d\n", GET_HIT(ch), GET_MAX_HIT(ch));
  if (GET_PSP(ch) != PFDEF_PSP || GET_MAX_PSP(ch) != PFDEF_MAXPSP)
    BUFFER_WRITE("PSP : %d/%d\n", GET_PSP(ch), GET_MAX_PSP(ch));
  if (GET_MOVE(ch) != PFDEF_MOVE || GET_MAX_MOVE(ch) != PFDEF_MAXMOVE)
    BUFFER_WRITE("Move: %d/%d\n", GET_MOVE(ch), GET_MAX_MOVE(ch));

  if (GET_HP_REGEN(ch) != PFDEF_HP_REGEN)
    BUFFER_WRITE("HPRg : %d\n", GET_HP_REGEN(ch));
  if (GET_MV_REGEN(ch) != PFDEF_MV_REGEN)
    BUFFER_WRITE("MVRg : %d\n", GET_MV_REGEN(ch));
  if (GET_PSP_REGEN(ch) != PFDEF_PSP_REGEN)
    BUFFER_WRITE("PSRg : %d\n", GET_PSP_REGEN(ch));

  /* Moon bonus spells */
  if (ch->player_specials->saved.moon_bonus_spells != 0)
    BUFFER_WRITE("MBSp: %d\n", ch->player_specials->saved.moon_bonus_spells);
  if (ch->player_specials->saved.moon_bonus_spells_used != 0)
    BUFFER_WRITE("MBSU: %d\n", ch->player_specials->saved.moon_bonus_spells_used);
  if (ch->player_specials->saved.moon_bonus_regen_timer != 0)
    BUFFER_WRITE("MBSR: %d\n", ch->player_specials->saved.moon_bonus_regen_timer);

  if (GET_SETCLOAK_TIMER(ch) != PFDEF_SETCLOAK_TIMER)
    BUFFER_WRITE("ClkT : %d\n", GET_SETCLOAK_TIMER(ch));

  if (GET_PVP_TIMER(ch) != 0)
    BUFFER_WRITE("PvPT: %ld\n", GET_PVP_TIMER(ch));

  if (ch->player_specials->saved.last_device_recharge != 0)
    BUFFER_WRITE("DvRc: %ld\n", ch->player_specials->saved.last_device_recharge);

  if (GET_STR(ch) != PFDEF_STR || GET_ADD(ch) != PFDEF_STRADD)
    BUFFER_WRITE("Str : %d/%d\n", GET_STR(ch), GET_ADD(ch));

  if (GET_INT(ch) != PFDEF_INT)
    BUFFER_WRITE("Int : %d\n", GET_INT(ch));
  if (GET_WIS(ch) != PFDEF_WIS)
    BUFFER_WRITE("Wis : %d\n", GET_WIS(ch));
  if (GET_DEX(ch) != PFDEF_DEX)
    BUFFER_WRITE("Dex : %d\n", GET_DEX(ch));
  if (GET_CON(ch) != PFDEF_CON)
    BUFFER_WRITE("Con : %d\n", GET_CON(ch));
  if (GET_CHA(ch) != PFDEF_CHA)
    BUFFER_WRITE("Cha : %d\n", GET_CHA(ch));

  if (GET_AC(ch) != PFDEF_AC)
    BUFFER_WRITE("Ac  : %d\n", GET_AC(ch));
  if (GET_GOLD(ch) != PFDEF_GOLD)
    BUFFER_WRITE("Gold: %d\n", GET_GOLD(ch));
  if (GET_BANK_GOLD(ch) != PFDEF_BANK)
    BUFFER_WRITE("Bank: %d\n", GET_BANK_GOLD(ch));
  if (GET_EXP(ch) != PFDEF_EXP)
    BUFFER_WRITE("Exp : %ld\n", GET_EXP(ch));
  if (GET_ARTISAN_EXP(ch) != 0)
    BUFFER_WRITE("AExp: %d\n", GET_ARTISAN_EXP(ch));
  if (GET_HITROLL(ch) != PFDEF_HITROLL)
    BUFFER_WRITE("Hrol: %d\n", GET_HITROLL(ch));
  if (GET_DAMROLL(ch) != PFDEF_DAMROLL)
    BUFFER_WRITE("Drol: %d\n", GET_DAMROLL(ch));
  if (GET_SPELL_RES(ch) != PFDEF_SPELL_RES)
    BUFFER_WRITE("SpRs: %d\n", GET_SPELL_RES(ch));
  if (IS_MORPHED(ch) != PFDEF_MORPHED)
    BUFFER_WRITE("Mrph: %d\n", IS_MORPHED(ch));
  if (MERGE_FORMS_TIMER(ch) != 0)
    BUFFER_WRITE("MFrm: %d\n", MERGE_FORMS_TIMER(ch));
  if (GET_EIDOLON_BASE_FORM(ch) != 0)
    BUFFER_WRITE("EidB: %d\n", GET_EIDOLON_BASE_FORM(ch));
  if (CALL_EIDOLON_COOLDOWN(ch) != 0)
    BUFFER_WRITE("EidC: %d\n", CALL_EIDOLON_COOLDOWN(ch));
  if (GET_FORAGE_COOLDOWN(ch) != 0)
    BUFFER_WRITE("FrgC: %d\n", GET_FORAGE_COOLDOWN(ch));
  if (GET_SCROUNGE_COOLDOWN(ch) != 0)
    BUFFER_WRITE("Scrg: %d\n", GET_SCROUNGE_COOLDOWN(ch));
  if (GET_SPIRITUAL_WEAPON_COOLDOWN(ch) != 0)
    BUFFER_WRITE("SpWC: %d\n", GET_SPIRITUAL_WEAPON_COOLDOWN(ch));
  if (GET_IRRESISTIBLE_MAGIC_COOLDOWN(ch) != 0)
    BUFFER_WRITE("IrMC: %d\n", GET_IRRESISTIBLE_MAGIC_COOLDOWN(ch));
  if (GET_QUICK_CAST_COOLDOWN(ch) != 0)
    BUFFER_WRITE("QkCs: %d\n", GET_QUICK_CAST_COOLDOWN(ch));
  if (GET_SPELL_RECALL_COOLDOWN(ch) != 0)
    BUFFER_WRITE("SpRc: %d\n", GET_SPELL_RECALL_COOLDOWN(ch));
  if (GET_RETAINER_COOLDOWN(ch) != 0)
    BUFFER_WRITE("RetC: %d\n", GET_RETAINER_COOLDOWN(ch));
  if (GET_BONUS_DOMAIN_SLOTS_USED(ch) != 0)
    BUFFER_WRITE("BDsU: %d\n", GET_BONUS_DOMAIN_SLOTS_USED(ch));
  if (GET_BONUS_DOMAIN_REGEN_TIMER(ch) != 0)
    BUFFER_WRITE("BDsT: %d\n", GET_BONUS_DOMAIN_REGEN_TIMER(ch));
  if (GET_BONUS_SLOTS_USED(ch) != 0)
    BUFFER_WRITE("BSlU: %d\n", GET_BONUS_SLOTS_USED(ch));
  if (GET_BONUS_SLOTS_REGEN_TIMER(ch) != 0)
    BUFFER_WRITE("BSlT: %d\n", GET_BONUS_SLOTS_REGEN_TIMER(ch));
  BUFFER_WRITE("God : %d\n", GET_DEITY(ch));
  if (GET_AUTOCQUEST_VNUM(ch) != PFDEF_AUTOCQUEST_VNUM)
    BUFFER_WRITE("Cvnm: %d\n", GET_AUTOCQUEST_VNUM(ch));
  if (GET_AUTOCQUEST_MAKENUM(ch) != PFDEF_AUTOCQUEST_MAKENUM)
    BUFFER_WRITE("Cmnm: %d\n", GET_AUTOCQUEST_MAKENUM(ch));
  if (GET_AUTOCQUEST_QP(ch) != PFDEF_AUTOCQUEST_QP)
    BUFFER_WRITE("Cqps: %d\n", GET_AUTOCQUEST_QP(ch));
  if (GET_AUTOCQUEST_EXP(ch) != PFDEF_AUTOCQUEST_EXP)
    BUFFER_WRITE("Cexp: %d\n", GET_AUTOCQUEST_EXP(ch));
  if (GET_AUTOCQUEST_GOLD(ch) != PFDEF_AUTOCQUEST_GOLD)
    BUFFER_WRITE("Cgld: %d\n", GET_AUTOCQUEST_GOLD(ch));
  if (GET_AUTOCQUEST_DESC(ch) != PFDEF_AUTOCQUEST_DESC)
    BUFFER_WRITE("Cdsc: %s\n", GET_AUTOCQUEST_DESC(ch));
  if (GET_AUTOCQUEST_MATERIAL(ch) != PFDEF_AUTOCQUEST_MATERIAL)
    BUFFER_WRITE("Cmat: %d\n", GET_AUTOCQUEST_MATERIAL(ch));

  if (EFREETI_MAGIC_USES(ch) != PFDEF_EFREETI_MAGIC_USES)
    BUFFER_WRITE("EfMU: %d\n", EFREETI_MAGIC_USES(ch));
  if (EFREETI_MAGIC_TIMER(ch) != PFDEF_EFREETI_MAGIC_TIMER)
    BUFFER_WRITE("EfMT: %d\n", EFREETI_MAGIC_TIMER(ch));
  if (GET_ENCUMBRANCE_MOD(ch) != 0)
    BUFFER_WRITE("EncM: %d\n", GET_ENCUMBRANCE_MOD(ch));
  BUFFER_WRITE("EldE: %d\n", GET_ELDRITCH_ESSENCE(ch));
  BUFFER_WRITE("EldS: %d\n", GET_ELDRITCH_SHAPE(ch));
  if (GET_DR_MOD(ch) > 0)
    BUFFER_WRITE("DRMd: %d\n", GET_DR_MOD(ch));

  if (DRAGON_MAGIC_USES(ch) != PFDEF_DRAGON_MAGIC_USES)
    BUFFER_WRITE("DrMU: %d\n", DRAGON_MAGIC_USES(ch));
  if (DRAGON_MAGIC_TIMER(ch) != PFDEF_DRAGON_MAGIC_TIMER)
    BUFFER_WRITE("DrMT: %d\n", DRAGON_MAGIC_TIMER(ch));
  if (PIXIE_DUST_USES(ch) != PFDEF_PIXIE_DUST_USES)
    BUFFER_WRITE("PxDU: %d\n", PIXIE_DUST_USES(ch));
  if (PIXIE_DUST_TIMER(ch) != PFDEF_PIXIE_DUST_TIMER)
    BUFFER_WRITE("PxDT: %d\n", PIXIE_DUST_TIMER(ch));

  if (LAUGHING_TOUCH_USES(ch) != PFDEF_LAUGHING_TOUCH_USES)
    BUFFER_WRITE("LTCU: %d\n", LAUGHING_TOUCH_USES(ch));
  if (LAUGHING_TOUCH_TIMER(ch) != PFDEF_LAUGHING_TOUCH_TIMER)
    BUFFER_WRITE("LTCT: %d\n", LAUGHING_TOUCH_TIMER(ch));

  if (FLEETING_GLANCE_USES(ch) != PFDEF_FLEETING_GLANCE_USES)
    BUFFER_WRITE("FLGU: %d\n", FLEETING_GLANCE_USES(ch));
  if (FLEETING_GLANCE_TIMER(ch) != PFDEF_FLEETING_GLANCE_TIMER)
    BUFFER_WRITE("FLGT: %d\n", FLEETING_GLANCE_TIMER(ch));

  if (FEY_SHADOW_WALK_USES(ch) != PFDEF_FEY_SHADOW_WALK_USES)
    BUFFER_WRITE("FSWU: %d\n", FEY_SHADOW_WALK_USES(ch));
  if (FEY_SHADOW_WALK_TIMER(ch) != PFDEF_FEY_SHADOW_WALK_TIMER)
    BUFFER_WRITE("FSWT: %d\n", FEY_SHADOW_WALK_TIMER(ch));

  if (GET_FAST_HEALING_MOD(ch) != 0)
    BUFFER_WRITE("FstH: %d\n", GET_FAST_HEALING_MOD(ch));
  if (GRAVE_TOUCH_USES(ch) != PFDEF_GRAVE_TOUCH_USES)
    BUFFER_WRITE("GTCU: %d\n", GRAVE_TOUCH_USES(ch));
  if (GRAVE_TOUCH_TIMER(ch) != PFDEF_GRAVE_TOUCH_TIMER)
    BUFFER_WRITE("GTCT: %d\n", GRAVE_TOUCH_TIMER(ch));
  if (GET_FIGHT_TO_THE_DEATH_COOLDOWN(ch) != 0)
    BUFFER_WRITE("FttD: %d\n", GET_FIGHT_TO_THE_DEATH_COOLDOWN(ch));
  if (GET_DRAGON_BOND_TYPE(ch) != 0)
    BUFFER_WRITE("DrBT: %d\n", GET_DRAGON_BOND_TYPE(ch));
  if (GET_DRAGON_RIDER_DRAGON_TYPE(ch) != 0)
    BUFFER_WRITE("DrDT: %d\n", GET_DRAGON_RIDER_DRAGON_TYPE(ch));

  if (GRASP_OF_THE_DEAD_USES(ch) != PFDEF_GRASP_OF_THE_DEAD_USES)
    BUFFER_WRITE("GODU: %d\n", GRASP_OF_THE_DEAD_USES(ch));
  if (GRASP_OF_THE_DEAD_TIMER(ch) != PFDEF_GRASP_OF_THE_DEAD_TIMER)
    BUFFER_WRITE("GODT: %d\n", GRASP_OF_THE_DEAD_TIMER(ch));

  if (INCORPOREAL_FORM_USES(ch) != PFDEF_INCORPOREAL_FORM_USES)
    BUFFER_WRITE("InFU: %d\n", INCORPOREAL_FORM_USES(ch));
  if (INCORPOREAL_FORM_TIMER(ch) != PFDEF_INCORPOREAL_FORM_TIMER)
    BUFFER_WRITE("InFT: %d\n", INCORPOREAL_FORM_TIMER(ch));

  if (GET_PSIONIC_ENERGY_TYPE(ch) != PFDEF_PSIONIC_ENERGY_TYPE)
    BUFFER_WRITE("PsET: %d\n", GET_PSIONIC_ENERGY_TYPE(ch));

  if (GET_OLC_ZONE(ch) != PFDEF_OLC)
    BUFFER_WRITE("Olc : %d\n", GET_OLC_ZONE(ch));
  if (GET_PAGE_LENGTH(ch) != PFDEF_PAGELENGTH)
    BUFFER_WRITE("Page: %d\n", GET_PAGE_LENGTH(ch));
  if (GET_SCREEN_WIDTH(ch) != PFDEF_SCREENWIDTH)
    BUFFER_WRITE("ScrW: %d\n", GET_SCREEN_WIDTH(ch));
  if (GET_QUESTPOINTS(ch) != PFDEF_QUESTPOINTS)
    BUFFER_WRITE("Qstp: %d\n", GET_QUESTPOINTS(ch));
  if (GET_QUEST_COUNTER(ch, 0) != PFDEF_QUESTCOUNT)
    BUFFER_WRITE("Qcnt: %d\n", GET_QUEST_COUNTER(ch, 0));
  if (GET_QUEST_COUNTER(ch, 1) != PFDEF_QUESTCOUNT)
    BUFFER_WRITE("Qcn1: %d\n", GET_QUEST_COUNTER(ch, 1));
  if (GET_QUEST_COUNTER(ch, 2) != PFDEF_QUESTCOUNT)
    BUFFER_WRITE("Qcn2: %d\n", GET_QUEST_COUNTER(ch, 2));
  if (GET_NUM_QUESTS(ch) != PFDEF_COMPQUESTS)
  {
    BUFFER_WRITE("Qest:\n");
    for (i = 0; i < GET_NUM_QUESTS(ch); i++)
      BUFFER_WRITE("%d\n", ch->player_specials->saved.completed_quests[i]);
    BUFFER_WRITE("%d\n", NOTHING);
  }

  /* Save introduction list */
  {
    int intro_count = 0;
    for (i = 0; i < MAX_INTROS && ch->player_specials->saved.intro_list[i] != NULL; i++)
      intro_count++;

    if (intro_count > 0)
    {
      BUFFER_WRITE("Intr:\n");
      for (i = 0; i < intro_count; i++)
        BUFFER_WRITE("%s\n", ch->player_specials->saved.intro_list[i]);
      BUFFER_WRITE("~\n");
    }
  }

  if (GET_NSUPPLY_COOLDOWN(ch) != 0)
    BUFFER_WRITE("SpCd: %d\n", GET_NSUPPLY_COOLDOWN(ch));
  if (GET_NSUPPLY_NUM_MADE(ch) != 0)
    BUFFER_WRITE("SpNM: %d\n", GET_NSUPPLY_NUM_MADE(ch));

  if (GET_QUEST(ch, 0) != PFDEF_CURRQUEST)
    BUFFER_WRITE("Qcur: %d\n", GET_QUEST(ch, 0));
  if (GET_QUEST(ch, 1) != PFDEF_CURRQUEST)
    BUFFER_WRITE("Qcu1: %d\n", GET_QUEST(ch, 1));
  if (GET_QUEST(ch, 2) != PFDEF_CURRQUEST)
    BUFFER_WRITE("Qcu2: %d\n", GET_QUEST(ch, 2));
  if (GET_DIPTIMER(ch) != PFDEF_DIPTIMER)
    BUFFER_WRITE("DipT: %d\n", GET_DIPTIMER(ch));
  if (GET_CLAN(ch) != PFDEF_CLAN)
    BUFFER_WRITE("Cln : %d\n", GET_CLAN(ch));
  if (GET_CLANRANK(ch) != PFDEF_CLANRANK)
    BUFFER_WRITE("Clrk: %d\n", GET_CLANRANK(ch));
  if (GET_CLANPOINTS(ch) != PFDEF_CLANPOINTS)
    BUFFER_WRITE("CPts: %d\n", GET_CLANPOINTS(ch));
  if (GET_SLAYER_JUDGEMENT(ch) != 0)
    BUFFER_WRITE("Slyr: %d\n", GET_SLAYER_JUDGEMENT(ch));
  if (GET_BANE_TARGET_TYPE(ch) != 0)
<<<<<<< HEAD
    BUFFER_WRITE("Bane: %d\n", GET_BANE_TARGET_TYPE(ch));
=======
    BUFFER_WRITE( "Bane: %d\n", GET_BANE_TARGET_TYPE(ch));
  if (GET_FAVORED_TERRAIN(ch) != -1)
    BUFFER_WRITE( "InqT: %d\n", GET_FAVORED_TERRAIN(ch));
  if (GET_FAVORED_TERRAIN_RESET(ch) != 0)
    BUFFER_WRITE( "InqR: %ld\n", (long)GET_FAVORED_TERRAIN_RESET(ch));
>>>>>>> 5e16b232
  if (GET_KAPAK_SALIVA_HEALING_COOLDOWN(ch) != 0)
    BUFFER_WRITE("KpkS: %d\n", GET_KAPAK_SALIVA_HEALING_COOLDOWN(ch));
  if (SCRIPT(ch))
  {
    for (t = TRIGGERS(SCRIPT(ch)); t; t = t->next)
      BUFFER_WRITE("Trig: %d\n", GET_TRIG_VNUM(t));
  }

  if (ch->desc)
  {
    BUFFER_WRITE("GMCP: %d\n", ch->desc->pProtocol->bGMCP);
    BUFFER_WRITE("XTrm: %d\n", ch->desc->pProtocol->pVariables[eMSDP_256_COLORS]->ValueInt);
    BUFFER_WRITE("UTF8: %d\n", ch->desc->pProtocol->pVariables[eMSDP_UTF_8]->ValueInt);
  }

  if (GET_PREMADE_BUILD_CLASS(ch) != PFDEF_PREMADE_BUILD)
    BUFFER_WRITE("PreB: %d\n", GET_PREMADE_BUILD_CLASS(ch));

  // save device creation cooldown
  if (ch->player_specials->saved.device_creation_cooldown > 0)
    BUFFER_WRITE("DvCD: %ld\n", (long)ch->player_specials->saved.device_creation_cooldown);

  // save devices from do_device here
  if (ch->player_specials->saved.num_inventions > 0)
  {
    int j;
    BUFFER_WRITE("Dvis:\n");
    BUFFER_WRITE("%d\n", ch->player_specials->saved.num_inventions);
    for (i = 0; i < ch->player_specials->saved.num_inventions; i++)
    {
      struct player_invention *inv = &ch->player_specials->saved.inventions[i];
      BUFFER_WRITE("%d\n", i); /* invention index */
      BUFFER_WRITE("%s\n", inv->keywords);
      BUFFER_WRITE("%s\n", inv->short_description);
      BUFFER_WRITE("%s\n", inv->long_description);
      BUFFER_WRITE("%d %d %d %d %ld\n", inv->num_spells, inv->duration, inv->reliability, inv->uses,
                   (long)inv->cooldown_expires);
      /* Save spell effects */
      for (j = 0; j < inv->num_spells && j < MAX_INVENTION_SPELLS; j++)
        BUFFER_WRITE("%d\n", inv->spell_effects[j]);
      /* Fill remaining spell slots with -1 */
      for (j = inv->num_spells; j < MAX_INVENTION_SPELLS; j++)
        BUFFER_WRITE("-1\n");

      /* Save chosen spell levels (marker + values for backward compatibility) */
      BUFFER_WRITE("Lvls:\n");
      for (j = 0; j < inv->num_spells && j < MAX_INVENTION_SPELLS; j++)
        BUFFER_WRITE("%d\n", inv->spell_levels[j]);
      for (j = inv->num_spells; j < MAX_INVENTION_SPELLS; j++)
        BUFFER_WRITE("0\n");
    }
    BUFFER_WRITE("-1\n"); /* terminator */
  }

  /* Save skills */
  if (GET_LEVEL(ch) < LVL_IMMORT)
  {
    BUFFER_WRITE("Skil:\n");
    for (i = 1; i < MAX_SKILLS; i++)
    {
      if (GET_SKILL(ch, i))
        BUFFER_WRITE("%d %d\n", i, GET_SKILL(ch, i));
    }
    BUFFER_WRITE("0 0\n");
  }

  /* Save abilities */
  if (GET_LEVEL(ch) < LVL_IMMORT)
  {
    BUFFER_WRITE("Ablt:\n");
    for (i = 1; i <= MAX_ABILITIES; i++)
    {
      if (GET_ABILITY(ch, i))
        BUFFER_WRITE("%d %d\n", i, GET_ABILITY(ch, i));
    }
    BUFFER_WRITE("0 0\n");
  }
  if (GET_LEVEL(ch) < LVL_IMMORT)
  {
    BUFFER_WRITE("AbXP:\n");
    for (i = 1; i <= MAX_ABILITIES; i++)
    {
      if (GET_CRAFT_SKILL_EXP(ch, i))
        BUFFER_WRITE("%d %d\n", i, GET_CRAFT_SKILL_EXP(ch, i));
    }
    BUFFER_WRITE("0 0\n");
  }

  // Save Buffs
  BUFFER_WRITE("Buff:\n");
  for (i = 0; i < MAX_BUFFS; i++)
    BUFFER_WRITE("%d %d %d\n", i, GET_BUFF(ch, i, 0), GET_BUFF(ch, i, 1));
  BUFFER_WRITE("-1 -1 -1\n");

  // Save Bags
  if (GET_BAG_NAME(ch, 1))
    BUFFER_WRITE("Bag1: %s\n", GET_BAG_NAME(ch, 1));
  if (GET_BAG_NAME(ch, 2))
    BUFFER_WRITE("Bag2: %s\n", GET_BAG_NAME(ch, 2));
  if (GET_BAG_NAME(ch, 3))
    BUFFER_WRITE("Bag3: %s\n", GET_BAG_NAME(ch, 3));
  if (GET_BAG_NAME(ch, 4))
    BUFFER_WRITE("Bag4: %s\n", GET_BAG_NAME(ch, 4));
  if (GET_BAG_NAME(ch, 5))
    BUFFER_WRITE("Bag5: %s\n", GET_BAG_NAME(ch, 5));
  if (GET_BAG_NAME(ch, 6))
    BUFFER_WRITE("Bag6: %s\n", GET_BAG_NAME(ch, 6));
  if (GET_BAG_NAME(ch, 7))
    BUFFER_WRITE("Bag7: %s\n", GET_BAG_NAME(ch, 7));
  if (GET_BAG_NAME(ch, 8))
    BUFFER_WRITE("Bag8: %s\n", GET_BAG_NAME(ch, 8));
  if (GET_BAG_NAME(ch, 9))
    BUFFER_WRITE("Bag9: %s\n", GET_BAG_NAME(ch, 9));
  if (GET_BAG_NAME(ch, 10))
    BUFFER_WRITE("Bag0: %s\n", GET_BAG_NAME(ch, 10));

  /* Save Bombs */
  BUFFER_WRITE("Bomb:\n");
  for (i = 0; i < MAX_BOMBS_ALLOWED; i++)
    BUFFER_WRITE("%d\n", GET_BOMB(ch, i));
  BUFFER_WRITE("-1\n");

  // Save Craft mats onhand
  BUFFER_WRITE("CfMt:\n");
  for (i = 0; i < NUM_CRAFT_MATS; i++)
    BUFFER_WRITE("%d\n", GET_CRAFT_MAT(ch, i));
  BUFFER_WRITE("-1\n");

  // Save Craft motes onhand
  BUFFER_WRITE("Mote:\n");
  for (i = 0; i < NUM_CRAFT_MOTES; i++)
    BUFFER_WRITE("%d\n", GET_CRAFT_MOTES(ch, i));
  BUFFER_WRITE("-1\n");

  // Save Craft Affects
  BUFFER_WRITE("CrAf:\n");
  for (i = 0; i < MAX_OBJ_AFFECT; i++)
    BUFFER_WRITE("%d %d %d %d %d\n", i, GET_CRAFT(ch).affected[i].location,
                 GET_CRAFT(ch).affected[i].modifier, GET_CRAFT(ch).affected[i].bonus_type,
                 GET_CRAFT(ch).affected[i].specific);
  BUFFER_WRITE("-1\n");

  // Save Craft Motes
  BUFFER_WRITE("CrMo:\n");
  for (i = 0; i < MAX_OBJ_AFFECT; i++)
    BUFFER_WRITE("%d %d\n", i, GET_CRAFT(ch).motes_required[i]);
  BUFFER_WRITE("-1\n");

  // Save Craft Materials
  BUFFER_WRITE("CrMa:\n");
  for (i = 0; i < NUM_CRAFT_GROUPS; i++)
    BUFFER_WRITE("%d %d %d\n", i, GET_CRAFT(ch).materials[i][0], GET_CRAFT(ch).materials[i][1]);
  BUFFER_WRITE("-1\n");

  // misc craft things
  BUFFER_WRITE("CrMe: %d\n", GET_CRAFT(ch).crafting_method);
  BUFFER_WRITE("CrIT: %d\n", GET_CRAFT(ch).crafting_item_type);
  BUFFER_WRITE("CrSp: %d\n", GET_CRAFT(ch).crafting_specific);
  BUFFER_WRITE("CrSk: %d\n", GET_CRAFT(ch).skill_type);
  BUFFER_WRITE("CrRe: %d\n", GET_CRAFT(ch).crafting_recipe);
  BUFFER_WRITE("CrVt: %d\n", GET_CRAFT(ch).craft_variant);
  BUFFER_WRITE("CrMe: %d\n", GET_CRAFT(ch).crafting_method);
  BUFFER_WRITE("CrEn: %d\n", GET_CRAFT(ch).enhancement);
  BUFFER_WRITE("CrEM: %d\n", GET_CRAFT(ch).enhancement_motes_required);
  BUFFER_WRITE("CrRl: %d\n", GET_CRAFT(ch).skill_roll);
  BUFFER_WRITE("CrDC: %d\n", GET_CRAFT(ch).dc);
  BUFFER_WRITE("CrDu: %d\n", GET_CRAFT(ch).craft_duration);
  BUFFER_WRITE("CrKy: %s\n", GET_CRAFT(ch).keywords);
  BUFFER_WRITE("CrSD: %s\n", GET_CRAFT(ch).short_description);
  BUFFER_WRITE("CrRD: %s\n", GET_CRAFT(ch).room_description);
  BUFFER_WRITE("CrEx: %s\n", GET_CRAFT(ch).ex_description);

  // refining stuff
  BUFFER_WRITE("RM00: %d\n", GET_CRAFT(ch).refining_materials[0][0]);
  BUFFER_WRITE("RM01: %d\n", GET_CRAFT(ch).refining_materials[0][1]);
  BUFFER_WRITE("RM10: %d\n", GET_CRAFT(ch).refining_materials[1][0]);
  BUFFER_WRITE("RM11: %d\n", GET_CRAFT(ch).refining_materials[1][1]);
  BUFFER_WRITE("RM20: %d\n", GET_CRAFT(ch).refining_materials[2][0]);
  BUFFER_WRITE("RM21: %d\n", GET_CRAFT(ch).refining_materials[2][1]);
  BUFFER_WRITE("RRs0: %d\n", GET_CRAFT(ch).refining_result[0]);
  BUFFER_WRITE("RRs1: %d\n", GET_CRAFT(ch).refining_result[1]);

  // resizing stuff
  BUFFER_WRITE("RSSz: %d\n", GET_CRAFT(ch).new_size);
  BUFFER_WRITE("RSMT: %d\n", GET_CRAFT(ch).resize_mat_type);
  BUFFER_WRITE("RSMN: %d\n", GET_CRAFT(ch).resize_mat_num);

  BUFFER_WRITE("CrOL: %d\n", GET_CRAFT(ch).obj_level);
  BUFFER_WRITE("CrLA: %d\n", GET_CRAFT(ch).level_adjust);

  BUFFER_WRITE("CrSN: %d\n", GET_CRAFT(ch).supply_num_required);
  BUFFER_WRITE("CrAS: %d\n", GET_CRAFT(ch).supply_active_slot);

  /* Save individual supply slot cooldowns */
  {
    int slot_idx;
    for (slot_idx = 0; slot_idx < 5; slot_idx++)
    {
      if (GET_CRAFT(ch).supply_slot_cooldowns[slot_idx] > 0)
      {
        BUFFER_WRITE("SuCD: %d %ld\n", slot_idx,
                     (long)GET_CRAFT(ch).supply_slot_cooldowns[slot_idx]);
      }
    }
  }

  BUFFER_WRITE("CrSR: %d\n", GET_CRAFT(ch).survey_rooms);
  BUFFER_WRITE("CrIy: %d\n", GET_CRAFT(ch).instrument_type);
  BUFFER_WRITE("CrIQ: %d\n", GET_CRAFT(ch).instrument_quality);
  BUFFER_WRITE("CrIE: %d\n", GET_CRAFT(ch).instrument_effectiveness);
  BUFFER_WRITE("CrIB: %d\n", GET_CRAFT(ch).instrument_breakability);
  BUFFER_WRITE("CrI1: %d\n", GET_CRAFT(ch).instrument_motes[1]);
  BUFFER_WRITE("CrI2: %d\n", GET_CRAFT(ch).instrument_motes[2]);
  BUFFER_WRITE("CrI3: %d\n", GET_CRAFT(ch).instrument_motes[3]);

  /* Save supply contract slots */
  {
    int slot_idx;
    for (slot_idx = 0; slot_idx < 5; slot_idx++)
    {
      if (GET_CRAFT(ch).supply_slot_active[slot_idx])
      {
        struct supply_contract *slot = &GET_CRAFT(ch).supply_slots[slot_idx];
        BUFFER_WRITE("SuSl: %d %d %d %d %d %d %d %d %d %ld\n", slot_idx, slot->contract_type,
                     slot->recipe, slot->variant, slot->quantity, slot->reward,
                     slot->difficulty_modifier, slot->time_limit, slot->reputation_requirement,
                     (long)slot->expiration_time);
        if (slot->description)
          BUFFER_WRITE("SuSD: %d %s\n", slot_idx, slot->description);
        if (slot->requirements)
          BUFFER_WRITE("SuSR: %d %s\n", slot_idx, slot->requirements);
      }
    }
  }

  /* Save supply contract timing data */
  if (GET_CRAFT(ch).supply_slots_last_refresh > 0)
    BUFFER_WRITE("SuLR: %ld\n", (long)GET_CRAFT(ch).supply_slots_last_refresh);
  if (GET_CRAFT(ch).supply_slots_next_refresh > 0)
    BUFFER_WRITE("SuNR: %ld\n", (long)GET_CRAFT(ch).supply_slots_next_refresh);


  // Save consumables: potions, scrolls, wands and staves
  BUFFER_WRITE("Potn:\n");
  for (i = 0; i < MAX_SPELLS; i++)
    if (STORED_POTIONS(ch, i) > 0)
      BUFFER_WRITE("%d %d\n", i, STORED_POTIONS(ch, i));
  BUFFER_WRITE("-1\n");

  BUFFER_WRITE("Scrl:\n");
  for (i = 0; i < MAX_SPELLS; i++)
    if (STORED_SCROLLS(ch, i) > 0)
      BUFFER_WRITE("%d %d\n", i, STORED_SCROLLS(ch, i));
  BUFFER_WRITE("-1\n");

  BUFFER_WRITE("Stav:\n");
  for (i = 0; i < MAX_SPELLS; i++)
    if (STORED_STAVES(ch, i) > 0)
      BUFFER_WRITE("%d %d\n", i, STORED_STAVES(ch, i));
  BUFFER_WRITE("-1\n");

  BUFFER_WRITE("Wand:\n");
  for (i = 0; i < MAX_SPELLS; i++)
    if (STORED_WANDS(ch, i) > 0)
      BUFFER_WRITE("%d %d\n", i, STORED_WANDS(ch, i));
  BUFFER_WRITE("-1\n");
  // End save consumables

  BUFFER_WRITE("Disc:\n");
  for (i = 0; i < NUM_ALC_DISCOVERIES; i++)
    BUFFER_WRITE("%d\n", KNOWS_DISCOVERY(ch, i));
  BUFFER_WRITE("-1\n");
  BUFFER_WRITE("GrDs: %d\n", GET_GRAND_DISCOVERY(ch));

  BUFFER_WRITE("Mrcy:\n");
  for (i = 0; i < NUM_PALADIN_MERCIES; i++)
    BUFFER_WRITE("%d\n", KNOWS_MERCY(ch, i));
  BUFFER_WRITE("-1\n");

  BUFFER_WRITE("FDQs:\n");
  for (i = 0; i < 100; i++)
    if (ch->player_specials->saved.failed_dialogue_quests[i] > 0)
      BUFFER_WRITE("%d\n", ch->player_specials->saved.failed_dialogue_quests[i]);
  BUFFER_WRITE("-1\n");

  BUFFER_WRITE("Clty:\n");
  for (i = 0; i < NUM_BLACKGUARD_CRUELTIES; i++)
    BUFFER_WRITE("%d\n", KNOWS_CRUELTY(ch, i));
  BUFFER_WRITE("-1\n");

  BUFFER_WRITE("Judg:\n");
  for (i = 0; i < NUM_INQ_JUDGEMENTS; i++)
    BUFFER_WRITE("%d\n", IS_JUDGEMENT_ACTIVE(ch, i));
  BUFFER_WRITE("-1\n");

  /* Inquisitor Greater Judgment selection */
  BUFFER_WRITE("GjTp: %d\n", ch->player_specials->inq_greater_judgment_type);

  BUFFER_WRITE("Lang:\n");
  for (i = 0; i < NUM_LANGUAGES; i++)
    BUFFER_WRITE("%d\n", ch->player_specials->saved.languages_known[i]);
  BUFFER_WRITE("-1\n");

  /* Save Combat Feats */
  for (i = 0; i < NUM_CFEATS; i++)
  {
    sprintascii(bits, ch->char_specials.saved.combat_feats[i][0]);
    sprintascii(bits2, ch->char_specials.saved.combat_feats[i][1]);
    sprintascii(bits3, ch->char_specials.saved.combat_feats[i][2]);
    sprintascii(bits4, ch->char_specials.saved.combat_feats[i][3]);
    BUFFER_WRITE("CbFt: %d %s %s %s %s\n", i, bits, bits2, bits3, bits4);
  }

  /* Save School Feats */
  for (i = 0; i < NUM_SFEATS; i++)
  {
    sprintascii(bits, ch->char_specials.saved.school_feats[i]);
    BUFFER_WRITE("SclF: %d %s\n", i, bits);
  }

  /* Save Skill Foci */
  BUFFER_WRITE("SklF:\n");
  for (i = 0; i < MAX_ABILITIES; i++)
  {
    BUFFER_WRITE("%d ", i);
    for (j = 0; j < NUM_SKFEATS; j++)
    {
      BUFFER_WRITE("%d ", ch->player_specials->saved.skill_focus[i][j]);
    }
    BUFFER_WRITE("\n");
  }
  BUFFER_WRITE("-1 -1 -1\n");

  /* Save feats */
  BUFFER_WRITE("Feat:\n");
  for (i = 1; i < NUM_FEATS; i++)
  {
    if (HAS_REAL_FEAT(ch, i))
      BUFFER_WRITE("%d %d\n", i, HAS_REAL_FEAT(ch, i));
  }
  BUFFER_WRITE("0 0\n");

  /* Save perks */
  BUFFER_WRITE("Perk:\n");
  {
    struct char_perk_data *perk;
    for (perk = ch->player_specials->saved.perks; perk != NULL; perk = perk->next)
    {
      BUFFER_WRITE("%d %d %d\n", perk->perk_id, perk->perk_class, perk->current_rank);
    }
  }
  BUFFER_WRITE("0 0 0\n");

  /* Save perk points per class */
  BUFFER_WRITE("PPts:\n");
  for (i = 0; i < NUM_CLASSES; i++)
  {
    BUFFER_WRITE("%d %d\n", i, get_perk_points(ch, i));
  }
  BUFFER_WRITE("-1 -1\n");

  /* Save stage progression */
  BUFFER_WRITE("PStg: %d\n", ch->player_specials->saved.stage_info.current_stage);
  BUFFER_WRITE("PSXp: %d\n", ch->player_specials->saved.stage_info.stage_exp);

  /* Save perk toggles as hex string (32 bytes = 256 bits = 64 hex chars) */
  BUFFER_WRITE("PTog: ");
  for (i = 0; i < 32; i++)
  {
    BUFFER_WRITE("%02x", ch->player_specials->saved.perk_toggles[i]);
  }
  BUFFER_WRITE("\n");

  /* Save Perfect Kill data */
  BUFFER_WRITE("PKil: %ld %d\n", (long)ch->player_specials->saved.perfect_kill_last_combat,
               ch->player_specials->saved.perfect_kill_used ? 1 : 0);

  /* Save Chimeric Transmutation (Alchemist) data */
  BUFFER_WRITE("PCBr: %ld %d\n", (long)ch->player_specials->saved.chimeric_breath_last_combat,
               ch->player_specials->saved.chimeric_breath_used ? 1 : 0);

  /* Save Maximize Spell cooldown */
  BUFFER_WRITE("PMxS: %ld\n", (long)ch->player_specials->saved.maximize_spell_cooldown);

  /* Save Empower Spell cooldown and uses */
  BUFFER_WRITE("PEmS: %ld %d\n", (long)ch->player_specials->saved.empower_spell_cooldown,
               ch->player_specials->saved.empower_spell_uses);

  /* Save Master of Elements preference */
  BUFFER_WRITE("PMoE: %d\n", ch->player_specials->saved.master_of_elements_type);

  /* Save Power Strike value */
  BUFFER_WRITE("PwSt: %d\n", ch->player_specials->saved.power_strike);

  /* Save Persistent Spell cooldown, uses, and active flag */
  BUFFER_WRITE("PPsS: %ld %d %d\n", (long)ch->player_specials->saved.persistent_spell_cooldown,
               ch->player_specials->saved.persistent_spell_uses,
               ch->player_specials->saved.persistent_spell_active ? 1 : 0);

  /* Save Split Enchantment cooldown */
  BUFFER_WRITE("PSpE: %ld\n", (long)ch->player_specials->saved.split_enchantment_cooldown);

  /* Save Defensive Casting timer */
  if (ch->player_specials->saved.defensive_casting_timer > 0)
  {
    BUFFER_WRITE("PDCt: %d\n", ch->player_specials->saved.defensive_casting_timer);
  }

  /* Save Arcane Recovery cooldown */
  BUFFER_WRITE("PARc: %ld\n", (long)ch->player_specials->saved.arcane_recovery_cooldown);

  /* Save Spell Shield timer */
  if (ch->player_specials->saved.spell_shield_timer > 0)
  {
    BUFFER_WRITE("PSSt: %d\n", ch->player_specials->saved.spell_shield_timer);
  }

  /* Save Spell Shield cooldown */
  BUFFER_WRITE("PSSc: %ld\n", (long)ch->player_specials->saved.spell_shield_cooldown);

  /* Save Void Strike timer */
  if (ch->player_specials->saved.void_strike_timer > 0)
  {
    BUFFER_WRITE("PVSt: %d\n", ch->player_specials->saved.void_strike_timer);
  }

  /* Save Void Strike cooldown */
  BUFFER_WRITE("PVSc: %ld\n", (long)ch->player_specials->saved.void_strike_cooldown);

  /* Save Firesnake timer */
  if (ch->player_specials->saved.firesnake_timer > 0)
  {
    BUFFER_WRITE("PFSt: %d\n", ch->player_specials->saved.firesnake_timer);
  }

  /* Save Elemental Embodiment timer and type */
  if (ch->player_specials->saved.elemental_embodiment_timer > 0)
  {
    BUFFER_WRITE("PEEt: %d %d\n", ch->player_specials->saved.elemental_embodiment_timer,
                 ch->player_specials->saved.elemental_embodiment_type);
  }

  /* Save Metamagic Reduction cooldown and uses */
  BUFFER_WRITE("PMRd: %ld %d\n", (long)ch->player_specials->saved.metamagic_reduction_cooldown,
               ch->player_specials->saved.metamagic_reduction_uses);

  /* Save Elemental Mastery cooldown and active state */
  BUFFER_WRITE("PEMa: %ld %d\n", (long)ch->player_specials->saved.elemental_mastery_cooldown,
               ch->player_specials->saved.elemental_mastery_active ? 1 : 0);

  /* Save evolutions */
  BUFFER_WRITE("Evol:\n");
  for (i = 1; i < NUM_EVOLUTIONS; i++)
  {
    if (HAS_REAL_EVOLUTION(ch, i))
      BUFFER_WRITE("%d %d\n", i, HAS_REAL_EVOLUTION(ch, i));
  }
  BUFFER_WRITE("0 0\n");

  /* Save temp evolutions */
  BUFFER_WRITE("TEvo:\n");
  for (i = 1; i < NUM_EVOLUTIONS; i++)
  {
    if (HAS_TEMP_EVOLUTION(ch, i))
      BUFFER_WRITE("%d %d\n", i, HAS_TEMP_EVOLUTION(ch, i));
  }
  BUFFER_WRITE("0 0\n");

  /* Save known evolutions */
  BUFFER_WRITE("KEvo:\n");
  for (i = 1; i < NUM_EVOLUTIONS; i++)
  {
    if (KNOWS_EVOLUTION(ch, i))
      BUFFER_WRITE("%d %d\n", i, KNOWS_EVOLUTION(ch, i));
  }
  BUFFER_WRITE("0 0\n");

  /* spell prep system */
  save_spell_prep_queue(fl, ch);
  save_innate_magic_queue(fl, ch);
  save_spell_collection(fl, ch);
  save_known_spells(fl, ch);
  /* end spell prep system */

  // Save memorizing list of prayers, prayed list and times
  /* Note: added metamagic to pfile.  19.01.2015 Ornir */
  BUFFER_WRITE("Pryg:\n");
  for (i = 0; i < MAX_MEM; i++)
  {
    BUFFER_WRITE("%d ", i);
    for (j = 0; j < NUM_CASTERS; j++)
    {
      if (PREPARATION_QUEUE(ch, i, j).spell < MAX_SPELLS)
        BUFFER_WRITE("%d ", PREPARATION_QUEUE(ch, i, j).spell);
      else
        BUFFER_WRITE("0 ");
    }
    BUFFER_WRITE("\n");
  }
  BUFFER_WRITE("Prgm:\n");
  for (i = 0; i < MAX_MEM; i++)
  {
    BUFFER_WRITE("%d ", i);
    for (j = 0; j < NUM_CASTERS; j++)
    {
      if (PREPARATION_QUEUE(ch, i, j).spell < MAX_SPELLS)
        BUFFER_WRITE("%d ", PREPARATION_QUEUE(ch, i, j).metamagic);
      else
        BUFFER_WRITE("0 ");
    }
    BUFFER_WRITE("\n");
  }
  BUFFER_WRITE("-1 -1\n");
  BUFFER_WRITE("Pryd:\n");
  for (i = 0; i < MAX_MEM; i++)
  {
    BUFFER_WRITE("%d ", i);
    for (j = 0; j < NUM_CASTERS; j++)
    {
      BUFFER_WRITE("%d ", PREPARED_SPELLS(ch, i, j).spell);
    }
    BUFFER_WRITE("\n");
  }
  BUFFER_WRITE("-1 -1\n");

  BUFFER_WRITE("Pryt:\n");
  for (i = 0; i < MAX_MEM; i++)
  {
    BUFFER_WRITE("%d ", i);
    for (j = 0; j < NUM_CASTERS; j++)
    {
      BUFFER_WRITE("%d ", PREP_TIME(ch, i, j));
    }
    BUFFER_WRITE("\n");
  }
  BUFFER_WRITE("-1 -1\n");

  BUFFER_WRITE("Prdm:\n");
  for (i = 0; i < MAX_MEM; i++)
  {
    BUFFER_WRITE("%d ", i);
    for (j = 0; j < NUM_CASTERS; j++)
    {
      BUFFER_WRITE("%d ", PREPARED_SPELLS(ch, i, j).metamagic);
    }
    BUFFER_WRITE("\n");
  }
  BUFFER_WRITE("-1 -1\n");

  // class levels
  BUFFER_WRITE("CLvl:\n");
  for (i = 0; i < MAX_CLASSES; i++)
  {
    BUFFER_WRITE("%d %d\n", i, CLASS_LEVEL(ch, i));
  }
  BUFFER_WRITE("-1 -1\n");

  // coordinate location
  BUFFER_WRITE("CLoc:\n");
  BUFFER_WRITE("%d %d\n", ch->coords[0], ch->coords[1]);

  // warding, etc..
  BUFFER_WRITE("Ward:\n");
  for (i = 0; i < MAX_WARDING; i++)
  {
    BUFFER_WRITE("%d %d\n", i, GET_WARDING(ch, i));
  }
  BUFFER_WRITE("-1 -1\n");

  // spec abilities
  BUFFER_WRITE("SpAb:\n");
  for (i = 0; i < MAX_CLASSES; i++)
  {
    BUFFER_WRITE("%d %d\n", i, GET_SPEC_ABIL(ch, i));
  }
  BUFFER_WRITE("-1 -1\n");

  // favored enemies (rangers)
  BUFFER_WRITE("FaEn:\n");
  for (i = 0; i < MAX_ENEMIES; i++)
  {
    BUFFER_WRITE("%d %d\n", i, GET_FAVORED_ENEMY(ch, i));
  }
  BUFFER_WRITE("-1 -1\n");

  // favored terrains (inquisitors)
  BUFFER_WRITE( "FaTr:\n");
  for (i = 0; i < MAX_ENEMIES; i++)
  {
    BUFFER_WRITE( "%d %d\n", i, GET_FAVORED_TERRAINS(ch, i));
  }
  BUFFER_WRITE( "-1 -1\n");

  /* save_char(x, 1) will skip this block (i.e. not saving events)
     this is necessary due to clearing events that occurs immediately
     before extract_char_final() in extract_char() -Zusuk */
  if (mode != 1)
  {
    /* Save events */
    /* Not going to save every event */
    BUFFER_WRITE("Evnt:\n");
    /* Order:  Event-ID   Duration */
    /* eSTRUGGLE - don't need to save this */
    if ((pMudEvent = char_has_mud_event(ch, eINVISIBLE_ROGUE)))
      BUFFER_WRITE("%d %ld %d\n", pMudEvent->iId, event_time(pMudEvent->pEvent),
                   get_daily_uses(ch, FEAT_INVISIBLE_ROGUE) -
                       daily_uses_remaining(ch, FEAT_INVISIBLE_ROGUE));
    if ((pMudEvent = char_has_mud_event(ch, eVANISHED)))
      BUFFER_WRITE("%d %ld %d\n", pMudEvent->iId, event_time(pMudEvent->pEvent),
                   get_daily_uses(ch, FEAT_VANISH) - daily_uses_remaining(ch, FEAT_VANISH));
    if ((pMudEvent = char_has_mud_event(ch, eVANISH)))
      BUFFER_WRITE("%d %ld %d\n", pMudEvent->iId, event_time(pMudEvent->pEvent),
                   get_daily_uses(ch, FEAT_VANISH) - daily_uses_remaining(ch, FEAT_VANISH));
    if ((pMudEvent = char_has_mud_event(ch, eTAUNT)))
      BUFFER_WRITE("%d %ld\n", pMudEvent->iId, event_time(pMudEvent->pEvent));
    if ((pMudEvent = char_has_mud_event(ch, eTAUNTED)))
      BUFFER_WRITE("%d %ld\n", pMudEvent->iId, event_time(pMudEvent->pEvent));
    if ((pMudEvent = char_has_mud_event(ch, eINTIMIDATED)))
      BUFFER_WRITE("%d %ld\n", pMudEvent->iId, event_time(pMudEvent->pEvent));
    if ((pMudEvent = char_has_mud_event(ch, eINTIMIDATE_COOLDOWN)))
      BUFFER_WRITE("%d %ld\n", pMudEvent->iId, event_time(pMudEvent->pEvent));
    if ((pMudEvent = char_has_mud_event(ch, eRAGE)))
      BUFFER_WRITE("%d %ld %d\n", pMudEvent->iId, event_time(pMudEvent->pEvent),
                   get_daily_uses(ch, FEAT_RAGE) - daily_uses_remaining(ch, FEAT_RAGE));
    if ((pMudEvent = char_has_mud_event(ch, eSACRED_FLAMES)))
      BUFFER_WRITE("%d %ld %d\n", pMudEvent->iId, event_time(pMudEvent->pEvent),
                   get_daily_uses(ch, FEAT_SACRED_FLAMES) -
                       daily_uses_remaining(ch, FEAT_SACRED_FLAMES));
    if ((pMudEvent = char_has_mud_event(ch, eINNER_FIRE)))
      BUFFER_WRITE("%d %ld %d\n", pMudEvent->iId, event_time(pMudEvent->pEvent),
                   get_daily_uses(ch, FEAT_INNER_FIRE) - daily_uses_remaining(ch, FEAT_INNER_FIRE));
    if ((pMudEvent = char_has_mud_event(ch, eMUTAGEN)))
      BUFFER_WRITE("%d %ld %d\n", pMudEvent->iId, event_time(pMudEvent->pEvent),
                   get_daily_uses(ch, FEAT_MUTAGEN) - daily_uses_remaining(ch, FEAT_MUTAGEN));
    if ((pMudEvent = char_has_mud_event(ch, eCRIPPLING_CRITICAL)))
      BUFFER_WRITE("%d %ld %d\n", pMudEvent->iId, event_time(pMudEvent->pEvent),
                   get_daily_uses(ch, FEAT_CRIPPLING_CRITICAL) -
                       daily_uses_remaining(ch, FEAT_CRIPPLING_CRITICAL));
    if ((pMudEvent = char_has_mud_event(ch, eDEFENSIVE_STANCE)))
      BUFFER_WRITE("%d %ld %d\n", pMudEvent->iId, event_time(pMudEvent->pEvent),
                   get_daily_uses(ch, FEAT_DEFENSIVE_STANCE) -
                       daily_uses_remaining(ch, FEAT_DEFENSIVE_STANCE));
    if ((pMudEvent = char_has_mud_event(ch, eINSECTBEING)))
      BUFFER_WRITE("%d %ld %d\n", pMudEvent->iId, event_time(pMudEvent->pEvent),
                   get_daily_uses(ch, FEAT_INSECTBEING) -
                       daily_uses_remaining(ch, FEAT_INSECTBEING));
    if ((pMudEvent = char_has_mud_event(ch, eCRYSTALFIST)))
      BUFFER_WRITE("%d %ld %d\n", pMudEvent->iId, event_time(pMudEvent->pEvent),
                   get_daily_uses(ch, FEAT_CRYSTAL_FIST) -
                       daily_uses_remaining(ch, FEAT_CRYSTAL_FIST));
    if ((pMudEvent = char_has_mud_event(ch, eCRYSTALBODY)))
      BUFFER_WRITE("%d %ld %d\n", pMudEvent->iId, event_time(pMudEvent->pEvent),
                   get_daily_uses(ch, FEAT_CRYSTAL_BODY) -
                       daily_uses_remaining(ch, FEAT_CRYSTAL_BODY));
    if ((pMudEvent = char_has_mud_event(ch, eSLA_STRENGTH)))
      BUFFER_WRITE("%d %ld %d\n", pMudEvent->iId, event_time(pMudEvent->pEvent),
                   get_daily_uses(ch, FEAT_SLA_STRENGTH) -
                       daily_uses_remaining(ch, FEAT_SLA_STRENGTH));
    if ((pMudEvent = char_has_mud_event(ch, eSLA_ENLARGE)))
      BUFFER_WRITE("%d %ld %d\n", pMudEvent->iId, event_time(pMudEvent->pEvent),
                   get_daily_uses(ch, FEAT_SLA_ENLARGE) -
                       daily_uses_remaining(ch, FEAT_SLA_ENLARGE));
    if ((pMudEvent = char_has_mud_event(ch, eSLA_INVIS)))
      BUFFER_WRITE("%d %ld %d\n", pMudEvent->iId, event_time(pMudEvent->pEvent),
                   get_daily_uses(ch, FEAT_SLA_INVIS) - daily_uses_remaining(ch, FEAT_SLA_INVIS));
    if ((pMudEvent = char_has_mud_event(ch, eSLA_LEVITATE)))
      BUFFER_WRITE("%d %ld %d\n", pMudEvent->iId, event_time(pMudEvent->pEvent),
                   get_daily_uses(ch, FEAT_SLA_LEVITATE) -
                       daily_uses_remaining(ch, FEAT_SLA_LEVITATE));
    if ((pMudEvent = char_has_mud_event(ch, eSLA_DARKNESS)))
      BUFFER_WRITE("%d %ld %d\n", pMudEvent->iId, event_time(pMudEvent->pEvent),
                   get_daily_uses(ch, FEAT_SLA_DARKNESS) -
                       daily_uses_remaining(ch, FEAT_SLA_DARKNESS));
    if ((pMudEvent = char_has_mud_event(ch, eSLA_FAERIE_FIRE)))
      BUFFER_WRITE("%d %ld %d\n", pMudEvent->iId, event_time(pMudEvent->pEvent),
                   get_daily_uses(ch, FEAT_SLA_FAERIE_FIRE) -
                       daily_uses_remaining(ch, FEAT_SLA_FAERIE_FIRE));
    if ((pMudEvent = char_has_mud_event(ch, eLAYONHANDS)))
      BUFFER_WRITE("%d %ld %d\n", pMudEvent->iId, event_time(pMudEvent->pEvent),
                   get_daily_uses(ch, FEAT_LAYHANDS) - daily_uses_remaining(ch, FEAT_LAYHANDS));
    if ((pMudEvent = char_has_mud_event(ch, eTOUCHOFCORRUPTION)))
      BUFFER_WRITE("%d %ld %d\n", pMudEvent->iId, event_time(pMudEvent->pEvent),
                   get_daily_uses(ch, FEAT_TOUCH_OF_CORRUPTION) -
                       daily_uses_remaining(ch, FEAT_TOUCH_OF_CORRUPTION));
    if ((pMudEvent = char_has_mud_event(ch, eJUDGEMENT)))
      BUFFER_WRITE("%d %ld %d\n", pMudEvent->iId, event_time(pMudEvent->pEvent),
                   get_daily_uses(ch, FEAT_JUDGEMENT) - daily_uses_remaining(ch, FEAT_JUDGEMENT));
    if ((pMudEvent = char_has_mud_event(ch, eTRUEJUDGEMENT)))
      BUFFER_WRITE("%d %ld %d\n", pMudEvent->iId, event_time(pMudEvent->pEvent),
                   get_daily_uses(ch, FEAT_TRUE_JUDGEMENT) -
                       daily_uses_remaining(ch, FEAT_TRUE_JUDGEMENT));
    if ((pMudEvent = char_has_mud_event(ch, eCHILDRENOFTHENIGHT)))
      BUFFER_WRITE("%d %ld %d\n", pMudEvent->iId, event_time(pMudEvent->pEvent),
                   get_daily_uses(ch, FEAT_VAMPIRE_CHILDREN_OF_THE_NIGHT) -
                       daily_uses_remaining(ch, FEAT_VAMPIRE_CHILDREN_OF_THE_NIGHT));
    if ((pMudEvent = char_has_mud_event(ch, eVAMPIREENERGYDRAIN)))
      BUFFER_WRITE("%d %ld %d\n", pMudEvent->iId, event_time(pMudEvent->pEvent),
                   get_daily_uses(ch, FEAT_VAMPIRE_ENERGY_DRAIN) -
                       daily_uses_remaining(ch, FEAT_VAMPIRE_ENERGY_DRAIN));
    if ((pMudEvent = char_has_mud_event(ch, eVAMPIREBLOODDRAIN)))
      BUFFER_WRITE("%d %ld %d\n", pMudEvent->iId, event_time(pMudEvent->pEvent),
                   get_daily_uses(ch, FEAT_VAMPIRE_BLOOD_DRAIN) -
                       daily_uses_remaining(ch, FEAT_VAMPIRE_BLOOD_DRAIN));
    if ((pMudEvent = char_has_mud_event(ch, eBANE)))
      BUFFER_WRITE("%d %ld %d\n", pMudEvent->iId, event_time(pMudEvent->pEvent),
                   get_daily_uses(ch, FEAT_BANE) - daily_uses_remaining(ch, FEAT_BANE));
    if ((pMudEvent = char_has_mud_event(ch, eMASTERMIND)))
      BUFFER_WRITE("%d %ld %d\n", pMudEvent->iId, event_time(pMudEvent->pEvent),
                   get_daily_uses(ch, FEAT_MASTER_OF_THE_MIND) -
                       daily_uses_remaining(ch, FEAT_MASTER_OF_THE_MIND));
    if ((pMudEvent = char_has_mud_event(ch, eDANCINGWEAPON)))
      BUFFER_WRITE("%d %ld\n", pMudEvent->iId, event_time(pMudEvent->pEvent));
    if ((pMudEvent = char_has_mud_event(ch, eSPIRITUALWEAPON)))
      BUFFER_WRITE("%d %ld\n", pMudEvent->iId, event_time(pMudEvent->pEvent));
    if ((pMudEvent = char_has_mud_event(ch, eCHANNELENERGY)))
      BUFFER_WRITE("%d %ld %d\n", pMudEvent->iId, event_time(pMudEvent->pEvent),
                   get_daily_uses(ch, FEAT_CHANNEL_ENERGY) -
                       daily_uses_remaining(ch, FEAT_CHANNEL_ENERGY));
    if ((pMudEvent = char_has_mud_event(ch, eEMPTYBODY)))
      BUFFER_WRITE("%d %ld %d\n", pMudEvent->iId, event_time(pMudEvent->pEvent),
                   get_daily_uses(ch, FEAT_EMPTY_BODY) - daily_uses_remaining(ch, FEAT_EMPTY_BODY));
    if ((pMudEvent = char_has_mud_event(ch, eWHOLENESSOFBODY)))
      BUFFER_WRITE("%d %ld %d\n", pMudEvent->iId, event_time(pMudEvent->pEvent),
                   get_daily_uses(ch, FEAT_WHOLENESS_OF_BODY) -
                       daily_uses_remaining(ch, FEAT_WHOLENESS_OF_BODY));
    if ((pMudEvent = char_has_mud_event(ch, eRENEWEDDEFENSE)))
      BUFFER_WRITE("%d %ld %d\n", pMudEvent->iId, event_time(pMudEvent->pEvent),
                   get_daily_uses(ch, FEAT_RENEWED_DEFENSE) -
                       daily_uses_remaining(ch, FEAT_RENEWED_DEFENSE));
    if ((pMudEvent = char_has_mud_event(ch, eRENEWEDVIGOR)))
      BUFFER_WRITE("%d %ld %d\n", pMudEvent->iId, event_time(pMudEvent->pEvent),
                   get_daily_uses(ch, FEAT_RP_RENEWED_VIGOR) -
                       daily_uses_remaining(ch, FEAT_RP_RENEWED_VIGOR));
    if ((pMudEvent = char_has_mud_event(ch, eTREATINJURY)))
      BUFFER_WRITE("%d %ld\n", pMudEvent->iId, event_time(pMudEvent->pEvent));
    if ((pMudEvent = char_has_mud_event(ch, eMUMMYDUST)))
      BUFFER_WRITE("%d %ld\n", pMudEvent->iId, event_time(pMudEvent->pEvent));
    if ((pMudEvent = char_has_mud_event(ch, eDRAGONKNIGHT)))
      BUFFER_WRITE("%d %ld\n", pMudEvent->iId, event_time(pMudEvent->pEvent));
    if ((pMudEvent = char_has_mud_event(ch, eGREATERRUIN)))
      BUFFER_WRITE("%d %ld\n", pMudEvent->iId, event_time(pMudEvent->pEvent));
    if ((pMudEvent = char_has_mud_event(ch, eHELLBALL)))
      BUFFER_WRITE("%d %ld\n", pMudEvent->iId, event_time(pMudEvent->pEvent));
    if ((pMudEvent = char_has_mud_event(ch, eEPICMAGEARMOR)))
      BUFFER_WRITE("%d %ld\n", pMudEvent->iId, event_time(pMudEvent->pEvent));
    if ((pMudEvent = char_has_mud_event(ch, eEPICWARDING)))
      BUFFER_WRITE("%d %ld\n", pMudEvent->iId, event_time(pMudEvent->pEvent));
    if ((pMudEvent = char_has_mud_event(ch, eDEATHARROW)))
      BUFFER_WRITE("%d %ld\n", pMudEvent->iId, event_time(pMudEvent->pEvent));
    if ((pMudEvent = char_has_mud_event(ch, eQUIVERINGPALM)))
      BUFFER_WRITE("%d %ld\n", pMudEvent->iId, event_time(pMudEvent->pEvent));
    if ((pMudEvent = char_has_mud_event(ch, eANIMATEDEAD)))
      BUFFER_WRITE("%d %ld %d\n", pMudEvent->iId, event_time(pMudEvent->pEvent),
                   get_daily_uses(ch, FEAT_ANIMATE_DEAD) -
                       daily_uses_remaining(ch, FEAT_ANIMATE_DEAD));
    if ((pMudEvent = char_has_mud_event(ch, eSTUNNINGFIST)))
      BUFFER_WRITE("%d %ld %d\n", pMudEvent->iId, event_time(pMudEvent->pEvent),
                   get_daily_uses(ch, FEAT_STUNNING_FIST) -
                       daily_uses_remaining(ch, FEAT_STUNNING_FIST));
    if ((pMudEvent = char_has_mud_event(ch, eSURPRISE_ACCURACY)))
      BUFFER_WRITE("%d %ld %d\n", pMudEvent->iId, event_time(pMudEvent->pEvent),
                   get_daily_uses(ch, FEAT_RP_SURPRISE_ACCURACY) -
                       daily_uses_remaining(ch, FEAT_RP_SURPRISE_ACCURACY));
    if ((pMudEvent = char_has_mud_event(ch, eCOME_AND_GET_ME)))
      BUFFER_WRITE("%d %ld %d\n", pMudEvent->iId, event_time(pMudEvent->pEvent),
                   get_daily_uses(ch, FEAT_RP_COME_AND_GET_ME) -
                       daily_uses_remaining(ch, FEAT_RP_COME_AND_GET_ME));
    if ((pMudEvent = char_has_mud_event(ch, ePOWERFUL_BLOW)))
      BUFFER_WRITE("%d %ld %d\n", pMudEvent->iId, event_time(pMudEvent->pEvent),
                   get_daily_uses(ch, FEAT_RP_POWERFUL_BLOW) -
                       daily_uses_remaining(ch, FEAT_RP_POWERFUL_BLOW));
    if ((pMudEvent = char_has_mud_event(ch, eD_ROLL)))
      BUFFER_WRITE("%d %ld %d\n", pMudEvent->iId, event_time(pMudEvent->pEvent),
                   get_daily_uses(ch, FEAT_DEFENSIVE_ROLL) -
                       daily_uses_remaining(ch, FEAT_DEFENSIVE_ROLL));
    if ((pMudEvent = char_has_mud_event(ch, eLAST_WORD)))
      BUFFER_WRITE("%d %ld %d\n", pMudEvent->iId, event_time(pMudEvent->pEvent),
                   get_daily_uses(ch, FEAT_LAST_WORD) - daily_uses_remaining(ch, FEAT_LAST_WORD));
    if ((pMudEvent = char_has_mud_event(ch, ePURIFY)))
      BUFFER_WRITE("%d %ld %d\n", pMudEvent->iId, event_time(pMudEvent->pEvent),
                   get_daily_uses(ch, FEAT_REMOVE_DISEASE) -
                       daily_uses_remaining(ch, FEAT_REMOVE_DISEASE));
    if ((pMudEvent = char_has_mud_event(ch, eC_ANIMAL)))
      BUFFER_WRITE("%d %ld %d\n", pMudEvent->iId, event_time(pMudEvent->pEvent),
                   get_daily_uses(ch, FEAT_ANIMAL_COMPANION) -
                       daily_uses_remaining(ch, FEAT_ANIMAL_COMPANION));
    if ((pMudEvent = char_has_mud_event(ch, eC_DRAGONMOUNT)))
      BUFFER_WRITE("%d %ld %d\n", pMudEvent->iId, event_time(pMudEvent->pEvent),
                   get_daily_uses(ch, FEAT_DRAGON_BOND) -
                       daily_uses_remaining(ch, FEAT_DRAGON_BOND));
    if ((pMudEvent = char_has_mud_event(ch, eC_EIDOLON)))
      BUFFER_WRITE("%d %ld %d\n", pMudEvent->iId, event_time(pMudEvent->pEvent),
                   get_daily_uses(ch, FEAT_EIDOLON) - daily_uses_remaining(ch, FEAT_EIDOLON));
    if ((pMudEvent = char_has_mud_event(ch, eC_FAMILIAR)))
      BUFFER_WRITE("%d %ld %d\n", pMudEvent->iId, event_time(pMudEvent->pEvent),
                   get_daily_uses(ch, FEAT_SUMMON_FAMILIAR) -
                       daily_uses_remaining(ch, FEAT_SUMMON_FAMILIAR));
    if ((pMudEvent = char_has_mud_event(ch, eC_MOUNT)))
      BUFFER_WRITE("%d %ld %d\n", pMudEvent->iId, event_time(pMudEvent->pEvent),
                   get_daily_uses(ch, FEAT_CALL_MOUNT) - daily_uses_remaining(ch, FEAT_CALL_MOUNT));
    if ((pMudEvent = char_has_mud_event(ch, eSUMMONSHADOW)))
      BUFFER_WRITE("%d %ld %d\n", pMudEvent->iId, event_time(pMudEvent->pEvent),
                   get_daily_uses(ch, FEAT_SUMMON_SHADOW) -
                       daily_uses_remaining(ch, FEAT_SUMMON_SHADOW));
    if ((pMudEvent = char_has_mud_event(ch, eTURN_UNDEAD)))
      BUFFER_WRITE("%d %ld %d\n", pMudEvent->iId, event_time(pMudEvent->pEvent),
                   get_daily_uses(ch, FEAT_TURN_UNDEAD) -
                       daily_uses_remaining(ch, FEAT_TURN_UNDEAD));
    if ((pMudEvent = char_has_mud_event(ch, eSPELLBATTLE)))
      BUFFER_WRITE("%d %ld\n", pMudEvent->iId, event_time(pMudEvent->pEvent));
    // if ((pMudEvent = char_has_mud_event(ch, eQUEST_COMPLETE)))
    //   BUFFER_WRITE( "%d %ld\n", pMudEvent->iId, event_time(pMudEvent->pEvent));
    if ((pMudEvent = char_has_mud_event(ch, eDRACBREATH)))
      BUFFER_WRITE("%d %ld %d\n", pMudEvent->iId, event_time(pMudEvent->pEvent),
                   get_daily_uses(ch, FEAT_DRACONIC_HERITAGE_BREATHWEAPON) -
                       daily_uses_remaining(ch, FEAT_DRACONIC_HERITAGE_BREATHWEAPON));
    if ((pMudEvent = char_has_mud_event(ch, eDRACCLAWS)))
      BUFFER_WRITE("%d %ld %d\n", pMudEvent->iId, event_time(pMudEvent->pEvent),
                   get_daily_uses(ch, FEAT_DRACONIC_HERITAGE_CLAWS) -
                       daily_uses_remaining(ch, FEAT_DRACONIC_HERITAGE_CLAWS));
    if ((pMudEvent = char_has_mud_event(ch, eDRAGBREATH)))
      BUFFER_WRITE("%d %ld %d\n", pMudEvent->iId, event_time(pMudEvent->pEvent),
                   get_daily_uses(ch, FEAT_DRAGONBORN_BREATH) -
                       daily_uses_remaining(ch, FEAT_DRAGONBORN_BREATH));
    if ((pMudEvent = char_has_mud_event(ch, eCATSCLAWS)))
      BUFFER_WRITE("%d %ld %d\n", pMudEvent->iId, event_time(pMudEvent->pEvent),
                   get_daily_uses(ch, FEAT_TABAXI_CATS_CLAWS) -
                       daily_uses_remaining(ch, FEAT_TABAXI_CATS_CLAWS));
    if ((pMudEvent = char_has_mud_event(ch, eARCANEADEPT)))
      BUFFER_WRITE("%d %ld %d\n", pMudEvent->iId, event_time(pMudEvent->pEvent),
                   get_daily_uses(ch, FEAT_METAMAGIC_ADEPT) -
                       daily_uses_remaining(ch, FEAT_METAMAGIC_ADEPT));
    if ((pMudEvent = char_has_mud_event(ch, eCHANNELSPELL)))
      BUFFER_WRITE("%d %ld %d\n", pMudEvent->iId, event_time(pMudEvent->pEvent),
                   get_daily_uses(ch, FEAT_CHANNEL_SPELL) -
                       daily_uses_remaining(ch, FEAT_CHANNEL_SPELL));
    if ((pMudEvent = char_has_mud_event(ch, ePSIONICFOCUS)))
      BUFFER_WRITE("%d %ld %d\n", pMudEvent->iId, event_time(pMudEvent->pEvent),
                   get_daily_uses(ch, FEAT_PSIONIC_FOCUS) -
                       daily_uses_remaining(ch, FEAT_PSIONIC_FOCUS));
    if ((pMudEvent = char_has_mud_event(ch, eDOUBLEMANIFEST)))
      BUFFER_WRITE("%d %ld %d\n", pMudEvent->iId, event_time(pMudEvent->pEvent),
                   get_daily_uses(ch, FEAT_DOUBLE_MANIFEST) -
                       daily_uses_remaining(ch, FEAT_DOUBLE_MANIFEST));
    if ((pMudEvent = char_has_mud_event(ch, eSHADOWCALL)))
      BUFFER_WRITE("%d %ld %d\n", pMudEvent->iId, event_time(pMudEvent->pEvent),
                   get_daily_uses(ch, FEAT_SHADOW_CALL) -
                       daily_uses_remaining(ch, FEAT_SHADOW_CALL));
    if ((pMudEvent = char_has_mud_event(ch, eSHADOWJUMP)))
      BUFFER_WRITE("%d %ld %d\n", pMudEvent->iId, event_time(pMudEvent->pEvent),
                   get_daily_uses(ch, FEAT_SHADOW_JUMP) -
                       daily_uses_remaining(ch, FEAT_SHADOW_JUMP));
    if ((pMudEvent = char_has_mud_event(ch, eSHADOWILLUSION)))
      BUFFER_WRITE("%d %ld %d\n", pMudEvent->iId, event_time(pMudEvent->pEvent),
                   get_daily_uses(ch, FEAT_SHADOW_ILLUSION) -
                       daily_uses_remaining(ch, FEAT_SHADOW_ILLUSION));
    if ((pMudEvent = char_has_mud_event(ch, eSHADOWPOWER)))
      BUFFER_WRITE("%d %ld %d\n", pMudEvent->iId, event_time(pMudEvent->pEvent),
                   get_daily_uses(ch, FEAT_SHADOW_POWER) -
                       daily_uses_remaining(ch, FEAT_SHADOW_POWER));
    if ((pMudEvent = char_has_mud_event(ch, eEVOBREATH)))
      BUFFER_WRITE("%d %ld\n", pMudEvent->iId, event_time(pMudEvent->pEvent));
    if ((pMudEvent = char_has_mud_event(ch, eTOUCHOFUNDEATH)))
      BUFFER_WRITE("%d %ld %d\n", pMudEvent->iId, event_time(pMudEvent->pEvent),
                   get_daily_uses(ch, FEAT_TOUCH_OF_UNDEATH) -
                       daily_uses_remaining(ch, FEAT_TOUCH_OF_UNDEATH));
    if ((pMudEvent = char_has_mud_event(ch, eSTRENGTHOFHONOR)))
      BUFFER_WRITE("%d %ld %d\n", pMudEvent->iId, event_time(pMudEvent->pEvent),
                   get_daily_uses(ch, FEAT_STRENGTH_OF_HONOR) -
                       daily_uses_remaining(ch, FEAT_STRENGTH_OF_HONOR));
    if ((pMudEvent = char_has_mud_event(ch, eCROWNOFKNIGHTHOOD)))
      BUFFER_WRITE("%d %ld %d\n", pMudEvent->iId, event_time(pMudEvent->pEvent),
                   get_daily_uses(ch, FEAT_CROWN_OF_KNIGHTHOOD) -
                       daily_uses_remaining(ch, FEAT_CROWN_OF_KNIGHTHOOD));
    if ((pMudEvent = char_has_mud_event(ch, eSOULOFKNIGHTHOOD)))
      BUFFER_WRITE("%d %ld %d\n", pMudEvent->iId, event_time(pMudEvent->pEvent),
                   get_daily_uses(ch, FEAT_SOUL_OF_KNIGHTHOOD) -
                       daily_uses_remaining(ch, FEAT_SOUL_OF_KNIGHTHOOD));
    if ((pMudEvent = char_has_mud_event(ch, eINSPIRECOURAGE)))
      BUFFER_WRITE("%d %ld %d\n", pMudEvent->iId, event_time(pMudEvent->pEvent),
                   get_daily_uses(ch, FEAT_INSPIRE_COURAGE) -
                       daily_uses_remaining(ch, FEAT_INSPIRE_COURAGE));
    if ((pMudEvent = char_has_mud_event(ch, eWISDOMOFTHEMEASURE)))
      BUFFER_WRITE("%d %ld %d\n", pMudEvent->iId, event_time(pMudEvent->pEvent),
                   get_daily_uses(ch, FEAT_WISDOM_OF_THE_MEASURE) -
                       daily_uses_remaining(ch, FEAT_WISDOM_OF_THE_MEASURE));
    if ((pMudEvent = char_has_mud_event(ch, eFINALSTAND)))
      BUFFER_WRITE("%d %ld %d\n", pMudEvent->iId, event_time(pMudEvent->pEvent),
                   get_daily_uses(ch, FEAT_FINAL_STAND) -
                       daily_uses_remaining(ch, FEAT_FINAL_STAND));
    if ((pMudEvent = char_has_mud_event(ch, eKNIGHTHOODSFLOWER)))
      BUFFER_WRITE("%d %ld %d\n", pMudEvent->iId, event_time(pMudEvent->pEvent),
                   get_daily_uses(ch, FEAT_KNIGHTHOODS_FLOWER) -
                       daily_uses_remaining(ch, FEAT_KNIGHTHOODS_FLOWER));
    if ((pMudEvent = char_has_mud_event(ch, eRALLYINGCRY)))
      BUFFER_WRITE("%d %ld %d\n", pMudEvent->iId, event_time(pMudEvent->pEvent),
                   get_daily_uses(ch, FEAT_RALLYING_CRY) -
                       daily_uses_remaining(ch, FEAT_RALLYING_CRY));
    if ((pMudEvent = char_has_mud_event(ch, eCOSMICUNDERSTANDING)))
      BUFFER_WRITE("%d %ld %d\n", pMudEvent->iId, event_time(pMudEvent->pEvent),
                   get_daily_uses(ch, FEAT_COSMIC_UNDERSTANDING) -
                       daily_uses_remaining(ch, FEAT_COSMIC_UNDERSTANDING));
    if ((pMudEvent = char_has_mud_event(ch, eDRAGOONPOINTS)))
      BUFFER_WRITE("%d %ld %d\n", pMudEvent->iId, event_time(pMudEvent->pEvent),
                   get_daily_uses(ch, FEAT_DRAGOON_POINTS) -
                       daily_uses_remaining(ch, FEAT_DRAGOON_POINTS));
    if ((pMudEvent = char_has_mud_event(ch, eC_DRAGONMOUNT)))
      BUFFER_WRITE("%d %ld %d\n", pMudEvent->iId, event_time(pMudEvent->pEvent),
                   get_daily_uses(ch, FEAT_DRAGON_BOND) -
                       daily_uses_remaining(ch, FEAT_DRAGON_BOND));
    if ((pMudEvent = char_has_mud_event(ch, eSMITE_EVIL)))
      BUFFER_WRITE("%d %ld %d\n", pMudEvent->iId, event_time(pMudEvent->pEvent),
                   get_daily_uses(ch, FEAT_SMITE_EVIL) - daily_uses_remaining(ch, FEAT_SMITE_EVIL));
    if ((pMudEvent = char_has_mud_event(ch, eSMITE_GOOD)))
      BUFFER_WRITE("%d %ld %d\n", pMudEvent->iId, event_time(pMudEvent->pEvent),
                   get_daily_uses(ch, FEAT_SMITE_GOOD) - daily_uses_remaining(ch, FEAT_SMITE_GOOD));
    if ((pMudEvent = char_has_mud_event(ch, eSMITE_DESTRUCTION)))
      BUFFER_WRITE("%d %ld %d\n", pMudEvent->iId, event_time(pMudEvent->pEvent),
                   get_daily_uses(ch, FEAT_DESTRUCTIVE_SMITE) -
                       daily_uses_remaining(ch, FEAT_DESTRUCTIVE_SMITE));

    BUFFER_WRITE("-1 -1\n");
  }

  /* Save affects */
  if (tmp_aff[0].spell > 0)
  {
    BUFFER_WRITE("Affs:\n");
    for (i = 0; i < MAX_AFFECT; i++)
    {
      aff = &tmp_aff[i];
      if (aff->spell)
        BUFFER_WRITE("%d %d %d %d %d %d %d %d %d %d %d %d %d %d\n", aff->spell, aff->duration,
                     aff->modifier, aff->location, aff->bitvector[0], aff->bitvector[1],
                     aff->bitvector[2], aff->bitvector[3], aff->bonus_type, aff->specific,
                     aff->bitvector2[0], aff->bitvector2[1], aff->bitvector2[2],
                     aff->bitvector2[3]);
    }
    BUFFER_WRITE("0 0 0 0 0 0 0 0 0 0 0 0 0 0\n");
  }

  /* Save Damage Reduction */
  if ((tmp_dr != NULL) || (GET_DR(ch) != NULL))
  {
    struct damage_reduction_type *dr;
    int k = 0, x = 0;
    int max_loops =
        100; /* zusuk put this here to limit the loop, we were having issues with pfiles 10/27/22 */
    int snum[100] = {0}; /* Initialize array to prevent uninitialized value access */
    bool found = false;

    BUFFER_WRITE("DmgR:\n");

    /* DR from affects...*/
    for (dr = tmp_dr; dr != NULL && 0 <= max_loops--; dr = dr->next)
    {
      // dupe check -- only want one DR entry per spell/ability/power
      found = false;
      for (x = 0; x < 100; x++)
      {
        if (snum[x] == dr->spell)
        {
          found = true;
          break;
        }
        else if (snum[x] == 0)
        {
          snum[x] = dr->spell;
          break;
        }
      }
      if (found || x == 100)
        continue;

      BUFFER_WRITE("1 %d %d %d %d\n", dr->amount, dr->max_damage, dr->spell, dr->feat);
      for (k = 0; k < MAX_DR_BYPASS; k++)
      {
        BUFFER_WRITE("%d %d\n", dr->bypass_cat[k], dr->bypass_val[k]);
      }
    }

    /* reset our counter */
    max_loops = 100;

    /* Permanent DR. */
    for (dr = GET_DR(ch); dr != NULL && 0 <= max_loops--; dr = dr->next)
    {
      // dupe check -- only want one DR entry per spell/ability/power
      found = false;
      for (x = 0; x < 100; x++)
      {
        if (snum[x] == dr->spell)
        {
          found = true;
          break;
        }
        else if (snum[x] == 0)
        {
          snum[x] = dr->spell;
          break;
        }
      }
      if (found || x == 100)
        continue;
      BUFFER_WRITE("1 %d %d %d %d\n", dr->amount, dr->max_damage, dr->spell, dr->feat);
      for (k = 0; k < MAX_DR_BYPASS; k++)
      {
        BUFFER_WRITE("%d %d\n", dr->bypass_cat[k], dr->bypass_val[k]);
      }
    }

    /* done close off */
    BUFFER_WRITE("0 0 0 0 0\n");
  }
  /* end DR saving */

  /* Phase 4.5: Save wilderness material storage */
  if (ch->player_specials)
  {
    /* Count non-empty materials */
    int material_count = 0;
    for (i = 0; i < ch->player_specials->saved.stored_material_count; i++)
    {
      if (ch->player_specials->saved.stored_materials[i].quantity > 0)
      {
        material_count++;
      }
    }

    if (material_count > 0)
    {
      BUFFER_WRITE("WMat: %d\n", material_count);
      for (i = 0; i < ch->player_specials->saved.stored_material_count; i++)
      {
        struct material_storage *mat = &ch->player_specials->saved.stored_materials[i];
        if (mat->quantity > 0)
        {
          BUFFER_WRITE("Mat : %d %d %d %d\n", mat->category, mat->subtype, mat->quality,
                       mat->quantity);
        }
      }
    }
  }

  write_aliases_ascii(fl, ch);
  save_char_vars_ascii(fl, ch);

  /* Save account data
     Trying this before file gets closed, before use to be
     at very end of this function 11/28/2017 -Zusuk*/
  if (ch->desc && ch->desc->account)
  {
    for (i = 0; i < MAX_CHARS_PER_ACCOUNT; i++)
    {
      if (ch->desc->account->character_names[i] != NULL &&
          !strcmp(ch->desc->account->character_names[i], GET_NAME(ch)))
        break;
      if (ch->desc->account->character_names[i] == NULL)
        break;
    }

    if (i != MAX_CHARS_PER_ACCOUNT && !IS_SET_AR(PLR_FLAGS(ch), PLR_DELETED))
    {
      /* Free existing string to prevent memory leak */
      if (ch->desc->account->character_names[i] != NULL)
        free(ch->desc->account->character_names[i]);
      ch->desc->account->character_names[i] = strdup(GET_NAME(ch));
    }
    save_account(ch->desc->account);
  }

  /* Write buffer to file and close */
  if (buffer_used > 0)
  {
    if (fwrite(write_buffer, 1, buffer_used, fl) != buffer_used)
    {
      log("SYSERR: save_char: Failed to write buffer for %s", GET_NAME(ch));
    }
  }

  /* FILE CLOSED!!! */
  fclose(fl);

  /* Free the write buffer */
  free(write_buffer);
#undef BUFFER_WRITE

  /* add affects, dr, etc back in */

  /* More char_to_store code to add spell and eq affections back in. */
  for (i = 0; i < MAX_AFFECT; i++)
  {
    if (tmp_aff[i].spell)
      affect_to_char(ch, &tmp_aff[i]);
  }

  /* Reapply dr.*/
  if (tmp_dr != NULL)
  {
    GET_DR(ch) = tmp_dr;
  }

  // This will prevent things like item special abilities that send messages to the character
  // when they equip it, since equipment is removed then re-equipped when saving character
  ch->mute_equip_messages = TRUE;

  for (i = 0; i < NUM_WEARS; i++)
  {
    if (char_eq[i])
#ifndef NO_EXTRANEOUS_TRIGGERS
      if (wear_otrigger(char_eq[i], ch, i))
#endif
        equip_char(ch, char_eq[i], i);
#ifndef NO_EXTRANEOUS_TRIGGERS
      else
        obj_to_char(char_eq[i], ch);
#endif
  }

  ch->mute_equip_messages = FALSE;

  /* end char_to_store code */

  if ((id = get_ptable_by_name(GET_NAME(ch))) < 0)
    return;

  /* update the player in the player index */
  if (player_table[id].level != GET_LEVEL(ch))
  {
    save_index = TRUE;
    player_table[id].level = GET_LEVEL(ch);
  }
  if (player_table[id].last != ch->player.time.logon)
  {
    save_index = TRUE;
    player_table[id].last = ch->player.time.logon;
  }
  i = player_table[id].flags;
  if (PLR_FLAGGED(ch, PLR_DELETED))
    SET_BIT(player_table[id].flags, PINDEX_DELETED);
  else
    REMOVE_BIT(player_table[id].flags, PINDEX_DELETED);
  if (PLR_FLAGGED(ch, PLR_NODELETE) || PLR_FLAGGED(ch, PLR_CRYO))
    SET_BIT(player_table[id].flags, PINDEX_NODELETE);
  else
    REMOVE_BIT(player_table[id].flags, PINDEX_NODELETE);

  if (PLR_FLAGGED(ch, PLR_FROZEN) || PLR_FLAGGED(ch, PLR_NOWIZLIST))
    SET_BIT(player_table[id].flags, PINDEX_NOWIZLIST);
  else
    REMOVE_BIT(player_table[id].flags, PINDEX_NOWIZLIST);

  if (player_table[id].flags != i || save_index)
    save_player_index();

  /* Log performance metrics */
  gettimeofday(&end_time, NULL);
  long elapsed_usec =
      (end_time.tv_sec - start_time.tv_sec) * 1000000 + (end_time.tv_usec - start_time.tv_usec);
  long elapsed_ms = elapsed_usec / 1000;

  /* Log if save took more than 260ms */
  if (elapsed_ms > 260)
  {
    log("PERF: save_char(%s) took %ldms (buffer: %zu bytes)", GET_NAME(ch), elapsed_ms,
        buffer_used);
  }
}

/* Separate a 4-character id tag from the data it precedes */
void tag_argument(char *argument, char *tag)
{
  char *tmp = argument, *ttag = tag, *wrt = argument;
  int i;

  for (i = 0; i < 4; i++)
    *(ttag++) = *(tmp++);
  *ttag = '\0';

  while (*tmp == ':' || *tmp == ' ')
    tmp++;

  while (*tmp)
    *(wrt++) = *(tmp++);
  *wrt = '\0';
}

/* Stuff related to the player file cleanup system. */

/* remove_player() removes all files associated with a player who is self-deleted,
 * deleted by an immortal, or deleted by the auto-wipe system (if enabled). */
void remove_player(int pfilepos)
{
  char filename[MAX_STRING_LENGTH] = {'\0'};
  int i;

  if (!*player_table[pfilepos].name)
    return;

  /* Unlink all player-owned files */
  for (i = 0; i < MAX_FILES; i++)
  {
    if (get_filename(filename, sizeof(filename), i, player_table[pfilepos].name))
      unlink(filename);
  }

  log("PCLEAN: %s Lev: %d Last: %s", player_table[pfilepos].name, player_table[pfilepos].level,
      asctime(localtime(&player_table[pfilepos].last)));
  player_table[pfilepos].name[0] = '\0';

  /* Update index table. */
  remove_player_from_index(pfilepos);

  save_player_index();
}

void clean_pfiles(void)
{
  int i, ci;

  for (i = 0; i <= top_of_p_table; i++)
  {
    /* We only want to go further if the player isn't protected from deletion
     * and hasn't already been deleted. */
    if (!IS_SET(player_table[i].flags, PINDEX_NODELETE) && *player_table[i].name)
    {
      /* If the player is already flagged for deletion, then go ahead and get
       * rid of him. */
      if (IS_SET(player_table[i].flags, PINDEX_DELETED))
      {
        remove_player(i);
      }
      else
      {
        /* Check to see if the player has overstayed his welcome based on level. */
        for (ci = 0; pclean_criteria[ci].level > -1; ci++)
        {
          if (player_table[i].level <= pclean_criteria[ci].level &&
              ((time(0) - player_table[i].last) > (pclean_criteria[ci].days * SECS_PER_REAL_DAY)))
          {
            remove_player(i);
            break;
          }
        }
        /* If we got this far and the players hasn't been kicked out, then he
         * can stay a little while longer. */
      }
    }
  }
  /* After everything is done, we should rebuild player_index and remove the
   * entries of the players that were just deleted. */
}

/* Load Damage Reduction - load_dr */
static void load_dr(FILE *f1, struct char_data *ch)
{
  struct damage_reduction_type *dr;
  int i, num, num2, num3, num4, num5, n_vars;
  char line[MAX_INPUT_LENGTH + 1];
  int max_loops =
      200; /* zusuk put this here to limit the loop, we were having issues with pfiles 10/27/22 */

  do
  {
    get_line(f1, line);
    n_vars = sscanf(line, "%d %d %d %d %d", &num, &num2, &num3, &num4, &num5);
    if (num > 0)
    {
      /* Set the DR data.*/
      CREATE(dr, struct damage_reduction_type, 1);

      if (n_vars == 5)
      {
        dr->duration = 0; /* Initialize duration field - CRITICAL FIX (loaded from file) */
        dr->amount = num2;
        dr->max_damage = num3;
        dr->spell = num4;
        dr->feat = num5;

        for (i = 0; i < MAX_DR_BYPASS; i++)
        {
          get_line(f1, line);
          n_vars = sscanf(line, "%d %d", &num2, &num3);
          if (n_vars == 2)
          {
            dr->bypass_cat[i] = num2;
            dr->bypass_val[i] = num3;
          }
          else
          {
            log("SYSERR: Invalid dr bypass in pfile (%s), expecting 2 values", GET_NAME(ch));
          }
        }
        dr->next = GET_DR(ch);
        GET_DR(ch) = dr;
      }
      else
      {
        log("SYSERR: Invalid dr in pfile (%s), expecting 5 values", GET_NAME(ch));
      }
    }
  } while (num != 0 && 0 <= max_loops--);
}

static void load_craft_affects(FILE *fl, struct char_data *ch)
{
  int num = 0, num2 = 0, num3 = 0, num4 = 0, num5 = 0;
  char line[MAX_INPUT_LENGTH + 1];

  do
  {
    get_line(fl, line);
    sscanf(line, "%d %d %d %d %d", &num, &num2, &num3, &num4, &num5);
    if (num != -1)
    {
      GET_CRAFT(ch).affected[num].location = num2;
      GET_CRAFT(ch).affected[num].modifier = num3;
      GET_CRAFT(ch).affected[num].bonus_type = num4;
      GET_CRAFT(ch).affected[num].specific = num5;
    }
  } while (num != -1);
}

static void load_craft_materials(FILE *fl, struct char_data *ch)
{
  int num = 0, num2 = 0, num3 = 0;
  char line[MAX_INPUT_LENGTH + 1];

  do
  {
    get_line(fl, line);
    sscanf(line, "%d %d %d", &num, &num2, &num3);
    if (num != -1)
    {
      GET_CRAFT(ch).materials[num][0] = num2;
      GET_CRAFT(ch).materials[num][1] = num3;
    }
  } while (num != -1);
}

static void load_craft_motes_onhand(FILE *fl, struct char_data *ch)
{
  int num = 0;
  char line[MAX_INPUT_LENGTH + 1];

  int i = 0;

  do
  {
    get_line(fl, line);
    sscanf(line, "%d", &num);
    if (num != -1)
      GET_CRAFT_MOTES(ch, i) = num;
    i++;
  } while (num != -1);
}

static void load_craft_motes(FILE *fl, struct char_data *ch)
{
  int num = 0, num2 = 0;
  char line[MAX_INPUT_LENGTH + 1];

  do
  {
    get_line(fl, line);
    sscanf(line, "%d %d", &num, &num2);
    if (num != -1)
    {
      GET_CRAFT(ch).motes_required[num] = num2;
    }
  } while (num != -1);
}

/* Load character's purchased perks */
static void load_perks(FILE *fl, struct char_data *ch)
{
  int perk_id = 0, class_id = 0, rank = 0;
  char line[MAX_INPUT_LENGTH + 1];
  struct char_perk_data *new_perk;

  do
  {
    get_line(fl, line);
    sscanf(line, "%d %d %d", &perk_id, &class_id, &rank);
    if (perk_id > 0 && rank > 0)
    {
      /* Directly create the perk entry without deducting points */
      CREATE(new_perk, struct char_perk_data, 1);
      new_perk->perk_id = perk_id;
      new_perk->perk_class = class_id;
      new_perk->current_rank = rank;
      new_perk->next = ch->player_specials->saved.perks;
      ch->player_specials->saved.perks = new_perk;
    }
  } while (perk_id > 0);
}

/* Load character's perk points per class */
static void load_perk_points(FILE *fl, struct char_data *ch)
{
  int cls = 0, pts = 0;
  char line[MAX_INPUT_LENGTH + 1];

  do
  {
    get_line(fl, line);
    sscanf(line, "%d %d", &cls, &pts);
    if (cls >= 0 && cls < NUM_CLASSES)
      ch->player_specials->saved.perk_points[cls] = pts;
  } while (cls >= 0);
}

/* Load character's perk toggle bitfield */
static void load_perk_toggles(FILE *fl, struct char_data *ch)
{
  char line[MAX_INPUT_LENGTH + 1];
  int i;
  unsigned int value;

  /* Initialize all toggles to 0 */
  memset(ch->player_specials->saved.perk_toggles, 0, 32);

  get_line(fl, line);

  /* Parse hex string (64 hex chars, 2 per byte) */
  if (strlen(line) >= 64)
  {
    /* Read each pair of hex digits as a byte */
    for (i = 0; i < 32; i++)
    {
      if (sscanf(line + (i * 2), "%2x", &value) == 1)
      {
        ch->player_specials->saved.perk_toggles[i] = (byte)value;
      }
    }
  }
}

/* load_affects function now handles both 32-bit and
   128-bit affect bitvectors for backward compatibility */
static void load_affects(FILE *fl, struct char_data *ch)
{
  int num = 0, num2 = 0, num3 = 0, num4 = 0, num5 = 0, num6 = 0, num7 = 0, num8 = 0, num9 = 0, i,
      n_vars, num10, num11, num12, num13, num14, num15;
  char line[MAX_INPUT_LENGTH + 1];
  struct affected_type af;

  i = 0;
  do
  {
    new_affect(&af);
    get_line(fl, line);
    n_vars =
        sscanf(line, "%d %d %d %d %d %d %d %d %d %d %d %d %d %d %d", &num, &num2, &num3, &num4,
               &num5, &num6, &num7, &num8, &num9, &num10, &num11, &num12, &num13, &num14, &num15);
    if (num > 0)
    {
      af.spell = num;
      af.duration = num2;
      af.modifier = num3;
      af.location = num4;
      if (n_vars == 14)
      { /* Version with bonus type! */
        af.bitvector[0] = num5;
        af.bitvector[1] = num6;
        af.bitvector[2] = num7;
        af.bitvector[3] = num8;
        af.bonus_type = num9;
        af.specific = num10;
        af.bitvector2[0] = num11;
        af.bitvector2[1] = num12;
        af.bitvector2[2] = num13;
        af.bitvector2[3] = num14;
      }
      if (n_vars == 10)
      { /* Version with bonus type! */
        af.bitvector[0] = num5;
        af.bitvector[1] = num6;
        af.bitvector[2] = num7;
        af.bitvector[3] = num8;
        af.bonus_type = num9;
        af.specific = num10;
      }
      else if (n_vars == 9)
      { /* Version with bonus type! */
        af.bitvector[0] = num5;
        af.bitvector[1] = num6;
        af.bitvector[2] = num7;
        af.bitvector[3] = num8;
        af.bonus_type = num9;
      }
      else if (n_vars == 8)
      { /* New 128-bit version */
        af.bitvector[0] = num5;
        af.bitvector[1] = num6;
        af.bitvector[2] = num7;
        af.bitvector[3] = num8;
      }
      else if (n_vars == 7)
      { /* New 128-bit version */
        af.bitvector[0] = num5;
        af.bitvector[1] = num6;
        af.bitvector[2] = num7;
      }
      else if (n_vars == 5)
      {                                        /* Old 32-bit conversion version */
        if (num5 > 0 && num5 <= NUM_AFF_FLAGS) /* Ignore invalid values */
          SET_BIT_AR(af.bitvector, num5);
      }
      else
      {
        log("SYSERR: Invalid affects in pfile (%s), expecting 5, 8, 9 values, got %d", GET_NAME(ch),
            n_vars);
      }
      affect_to_char(ch, &af);
      i++;
    }
  } while (num != 0);
}

/* praytimes loading isn't a loop, so has to be manually changed if you
   change NUM_CASTERS! */
static void load_praytimes(FILE *fl, struct char_data *ch)
{
  int num = 0, num2 = 0, num3 = 0, num4 = 0, num5 = 0, num6 = 0, num7 = 0, num8 = 0;
  int counter = 0;
  char line[MAX_INPUT_LENGTH + 1];

  do
  {
    num2 = 0;
    num3 = 0;
    num4 = 0;
    num5 = 0;
    num6 = 0;
    num7 = 0;
    num8 = 0;
    get_line(fl, line);

    sscanf(line, "%d %d %d %d %d %d %d %d", &num, &num2, &num3, &num4, &num5, &num6, &num7, &num8);
    if (num != -1)
    {
      PREP_TIME(ch, num, 0) = num2;
      PREP_TIME(ch, num, 1) = num3;
      PREP_TIME(ch, num, 2) = num4;
      PREP_TIME(ch, num, 3) = num5;
      PREP_TIME(ch, num, 4) = num6;
      PREP_TIME(ch, num, 5) = num7;
      PREP_TIME(ch, num, 6) = num8;
    }
    counter++;
  } while (counter < MAX_MEM && num != -1);
}

/* prayed loading isn't a loop, so has to be manually changed if you
   change NUM_CASTERS! */
static void load_prayed_metamagic(FILE *fl, struct char_data *ch)
{
  int num = 0, num2 = 0, num3 = 0, num4 = 0, num5 = 0, num6 = 0, num7 = 0, num8 = 0;
  int counter = 0;
  char line[MAX_INPUT_LENGTH + 1];

  do
  {
    num2 = 0;
    num3 = 0;
    num4 = 0;
    num5 = 0;
    num6 = 0;
    num7 = 0;
    num8 = 0;
    get_line(fl, line);
    sscanf(line, "%d %d %d %d %d %d %d %d", &num, &num2, &num3, &num4, &num5, &num6, &num7, &num8);
    if (num != -1)
    {
      PREPARED_SPELLS(ch, num, 0).metamagic = num2;
      PREPARED_SPELLS(ch, num, 1).metamagic = num3;
      PREPARED_SPELLS(ch, num, 2).metamagic = num4;
      PREPARED_SPELLS(ch, num, 3).metamagic = num5;
      PREPARED_SPELLS(ch, num, 4).metamagic = num6;
      PREPARED_SPELLS(ch, num, 5).metamagic = num7;
      PREPARED_SPELLS(ch, num, 6).metamagic = num8;
    }
    counter++;
  } while (counter < MAX_MEM && num != -1);
}

/* prayed loading isn't a loop, so has to be manually changed if you
   change NUM_CASTERS! */
static void load_prayed(FILE *fl, struct char_data *ch)
{
  int num = 0, num2 = 0, num3 = 0, num4 = 0, num5 = 0, num6 = 0, num7 = 0, num8 = 0;
  int counter = 0;
  char line[MAX_INPUT_LENGTH + 1];

  do
  {
    num2 = 0;
    num3 = 0;
    num4 = 0;
    num5 = 0;
    num6 = 0;
    num7 = 0;
    num8 = 0;
    get_line(fl, line);
    sscanf(line, "%d %d %d %d %d %d %d %d", &num, &num2, &num3, &num4, &num5, &num6, &num7, &num8);
    if (num != -1)
    {
      PREPARED_SPELLS(ch, num, 0).spell = num2;
      PREPARED_SPELLS(ch, num, 1).spell = num3;
      PREPARED_SPELLS(ch, num, 2).spell = num4;
      PREPARED_SPELLS(ch, num, 3).spell = num5;
      PREPARED_SPELLS(ch, num, 4).spell = num6;
      PREPARED_SPELLS(ch, num, 5).spell = num7;
      PREPARED_SPELLS(ch, num, 6).spell = num8;
    }
    counter++;
  } while (counter < MAX_MEM && num != -1);
}

/* praying loading isn't a loop, so has to be manually changed if you
   change NUM_CASTERS! */
static void load_praying(FILE *fl, struct char_data *ch)
{
  int num = 0, num2 = 0, num3 = 0, num4 = 0, num5 = 0, num6 = 0, num7 = 0, num8 = 0;
  char line[MAX_INPUT_LENGTH + 1];
  int counter = 0;

  do
  {
    num2 = 0;
    num3 = 0;
    num4 = 0;
    num5 = 0;
    num6 = 0;
    num7 = 0;
    num8 = 0;
    get_line(fl, line);
    sscanf(line, "%d %d %d %d %d %d %d %d", &num, &num2, &num3, &num4, &num5, &num6, &num7, &num8);
    if (num != -1)
    {
      if (num2 < MAX_SPELLS)
        PREPARATION_QUEUE(ch, num, 0).spell = num2;
      if (num3 < MAX_SPELLS)
        PREPARATION_QUEUE(ch, num, 1).spell = num3;
      if (num4 < MAX_SPELLS)
        PREPARATION_QUEUE(ch, num, 2).spell = num4;
      if (num5 < MAX_SPELLS)
        PREPARATION_QUEUE(ch, num, 3).spell = num5;
      if (num6 < MAX_SPELLS)
        PREPARATION_QUEUE(ch, num, 4).spell = num6;
      if (num7 < MAX_SPELLS)
        PREPARATION_QUEUE(ch, num, 5).spell = num7;
      if (num8 < MAX_SPELLS)
        PREPARATION_QUEUE(ch, num, 6).spell = num8;
    }
    counter++;
  } while (num != -1 && counter < MAX_MEM);
}

/* praying loading isn't a loop, so has to be manually changed if you
   change NUM_CASTERS! */
static void load_praying_metamagic(FILE *fl, struct char_data *ch)
{
  int num = 0, num2 = 0, num3 = 0, num4 = 0, num5 = 0, num6 = 0, num7 = 0, num8 = 0;
  char line[MAX_INPUT_LENGTH + 1];
  int counter = 0;

  do
  {
    num2 = 0;
    num3 = 0;
    num4 = 0;
    num5 = 0;
    num6 = 0;
    num7 = 0;
    num8 = 0;
    get_line(fl, line);
    sscanf(line, "%d %d %d %d %d %d %d %d", &num, &num2, &num3, &num4, &num5, &num6, &num7, &num8);
    if (num != -1)
    {
      if (num2 < MAX_SPELLS)
        PREPARATION_QUEUE(ch, num, 0).metamagic = num2;
      if (num3 < MAX_SPELLS)
        PREPARATION_QUEUE(ch, num, 1).metamagic = num3;
      if (num4 < MAX_SPELLS)
        PREPARATION_QUEUE(ch, num, 2).metamagic = num4;
      if (num5 < MAX_SPELLS)
        PREPARATION_QUEUE(ch, num, 3).metamagic = num5;
      if (num6 < MAX_SPELLS)
        PREPARATION_QUEUE(ch, num, 4).metamagic = num6;
      if (num7 < MAX_SPELLS)
        PREPARATION_QUEUE(ch, num, 5).metamagic = num7;
      if (num8 < MAX_SPELLS)
        PREPARATION_QUEUE(ch, num, 6).metamagic = num8;
    }
    counter++;
  } while (num != -1 && counter < MAX_MEM);
}

static void load_class_level(FILE *fl, struct char_data *ch)
{
  int num = 0, num2 = 0;
  char line[MAX_INPUT_LENGTH + 1];

  do
  {
    get_line(fl, line);
    sscanf(line, "%d %d", &num, &num2);
    if (num != -1)
      CLASS_LEVEL(ch, num) = num2;
  } while (num != -1);
}

static void load_coord_location(FILE *fl, struct char_data *ch)
{
  char line[MAX_INPUT_LENGTH + 1];

  get_line(fl, line);
  sscanf(line, "%d %d", ch->coords, ch->coords + 1);
}

static void load_warding(FILE *fl, struct char_data *ch)
{
  int num = 0, num2 = 0;
  char line[MAX_INPUT_LENGTH + 1];

  do
  {
    get_line(fl, line);
    sscanf(line, "%d %d", &num, &num2);
    if (num != -1)
      GET_WARDING(ch, num) = num2;
  } while (num != -1);
}

static void load_spec_abil(FILE *fl, struct char_data *ch)
{
  int num = 0, num2 = 0;
  char line[MAX_INPUT_LENGTH + 1];

  do
  {
    get_line(fl, line);
    sscanf(line, "%d %d", &num, &num2);
    if (num != -1)
      GET_SPEC_ABIL(ch, num) = num2;
  } while (num != -1);
}

static void load_mercies(FILE *fl, struct char_data *ch)
{
  int num = 0, i = 0;
  char line[MAX_INPUT_LENGTH + 1];

  do
  {
    get_line(fl, line);
    sscanf(line, "%d", &num);
    if (num != -1)
    {
      KNOWS_MERCY(ch, i) = num;
      i++;
    }
  } while (num != -1);
}

static void load_failed_dialogue_quests(FILE *fl, struct char_data *ch)
{
  int num = 0, i = 0;
  char line[MAX_INPUT_LENGTH + 1];

  do
  {
    get_line(fl, line);
    sscanf(line, "%d", &num);
    if (num != -1)
    {
      ch->player_specials->saved.failed_dialogue_quests[i] = num;
      i++;
    }
  } while (num != -1);
}

static void load_cruelties(FILE *fl, struct char_data *ch)
{
  int num = 0, i = 0;
  char line[MAX_INPUT_LENGTH + 1];

  do
  {
    get_line(fl, line);
    sscanf(line, "%d", &num);
    if (num != -1)
    {
      KNOWS_CRUELTY(ch, i) = num;
      i++;
    }
  } while (num != -1);
}

static void load_languages(FILE *fl, struct char_data *ch)
{
  int num = 0, i = 0;
  char line[MAX_INPUT_LENGTH + 1];

  do
  {
    get_line(fl, line);
    sscanf(line, "%d", &num);
    if (num != -1)
    {
      ch->player_specials->saved.languages_known[i] = num;
      i++;
    }
  } while (num != -1);
}

static void load_discoveries(FILE *fl, struct char_data *ch)
{
  int num = 0, i = 0;
  char line[MAX_INPUT_LENGTH + 1];

  do
  {
    get_line(fl, line);
    sscanf(line, "%d", &num);
    if (num != -1)
    {
      KNOWS_DISCOVERY(ch, i) = num;
      i++;
    }
  } while (num != -1);
}

static void load_judgements(FILE *fl, struct char_data *ch)
{
  int num = 0, i = 0;
  char line[MAX_INPUT_LENGTH + 1];

  do
  {
    get_line(fl, line);
    sscanf(line, "%d", &num);
    if (num != -1)
    {
      IS_JUDGEMENT_ACTIVE(ch, i) = num;
      i++;
    }
  } while (num != -1);
}

static void load_bombs(FILE *fl, struct char_data *ch)
{
  int num = 0;
  char line[MAX_INPUT_LENGTH + 1];

  int i = 0;

  do
  {
    get_line(fl, line);
    sscanf(line, "%d", &num);
    if (num != -1)
      GET_BOMB(ch, i) = num;
    i++;
  } while (num != -1);
}

static void load_craft_mats_onhand(FILE *fl, struct char_data *ch)
{
  int num = 0;
  char line[MAX_INPUT_LENGTH + 1];

  int i = 0;

  do
  {
    get_line(fl, line);
    sscanf(line, "%d", &num);
    if (num != -1)
      GET_CRAFT_MAT(ch, i) = num;
    i++;
  } while (num != -1);
}

static void load_favored_enemy(FILE *fl, struct char_data *ch)
{
  int num = 0, num2 = 0;
  char line[MAX_INPUT_LENGTH + 1];

  do
  {
    get_line(fl, line);
    sscanf(line, "%d %d", &num, &num2);
    if (num != -1)
      GET_FAVORED_ENEMY(ch, num) = num2;
  } while (num != -1);
}

static void load_favored_terrains(FILE *fl, struct char_data *ch)
{
  int num = 0, num2 = 0;
  char line[MAX_INPUT_LENGTH + 1];

  do
  {
    get_line(fl, line);
    sscanf(line, "%d %d", &num, &num2);
    if (num != -1 && num >= 0 && num < MAX_ENEMIES)
      GET_FAVORED_TERRAINS(ch, num) = num2;
  } while (num != -1);
}

static void load_potions(FILE *fl, struct char_data *ch)
{
  int num = 0, num2 = 0;
  char line[MAX_INPUT_LENGTH + 1];

  do
  {
    get_line(fl, line);
    sscanf(line, "%d %d", &num, &num2);
    if (num != 0)
      STORED_POTIONS(ch, num) = num2;
  } while (num != -1);
}

static void load_buffs(FILE *fl, struct char_data *ch)
{
  int num = 0, num2 = 0, num3 = 0;
  char line[MAX_INPUT_LENGTH + 1];

  do
  {
    get_line(fl, line);
    sscanf(line, "%d %d %d", &num, &num2, &num3);
    GET_BUFF(ch, num, 0) = num2;
    GET_BUFF(ch, num, 1) = num3;
  } while (num != -1);
}

static void load_scrolls(FILE *fl, struct char_data *ch)
{
  int num = 0, num2 = 0;
  char line[MAX_INPUT_LENGTH + 1];

  do
  {
    get_line(fl, line);
    sscanf(line, "%d %d", &num, &num2);
    if (num != 0)
      STORED_SCROLLS(ch, num) = num2;
  } while (num != -1);
}

static void load_wands(FILE *fl, struct char_data *ch)
{
  int num = 0, num2 = 0;
  char line[MAX_INPUT_LENGTH + 1];

  do
  {
    get_line(fl, line);
    sscanf(line, "%d %d", &num, &num2);
    if (num != 0)
      STORED_WANDS(ch, num) = num2;
  } while (num != -1);
}

static void load_staves(FILE *fl, struct char_data *ch)
{
  int num = 0, num2 = 0;
  char line[MAX_INPUT_LENGTH + 1];

  do
  {
    get_line(fl, line);
    sscanf(line, "%d %d", &num, &num2);
    if (num != 0)
      STORED_STAVES(ch, num) = num2;
  } while (num != -1);
}

static void load_abilities(FILE *fl, struct char_data *ch)
{
  int num = 0, num2 = 0;
  char line[MAX_INPUT_LENGTH + 1];

  do
  {
    get_line(fl, line);
    sscanf(line, "%d %d", &num, &num2);
    if (num != 0)
      GET_ABILITY(ch, num) = num2;
  } while (num != 0);
}

static void load_ability_exp(FILE *fl, struct char_data *ch)
{
  int num = 0, num2 = 0;
  char line[MAX_INPUT_LENGTH + 1];

  do
  {
    get_line(fl, line);
    sscanf(line, "%d %d", &num, &num2);
    if (num != 0)
      GET_CRAFT_SKILL_EXP(ch, num) = num2;
  } while (num != 0);
}

static void load_devices(FILE *fl, struct char_data *ch)
{
  int num_inventions = 0;
  int inv_idx = 0;
  int j = 0;
  char line[MAX_INPUT_LENGTH + 1];
  char pre_line[MAX_INPUT_LENGTH + 1];
  int has_pre_line = 0;

  /* Read number of inventions */
  get_line(fl, line);
  sscanf(line, "%d", &num_inventions);

  ch->player_specials->saved.num_inventions = num_inventions;

  /* Read each invention */
  for (j = 0; j < num_inventions && j < MAX_PLAYER_INVENTIONS; j++)
  {
    struct player_invention *inv = &ch->player_specials->saved.inventions[j];
    int spell_idx = 0;

    /* Read invention index */
    if (has_pre_line)
    {
      strncpy(line, pre_line, sizeof(line) - 1);
      line[sizeof(line) - 1] = '\0';
      has_pre_line = 0;
    }
    else
    {
      get_line(fl, line);
    }
    sscanf(line, "%d", &inv_idx);

    /* Read keywords */
    get_line(fl, inv->keywords);

    /* Read short description */
    get_line(fl, inv->short_description);

    /* Read long description */
    get_line(fl, inv->long_description);

    /* Read num_spells, duration, reliability, and optionally uses, cooldown_expires */
    get_line(fl, line);
    long cooldown_long = 0;
    int scanned = sscanf(line, "%d %d %d %d %ld", &inv->num_spells, &inv->duration,
                         &inv->reliability, &inv->uses, &cooldown_long);

    /* Handle backward compatibility - if only 3 values were read, initialize new fields */
    if (scanned < 4)
    {
      inv->uses = 0;             /* Default to no uses */
      inv->cooldown_expires = 0; /* Default to no cooldown */
    }
    else if (scanned < 5)
    {
      inv->cooldown_expires = 0; /* Default to no cooldown if uses was read but not cooldown */
    }
    else
    {
      inv->cooldown_expires = (time_t)cooldown_long;
    }

    /* Read spell effects */
    for (spell_idx = 0; spell_idx < MAX_INVENTION_SPELLS; spell_idx++)
    {
      get_line(fl, line);
      sscanf(line, "%d", &inv->spell_effects[spell_idx]);
      /* Stop reading if we hit -1 */
      if (inv->spell_effects[spell_idx] == -1)
        inv->spell_effects[spell_idx] = 0; /* Reset invalid spells to 0 */
    }

    /* Attempt to read optional chosen levels block marked by 'Lvls:' */
    get_line(fl, line);
    if (strncmp(line, "Lvls:", 5) == 0)
    {
      for (spell_idx = 0; spell_idx < MAX_INVENTION_SPELLS; spell_idx++)
      {
        get_line(fl, line);
        sscanf(line, "%d", &inv->spell_levels[spell_idx]);
        if (inv->spell_levels[spell_idx] < 0)
          inv->spell_levels[spell_idx] = 0;
      }
    }
    else
    {
      /* No levels section in save; use default 0s and stash pre-read line for next loop/terminator */
      for (spell_idx = 0; spell_idx < MAX_INVENTION_SPELLS; spell_idx++)
        inv->spell_levels[spell_idx] = 0;
      strncpy(pre_line, line, sizeof(pre_line) - 1);
      pre_line[sizeof(pre_line) - 1] = '\0';
      has_pre_line = 1;
    }
  }

  /* Read terminator if not already pre-read */
  if (!has_pre_line)
  {
    get_line(fl, line);
  }
  else
  {
    /* consume pre-read terminator by clearing flag */
    has_pre_line = 0;
  }
}

static void load_skills(FILE *fl, struct char_data *ch)
{
  int num = 0, num2 = 0, counter = 0;
  char line[MAX_INPUT_LENGTH + 1];

  do
  {
    get_line(fl, line);
    sscanf(line, "%d %d", &num, &num2);
    if (num != 0)
    {
      /* this is a hack since we moved the skill numbering */
      if (num < START_SKILLS)
        num += 1600;

      if (counter >= (MAX_SKILLS + 1))
        ;
      else
      {
        GET_SKILL(ch, num) = num2;
      }
      /* end hack */

      counter++;
    }
  } while (num != 0 && counter < MAX_SKILLS);
}

void load_feats(FILE *fl, struct char_data *ch)
{
  int num = 0, num2 = 0;
  char line[MAX_INPUT_LENGTH + 1];

  do
  {
    get_line(fl, line);
    sscanf(line, "%d %d", &num, &num2);
    if (num != 0)
      SET_FEAT(ch, num, num2);
  } while (num != 0);
}

void load_evolutions(FILE *fl, struct char_data *ch)
{
  int num = 0, num2 = 0;
  char line[MAX_INPUT_LENGTH + 1];

  do
  {
    get_line(fl, line);
    sscanf(line, "%d %d", &num, &num2);
    if (num != 0)
      HAS_REAL_EVOLUTION(ch, num) = num2;
  } while (num != 0);
}

void load_temp_evolutions(FILE *fl, struct char_data *ch)
{
  int num = 0, num2 = 0;
  char line[MAX_INPUT_LENGTH + 1];

  do
  {
    get_line(fl, line);
    sscanf(line, "%d %d", &num, &num2);
    if (num != 0)
      HAS_TEMP_EVOLUTION(ch, num) = num2;
  } while (num != 0);
}

void load_known_evolutions(FILE *fl, struct char_data *ch)
{
  int num = 0, num2 = 0;
  char line[MAX_INPUT_LENGTH + 1];

  do
  {
    get_line(fl, line);
    sscanf(line, "%d %d", &num, &num2);
    if (num != 0)
      KNOWS_EVOLUTION(ch, num) = num2;
  } while (num != 0);
}

void load_class_feat_points(FILE *fl, struct char_data *ch)
{
  int cls = 0, pts = 0, num_fields = 0;
  char line[MAX_INPUT_LENGTH + 1];

  do
  {
    get_line(fl, line);

    if ((num_fields = sscanf(line, "%d %d", &cls, &pts)) == 1)
      return;
    GET_CLASS_FEATS(ch, cls) = pts;
  } while (1);
}

void load_epic_class_feat_points(FILE *fl, struct char_data *ch)
{
  int cls = 0, pts = 0, num_fields = 0;
  char line[MAX_INPUT_LENGTH + 1];

  do
  {
    get_line(fl, line);

    if ((num_fields = sscanf(line, "%d %d", &cls, &pts)) == 1)
      return;
    GET_EPIC_CLASS_FEATS(ch, cls) = pts;
  } while (1);
}

/* if NUM_SKFEATS changes, this must be modified manually */
void load_skill_focus(FILE *fl, struct char_data *ch)
{
  int skfeat = 0, skill = 0, skfeat_epic = 0;
  char line[MAX_INPUT_LENGTH + 1];

  do
  {
    get_line(fl, line);
    sscanf(line, "%d %d %d", &skill, &skfeat, &skfeat_epic);
    if (skill != -1)
    {
      ch->player_specials->saved.skill_focus[skill][0] = skfeat;
      ch->player_specials->saved.skill_focus[skill][1] = skfeat_epic;
    }
  } while (skill != -1);
}

static void load_events(FILE *fl, struct char_data *ch)
{
  int num = 0;
  long num2 = 0;
  int num3 = 0;
  char line[MAX_INPUT_LENGTH + 1];
  char uses[SMALL_STRING];

  do
  {
    get_line(fl, line);
    if (sscanf(line, "%d %ld %d", &num, &num2, &num3) == 2)
    {
      if (num != -1)
        attach_mud_event(new_mud_event(num, ch, NULL), num2);
    }
    else
    {
      if (num != -1)
      {
        snprintf(uses, sizeof(uses), "uses:%d", num3);
        attach_mud_event(new_mud_event(num, ch, uses), num2);
      }
    }
  } while (num != -1);
}

void load_quests(FILE *fl, struct char_data *ch)
{
  int num = NOTHING;
  char line[MAX_INPUT_LENGTH + 1];

  do
  {
    get_line(fl, line);
    sscanf(line, "%d", &num);
    if (num != NOTHING)
      add_completed_quest(ch, num);
  } while (num != NOTHING);
}

/* Load introduction list */
static void load_introductions(FILE *fl, struct char_data *ch)
{
  char line[MAX_INPUT_LENGTH + 1];
  int i = 0;
  long test_num;

  /* Initialize all slots to NULL first */
  for (i = 0; i < MAX_INTROS; i++)
    ch->player_specials->saved.intro_list[i] = NULL;

  i = 0;

  /* Read first line to detect format */
  get_line(fl, line);

  /* Check if this is old numeric format by testing first line */
  if (sscanf(line, "%ld", &test_num) == 1 && strlen(line) < 10)
  {
    /* Keep reading and discarding old format data */
    while (1)
    {
      get_line(fl, line);
      /* Stop when we hit NOTHING (-1) or a non-numeric line */
      if (sscanf(line, "%ld", &test_num) != 1 || test_num == -1 || test_num == NOTHING)
        break;
    }
    /* Old format data has been skipped, intro list remains empty */
    return;
  }

  /* New format - process the first line we already read */
  if (strcmp(line, "~") != 0 && *line)
  {
    ch->player_specials->saved.intro_list[i] = strdup(line);
    i++;
  }

  /* Continue reading new format data */
  while (i < MAX_INTROS)
  {
    get_line(fl, line);
    if (strcmp(line, "~") == 0)
      break;

    if (*line)
    {
      ch->player_specials->saved.intro_list[i] = strdup(line);
      i++;
    }
  }
}

static void load_HMVS(struct char_data *ch, const char *line, int mode)
{
  int num = 0, num2 = 0;

  sscanf(line, "%d/%d", &num, &num2);

  switch (mode)
  {
  case LOAD_HIT:
    GET_HIT(ch) = num;
    GET_REAL_MAX_HIT(ch) = num2;
    break;

  case LOAD_PSP:
    GET_PSP(ch) = num;
    GET_REAL_MAX_PSP(ch) = num2;
    break;

  case LOAD_MOVE:
    GET_MOVE(ch) = num;
    GET_REAL_MAX_MOVE(ch) = num2;
    break;

  case LOAD_STRENGTH:
    GET_REAL_STR(ch) = num;
    ch->real_abils.str_add = num2;
    break;
  }
}

static void write_aliases_ascii(FILE *file, struct char_data *ch)
{
  struct alias_data *temp;
  int count = 0;

  if (GET_ALIASES(ch) == NULL)
    return;

  for (temp = GET_ALIASES(ch); temp; temp = temp->next)
    count++;

  fprintf(file, "Alis: %d\n", count);

  for (temp = GET_ALIASES(ch); temp; temp = temp->next)
    fprintf(file,
            " %s\n" /* Alias: prepend a space in order to avoid issues with aliases beginning
                           * with * (get_line treats lines beginning with * as comments and ignores them */
            "%s\n"  /* Replacement: always prepended with a space in memory anyway */
            "%d\n", /* Type */
            temp->alias, temp->replacement, temp->type);
}

static void read_aliases_ascii(FILE *file, struct char_data *ch, int count)
{
  int i;

  if (count == 0)
  {
    GET_ALIASES(ch) = NULL;
    return; /* No aliases in the list. */
  }

  /* This code goes both ways for the old format (where alias and replacement start at the
   * first character on the line) and the new (where they are prepended by a space in order
   * to avoid the possibility of a * at the start of the line */
  for (i = 0; i < count; i++)
  {
    char abuf[MAX_INPUT_LENGTH + 1], rbuf[MAX_INPUT_LENGTH + 1], tbuf[MAX_INPUT_LENGTH] = {'\0'};

    /* Read the aliased command. */
    get_line(file, abuf);

    /* Read the replacement. This needs to have a space prepended before placing in
     * the in-memory struct. The space may be there already, but we can't be certain! */
    rbuf[0] = ' ';
    get_line(file, rbuf + 1);

    /* read the type */
    get_line(file, tbuf);

    if (abuf[0] && rbuf[1] && *tbuf)
    {
      struct alias_data *temp;
      CREATE(temp, struct alias_data, 1);
      temp->alias = strdup(abuf[0] == ' ' ? abuf + 1 : abuf);
      temp->replacement = strdup(rbuf[1] == ' ' ? rbuf + 1 : rbuf);
      temp->type = atoi(tbuf);
      temp->next = GET_ALIASES(ch);
      GET_ALIASES(ch) = temp;
    }
  }
}

void update_player_last_on(void)
{
  struct descriptor_data *d = NULL;
  struct char_data *ch = NULL;
  char buf[2048]; /* For MySQL insert. */
  char char_info[1000];
  char classes_list[MAX_INPUT_LENGTH] = {'\0'};
  size_t len = 0;
  int class_len = 0;

  for (d = descriptor_list; d; d = d->next)
  {
    if (!d || !d->character)
      continue;

    ch = d->character;

    len = 0;

    if (GET_LEVEL(ch) < LVL_IMMORT)
    {
      int inc, classCount = 0;
      len += snprintf(classes_list + len, sizeof(classes_list) - len, "[%2d %4s ", GET_LEVEL(ch),
                      RACE_ABBR_REAL(ch));
      for (inc = 0; inc < MAX_CLASSES; inc++)
      {
        if (CLASS_LEVEL(ch, inc))
        {
          if (classCount)
            len += snprintf(classes_list + len, sizeof(classes_list) - len, "|");
          len += snprintf(classes_list + len, sizeof(classes_list) - len, "%s", CLSLIST_ABBRV(inc));
          classCount++;
        }
      }
      class_len = strlen(classes_list) - count_color_chars(classes_list);
      while (class_len < 11)
      {
        len += snprintf(classes_list + len, sizeof(classes_list) - len, " ");
        class_len++;
      }
      snprintf(char_info, sizeof(char_info), "%s]", classes_list);
    }
    else
    {
      snprintf(char_info, sizeof(char_info), "[%2d %s] ", GET_LEVEL(ch), GET_IMM_TITLE(ch));
    }

    char *escaped_char_info = mysql_escape_string_alloc(conn, char_info);
    char *escaped_name_update = mysql_escape_string_alloc(conn, GET_NAME(d->character));
    if (!escaped_char_info || !escaped_name_update)
    {
      log("SYSERR: Failed to escape strings in save_char mysql update");
      if (escaped_char_info)
        free(escaped_char_info);
      if (escaped_name_update)
        free(escaped_name_update);
    }
    else
    {
      snprintf(buf, sizeof(buf),
               "UPDATE player_data SET last_online = NOW(), character_info='%s' WHERE name = '%s';",
               escaped_char_info, escaped_name_update);
      free(escaped_char_info);
      free(escaped_name_update);
      if (mysql_query(conn, buf))
      {
        /* Try without character_info column for compatibility */
        char *escaped_name_update2 = mysql_escape_string_alloc(conn, GET_NAME(d->character));
        if (!escaped_name_update2)
        {
          log("SYSERR: Failed to escape character name in save_char mysql fallback");
        }
        else
        {
          snprintf(buf, sizeof(buf),
                   "UPDATE player_data SET last_online = NOW() WHERE name = '%s';",
                   escaped_name_update2);
          free(escaped_name_update2);
          if (mysql_query(conn, buf))
          {
            log("SYSERR: Unable to UPDATE last_online for %s on PLAYER_DATA: %s",
                GET_NAME(d->character), mysql_error(conn));
          }
        }
      }
    }
  }
}

bool valid_pet_name(char *name)
{
  if (strstr(name, ";") || strstr(name, "\""))
    return false;
  return true;
}

void save_char_pets(struct char_data *ch)
{
  if (!ch || !ch->desc || IS_NPC(ch))
    return;

  struct follow_type *f = NULL;
  struct char_data *tch = NULL;
  char query[MAX_STRING_LENGTH] = {'\0'};
  char query2[MAX_STRING_LENGTH] = {'\0'};
  char query3[MAX_STRING_LENGTH] = {'\0'};
  char finalQuery[MAX_STRING_LENGTH] = {'\0'};
  char chname[MAX_STRING_LENGTH] = {'\0'};
  char *end = NULL, *end2 = NULL;

  snprintf(chname, sizeof(chname), "%s", GET_NAME(ch));

  /* Ensure database connection is active before save operations */
  if (!MYSQL_PING_CONN(conn))
  {
    log("SYSERR: %s: Database connection failed for player %s", __func__, GET_NAME(ch));
    return;
  }

  char del_buf[2048];
  /* Delete existing save data.  In the future may just flag these for deletion. */
  snprintf(del_buf, sizeof(del_buf), "delete from pet_save_objs where owner_name = '%s';",
           GET_NAME(ch));
  if (mysql_query(conn, del_buf))
  {
    /* Table might not exist, continue anyway */
    log("Info: pet_save_objs table might not exist: %s", mysql_error(conn));
  }

  end = stpcpy(query, "DELETE FROM pet_data WHERE owner_name=");
  *end++ = '\'';
  end += mysql_real_escape_string(conn, end, chname, strlen(chname));
  *end++ = '\'';
  *end++ = '\0';

  if (mysql_query(conn, query))
  {
    log("SYSERR: Unable to DELETE from pet_data: %s", mysql_error(conn));
  }

  for (f = ch->followers; f; f = f->next)
  {
    tch = f->follower;
    if (!IS_NPC(tch))
      continue;
    if (!AFF_FLAGGED(tch, AFF_CHARM))
      continue;
    snprintf(query2, sizeof(query2),
             "INSERT INTO pet_data (pet_data_id, owner_name, pet_name, pet_sdesc, pet_ldesc, "
             "pet_ddesc, vnum, level, hp, max_hp, str, con, dex, ac, wis, cha) VALUES(NULL,");

    end2 = stpcpy(query2,
                  "INSERT INTO pet_data (pet_data_id, owner_name, pet_name, pet_sdesc, pet_ldesc, "
                  "pet_ddesc, vnum, level, hp, max_hp, str, con, dex, ac, wis, cha) VALUES(NULL,");
    *end2++ = '\'';
    end2 += mysql_real_escape_string(conn, end2, GET_NAME(ch), strlen(GET_NAME(ch)));
    *end2++ = '\'';
    *end2++ = ',';

    if (valid_pet_name(tch->player.name))
    {
      *end2++ = '\'';
      end2 += mysql_real_escape_string(conn, end2, GET_NAME(tch), strlen(GET_NAME(tch)));
      *end2++ = '\'';
    }
    else
    {
      *end2++ = '\'';
      *end2++ = '\'';
    }
    *end2++ = ',';
    if (valid_pet_name(tch->player.short_descr))
    {
      *end2++ = '\'';
      end2 += mysql_real_escape_string(conn, end2, tch->player.short_descr,
                                       strlen(tch->player.short_descr));
      *end2++ = '\'';
    }
    else
    {
      *end2++ = '\'';
      *end2++ = '\'';
    }
    *end2++ = ',';
    if (valid_pet_name(tch->player.long_descr))
    {
      *end2++ = '\'';
      end2 += mysql_real_escape_string(conn, end2, tch->player.long_descr,
                                       strlen(tch->player.long_descr));
      *end2++ = '\'';
    }
    else
    {
      *end2++ = '\'';
      *end2++ = '\'';
    }
    *end2++ = ',';
    if (valid_pet_name(tch->player.description))
    {
      *end2++ = '\'';
      end2 += mysql_real_escape_string(conn, end2, tch->player.description,
                                       strlen(tch->player.description));
      *end2++ = '\'';
    }
    else
    {
      *end2++ = '\'';
      *end2++ = '\'';
    }
    *end2++ = ',';

    *end2++ = '\0';

    snprintf(query3, sizeof(query3), "'%d','%d','%d','%d','%d','%d','%d','%d','%d','%d')",
             GET_MOB_VNUM(tch), GET_LEVEL(tch), GET_HIT(tch), GET_REAL_MAX_HIT(tch),
             GET_REAL_STR(tch), GET_REAL_CON(tch), GET_REAL_DEX(tch), GET_REAL_AC(tch),
             GET_REAL_WIS(tch), GET_REAL_CHA(tch));
    snprintf(finalQuery, sizeof(finalQuery), "%s%s", query2, query3);
    if (mysql_query(conn, finalQuery))
    {
      log("SYSERR: Unable to INSERT INTO pet_data: %s", mysql_error(conn));
      log("QUERY: %s", finalQuery);
      return;
    }
    long int insert_id = 0;
    insert_id = mysql_insert_id(conn);

    if (insert_id > 0)
    {
      pet_save_objs(tch, ch, insert_id);
    }
  }
}

void load_char_pets(struct char_data *ch)
{
  MYSQL_RES *result;
  MYSQL_ROW row;
  char query[200];
  char buf[MAX_EXTRA_DESC];
  char desc1[MAX_STRING_LENGTH] = {'\0'};
  char desc2[MAX_STRING_LENGTH] = {'\0'};
  char desc3[MAX_STRING_LENGTH] = {'\0'};
  char desc4[MAX_STRING_LENGTH] = {'\0'};
  long int pet_idnum = 0;
  struct char_data *mob = NULL;

  if (!ch)
    return;

  if (IN_ROOM(ch) == NOWHERE)
    return;

  /* Ensure database connection is active before load operations */
  if (!MYSQL_PING_CONN(conn))
  {
    log("SYSERR: %s: Database connection failed for player %s", __func__, GET_NAME(ch));
    return;
  }

  char *escaped_name = mysql_escape_string_alloc(conn, GET_NAME(ch));
  if (!escaped_name)
  {
    log("SYSERR: Failed to escape player name in load_pet_data");
    return;
  }
  snprintf(query, sizeof(query),
           "SELECT vnum, level, hp, max_hp, str, con, dex, ac, intel, wis, cha, pet_name, "
           "pet_sdesc, pet_ldesc, pet_ddesc, pet_data_id FROM pet_data WHERE owner_name='%s'",
           escaped_name);
  free(escaped_name);

  if (mysql_query(conn, query))
  {
    log("SYSERR: Unable to SELECT from pet_data: %s", mysql_error(conn));
  }

  if (!(result = mysql_store_result(conn)))
  {
    log("SYSERR: Unable to SELECT from pet_data: %s", mysql_error(conn));
    return;
  }

  while ((row = mysql_fetch_row(result)))
  {
    mob = read_mobile(atoi(row[0]), VIRTUAL);
    if (!mob)
      continue;
    if (isSummonMob(atoi(row[0])))
    {
      if (GET_LEVEL(mob) <= 10)
      {
        GET_HITROLL(mob) = GET_HITROLL(mob) * CONFIG_SUMMON_LEVEL_1_10_HIT_DAM / 100;
        GET_DAMROLL(mob) = GET_DAMROLL(mob) * CONFIG_SUMMON_LEVEL_1_10_HIT_DAM / 100;
        mob->mob_specials.damnodice =
            mob->mob_specials.damnodice * CONFIG_SUMMON_LEVEL_1_10_HIT_DAM / 100;
        mob->mob_specials.damsizedice =
            mob->mob_specials.damsizedice * CONFIG_SUMMON_LEVEL_1_10_HIT_DAM / 100;
      }
      else if (GET_LEVEL(mob) <= 20)
      {
        GET_HITROLL(mob) = GET_HITROLL(mob) * CONFIG_SUMMON_LEVEL_11_20_HIT_DAM / 100;
        GET_DAMROLL(mob) = GET_DAMROLL(mob) * CONFIG_SUMMON_LEVEL_11_20_HIT_DAM / 100;
        mob->mob_specials.damnodice =
            mob->mob_specials.damnodice * CONFIG_SUMMON_LEVEL_11_20_HIT_DAM / 100;
        mob->mob_specials.damsizedice =
            mob->mob_specials.damsizedice * CONFIG_SUMMON_LEVEL_11_20_HIT_DAM / 100;
      }
      else
      {
        GET_HITROLL(mob) = GET_HITROLL(mob) * CONFIG_SUMMON_LEVEL_21_30_HIT_DAM / 100;
        GET_DAMROLL(mob) = GET_DAMROLL(mob) * CONFIG_SUMMON_LEVEL_21_30_HIT_DAM / 100;
        mob->mob_specials.damnodice =
            mob->mob_specials.damnodice * CONFIG_SUMMON_LEVEL_21_30_HIT_DAM / 100;
        mob->mob_specials.damsizedice =
            mob->mob_specials.damsizedice * CONFIG_SUMMON_LEVEL_21_30_HIT_DAM / 100;
      }
    }
    log("Pet for %s: %s, loaded.", GET_NAME(ch), GET_NAME(mob));
    if (ZONE_FLAGGED(GET_ROOM_ZONE(IN_ROOM(ch)), ZONE_WILDERNESS))
    {
      X_LOC(mob) = world[IN_ROOM(ch)].coords[0];
      Y_LOC(mob) = world[IN_ROOM(ch)].coords[1];
    }
    char_to_room(mob, IN_ROOM(ch));
    IS_CARRYING_W(mob) = 0;
    IS_CARRYING_N(mob) = 0;
    SET_BIT_AR(AFF_FLAGS(mob), AFF_CHARM);
    GET_LEVEL(mob) = atoi(row[1]);
    autoroll_mob(mob, TRUE, TRUE);
    if (GET_MOB_VNUM(mob) == 10) // MOB_CLONE define from magic.c
    {
      mob->player.name = strdup(GET_NAME(ch));
      mob->player.short_descr = strdup(GET_NAME(ch));
    }
    if (strlen(row[11]) > 0)
    {
      snprintf(desc1, sizeof(desc1), "%s", row[11]);
      mob->player.name = strdup(desc1);
    }
    if (strlen(row[12]) > 0)
    {
      snprintf(desc2, sizeof(desc2), "%s", row[12]);
      mob->player.short_descr = strdup(desc2);
    }
    if (strlen(row[13]) > 0)
    {
      snprintf(desc3, sizeof(desc3), "%s", row[13]);
      mob->player.long_descr = strdup(desc3);
    }
    if (strlen(row[14]) > 0)
    {
      snprintf(desc4, sizeof(desc4), "%s", row[14]);
      mob->player.description = strdup(desc4);
    }
    if (atol(row[15]) > 0)
    {
      pet_idnum = atol(row[15]);
    }
    if (MOB_FLAGGED(mob, MOB_EIDOLON))
    {
      set_eidolon_descs(ch);
      assign_eidolon_evolutions(ch, mob, false);
      if (GET_EIDOLON_SHORT_DESCRIPTION(ch) && GET_EIDOLON_LONG_DESCRIPTION(ch))
      {
        snprintf(buf, sizeof(buf), "%s eidolon", GET_EIDOLON_SHORT_DESCRIPTION(ch));
        mob->player.name = strdup(buf);
        mob->player.short_descr = strdup(GET_EIDOLON_SHORT_DESCRIPTION(ch));
        mob->player.long_descr = strdup(GET_EIDOLON_LONG_DESCRIPTION(ch));

        snprintf(buf, sizeof(buf), "%s\n", GET_EIDOLON_LONG_DESCRIPTION(ch));
        mob->player.description = strdup(buf);
      }
    }
    GET_REAL_STR(mob) = MIN(100, atoi(row[4]));
    GET_REAL_CON(mob) = MIN(100, atoi(row[5]));
    GET_REAL_DEX(mob) = MIN(100, atoi(row[6]));
    GET_REAL_INT(mob) = MIN(100, atoi(row[8]));
    GET_REAL_WIS(mob) = MIN(100, atoi(row[9]));
    GET_REAL_CHA(mob) = MIN(100, atoi(row[10]));
    GET_REAL_AC(mob) = MIN(100, atoi(row[7]));
    GET_REAL_MAX_HIT(mob) = atoi(row[3]);
    GET_HIT(mob) = atoi(row[2]);
    affect_total(mob);
    load_mtrigger(mob);
    add_follower(mob, ch);
    pet_load_objs(mob, ch, pet_idnum);
    if (!GROUP(mob) && GROUP(ch) && GROUP_LEADER(GROUP(ch)) == ch)
      join_group(mob, GROUP(ch));
    act("$N appears beside you.", true, ch, 0, mob, TO_CHAR);
    act("$N appears beside $n.", true, ch, 0, mob, TO_ROOM);
  }

  mysql_free_result(result);
}

void save_eidolon_descs(struct char_data *ch)
{
  char query[1000];
  char *end2 = NULL;

  if (!GET_EIDOLON_SHORT_DESCRIPTION(ch) || !GET_EIDOLON_LONG_DESCRIPTION(ch))
    return;

  char *escaped_name_del = mysql_escape_string_alloc(conn, GET_NAME(ch));
  if (!escaped_name_del)
  {
    log("SYSERR: Failed to escape player name in save_eidolon_data delete");
    return;
  }
  snprintf(query, sizeof(query), "DELETE FROM player_eidolons WHERE owner='%s'", escaped_name_del);
  free(escaped_name_del);

  if (mysql_query(conn, query))
  {
    log("SYSERR: 1 Unable to DELETE from player_eidolons: %s", mysql_error(conn));
  }

  snprintf(query, sizeof(query),
           "INSERT INTO player_eidolons (idnum,owner,short_desc,long_desc) VALUES(NULL,");
  end2 =
      stpcpy(query, "INSERT INTO player_eidolons (idnum,owner,short_desc,long_desc) VALUES(NULL,");

  *end2++ = '\'';
  end2 += mysql_real_escape_string(conn, end2, GET_NAME(ch), strlen(GET_NAME(ch)));
  *end2++ = '\'';
  *end2++ = ',';

  if (valid_pet_name(GET_EIDOLON_SHORT_DESCRIPTION(ch)))
  {
    *end2++ = '\'';
    end2 += mysql_real_escape_string(conn, end2, GET_EIDOLON_SHORT_DESCRIPTION(ch),
                                     strlen(GET_EIDOLON_SHORT_DESCRIPTION(ch)));
    *end2++ = '\'';
  }
  else
  {
    *end2++ = '\'';
    *end2++ = '\'';
  }
  *end2++ = ',';
  if (valid_pet_name(GET_EIDOLON_LONG_DESCRIPTION(ch)))
  {
    *end2++ = '\'';
    end2 += mysql_real_escape_string(conn, end2, GET_EIDOLON_LONG_DESCRIPTION(ch),
                                     strlen(GET_EIDOLON_LONG_DESCRIPTION(ch)));
    *end2++ = '\'';
  }
  else
  {
    *end2++ = '\'';
    *end2++ = '\'';
  }
  *end2++ = ')';
  *end2++ = '\0';

  if (mysql_query(conn, query))
  {
    log("SYSERR: 1 Unable to INSERT into player_eidolons: %s", mysql_error(conn));
  }
}

void set_eidolon_descs(struct char_data *ch)
{
  if (!ch)
    return;

  MYSQL_RES *result;
  MYSQL_ROW row;
  char query[200];

  char *escaped_name = mysql_escape_string_alloc(conn, GET_NAME(ch));
  if (!escaped_name)
  {
    log("SYSERR: Failed to escape player name in load_eidolon_data");
    return;
  }
  snprintf(query, sizeof(query), "SELECT * FROM player_eidolons WHERE owner='%s'", escaped_name);
  free(escaped_name);

  if (mysql_query(conn, query))
  {
    log("SYSERR: 1 Unable to SELECT from player_eidolons: %s", mysql_error(conn));
  }

  if (!(result = mysql_store_result(conn)))
  {
    log("SYSERR: 2 Unable to SELECT from player_eidolons: %s", mysql_error(conn));
    return;
  }

  if ((row = mysql_fetch_row(result)))
  {
    GET_EIDOLON_SHORT_DESCRIPTION(ch) = strdup(row[2]);
    GET_EIDOLON_LONG_DESCRIPTION(ch) = strdup(row[3]);
  }

  mysql_free_result(result);
}<|MERGE_RESOLUTION|>--- conflicted
+++ resolved
@@ -2665,15 +2665,11 @@
   if (GET_SLAYER_JUDGEMENT(ch) != 0)
     BUFFER_WRITE("Slyr: %d\n", GET_SLAYER_JUDGEMENT(ch));
   if (GET_BANE_TARGET_TYPE(ch) != 0)
-<<<<<<< HEAD
     BUFFER_WRITE("Bane: %d\n", GET_BANE_TARGET_TYPE(ch));
-=======
-    BUFFER_WRITE( "Bane: %d\n", GET_BANE_TARGET_TYPE(ch));
   if (GET_FAVORED_TERRAIN(ch) != -1)
-    BUFFER_WRITE( "InqT: %d\n", GET_FAVORED_TERRAIN(ch));
+    BUFFER_WRITE("InqT: %d\n", GET_FAVORED_TERRAIN(ch));
   if (GET_FAVORED_TERRAIN_RESET(ch) != 0)
-    BUFFER_WRITE( "InqR: %ld\n", (long)GET_FAVORED_TERRAIN_RESET(ch));
->>>>>>> 5e16b232
+    BUFFER_WRITE("InqR: %ld\n", (long)GET_FAVORED_TERRAIN_RESET(ch));
   if (GET_KAPAK_SALIVA_HEALING_COOLDOWN(ch) != 0)
     BUFFER_WRITE("KpkS: %d\n", GET_KAPAK_SALIVA_HEALING_COOLDOWN(ch));
   if (SCRIPT(ch))
@@ -3260,12 +3256,12 @@
   BUFFER_WRITE("-1 -1\n");
 
   // favored terrains (inquisitors)
-  BUFFER_WRITE( "FaTr:\n");
+  BUFFER_WRITE("FaTr:\n");
   for (i = 0; i < MAX_ENEMIES; i++)
   {
-    BUFFER_WRITE( "%d %d\n", i, GET_FAVORED_TERRAINS(ch, i));
-  }
-  BUFFER_WRITE( "-1 -1\n");
+    BUFFER_WRITE("%d %d\n", i, GET_FAVORED_TERRAINS(ch, i));
+  }
+  BUFFER_WRITE("-1 -1\n");
 
   /* save_char(x, 1) will skip this block (i.e. not saving events)
      this is necessary due to clearing events that occurs immediately
