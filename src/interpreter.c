/**************************************************************************
 *  File: interpreter.c                                Part of LuminariMUD *
 *  Usage: Parse user commands, search for specials, call ACMD functions.  *
 *                                                                         *
 *  All rights reserved.  See license for complete information.            *
 *                                                                         *
 *  Copyright (C) 1993, 94 by the Trustees of the Johns Hopkins University *
 *  CircleMUD is based on DikuMUD, Copyright (C) 1990, 1991.               *
 **************************************************************************/

#define __INTERPRETER_C__

#include "conf.h"
#include "sysdep.h"
#include "structs.h"
#include "utils.h"
#include "comm.h"
#include "interpreter.h"
#include "db.h"
#include "spells.h"
#include "handler.h"
#include "mail.h"
#include "screen.h"
#include "genolc.h"
#include "oasis.h"
#include "improved-edit.h"
#include "dg_scripts.h"
#include "constants.h"
#include "act.h" /* ACMDs located within the act*.c files, char-creation help */
#include "ban.h"
#include "systems/intermud3/i3_client.h" /* I3 command declarations */
#include "class.h"
#include "graph.h"
#include "hedit.h"
#include "house.h"
#include "config.h"
#include "modify.h" /* for do_skillset... */
#include "quest.h"
#include "hlquest.h"
#include "asciimap.h"
#include "prefedit.h"
#include "resource_system.h" /* Phase 5: Wilderness harvesting commands */
#include "ibt.h"
#include "mud_event.h"
#include "race.h"
#include "clan.h"
#include "craft.h"
#include "treasure.h"
#include "feats.h"
#include "perks.h"
#include "actions.h"
#include "actionqueues.h"
#include "routing.h"
#include "combat_modes.h"
#include "traps.h"
#include "domains_schools.h"
#include "grapple.h"
#include "assign_wpn_armor.h"
#include "bardic_performance.h"
#include "spell_prep.h"
#include "crafts.h" /* NewCraft */
#include "new_mail.h"
#include "alchemy.h"
#include "helpers.h"
#include "staff_events.h"
#include "vessels.h"
#include "premadebuilds.h"
#include "missions.h"
#include "transport.h"
#include "hunts.h"
#include "fight.h" /* for init condensed combat */
#include "char_descs.h"
#include "discord_bridge.h"
#include "evolutions.h"
#include "deities.h"
#include "pubsub.h"
#include "mudlim.h"
#include "backgrounds.h"
#include "roleplay.h"
#include "crafting_new.h"
#include "brew.h"
#include "talents.h" /* crafting/harvesting talent system */
#include "mysql.h"
#include "mysql_boards.h"
#include "bedit.h" /* MySQL board system */

/* local (file scope) functions */
static int perform_dupe_check(struct descriptor_data *d);
static struct alias_data *find_alias(struct alias_data *alias_list, char *str);
static void perform_complex_alias(struct txt_q *input_q, char *orig, struct alias_data *a);
static int _parse_name(char *arg, char *name);
static bool perform_new_char_dupe_check(struct descriptor_data *d);
/* sort_commands utility */
static int sort_commands_helper(const void *a, const void *b);

// external functions
void load_char_pets(struct char_data *ch);
void update_player_last_on(void);

/* globals defined here, used here and elsewhere */
int *cmd_sort_info = NULL;

struct command_info *complete_cmd_info;

ACMD_DECL(do_reboot);
ACMD_DECL(do_relock);

/* This is the Master Command List. You can put new commands in, take commands
 * out, change the order they appear in, etc.  You can adjust the "priority"
 * of commands simply by changing the order they appear in the command list.
 * (For example, if you want "as" to mean "assist" instead of "ask", just put
 * "assist" above "ask" in the Master Command List. In general, utility
 * commands such as "at" should have high priority; infrequently used and
 * dangerously destructive commands should have low priority.
 *
 * Cooldowns for used actions are in the last column, {X, Y} where X is the
 * cooldown for a standard action used and Y is the cooldown for the Move action used. */

cpp_extern const struct command_info cmd_info[] = {
    {"RESERVED",
     "",
     0,
     0,
     0,
     0,
     FALSE,
     ACTION_NONE,
     {0, 0},
     NULL}, /* this must be first -- for specprocs */
    /* {"command", "sort_as", minimum_position, *command_pointer, minimum_level, subcmd, ignore_wait, actions_required, {action_cooldowns}, *command_check_pointer},*/

    /* directions must come before other commands but after RESERVED */
    {"north", "n", POS_RECLINING, do_move, 0, SCMD_NORTH, FALSE, ACTION_NONE, {0, 0}, NULL},
    {"east", "e", POS_RECLINING, do_move, 0, SCMD_EAST, FALSE, ACTION_NONE, {0, 0}, NULL},
    {"south", "s", POS_RECLINING, do_move, 0, SCMD_SOUTH, FALSE, ACTION_NONE, {0, 0}, NULL},
    {"west", "w", POS_RECLINING, do_move, 0, SCMD_WEST, FALSE, ACTION_NONE, {0, 0}, NULL},
    {"up", "u", POS_RECLINING, do_move, 0, SCMD_UP, FALSE, ACTION_NONE, {0, 0}, NULL},
    {"down", "d", POS_RECLINING, do_move, 0, SCMD_DOWN, FALSE, ACTION_NONE, {0, 0}, NULL},
    {"northwest", "northw", POS_RECLINING, do_move, 0, SCMD_NW, FALSE, ACTION_NONE, {0, 0}, NULL},
    {"nw", "nw", POS_RECLINING, do_move, 0, SCMD_NW, FALSE, ACTION_NONE, {0, 0}, NULL},
    {"northeast", "northe", POS_RECLINING, do_move, 0, SCMD_NE, FALSE, ACTION_NONE, {0, 0}, NULL},
    {"ne", "ne", POS_RECLINING, do_move, 0, SCMD_NE, FALSE, ACTION_NONE, {0, 0}, NULL},
    {"southeast", "southe", POS_RECLINING, do_move, 0, SCMD_SE, FALSE, ACTION_NONE, {0, 0}, NULL},
    {"se", "se", POS_RECLINING, do_move, 0, SCMD_SE, FALSE, ACTION_NONE, {0, 0}, NULL},
    {"southwest", "southw", POS_RECLINING, do_move, 0, SCMD_SW, FALSE, ACTION_NONE, {0, 0}, NULL},
    {"sw", "sw", POS_RECLINING, do_move, 0, SCMD_SW, FALSE, ACTION_NONE, {0, 0}, NULL},
#if defined(CAMPAIGN_FR)
    // we want i to default to inventory, that's why it's up here.
    {"inventory", "i", POS_DEAD, do_inventory, 0, 0, TRUE, ACTION_NONE, {0, 0}, NULL},
    {"inside", "ins", POS_RECLINING, do_move, 0, SCMD_IN, FALSE, ACTION_NONE, {0, 0}, NULL},
    {"outside", "out", POS_RECLINING, do_move, 0, SCMD_OUT, FALSE, ACTION_NONE, {0, 0}, NULL},
#elif defined(CAMPAIGN_DL)
    // we want i to default to inventory, that's why it's up here.
    {"inventory", "i", POS_DEAD, do_inventory, 0, 0, TRUE, ACTION_NONE, {0, 0}, NULL},
#endif
    /* now, the main list */

    /* {"command", "sort_as", minimum_position, *command_pointer, minimum_level, subcmd, ignore_wait, actions_required, {action_cooldowns}, *command_check_pointer},*/

    {"abilities", "abilities", POS_DEAD, do_abilities, 0, 0, TRUE, ACTION_NONE, {0, 0}, NULL},
    {"abort", "abort", POS_FIGHTING, do_abort, 1, 0, FALSE, ACTION_NONE, {0, 0}, NULL},
    //  { "acconvert", "acconvert", POS_DEAD, do_acconvert, LVL_IMPL, 0, TRUE, ACTION_NONE, {0, 0}, NULL},
    {"account", "account", POS_DEAD, do_account, 0, 0, TRUE, ACTION_NONE, {0, 0}, NULL},
    {"arcanemark", "arcanem", POS_DEAD, do_arcanemark, 0, 0, TRUE, ACTION_NONE, {0, 0}, NULL},
    {"activate", "activate", POS_FIGHTING, do_activate, 0, 0, TRUE, ACTION_SWIFT, {0, 0}, NULL},
    {"at", "at", POS_DEAD, do_at, LVL_IMMORT, 0, TRUE, ACTION_NONE, {0, 0}, NULL},
    {"advance", "adv", POS_DEAD, do_advance, LVL_GRSTAFF, 0, TRUE, ACTION_NONE, {0, 0}, NULL},
    {"analyzeworld",
     "analyzew",
     POS_DEAD,
     do_analyze_world,
     LVL_IMPL,
     0,
     TRUE,
     ACTION_NONE,
     {0, 0},
     NULL},
    {"materialadmin",
     "matadmin",
     POS_DEAD,
     do_materialadmin,
     LVL_GRSTAFF,
     0,
     TRUE,
     ACTION_NONE,
     {0, 0},
     NULL},
    {"aedit", "aed", POS_DEAD, do_oasis_aedit, LVL_STAFF, 0, TRUE, ACTION_NONE, {0, 0}, NULL},
    {"ai", "ai", POS_DEAD, do_ai, LVL_GRSTAFF, 0, TRUE, ACTION_NONE, {0, 0}, NULL},
    {"alias", "ali", POS_DEAD, do_alias, 0, 0, TRUE, ACTION_NONE, {0, 0}, NULL},
    {"affects", "aff", POS_DEAD, do_affects, 0, SCMD_AFFECTS, TRUE, ACTION_NONE, {0, 0}, NULL},
    {"afk", "afk", POS_DEAD, do_gen_tog, 0, SCMD_AFK, TRUE, ACTION_NONE, {0, 0}, NULL},
    {"aoebombs",
     "aoeb",
     POS_RECLINING,
     do_gen_tog,
     0,
     SCMD_AOE_BOMBS,
     TRUE,
     ACTION_NONE,
     {0, 0},
     NULL},
    {"applies", "applies", POS_RECLINING, do_craftbonuses, 1, 0, FALSE, ACTION_NONE, {0, 0}, NULL},
    {"apotheosis",
     "apoth",
     POS_STANDING,
     do_sorcerer_arcane_apotheosis,
     1,
     0,
     TRUE,
     ACTION_NONE,
     {0, 0},
     NULL},
    {"areas", "are", POS_DEAD, do_areas, 0, 0, TRUE, ACTION_NONE, {0, 0}, NULL},
    {"assist", "as", POS_FIGHTING, do_assist, 1, 0, FALSE, ACTION_NONE, {0, 0}, NULL},
    {"assistblast",
     "assistblast",
     POS_FIGHTING,
     do_assistblast,
     1,
     0,
     FALSE,
     ACTION_NONE,
     {1, 0},
     can_eldritch_blast},
    {"ask", "ask", POS_RECLINING, do_spec_comm, 0, SCMD_ASK, TRUE, ACTION_NONE, {0, 0}, NULL},
    {"astat", "ast", POS_DEAD, do_astat, LVL_IMMORT, 0, TRUE, ACTION_NONE, {0, 0}, NULL},
    {"attach", "attach", POS_DEAD, do_attach, LVL_BUILDER, 0, FALSE, ACTION_NONE, {0, 0}, NULL},
    {"attacks", "attacks", POS_DEAD, do_attacks, 0, 0, TRUE, ACTION_NONE, {0, 0}, NULL},
    {"attackqueue",
     "attackq",
     POS_DEAD,
     do_queue,
     0,
     SCMD_ATTACK_QUEUE,
     FALSE,
     ACTION_NONE,
     {0, 0},
     NULL},
    {"auction", "auct", POS_SLEEPING, do_auction, 0, SCMD_AUCTION, TRUE, ACTION_NONE, {0, 0}, NULL},
    {"auctalk",
     "aucta",
     POS_SLEEPING,
     do_gen_comm,
     0,
     SCMD_AUCTION,
     TRUE,
     ACTION_NONE,
     {0, 0},
     NULL},
    {"augment", "augment", POS_STANDING, do_not_here, 1, 0, FALSE, ACTION_NONE, {0, 0}, NULL},
    {"avatarofwar",
     "avatarofwar",
     POS_FIGHTING,
     do_avatarofwar,
     1,
     0,
     FALSE,
     ACTION_STANDARD,
     {6, 0},
     can_avatarofwar},
    {"avatarofelements",
     "avatarofelements",
     POS_FIGHTING,
     do_avatarofelements,
     1,
     0,
     FALSE,
     ACTION_STANDARD,
     {6, 0},
     can_avatarofelements},
    {"autoexits",
     "autoex",
     POS_DEAD,
     do_gen_tog,
     0,
     SCMD_AUTOEXIT,
     TRUE,
     ACTION_NONE,
     {0, 0},
     NULL},
    {"autoassist",
     "autoass",
     POS_DEAD,
     do_gen_tog,
     0,
     SCMD_AUTOASSIST,
     TRUE,
     ACTION_NONE,
     {0, 0},
     NULL},
    {"autoaugment",
     "autoaug",
     POS_DEAD,
     do_gen_tog,
     0,
     SCMD_AUTO_AUGMENT,
     TRUE,
     ACTION_NONE,
     {0, 0},
     NULL},
    {"autocollect",
     "autocollect",
     POS_DEAD,
     do_gen_tog,
     0,
     SCMD_AUTOCOLLECT,
     TRUE,
     ACTION_NONE,
     {0, 0},
     NULL},
    {"autoconsider",
     "autoconsider",
     POS_DEAD,
     do_gen_tog,
     0,
     SCMD_AUTOCONSIDER,
     TRUE,
     ACTION_NONE,
     {0, 0},
     NULL},
    {"autodoor",
     "autodoor",
     POS_DEAD,
     do_gen_tog,
     0,
     SCMD_AUTODOOR,
     TRUE,
     ACTION_NONE,
     {0, 0},
     NULL},
    {"autogold",
     "autogold",
     POS_DEAD,
     do_gen_tog,
     0,
     SCMD_AUTOGOLD,
     TRUE,
     ACTION_NONE,
     {0, 0},
     NULL},
    {"autogroup",
     "autogroup",
     POS_DEAD,
     do_gen_tog,
     0,
     SCMD_AUTOGROUP,
     TRUE,
     ACTION_NONE,
     {0, 0},
     NULL},
    {"autohit", "autohit", POS_DEAD, do_gen_tog, 0, SCMD_AUTOHIT, TRUE, ACTION_NONE, {0, 0}, NULL},
    {"autokey", "autokey", POS_DEAD, do_gen_tog, 0, SCMD_AUTOKEY, TRUE, ACTION_NONE, {0, 0}, NULL},
    {"autoloot",
     "autoloot",
     POS_DEAD,
     do_gen_tog,
     0,
     SCMD_AUTOLOOT,
     TRUE,
     ACTION_NONE,
     {0, 0},
     NULL},
    {"automap", "automap", POS_DEAD, do_gen_tog, 0, SCMD_AUTOMAP, TRUE, ACTION_NONE, {0, 0}, NULL},
    {"autoprep",
     "autoprep",
     POS_DEAD,
     do_gen_tog,
     0,
     SCMD_AUTO_PREP,
     TRUE,
     ACTION_NONE,
     {0, 0},
     NULL},
    {"autosac", "autosac", POS_DEAD, do_gen_tog, 0, SCMD_AUTOSAC, TRUE, ACTION_NONE, {0, 0}, NULL},
    {"autoscan",
     "autoscan",
     POS_DEAD,
     do_gen_tog,
     0,
     SCMD_AUTOSCAN,
     TRUE,
     ACTION_NONE,
     {0, 0},
     NULL},
    {"autosearch",
     "autosea",
     POS_DEAD,
     do_gen_tog,
     0,
     SCMD_AUTOSEARCH,
     TRUE,
     ACTION_NONE,
     {0, 0},
     NULL},
    {"autosplit",
     "autospl",
     POS_DEAD,
     do_gen_tog,
     0,
     SCMD_AUTOSPLIT,
     TRUE,
     ACTION_NONE,
     {0, 0},
     NULL},
    {"autosort",
     "autosort",
     POS_DEAD,
     do_gen_tog,
     0,
     SCMD_AUTOSORT,
     TRUE,
     ACTION_NONE,
     {0, 0},
     NULL},
    {"autostore",
     "autostore",
     POS_DEAD,
     do_gen_tog,
     0,
     SCMD_AUTOSTORE,
     TRUE,
     ACTION_NONE,
     {0, 0},
     NULL},
    {"autobcheck",
     "autobcheck",
     POS_DEAD,
     do_gen_tog,
     0,
     SCMD_BOARDCHECK,
     TRUE,
     ACTION_NONE,
     {0, 0},
     NULL},
    {"abilityset",
     "abilityset",
     POS_SLEEPING,
     do_abilityset,
     LVL_IMPL,
     0,
     TRUE,
     ACTION_NONE,
     {0, 0},
     NULL},
    {"autocraft", "autocraft", POS_STANDING, do_not_here, 1, 0, TRUE, ACTION_NONE, {0, 0}, NULL},
    {"adjure",
     "adjure",
     POS_RESTING,
     do_gen_preparation,
     0,
     SCMD_ADJURE,
     FALSE,
     ACTION_NONE,
     {0, 0},
     NULL},
    {"autoblast",
     "autoblast",
     POS_FIGHTING,
     do_gen_tog,
     1,
     SCMD_AUTO_BLAST,
     FALSE,
     ACTION_NONE,
     {1, 0},
     can_eldritch_blast},
    {"autofire", "autofire", POS_FIGHTING, do_autofire, 1, 0, FALSE, ACTION_NONE, {0, 0}, NULL},
    {"applyoil",
     "applyoil",
     POS_STANDING,
     do_applyoil,
     1,
     0,
     FALSE,
     ACTION_STANDARD | ACTION_MOVE,
     {6, 6},
     NULL},
    {"applypoison",
     "applypoison",
     POS_STANDING,
     do_applypoison,
     1,
     0,
     FALSE,
     ACTION_STANDARD | ACTION_MOVE,
     {6, 6},
     NULL},
    {"abundantstep",
     "abundantstep",
     POS_STANDING,
     do_abundantstep,
     1,
     0,
     FALSE,
     ACTION_MOVE,
     {0, 6},
     NULL},
    {"animatedead",
     "animatedead",
     POS_STANDING,
     do_animatedead,
     1,
     0,
     FALSE,
     ACTION_STANDARD,
     {6, 0},
     NULL},
    {"autoreload",
     "autoreload",
     POS_DEAD,
     do_gen_tog,
     0,
     SCMD_AUTORELOAD,
     TRUE,
     ACTION_NONE,
     {0, 0},
     NULL},
    {"accexp", "accexp", POS_DEAD, do_accexp, 0, 0, TRUE, ACTION_NONE, {0, 0}, NULL},
    {"aciddart", "aciddart", POS_FIGHTING, do_aciddart, 1, 0, FALSE, ACTION_STANDARD, {6, 0}, NULL},
    {"auraofjustice",
     "auraofjustice",
     POS_FIGHTING,
     do_aura_of_justice,
     1,
     0,
     FALSE,
     ACTION_STANDARD,
     {6, 0},
     can_smiteevil},
    {"auraofprotection",
     "auraofprotection",
     POS_FIGHTING,
     do_auraofprotection,
     1,
     0,
     FALSE,
     ACTION_STANDARD,
     {6, 0},
     NULL},
    {"auraofvengeance",
     "auraofvengeance",
     POS_FIGHTING,
     do_aura_of_vengeance,
     1,
     0,
     FALSE,
     ACTION_STANDARD,
     {6, 0},
     can_smitegood},
    {"armorinfo", "armorinfo", POS_DEAD, do_armorinfo, 0, 0, TRUE, ACTION_NONE, {0, 0}, NULL},
    {"armorlist", "armorlist", POS_DEAD, do_armorlist, 0, 0, TRUE, ACTION_NONE, {0, 0}, NULL},
    {"armorlistfull",
     "armorlistfull",
     POS_DEAD,
     do_armorlist_old,
     0,
     0,
     TRUE,
     ACTION_NONE,
     {0, 0},
     NULL},
    {"arrowswarm",
     "arrowswarm",
     POS_FIGHTING,
     do_arrowswarm,
     1,
     0,
     FALSE,
     ACTION_STANDARD,
     {6, 0},
     can_arrowswarm},
    {"arrowstorm",
     "arrowstorm",
     POS_FIGHTING,
     do_arrowstorm,
     1,
     0,
     FALSE,
     ACTION_STANDARD,
     {6, 0},
     can_arrowstorm},
    {"manyshot",
     "manyshot",
     POS_FIGHTING,
     do_manyshot,
     1,
     0,
     FALSE,
     ACTION_STANDARD,
     {6, 0},
     can_manyshot},
    {"huntersmark",
     "huntersmark",
     POS_FIGHTING,
     do_huntersmark,
     1,
     0,
     FALSE,
     ACTION_SWIFT,
     {0, 0},
     NULL},
    {"award", "award", POS_DEAD, do_award, LVL_STAFF, 0, TRUE, ACTION_NONE, {0, 0}, NULL},
    {"autostand",
     "autostand",
     POS_DEAD,
     do_gen_tog,
     0,
     SCMD_AUTO_STAND,
     TRUE,
     ACTION_NONE,
     {0, 0},
     NULL},
    {"aqref", "aqref", POS_DEAD, do_aqref, LVL_BUILDER, 0, TRUE, ACTION_NONE, {0, 0}, NULL},

    /* {"command", "sort_as", minimum_position, *command_pointer, minimum_level, subcmd, ignore_wait, actions_required, {action_cooldowns}, *command_check_pointer},*/

    {"backstab", "ba", POS_STANDING, do_backstab, 1, 0, FALSE, ACTION_NONE, {0, 0}, can_backstab},
    {"bags", "bag", POS_RECLINING, do_bags, 1, 0, TRUE, ACTION_NONE, {0, 0}, NULL},
    {"bagnames", "bagnames", POS_SLEEPING, do_bagnames, 1, 0, TRUE, ACTION_NONE, {0, 0}, NULL},
    {"ban", "ban", POS_DEAD, do_ban, LVL_GRSTAFF, 0, TRUE, ACTION_NONE, {0, 0}, NULL},
    {"baneweapon", "banew", POS_RECLINING, do_bane, 0, 0, TRUE, ACTION_NONE, {0, 0}, NULL},
    {"bandage", "bandage", POS_FIGHTING, do_bandage, 1, 0, FALSE, ACTION_STANDARD, {0, 0}, 0},
    {"bastion", "bastion", POS_FIGHTING, do_bastion, 1, 0, FALSE, ACTION_SWIFT, {0, 0}, NULL},
    {"breathofwinter",
     "breathofwinter",
     POS_FIGHTING,
     do_breathofwinter,
     1,
     0,
     FALSE,
     ACTION_STANDARD,
     {6, 0},
     can_breathofwinter},
    {"balance", "bal", POS_STANDING, do_not_here, 1, 0, TRUE, ACTION_NONE, {0, 0}, NULL},
    {"bash",
     "bash",
     POS_FIGHTING,
     do_process_attack,
     1,
     AA_TRIP,
     FALSE,
     ACTION_NONE,
     {0, 0},
     can_bash},
    {"beaconofhope",
     "beaco",
     POS_FIGHTING,
     do_beaconofhope,
     1,
     0,
     TRUE,
     ACTION_STANDARD,
     {0, 0},
     NULL},
    {"beguile",
     "beguile",
     POS_STANDING,
     do_dialogue_quest,
     1,
     SCMD_DIALOGUE_BLUFF,
     FALSE,
     ACTION_NONE,
     {0, 0},
     NULL},
    {"bid", "bid", POS_SLEEPING, do_bid, 0, SCMD_AUCTION, TRUE, ACTION_NONE, {0, 0}, NULL},
    {"bite", "bite", POS_FIGHTING, do_bite_attack, 0, 0, TRUE, ACTION_SWIFT, {0, 0}, NULL},
    {"brief", "br", POS_DEAD, do_gen_tog, 0, SCMD_BRIEF, TRUE, ACTION_NONE, {0, 0}, NULL},
    {"brutalfoe", "brutalfoe", POS_RECLINING, do_brutalfoe, 0, 0, TRUE, ACTION_NONE, {0, 0}, NULL},
    {"breply", "breply", POS_STANDING, do_reply_board, 1, 0, FALSE, ACTION_NONE, {0, 0}, NULL},
    {"bedit", "bedit", POS_DEAD, do_bedit, LVL_BUILDER, 0, TRUE, ACTION_NONE, {0, 0}, NULL},
    {"blist", "blist", POS_DEAD, do_blist, LVL_BUILDER, 0, TRUE, ACTION_NONE, {0, 0}, NULL},
    {"buff", "buff", POS_DEAD, do_buff, 0, 0, TRUE, ACTION_NONE, {0, 0}, NULL},
    {"buildwalk",
     "buildwalk",
     POS_STANDING,
     do_buildwalk,
     LVL_BUILDER,
     SCMD_BUILDWALK,
     TRUE,
     ACTION_NONE,
     {0, 0},
     NULL},
    {"buy", "bu", POS_STANDING, do_not_here, 0, 0, FALSE, ACTION_NONE, {0, 0}, NULL},
    {"bug", "bug", POS_DEAD, do_ibt, 0, SCMD_BUG, TRUE, ACTION_NONE, {0, 0}, NULL},
    {"breathe",
     "breathe",
     POS_FIGHTING,
     do_breathe,
     1,
     0,
     FALSE,
     ACTION_STANDARD,
     {6, 0},
     can_breathe},
    {"brew", "brew", POS_STANDING, do_brew, 1, 0, FALSE, ACTION_STANDARD, {0, 0}, NULL},
    {"blank",
     "blank",
     POS_RECLINING,
     do_consign_to_oblivion,
     0,
     SCMD_BLANK,
     FALSE,
     ACTION_NONE,
     {0, 0},
     NULL},
    {"blindingspeed",
     "blindings",
     POS_STANDING,
     do_blinding_speed,
     1,
     0,
     FALSE,
     ACTION_NONE,
     {0, 0},
     can_blinding_speed},
    {"blooddrain",
     "blooddrain",
     POS_RESTING,
     do_blood_drain,
     0,
     0,
     FALSE,
     ACTION_STANDARD,
     {0, 0},
     NULL},
    {"bombs", "bombs", POS_RESTING, do_bombs, 0, 0, FALSE, ACTION_STANDARD, {0, 0}, NULL},
    {"bonearmor",
     "bonearmor",
     POS_STANDING,
     do_need_craft_kit,
     1,
     0,
     FALSE,
     ACTION_NONE,
     {0, 0},
     NULL},
    {"bonuses", "bonuses", POS_RECLINING, do_craftbonuses, 1, 0, FALSE, ACTION_NONE, {0, 0}, NULL},
    {"boosts", "boost", POS_RECLINING, do_boosts, 1, 0, FALSE, ACTION_NONE, {0, 0}, NULL},
    {"buck", "buck", POS_FIGHTING, do_buck, 1, 0, FALSE, ACTION_MOVE, {0, 6}, NULL},
    {"bodyslam",
     "bodyslam",
     POS_FIGHTING,
     do_bodyslam,
     1,
     0,
     FALSE,
     ACTION_STANDARD | ACTION_MOVE,
     {6, 6},
     can_bodyslam},
    {"borrow", "borrow", POS_FIGHTING, do_borrow, 1, 0, FALSE, ACTION_STANDARD, {0, 0}, NULL},
    {"bind", "bind", POS_FIGHTING, do_bind, 1, 0, FALSE, ACTION_STANDARD, {6, 0}, NULL},
    {"blessedtouch",
     "blessedtouch",
     POS_STANDING,
     do_blessedtouch,
     0,
     0,
     FALSE,
     ACTION_STANDARD,
     {6, 0},
     NULL},
    {"battlerage",
     "battlerage",
     POS_FIGHTING,
     do_battlerage,
     0,
     0,
     FALSE,
     ACTION_STANDARD,
     {6, 0},
     NULL},
    {"bazaar", "bazaar", POS_STANDING, do_not_here, 0, 0, FALSE, ACTION_NONE, {0, 0}, NULL},
    {"bullrush", "bullrush", POS_STANDING, do_bullrush, 0, 0, FALSE, ACTION_STANDARD, {0, 6}, NULL},

    /* {"command", "sort_as", minimum_position, *command_pointer, minimum_level, subcmd, ignore_wait, actions_required, {action_cooldowns}, *command_check_pointer},*/
    {"cast", "c", POS_SITTING, do_gen_cast, 1, SCMD_CAST_SPELL, FALSE, ACTION_MOVE, {0, 6}, NULL},
    {"carriage", "car", POS_RECLINING, do_carriage, 0, 0, TRUE, ACTION_NONE, {0, 0}, NULL},
    {"catsclaws",
     "catsclaws",
     POS_FIGHTING,
     do_tabaxi_claw_attack,
     1,
     0,
     FALSE,
     ACTION_NONE,
     {0, 0},
     can_tabaxi_claw_attack},
    {"dazzlingdisplay",
     "dazzlingdisplay",
     POS_FIGHTING,
     do_dazzling_display,
     1,
     0,
     FALSE,
     ACTION_NONE,
     {0, 0},
     can_dazzling_display},
    {"cedit", "cedit", POS_DEAD, do_oasis_cedit, LVL_IMPL, 0, TRUE, ACTION_NONE, {0, 0}, NULL},
    {"chat", "chat", POS_SLEEPING, do_gen_comm, 0, SCMD_GOSSIP, TRUE, ACTION_NONE, {0, 0}, NULL},
    {"changelog", "cha", POS_DEAD, do_changelog, LVL_IMMORT, 0, TRUE, ACTION_NONE, {0, 0}, NULL},
    {"channelenergy",
     "channele",
     POS_FIGHTING,
     do_channelenergy,
     1,
     0,
     TRUE,
     ACTION_STANDARD,
     {0, 0},
     can_channel_energy},
    {"channelspell",
     "channels",
     POS_RECLINING,
     do_channelspell,
     1,
     0,
     TRUE,
     ACTION_NONE,
     {0, 0},
     NULL},
    {"check", "ch", POS_STANDING, do_not_here, 1, 0, FALSE, ACTION_NONE, {0, 0}, NULL},
    {"checkload",
     "checkl",
     POS_DEAD,
     do_checkloadstatus,
     LVL_IMMORT,
     0,
     TRUE,
     ACTION_NONE,
     {0, 0},
     NULL},
    {"childrenofthenight",
     "children",
     POS_DEAD,
     do_children_of_the_night,
     1,
     0,
     FALSE,
     ACTION_STANDARD,
     {0, 0},
     can_children_of_the_night},
    {"close", "clo", POS_SITTING, do_gen_door, 0, SCMD_CLOSE, FALSE, ACTION_MOVE, {0, 6}, NULL},
    {"clans", "cla", POS_DEAD, do_clan, 1, 0, TRUE, ACTION_NONE, {0, 0}, NULL},
    {"clanset", "clans", POS_DEAD, do_clanset, LVL_IMPL, 0, TRUE, ACTION_NONE, {0, 0}, NULL},
    {"clantalk", "cl", POS_DEAD, do_clantalk, 1, 0, TRUE, ACTION_NONE, {0, 0}, NULL},
    {"claninvest", "clani", POS_RESTING, do_claninvest, 1, 0, TRUE, ACTION_NONE, {0, 0}, NULL},
    {"clenchofnorthwind",
     "clenchofnorthwind",
     POS_STANDING,
     do_clenchofnorthwind,
     1,
     0,
     FALSE,
     ACTION_STANDARD,
     {6, 0},
     can_clenchofnorthwind},
    {"clear", "cle", POS_DEAD, do_gen_ps, 0, SCMD_CLEAR, TRUE, ACTION_NONE, {0, 0}, NULL},
    {"cls", "cls", POS_DEAD, do_gen_ps, 0, SCMD_CLEAR, TRUE, ACTION_NONE, {0, 0}, NULL},
    {"consider", "con", POS_RECLINING, do_consider, 0, 0, FALSE, ACTION_NONE, {0, 0}, NULL},
    {"condemn",
     "condemn",
     POS_RECLINING,
     do_gen_preparation,
     0,
     SCMD_CONDEMN,
     FALSE,
     ACTION_NONE,
     {0, 0},
     NULL},
    {"conservation",
     "conservation",
     POS_RESTING,
     do_conservation,
     0,
     0,
     TRUE,
     ACTION_NONE,
     {0, 0},
     NULL},
    {"corruptingtouch",
     "corruptingtouch",
     POS_FIGHTING,
     do_touch_of_corruption,
     0,
     0,
     FALSE,
     ACTION_NONE,
     {0, 0},
     NULL},
    {"commune",
     "commune",
     POS_RESTING,
     do_gen_preparation,
     0,
     SCMD_COMMUNE,
     FALSE,
     ACTION_NONE,
     {0, 0},
     NULL},
    {"commands", "com", POS_DEAD, do_commands, 0, SCMD_COMMANDS, TRUE, ACTION_NONE, {0, 0}, NULL},
    {"compact", "comp", POS_DEAD, do_gen_tog, 0, SCMD_COMPACT, TRUE, ACTION_NONE, {0, 0}, NULL},
    {"compel",
     "compel",
     POS_RECLINING,
     do_gen_preparation,
     0,
     SCMD_COMPEL,
     FALSE,
     ACTION_NONE,
     {0, 0},
     NULL},
    {"concoct",
     "conc",
     POS_RESTING,
     do_gen_preparation,
     0,
     SCMD_CONCOCT,
     FALSE,
     ACTION_NONE,
     {0, 0},
     NULL},
    {"conjure",
     "conjure",
     POS_RESTING,
     do_gen_preparation,
     0,
     SCMD_CONJURE,
     FALSE,
     ACTION_NONE,
     {0, 0},
     NULL},
    {"containaoes",
     "cont",
     POS_RECLINING,
     do_gen_tog,
     0,
     SCMD_CONTAIN_AOES,
     FALSE,
     ACTION_NONE,
     {0, 0},
     NULL},
    {"cooldowns", "coo", POS_DEAD, do_affects, 0, SCMD_COOLDOWNS, TRUE, ACTION_NONE, {0, 0}, NULL},
    {"copyover", "copyover", POS_DEAD, do_copyover, LVL_IMMORT, 0, TRUE, ACTION_NONE, {0, 0}, NULL},
    {"copyroom", "copyroom", POS_DEAD, do_copyroom, LVL_IMMORT, 0, TRUE, ACTION_NONE, {0, 0}, NULL},
    {"credits", "cred", POS_DEAD, do_gen_ps, 0, SCMD_CREDITS, TRUE, ACTION_NONE, {0, 0}, NULL},
    {"ct", "ct", POS_DEAD, do_clantalk, 1, 0, TRUE, ACTION_NONE, {0, 0}, NULL},
    {"create", "create", POS_STANDING, do_not_here, 1, 0, FALSE, ACTION_NONE, {0, 0}, NULL},
    {"checkcraft", "checkcraft", POS_STANDING, do_not_here, 1, 0, FALSE, ACTION_NONE, {0, 0}, NULL},
    {"compose",
     "compose",
     POS_RESTING,
     do_gen_preparation,
     0,
     SCMD_COMPOSE,
     FALSE,
     ACTION_NONE,
     {0, 0},
     NULL},
    {"cosmicawareness",
     "cosmicawareness",
     POS_RESTING,
     do_cosmic_awareness,
     0,
     0,
     FALSE,
     ACTION_NONE,
     {0, 0},
     NULL},
    //{ "convert", "covert", POS_STANDING, do_not_here, 1, 0, FALSE, ACTION_NONE, {0, 0}, NULL},
    {"convince",
     "convince",
     POS_STANDING,
     do_dialogue_quest,
     1,
     SCMD_DIALOGUE_DIPLOMACY,
     FALSE,
     ACTION_NONE,
     {0, 0},
     NULL},
    {"crystalfist",
     "crystalf",
     POS_FIGHTING,
     do_crystalfist,
     0,
     0,
     FALSE,
     ACTION_NONE,
     {0, 0},
     can_crystalfist},
    {"crystalbody",
     "crystalb",
     POS_FIGHTING,
     do_crystalbody,
     0,
     0,
     FALSE,
     ACTION_NONE,
     {0, 0},
     can_crystalbody},
    {"call", "call", POS_FIGHTING, do_call, 1, 0, FALSE, ACTION_NONE, {0, 0}, NULL},
    {"chant",
     "chant",
     POS_RESTING,
     do_gen_preparation,
     0,
     SCMD_CHANT,
     FALSE,
     ACTION_NONE,
     {0, 0},
     NULL},
    {"checkapproved",
     "checkapproved",
     POS_DEAD,
     do_checkapproved,
     LVL_BUILDER,
     0,
     TRUE,
     ACTION_NONE,
     {0, 0},
     NULL},
    {"charge",
     "charge",
     POS_FIGHTING,
     do_charge,
     1,
     0,
     FALSE,
     ACTION_STANDARD | ACTION_MOVE,
     {6, 6},
     can_charge},
    {"circle",
     "circle",
     POS_FIGHTING,
     do_circle,
     1,
     0,
     FALSE,
     ACTION_STANDARD | ACTION_MOVE,
     {6, 6},
     can_circle},
    {"collect", "collect", POS_STANDING, do_collect, 1, 0, FALSE, ACTION_MOVE, {0, 6}, NULL},
    {"craft",
     "craft",
     POS_STANDING,
     do_craft,
     0,
     0,
     FALSE,
     ACTION_STANDARD | ACTION_MOVE,
     {6, 6},
     NULL},
    {"crafting",
     "crafting",
     POS_STANDING,
     do_craft_with_kits,
     0,
     0,
     FALSE,
     ACTION_STANDARD | ACTION_MOVE,
     {6, 6},
     NULL},
    {"craftscore", "craftsc", POS_STANDING, do_craft_score, 0, 0, TRUE, ACTION_NONE, {0, 0}, NULL},
    {"craftmaterials",
     "craftmat",
     POS_DEAD,
     do_list_craft_materials,
     1,
     0,
     TRUE,
     ACTION_NONE,
     {0, 0},
     NULL},
    {"craftedit",
     "crafte",
     POS_DEAD,
     do_oasis_craftedit,
     LVL_BUILDER,
     0,
     TRUE,
     ACTION_NONE,
     {0, 0},
     NULL},
    {"comeandgetme",
     "comeandgetme",
     POS_FIGHTING,
     do_comeandgetme,
     1,
     0,
     FALSE,
     ACTION_NONE,
     {0, 0},
     can_comeandgetme},
    {"curingtouch",
     "curingtouch",
     POS_STANDING,
     do_curingtouch,
     0,
     0,
     FALSE,
     ACTION_SWIFT,
     {6, 0},
     NULL},
    {"cursetouch",
     "cursetouch",
     POS_FIGHTING,
     do_cursetouch,
     1,
     0,
     FALSE,
     ACTION_STANDARD,
     {6, 0},
     NULL},
    {"copycat", "copycat", POS_FIGHTING, do_copycat, 1, 0, FALSE, ACTION_STANDARD, {6, 0}, NULL},
    {"classes", "classes", POS_DEAD, do_class, 0, 0, TRUE, ACTION_NONE, {0, 0}, NULL},
    {"charmiecombatroll",
     "charmiecombatroll",
     POS_DEAD,
     do_gen_tog,
     0,
     SCMD_CHARMIE_COMBATROLL,
     TRUE,
     ACTION_NONE,
     {0, 0},
     NULL},
    {"combatroll",
     "combatroll",
     POS_DEAD,
     do_gen_tog,
     0,
     SCMD_COMBATROLL,
     TRUE,
     ACTION_NONE,
     {0, 0},
     NULL},
#if defined(CAMPAIGN_FR) || defined(CAMPAIGN_DL)
#else
    {"coordconvert",
     "coordconvert",
     POS_SLEEPING,
     do_coordconvert,
     LVL_IMMORT,
     0,
     TRUE,
     ACTION_NONE,
     {0, 0},
     NULL},
#endif
    {"cmdlev", "cmdlev", POS_DEAD, do_cmdlev, LVL_BUILDER, 0, FALSE, ACTION_NONE, {0, 0}, NULL},
#if !defined(CAMPAIGN_DL) && !defined(CAMPAIGN_FR)
    {"cexchange", "cexchange", POS_RECLINING, do_cexchange, 0, 0, TRUE, ACTION_NONE, {0, 0}, NULL},
#endif
    {"createspawn",
     "createspawn",
     POS_STANDING,
     do_create_vampire_spawn,
     1,
     0,
     FALSE,
     ACTION_STANDARD,
     {0, 0},
     can_create_vampire_spawn},
    {"crownofknighthood",
     "crownofknighthood",
     POS_FIGHTING,
     do_crown_of_knighthood,
     0,
     0,
     TRUE,
     ACTION_NONE,
     {0, 0},
     NULL},
    {"cruelties", "cruelties", POS_RECLINING, do_cruelties, 0, 0, TRUE, ACTION_NONE, {0, 0}, NULL},
    {"condensed",
     "condensed",
     POS_DEAD,
     do_gen_tog,
     0,
     SCMD_CONDENSED,
     TRUE,
     ACTION_NONE,
     {0, 0},
     NULL},
    {"carefulpet",
     "carefulpet",
     POS_DEAD,
     do_gen_tog,
     0,
     SCMD_CAREFUL_PET,
     TRUE,
     ACTION_NONE,
     {0, 0},
     NULL},
    {"crushingblow",
     "crushingb",
     POS_FIGHTING,
     do_crushingblow,
     1,
     0,
     FALSE,
     ACTION_NONE,
     {0, 0},
     can_crushingblow},

    /* {"command", "sort_as", minimum_position, *command_pointer, minimum_level, subcmd, ignore_wait, actions_required, {action_cooldowns}, *command_check_pointer},*/
    {"damage", "damage", POS_DEAD, do_damage, 0, 0, TRUE, ACTION_NONE, {0, 0}, NULL},
    {"damagereduction",
     "damager",
     POS_DEAD,
     do_affects,
     0,
     SCMD_DAMAGE_REDUCTION,
     TRUE,
     ACTION_NONE,
     {0, 0},
     NULL},
    {"date", "da", POS_DEAD, do_date, 1, SCMD_DATE, TRUE, ACTION_NONE, {0, 0}, NULL},
    {"database", "database", POS_DEAD, do_database, LVL_IMPL, 0, TRUE, ACTION_NONE, {0, 0}, NULL},
    {"db_init_system",
     "db_init",
     POS_DEAD,
     do_db_init_system,
     LVL_IMPL,
     0,
     TRUE,
     ACTION_NONE,
     {0, 0},
     NULL},
    {"dc", "dc", POS_DEAD, do_dc, LVL_STAFF, 0, TRUE, ACTION_NONE, {0, 0}, NULL},
    {"deletepath",
     "deletepath",
     POS_DEAD,
     do_deletepath,
     LVL_STAFF,
     0,
     TRUE,
     ACTION_NONE,
     {0, 0},
     NULL},
    {"deposit", "depo", POS_STANDING, do_not_here, 1, 0, FALSE, ACTION_NONE, {0, 0}, NULL},
    {"detach", "detach", POS_DEAD, do_detach, LVL_BUILDER, 0, TRUE, ACTION_NONE, {0, 0}, NULL},
    {"deity", "deity", POS_DEAD, do_devote, 1, 0, FALSE, ACTION_NONE, {0, 0}, NULL},
    {"device", "device", POS_FIGHTING, do_device, 1, 0, FALSE, ACTION_STANDARD, {6, 0}, NULL},
    {"devote", "devote", POS_DEAD, do_devote, 1, 0, FALSE, ACTION_NONE, {0, 0}, NULL},
    {"diagnose", "diag", POS_RECLINING, do_diagnose, 0, 0, FALSE, ACTION_NONE, {0, 0}, NULL},
    {"dice", "diceroll", POS_DEAD, do_diceroll, 1, 0, TRUE, ACTION_NONE, {0, 0}, NULL},
    {"dig", "dig", POS_DEAD, do_dig, LVL_BUILDER, 0, TRUE, ACTION_NONE, {0, 0}, NULL},
    {"discard",
     "discard",
     POS_RECLINING,
     do_consign_to_oblivion,
     0,
     SCMD_DISCARD,
     FALSE,
     ACTION_NONE,
     {0, 0},
     NULL},
    {"discharge",
     "discharge",
     POS_RECLINING,
     do_discharge,
     0,
     0,
     FALSE,
     ACTION_STANDARD,
     {0, 0},
     NULL},
    {"discoveries",
     "discov",
     POS_RECLINING,
     do_discoveries,
     0,
     0,
     FALSE,
     ACTION_NONE,
     {0, 0},
     NULL},
    {"disengage", "disen", POS_STANDING, do_disengage, 1, 0, FALSE, ACTION_MOVE, {0, 6}, NULL},
    {"discord", "disc", POS_DEAD, do_discord, LVL_IMPL, 0, TRUE, ACTION_NONE, {0, 0}, NULL},
    {"display", "disp", POS_DEAD, do_display, 0, 0, TRUE, ACTION_NONE, {0, 0}, NULL},
    {"divinebond", "divineb", POS_DEAD, do_divine_bond, 1, 0, TRUE, ACTION_NONE, {0, 0}, NULL},
    {"dominate",
     "dominate",
     POS_FIGHTING,
     do_vampiric_dominate,
     1,
     0,
     FALSE,
     ACTION_STANDARD,
     {0, 0},
     can_vampiric_dominate},
    {"donate", "don", POS_RECLINING, do_drop, 0, SCMD_DONATE, FALSE, ACTION_NONE, {0, 0}, NULL},
    {"doublemanifest",
     "doublemanifest",
     POS_FIGHTING,
     do_double_manifest,
     1,
     0,
     FALSE,
     ACTION_SWIFT,
     {0, 0},
     can_double_manifest},
    {"drink", "dri", POS_RECLINING, do_drink, 0, SCMD_DRINK, FALSE, ACTION_MOVE, {0, 6}, NULL},
    {"drop", "dro", POS_RECLINING, do_drop, 0, SCMD_DROP, FALSE, ACTION_NONE, {0, 0}, NULL},
    {"elementalembodiment",
     "elementalembodiment",
     POS_FIGHTING,
     do_elementalembodiment,
     1,
     0,
     FALSE,
     ACTION_STANDARD,
     {6, 0},
     can_elementalembodiment},
    {"eternalmountaindefense",
     "eternalmountaindefense",
     POS_FIGHTING,
     do_eternalmountaindefense,
     1,
     0,
     FALSE,
     ACTION_STANDARD,
     {6, 0},
     can_eternalmountaindefense},
    {"dismount", "dismount", POS_FIGHTING, do_dismount, 0, 0, FALSE, ACTION_MOVE, {0, 6}, NULL},
    {"dismiss", "dismiss", POS_FIGHTING, do_dismiss, 0, 0, FALSE, ACTION_NONE, {0, 0}, NULL},
    {"destroygolem",
     "destroygolem",
     POS_STANDING,
     do_destroygolem,
     0,
     0,
     FALSE,
     ACTION_STANDARD,
     {6, 0},
     NULL},
    {"disenchant", "disenchant", POS_STANDING, do_not_here, 1, 0, FALSE, ACTION_NONE, {0, 0}, NULL},
    {"dirtkick",
     "dirtkick",
     POS_FIGHTING,
     do_dirtkick,
     1,
     0,
     FALSE,
     ACTION_STANDARD,
     {6, 0},
     can_dirtkick},
    {"shipdisembark",
     "shipdisembar",
     POS_STANDING,
     do_disembark,
     0,
     0,
     FALSE,
     ACTION_NONE,
     {0, 0},
     NULL},
    {"detecttrap",
     "detecttrap",
     POS_STANDING,
     do_detecttrap,
     1,
     0,
     FALSE,
     ACTION_STANDARD | ACTION_MOVE,
     {6, 6},
     NULL},
    {"disabletrap",
     "disabletrap",
     POS_STANDING,
     do_disabletrap,
     1,
     0,
     FALSE,
     ACTION_STANDARD | ACTION_MOVE,
     {6, 6},
     NULL},
    {"disarm",
     "disarm",
     POS_FIGHTING,
     do_process_attack,
     1,
     AA_DISARM,
     FALSE,
     ACTION_NONE,
     {0, 0},
     can_disarm},
    {"domain", "domain", POS_DEAD, do_domain, 0, 0, TRUE, ACTION_NONE, {0, 0}, NULL},
    {"disguise", "disguise", POS_RESTING, do_disguise, 1, 0, FALSE, ACTION_STANDARD, {6, 0}, NULL},
    {"masterofelements",
     "masterofelements",
     POS_RESTING,
     do_masterofelements,
     0,
     0,
     FALSE,
     ACTION_NONE,
     {0, 0},
     NULL},
    {"destructiveaura",
     "destructiveaura",
     POS_FIGHTING,
     do_destructiveaura,
     1,
     0,
     FALSE,
     ACTION_STANDARD,
     {6, 0},
     NULL},
    {"destructivesmite",
     "destructivesmite",
     POS_FIGHTING,
     do_destructivesmite,
     1,
     0,
     FALSE,
     ACTION_NONE,
     {0, 0},
     NULL},
    {"deadlyaim",
     "deadlyaim",
     POS_FIGHTING,
     do_mode,
     1,
     MODE_DEADLY_AIM,
     FALSE,
     ACTION_NONE,
     {0, 0},
     NULL},
    {"deadlypower",
     "deadlypower",
     POS_FIGHTING,
     do_deadly_power,
     1,
     0,
     FALSE,
     ACTION_SWIFT,
     {0, 0},
     NULL},
    {"deatharrow",
     "deatharrow",
     POS_FIGHTING,
     do_deatharrow,
     1,
     0,
     FALSE,
     ACTION_NONE,
     {0, 0},
     can_deatharrow},
    {"defenses", "defenses", POS_DEAD, do_defenses, 0, 0, TRUE, ACTION_NONE, {0, 0}, NULL},
    {"defensivestance",
     "defensivestance",
     POS_FIGHTING,
     do_defensive_stance,
     1,
     0,
     FALSE,
     ACTION_NONE,
     {0, 0},
     can_defensive_stance},
    {"defensivestrike",
     "defensivestrike",
     POS_FIGHTING,
     do_defensive_strike,
     1,
     0,
     FALSE,
     ACTION_MOVE,
     {0, 0},
     NULL},
    {"divinemight",
     "divinemight",
     POS_FIGHTING,
     do_divine_might,
     1,
     0,
     FALSE,
     ACTION_SWIFT,
     {0, 0},
     NULL},
    {"downgrade", "downgrade", POS_RECLINING, do_downgrade, 0, 0, FALSE, ACTION_NONE, {0, 0}, NULL},
    {"darkness", "darkness", POS_FIGHTING, do_darkness, 1, 0, FALSE, ACTION_MOVE, {0, 0}, NULL},
    {"dracbreath",
     "dracbreath",
     POS_FIGHTING,
     do_sorcerer_breath_weapon,
     1,
     0,
     FALSE,
     ACTION_STANDARD,
     {6, 0},
     can_sorcerer_breath_weapon},
    {"dracclaws",
     "dracclaws",
     POS_FIGHTING,
     do_sorcerer_claw_attack,
     1,
     0,
     FALSE,
     ACTION_NONE,
     {0, 0},
     can_sorcerer_claw_attack},
    {"dracwings",
     "dracwings",
     POS_FIGHTING,
     do_sorcerer_draconic_wings,
     1,
     0,
     FALSE,
     ACTION_NONE,
     {0, 0},
     NULL},
    {"dragbreath",
     "dragbreath",
     POS_FIGHTING,
     do_dragonborn_breath_weapon,
     1,
     0,
     FALSE,
     ACTION_STANDARD,
     {0, 0},
     can_dragonborn_breath_weapon},
    {"dragonfear",
     "dragonfear",
     POS_FIGHTING,
     do_dragonfear,
     1,
     0,
     FALSE,
     ACTION_SWIFT,
     {6, 0},
     can_dragonfear},
    {"dragonmagic",
     "dragonmagic",
     POS_FIGHTING,
     do_dragonmagic,
     1,
     0,
     FALSE,
     ACTION_STANDARD,
     {6, 0},
     can_dragonmagic},
    {"draw", "draw", POS_SITTING, do_unsheath, 1, 0, FALSE, ACTION_NONE, {0, 6}, NULL},
    {"dice", "dice", POS_RECLINING, do_dice, 1, 0, FALSE, ACTION_NONE, {0, 0}, NULL},

    /* {"command", "sort_as", minimum_position, *command_pointer, minimum_level, subcmd, ignore_wait, actions_required, {action_cooldowns}, *command_check_pointer},*/

    {"eat", "ea", POS_RECLINING, do_eat, 0, SCMD_EAT, FALSE, ACTION_MOVE, {0, 6}, NULL},
    {"earthshaker",
     "earthshaker",
     POS_FIGHTING,
     do_earthshaker,
     1,
     0,
     FALSE,
     ACTION_SWIFT,
     {0, 0},
     NULL},
    {"echo", "ec", POS_SLEEPING, do_echo, LVL_IMMORT, SCMD_ECHO, TRUE, ACTION_NONE, {0, 0}, NULL},
    {"efreetimagic",
     "efreetimagic",
     POS_FIGHTING,
     do_efreetimagic,
     1,
     0,
     FALSE,
     ACTION_STANDARD,
     {6, 0},
     can_efreetimagic},
    {"eidolon", "eidolon", POS_RECLINING, do_eidolon, 1, 0, FALSE, ACTION_NONE, {0, 0}, NULL},
    {"blast",
     "blast",
     POS_FIGHTING,
     do_blast,
     1,
     0,
     FALSE,
     ACTION_STANDARD,
     {0, 0},
     can_eldritch_blast},
    {"eldritch", "eldritch", POS_FIGHTING, do_eldritch, 1, 0, FALSE, ACTION_NONE, {0, 0}, NULL},
    {"elementalmastery",
     "elementalmastery",
     POS_STANDING,
     do_elementalmastery,
     1,
     0,
     FALSE,
     ACTION_NONE,
     {0, 0},
     NULL},
    {"emote", "em", POS_RECLINING, do_echo, 0, SCMD_EMOTE, TRUE, ACTION_NONE, {0, 0}, NULL},
    {":", ":", POS_RECLINING, do_echo, 1, SCMD_EMOTE, TRUE, ACTION_NONE, {0, 0}, NULL},
    {"enter", "ent", POS_STANDING, do_enter, 0, 0, FALSE, ACTION_NONE, {0, 0}, NULL},
    {"encounter", "enc", POS_RECLINING, do_encounter, 0, 0, FALSE, ACTION_NONE, {0, 0}, NULL},
    {"encounterinfo",
     "encounterinfo",
     POS_DEAD,
     do_encounterinfo,
     LVL_IMMORT,
     0,
     FALSE,
     ACTION_NONE,
     {0, 0},
     NULL},
    {"enlarge", "enlarge", POS_FIGHTING, do_enlarge, 1, 0, FALSE, ACTION_MOVE, {0, 0}, NULL},
    {"entertain", "entertain", POS_STANDING, do_entertain, 0, 0, FALSE, ACTION_NONE, {0, 0}, NULL},
    {"epicfeats", "epicfeats", POS_SLEEPING, do_epicfeats, 0, 0, TRUE, ACTION_NONE, {0, 0}, NULL},
    {"equipment", "eq", POS_SLEEPING, do_equipment, 0, 0, TRUE, ACTION_NONE, {0, 0}, NULL},
    {"eqstats", "eqst", POS_SLEEPING, do_not_here, 0, 0, TRUE, ACTION_NONE, {0, 0}, NULL},
    {"exits", "ex", POS_RECLINING, do_exits, 0, 0, TRUE, ACTION_NONE, {0, 0}, NULL},
    {"examine", "exa", POS_RECLINING, do_examine, 0, 0, FALSE, ACTION_NONE, {0, 0}, NULL},
    {"exchange", "exch", POS_RECLINING, do_not_here, 0, 0, FALSE, ACTION_NONE, {0, 0}, NULL},
    {"expertise",
     "expertise",
     POS_FIGHTING,
     do_mode,
     1,
     MODE_COMBAT_EXPERTISE,
     FALSE,
     ACTION_NONE,
     {0, 0},
     NULL},
    {"export", "export", POS_DEAD, do_export_zone, LVL_IMPL, 0, TRUE, ACTION_NONE, {0, 0}, NULL},
    {"eqrating",
     "eqrating",
     POS_SLEEPING,
     do_eqrating,
     LVL_BUILDER,
     0,
     TRUE,
     ACTION_NONE,
     {0, 0},
     NULL},
    {"emptybody",
     "emptybody",
     POS_RECLINING,
     do_emptybody,
     1,
     0,
     FALSE,
     ACTION_MOVE,
     {0, 6},
     can_emptybody},
    {"ethshift",
     "ethshift",
     POS_STANDING,
     do_ethshift,
     0,
     0,
     FALSE,
     ACTION_STANDARD | ACTION_MOVE,
     {6, 6},
     NULL},
    {"evobreath",
     "evobreath",
     POS_FIGHTING,
     do_evobreath,
     0,
     0,
     FALSE,
     ACTION_STANDARD,
     {0, 0},
     NULL},
    {"evoweb", "evoweb", POS_FIGHTING, do_evoweb, 0, 0, FALSE, ACTION_SWIFT, {0, 0}, NULL},
    {"evilscythe",
     "evilscythe",
     POS_STANDING,
     do_evilscythe,
     0,
     0,
     FALSE,
     ACTION_STANDARD,
     {6, 0},
     NULL},
    {"eviltouch",
     "eviltouch",
     POS_STANDING,
     do_eviltouch,
     0,
     0,
     FALSE,
     ACTION_STANDARD,
     {6, 0},
     NULL},
    {"extort", "extort", POS_DEAD, do_extort, 0, 0, TRUE, ACTION_NONE, {0, 0}, NULL},
    {"extracts",
     "extracts",
     POS_RECLINING,
     do_spells,
     1,
     SCMD_CONCOCT,
     FALSE,
     ACTION_NONE,
     {0, 0},
     NULL},
    {"extractlist",
     "extractlist",
     POS_RECLINING,
     do_spelllist,
     1,
     SCMD_CONCOCT,
     FALSE,
     ACTION_NONE,
     {0, 0},
     NULL},
    {"eyeofknowledge",
     "eyeofknowledge",
     POS_STANDING,
     do_eyeofknowledge,
     0,
     0,
     FALSE,
     ACTION_STANDARD,
     {6, 0},
     NULL},
    {"exempt",
     "exempt",
     POS_RECLINING,
     do_consign_to_oblivion,
     0,
     SCMD_EXEMPT,
     FALSE,
     ACTION_NONE,
     {0, 0},
     NULL},

    /* {"command", "sort_as", minimum_position, *command_pointer, minimum_level, subcmd, ignore_wait, actions_required, {action_cooldowns}, *command_check_pointer},*/
    {"faithfulstrike",
     "faithfulstrike",
     POS_FIGHTING,
     do_faithful_strike,
     1,
     0,
     FALSE,
     ACTION_SWIFT,
     {0, 0},
     NULL},
    {"feats", "fea", POS_SLEEPING, do_feats, 0, 0, FALSE, ACTION_NONE, {0, 0}, NULL},
    {"featlisting",
     "featlisting",
     POS_SLEEPING,
     do_featlisting,
     LVL_IMMORT,
     0,
     FALSE,
     ACTION_NONE,
     {0, 0},
     NULL},
    {"featset", "featset", POS_SLEEPING, do_featset, LVL_IMPL, 0, TRUE, ACTION_NONE, {0, 0}, NULL},
    {"forage", "forage", POS_STANDING, do_forage, 0, 0, TRUE, ACTION_NONE, {0, 0}, NULL},
    {"force", "force", POS_SLEEPING, do_force, LVL_STAFF, 0, TRUE, ACTION_NONE, {0, 0}, NULL},
    {"fiendishboon", "fiendishb", POS_DEAD, do_fiendishboon, 1, 0, TRUE, ACTION_NONE, {0, 0}, NULL},
    {"fill", "fil", POS_STANDING, do_pour, 0, SCMD_FILL, FALSE, ACTION_NONE, {0, 0}, NULL},
    {"file", "file", POS_SLEEPING, do_file, LVL_IMMORT, 0, TRUE, ACTION_NONE, {0, 0}, NULL},
    {"fire", "fire", POS_FIGHTING, do_fire, 1, 0, FALSE, ACTION_STANDARD, {6, 0}, NULL},
    {"firebolt", "firebolt", POS_FIGHTING, do_firebolt, 1, 0, FALSE, ACTION_STANDARD, {6, 0}, NULL},
    {"firesnake",
     "firesnake",
     POS_STANDING,
     do_firesnake,
     1,
     0,
     FALSE,
     ACTION_NONE,
     {0, 0},
     can_firesnake},
    {"flee", "fl", POS_FIGHTING, do_flee, 1, 0, FALSE, ACTION_MOVE, {0, 6}, NULL},
    {"flightlist",
     "flightlist",
     POS_RESTING,
     do_flightlist,
     1,
     0,
     FALSE,
     ACTION_NONE,
     {0, 0},
     NULL},
    {"follow", "fol", POS_RECLINING, do_follow, 0, 0, FALSE, ACTION_NONE, {0, 0}, NULL},
    {"forgeas", "forgeas", POS_RECLINING, do_forgeas, 0, 0, FALSE, ACTION_NONE, {0, 0}, NULL},
    {"forget",
     "forget",
     POS_RECLINING,
     do_consign_to_oblivion,
     0,
     SCMD_FORGET,
     FALSE,
     ACTION_NONE,
     {0, 0},
     NULL},
    {"foretell", "foretell", POS_RECLINING, do_foretell, 0, 0, FALSE, ACTION_NONE, {0, 0}, NULL},
    {"freeze",
     "freeze",
     POS_DEAD,
     do_wizutil,
     LVL_GRSTAFF,
     SCMD_FREEZE,
     TRUE,
     ACTION_NONE,
     {0, 0},
     NULL},
    {"frightful", "frightful", POS_FIGHTING, do_dragonfear, 1, 0, FALSE, ACTION_NONE, {0, 0}, NULL},
    {"fly", "fly", POS_FIGHTING, do_fly, 1, 0, FALSE, ACTION_MOVE, {0, 6}, NULL},
    {"fistoffourthunders",
     "fistoffourthunders",
     POS_FIGHTING,
     do_fistoffourthunders,
     1,
     0,
     FALSE,
     ACTION_STANDARD,
     {6, 0},
     can_fistoffourthunders},
    {"flamesofphoenix",
     "flamesofphoenix",
     POS_FIGHTING,
     do_flamesofphoenix,
     1,
     0,
     FALSE,
     ACTION_STANDARD,
     {6, 0},
     can_flamesofphoenix},
    {"flowingriver",
     "flowingriver",
     POS_STANDING,
     do_flowingriver,
     1,
     0,
     FALSE,
     ACTION_SWIFT,
     {3, 0},
     can_flowingriver},
    {"flurryofblows",
     "flurryofblows",
     POS_FIGHTING,
     do_mode,
     1,
     MODE_FLURRY_OF_BLOWS,
     FALSE,
     ACTION_NONE,
     {0, 0},
     NULL},
    {"feint",
     "feint",
     POS_FIGHTING,
     do_process_attack,
     1,
     AA_FEINT,
     FALSE,
     ACTION_SWIFT,
     {0, 0},
     can_feint},
    {"freegrapple",
     "freegrapple",
     POS_RECLINING,
     do_free_grapple,
     1,
     0,
     FALSE,
     ACTION_NONE,
     {0, 0},
     NULL},
    {"faeriefire",
     "faeriefire",
     POS_FIGHTING,
     do_process_attack,
     1,
     AA_FAERIE_FIRE,
     FALSE,
     ACTION_NONE,
     {0, 0},
     can_faeriefire},
    {"favoredenemies",
     "favoredenemies",
     POS_DEAD,
     do_favoredenemies,
     0,
     0,
     FALSE,
     ACTION_NONE,
     {0, 0},
     NULL},
    {"feymagic",
     "feymagic",
     POS_FIGHTING,
     do_fey_magic,
     1,
     0,
     FALSE,
     ACTION_SWIFT,
     {0, 0},
     can_fey_magic},
    {"finalstand", "finalstand", POS_DEAD, do_final_stand, 0, 0, FALSE, ACTION_NONE, {0, 0}, NULL},
    {"forget",
     "forget",
     POS_RECLINING,
     do_consign_to_oblivion,
     0,
     SCMD_FORGET,
     FALSE,
     ACTION_NONE,
     {0, 0},
     NULL},
    {"findmagic",
     "findmagic",
     POS_DEAD,
     do_findmagic,
     LVL_BUILDER,
     0,
     FALSE,
     ACTION_NONE,
     {0, 0},
     NULL},
    {"finddoor", "finddoor", POS_DEAD, do_finddoor, LVL_STAFF, 0, TRUE, ACTION_NONE, {0, 0}, NULL},
    {"fistair",
     "fistair",
     POS_STANDING,
     do_fistair,
     1,
     0,
     FALSE,
     ACTION_SWIFT,
     {3, 0},
     can_fistair},

    /* {"command", "sort_as", minimum_position, *command_pointer, minimum_level, subcmd, ignore_wait, actions_required, {action_cooldowns}, *command_check_pointer},*/

    {"get", "g", POS_RECLINING, do_get, 0, 0, FALSE, ACTION_NONE, {0, 0}, NULL},
    {"gdiscovery",
     "gdisc",
     POS_RECLINING,
     do_grand_discoveries,
     0,
     0,
     FALSE,
     ACTION_NONE,
     {0, 0},
     NULL},
    {"gecho", "gecho", POS_DEAD, do_gecho, LVL_STAFF, 0, TRUE, ACTION_NONE, {0, 0}, NULL},
    {"gemote", "gem", POS_SLEEPING, do_gen_comm, 0, SCMD_GEMOTE, TRUE, ACTION_NONE, {0, 0}, NULL},
    {"genmap", "genmap", POS_SLEEPING, do_genmap, LVL_IMPL, 0, TRUE, ACTION_NONE, {0, 0}, NULL},
    {"genriver",
     "genriver",
     POS_SLEEPING,
     do_genriver,
     LVL_STAFF,
     0,
     TRUE,
     ACTION_NONE,
     {0, 0},
     NULL},
    {"give", "giv", POS_RECLINING, do_give, 0, 0, FALSE, ACTION_NONE, {0, 0}, NULL},
    {"galerush",
     "galerush",
     POS_STANDING,
     do_galerush,
     1,
     0,
     FALSE,
     ACTION_SWIFT,
     {3, 0},
     can_galerush},
#if !defined(CAMPAIGN_FR) && !defined(CAMPAIGN_DL)
    {"gather",
     "gather",
     POS_STANDING,
     do_wilderness_gather,
     0,
     0,
     FALSE,
     ACTION_STANDARD,
     {6, 0},
     NULL},
#endif
    {"goto", "go", POS_SLEEPING, do_goto, LVL_IMMORT, 0, TRUE, ACTION_NONE, {0, 0}, NULL},
    {"gongsummit",
     "gongsummit",
     POS_STANDING,
     do_gongsummit,
     1,
     0,
     FALSE,
     ACTION_SWIFT,
     {3, 0},
     can_gongsummit},
    {"goals", "goals", POS_SLEEPING, do_goals, 0, 0, TRUE, ACTION_NONE, {0, 0}, NULL},
    {"gold", "gol", POS_RECLINING, do_gold, 0, 0, TRUE, ACTION_NONE, {0, 0}, NULL},
    {"golemrepair",
     "golemrepair",
     POS_STANDING,
     do_golemrepair,
     0,
     0,
     FALSE,
     ACTION_STANDARD,
     {6, 0},
     NULL},
    {"gossip", "gos", POS_SLEEPING, do_gen_comm, 0, SCMD_GOSSIP, TRUE, ACTION_NONE, {0, 0}, NULL},
    {"gore", "gore", POS_FIGHTING, do_minotaur_gore, 0, 0, TRUE, ACTION_SWIFT, {0, 0}, NULL},
    {"group", "gr", POS_RECLINING, do_group, 1, 0, TRUE, ACTION_NONE, {0, 0}, NULL},
    {"grab", "grab", POS_RECLINING, do_grab, 0, 0, FALSE, ACTION_NONE, {0, 0}, NULL},
    {"granddestiny",
     "grandd",
     POS_RECLINING,
     do_grand_destiny,
     0,
     0,
     FALSE,
     ACTION_NONE,
     {0, 0},
     NULL},
    {"grats", "grat", POS_SLEEPING, do_gen_comm, 0, SCMD_GRATZ, TRUE, ACTION_NONE, {0, 0}, NULL},
    {"greport", "grepo", POS_RECLINING, do_greport, 0, 0, TRUE, ACTION_NONE, {0, 0}, NULL},
    {"gsay", "gsay", POS_SLEEPING, do_gsay, 0, 0, TRUE, ACTION_NONE, {0, 0}, NULL},
    {"gtell", "gt", POS_SLEEPING, do_gsay, 0, 0, TRUE, ACTION_NONE, {0, 0}, NULL},
    {"gain", "gain", POS_RECLINING, do_gain, 1, 0, FALSE, ACTION_NONE, {0, 0}, NULL},
    {"gaseousform",
     "gaseous",
     POS_FIGHTING,
     do_vampiric_gaseous_form,
     1,
     0,
     FALSE,
     ACTION_STANDARD,
     {0, 0},
     can_vampiric_gaseous_form},
    {"guard", "guard", POS_FIGHTING, do_guard, 1, 0, FALSE, ACTION_NONE, {0, 0}, can_guard},
    {"grapple",
     "grapple",
     POS_RECLINING,
     do_grapple,
     1,
     0,
     FALSE,
     ACTION_STANDARD,
     {6, 0},
     can_grapple},
    {"gravemagic", "grave", POS_FIGHTING, do_grave_magic, 1, 0, FALSE, ACTION_MOVE, {6, 0}, NULL},
    {"goodlance",
     "goodlance",
     POS_STANDING,
     do_goodlance,
     0,
     0,
     FALSE,
     ACTION_STANDARD,
     {6, 0},
     NULL},
    {"goodtouch",
     "goodtouch",
     POS_STANDING,
     do_goodtouch,
     0,
     0,
     FALSE,
     ACTION_STANDARD,
     {6, 0},
     NULL},
    {"guimode", "guimode", POS_DEAD, do_gen_tog, 1, SCMD_GUI_MODE, TRUE, ACTION_NONE, {0, 0}, NULL},
    {"gloryscall",
     "gloryscall",
     POS_FIGHTING,
     do_gloryscall,
     1,
     0,
     FALSE,
     ACTION_SWIFT,
     {0, 0},
     NULL},
    {"glore", "glore", POS_RESTING, do_glore, 1, 0, FALSE, ACTION_STANDARD, {6, 0}, NULL},

    /* {"command", "sort_as", minimum_position, *command_pointer, minimum_level, subcmd, ignore_wait, actions_required, {action_cooldowns}, *command_check_pointer},*/

    {"help", "h", POS_DEAD, do_help, 0, 0, TRUE, ACTION_NONE, {0, 0}, NULL},
    {"helpsearch", "helps", POS_DEAD, do_helpsearch, 0, 0, TRUE, ACTION_NONE, {0, 0}, NULL},
    {"happyhour", "ha", POS_DEAD, do_happyhour, 0, 0, TRUE, ACTION_NONE, {0, 0}, NULL},
    {"here", "here", POS_RECLINING, do_look, 0, SCMD_HERE, TRUE, ACTION_NONE, {0, 0}, NULL},
    {"hedit", "hedit", POS_DEAD, do_oasis_hedit, LVL_BUILDER, 0, TRUE, ACTION_NONE, {0, 0}, NULL},
    {"helpcheck", "helpch", POS_DEAD, do_helpcheck, LVL_IMMORT, 0, TRUE, ACTION_NONE, {0, 0}, NULL},
    {"helpgen", "helpg", POS_DEAD, do_helpgen, LVL_IMPL, 0, TRUE, ACTION_NONE, {0, 0}, NULL},
    {"hide", "hi", POS_RECLINING, do_hide, 1, 0, FALSE, ACTION_MOVE, {0, 6}, NULL},
    {"hindex", "hind", POS_DEAD, do_hindex, 0, 0, TRUE, ACTION_NONE, {0, 0}, NULL},
    {"handbook",
     "handb",
     POS_DEAD,
     do_gen_ps,
     LVL_IMMORT,
     SCMD_HANDBOOK,
     TRUE,
     ACTION_NONE,
     {0, 0},
     NULL},
    {"hardy", "hardy", POS_FIGHTING, do_hardy, 1, 0, FALSE, ACTION_STANDARD, {6, 0}, NULL},
    {"hcontrol",
     "hcontrol",
     POS_DEAD,
     do_hcontrol,
     LVL_GRSTAFF,
     0,
     TRUE,
     ACTION_NONE,
     {0, 0},
     NULL},
    {"history", "history", POS_DEAD, do_history, 0, 0, TRUE, ACTION_NONE, {0, 0}, NULL},
    {"hit", "hit", POS_FIGHTING, do_hit, 0, SCMD_HIT, FALSE, ACTION_STANDARD, {6, 0}, NULL},
    {"hold", "hold", POS_RECLINING, do_grab, 1, 0, FALSE, ACTION_NONE, {0, 0}, NULL},
    {"holler",
     "holler",
     POS_RECLINING,
     do_gen_comm,
     1,
     SCMD_HOLLER,
     TRUE,
     ACTION_NONE,
     {0, 0},
     NULL},
    {"holylight",
     "holy",
     POS_DEAD,
     do_gen_tog,
     LVL_IMMORT,
     SCMD_HOLYLIGHT,
     TRUE,
     ACTION_NONE,
     {0, 0},
     NULL},
    {"holyweapon", "holyw", POS_DEAD, do_holyweapon, 1, 0, FALSE, ACTION_NONE, {0, 0}, NULL},
    {"holyblade", "holyblade", POS_RESTING, do_holy_blade, 1, 0, FALSE, ACTION_NONE, {0, 0}, NULL},
    {"house", "house", POS_RECLINING, do_house, 0, 0, FALSE, ACTION_NONE, {0, 0}, NULL},
#if defined(CAMPAIGN_DL) || defined(CAMPAIGN_FR)
    {"harvest",
     "harvest",
     POS_STANDING,
     do_newcraft,
     0,
     SCMD_NEWCRAFT_HARVEST,
     TRUE,
     ACTION_STANDARD,
     {0, 0},
     NULL},
#else
    {"harvest",
     "harvest",
     POS_STANDING,
     do_wilderness_harvest,
     0,
     0,
     FALSE,
     ACTION_STANDARD,
     {6, 0},
     NULL},
#endif
    {"hlqedit", "hlqedit", POS_DEAD, do_hlqedit, LVL_BUILDER, 0, TRUE, ACTION_NONE, {0, 0}, NULL},
    {"hlqlist", "hlqlist", POS_DEAD, do_hlqlist, LVL_BUILDER, 0, TRUE, ACTION_NONE, {0, 0}, NULL},
    {"headbutt",
     "headbutt",
     POS_FIGHTING,
     do_process_attack,
     1,
     AA_HEADBUTT,
     FALSE,
     ACTION_NONE,
     {0, 0},
     can_headbutt},
    {"hitall",
     "hitall",
     POS_FIGHTING,
     do_hitall,
     1,
     0,
     FALSE,
     ACTION_STANDARD | ACTION_MOVE,
     {6, 6},
     NULL},
    {"handleanimal",
     "handleanimal",
     POS_STANDING,
     do_handleanimal,
     1,
     0,
     FALSE,
     ACTION_STANDARD,
     {6, 0},
     NULL},
    {"healingtouch",
     "healingtouch",
     POS_STANDING,
     do_healingtouch,
     0,
     0,
     FALSE,
     ACTION_STANDARD,
     {6, 0},
     NULL},
    {"hp", "hp", POS_DEAD, do_hp, 1, 0, TRUE, ACTION_NONE, {0, 0}, NULL},
    {"hsedit",
     "hsedit",
     POS_DEAD,
     do_oasis_hsedit,
     LVL_GRSTAFF,
     0,
     TRUE,
     ACTION_NONE,
     {0, 0},
     NULL},
    {"hunts", "hunts", POS_RECLINING, do_not_here, 1, 0, TRUE, ACTION_NONE, {0, 0}, NULL},
    {"hsort", "hsort", POS_RECLINING, do_hsort, 0, 0, FALSE, ACTION_NONE, {0, 0}, NULL},

/* {"command", "sort_as", minimum_position, *command_pointer, minimum_level, subcmd, ignore_wait, actions_required, {action_cooldowns}, *command_check_pointer},*/

#if !defined(CAMPAIGN_FR) && !defined(CAMPAIGN_DL)
    {"inventory", "i", POS_DEAD, do_inventory, 0, 0, TRUE, ACTION_NONE, {0, 0}, NULL},
#endif
    {"identify", "id", POS_STANDING, do_not_here, 1, 0, FALSE, ACTION_NONE, {0, 0}, NULL},
    {"idea", "ide", POS_DEAD, do_ibt, 0, SCMD_IDEA, TRUE, ACTION_NONE, {0, 0}, NULL},
    {"iedit", "iedit", POS_DEAD, do_iedit, LVL_STAFF, 0, TRUE, ACTION_NONE, {0, 0}, NULL},
    {"imbibe",
     "imb",
     POS_SITTING,
     do_gen_cast,
     1,
     SCMD_CAST_EXTRACT,
     FALSE,
     ACTION_MOVE,
     {0, 6},
     NULL},
    {"imotd", "imo", POS_DEAD, do_gen_ps, LVL_IMMORT, SCMD_IMOTD, TRUE, ACTION_NONE, {0, 0}, NULL},
    {"immlist", "imm", POS_DEAD, do_gen_ps, 0, SCMD_IMMLIST, TRUE, ACTION_NONE, {0, 0}, NULL},
    {"immtitle", "immtitle", POS_DEAD, do_immtitle, LVL_IMMORT, 0, TRUE, ACTION_NONE, {0, 0}, NULL},
    {"info", "info", POS_SLEEPING, do_gen_ps, 0, SCMD_INFO, TRUE, ACTION_NONE, {0, 0}, NULL},
    {"invis", "invi", POS_DEAD, do_invis, LVL_IMMORT, 0, TRUE, ACTION_NONE, {0, 0}, NULL},
    {"invisduergar",
     "invisduergar",
     POS_FIGHTING,
     do_invisduergar,
     1,
     0,
     FALSE,
     ACTION_MOVE,
     {0, 0},
     NULL},
    {"innates", "innates", POS_DEAD, do_innates, 0, 0, TRUE, ACTION_NONE, {0, 0}, NULL},
    {"introduce", "intro", POS_RECLINING, do_introduce, 0, 0, TRUE, ACTION_NONE, {0, 0}, NULL},
    {"intimidate",
     "intimidate",
     POS_FIGHTING,
     do_intimidate,
     1,
     0,
     FALSE,
     ACTION_STANDARD,
     {6, 0},
     can_intimidate},
    {"icicle", "icicle", POS_FIGHTING, do_icicle, 1, 0, FALSE, ACTION_STANDARD, {6, 0}, NULL},
    {"icerabbit",
     "icerabbit",
     POS_FIGHTING,
     do_icerabbit,
     1,
     0,
     FALSE,
     ACTION_STANDARD,
     {6, 0},
     can_icerabbit},
    {"imbuearrow",
     "imbuearrow",
     POS_FIGHTING,
     do_imbuearrow,
     1,
     0,
     FALSE,
     ACTION_MOVE,
     {0, 6},
     NULL},
    {"impromptu",
     "impromptu",
     POS_FIGHTING,
     do_impromptu,
     1,
     0,
     FALSE,
     ACTION_NONE,
     {0, 0},
     can_impromptu},
    {"invisiblerogue",
     "invisiblerogue",
     POS_DEAD,
     do_invisiblerogue,
     1,
     0,
     FALSE,
     ACTION_NONE,
     {0, 0},
     NULL},
    {"innerfire", "innerfire", POS_FIGHTING, do_innerfire, 1, 0, FALSE, ACTION_NONE, {0, 0}, NULL},
<<<<<<< HEAD
    {"invoke",
     "invoke",
     POS_FIGHTING,
     do_use_consumable,
     0,
     SCMD_INVOKE,
     FALSE,
     ACTION_SWIFT,
     {0, 6},
     NULL},
    {"irresistablemagic",
     "irresistablemagic",
     POS_FIGHTING,
     do_irresistablemagic,
     1,
     0,
     FALSE,
     ACTION_STANDARD,
     {6, 0},
     can_irresistablemagic},
    {"insectbeing",
     "insectbeing",
     POS_FIGHTING,
     do_insectbeing,
     0,
     0,
     FALSE,
     ACTION_NONE,
     {0, 0},
     can_insectbeing},
    {"inspirecourage",
     "inspirecourage",
     POS_FIGHTING,
     do_inspire_courage,
     0,
     0,
     FALSE,
     ACTION_NONE,
     {0, 0},
     NULL},
    {"favoredterrain",
     "favterrain",
     POS_RECLINING,
     do_favored_terrain,
     0,
     0,
     FALSE,
     ACTION_NONE,
     {0, 0},
     NULL},
=======
    {"invoke", "invoke", POS_FIGHTING, do_use_consumable, 0, SCMD_INVOKE, FALSE, ACTION_SWIFT, {0, 6}, NULL},
    {"irresistablemagic", "irresistablemagic", POS_FIGHTING, do_irresistablemagic, 1, 0, FALSE, ACTION_STANDARD, {6, 0}, can_irresistablemagic},
    {"insectbeing", "insectbeing", POS_FIGHTING, do_insectbeing, 0, 0, FALSE, ACTION_NONE, {0, 0}, can_insectbeing},
    {"inspirecourage", "inspirecourage", POS_FIGHTING, do_inspire_courage, 0, 0, FALSE, ACTION_NONE, {0, 0}, NULL},
    {"favoredterrain", "favterrain", POS_RECLINING, do_favored_terrain, 0, 0, FALSE, ACTION_NONE, {0, 0}, NULL},
    {"inqenemy", "inqenemy", POS_RECLINING, do_inquisitor_favored_enemy, 0, 0, FALSE, ACTION_NONE, {0, 0}, NULL},
>>>>>>> 5e16b232
    {"flourish", "flourish", POS_FIGHTING, do_flourish, 0, 0, FALSE, ACTION_NONE, {0, 0}, NULL},
    {"curtaincall",
     "curtaincall",
     POS_FIGHTING,
     do_curtain_call,
     0,
     0,
     FALSE,
     ACTION_NONE,
     {0, 0},
     NULL},

    /* Intermud3 commands */
    {"i3admin", "i3admin", POS_DEAD, do_i3admin, LVL_IMMORT, 0, TRUE, ACTION_NONE, {0, 0}, NULL},
    {"i3channels", "i3channels", POS_DEAD, do_i3channels, 0, 0, TRUE, ACTION_NONE, {0, 0}, NULL},
    {"i3chat", "i3chat", POS_DEAD, do_i3chat, 0, 0, TRUE, ACTION_NONE, {0, 0}, NULL},
    {"i3config", "i3config", POS_DEAD, do_i3config, 0, 0, TRUE, ACTION_NONE, {0, 0}, NULL},
    {"i3finger", "i3finger", POS_DEAD, do_i3finger, 0, 0, TRUE, ACTION_NONE, {0, 0}, NULL},
    {"i3locate", "i3locate", POS_DEAD, do_i3locate, 0, 0, TRUE, ACTION_NONE, {0, 0}, NULL},
    {"i3mudlist", "i3mudlist", POS_DEAD, do_i3mudlist, 0, 0, TRUE, ACTION_NONE, {0, 0}, NULL},
    {"i3tell", "i3tell", POS_DEAD, do_i3tell, 0, 0, TRUE, ACTION_NONE, {0, 0}, NULL},
    {"i3who", "i3who", POS_DEAD, do_i3who, 0, 0, TRUE, ACTION_NONE, {0, 0}, NULL},

/* {"command", "sort_as", minimum_position, *command_pointer, minimum_level, subcmd, ignore_wait, actions_required, {action_cooldowns}, *command_check_pointer},*/

#if !defined(CAMPAIGN_DL) && !defined(CAMPAIGN_FR)
    {"drop", "d", POS_RECLINING, do_drop, 0, SCMD_DROP, FALSE, ACTION_NONE, {0, 0}, NULL},
    {"junk", "j", POS_RECLINING, do_drop, 0, SCMD_JUNK, FALSE, ACTION_NONE, {0, 0}, NULL},
#endif
    {"judgement", "judge", POS_RECLINING, do_judgement, 0, 0, FALSE, ACTION_NONE, {0, 0}, NULL},
    {"greaterjudgment",
     "gj",
     POS_RECLINING,
     do_greater_judgment,
     0,
     0,
     FALSE,
     ACTION_NONE,
     {0, 0},
     NULL},
    {"inexorablejudgment",
     "ij",
     POS_RECLINING,
     do_inexorable_judgment,
     0,
     0,
     FALSE,
     ACTION_STANDARD,
     {0, 0},
     NULL},

    /* {"command", "sort_as", minimum_position, *command_pointer, minimum_level, subcmd, ignore_wait, actions_required, {action_cooldowns}, *command_check_pointer},*/

    {"kill", "k", POS_FIGHTING, do_hit, 0, SCMD_HIT, FALSE, ACTION_STANDARD, {6, 0}, NULL},
    {"kapaksaliva",
     "kapaksaliva",
     POS_FIGHTING,
     do_kapak_saliva,
     0,
     0,
     FALSE,
     ACTION_SWIFT,
     {6, 0},
     NULL},
    {"kick",
     "ki",
     POS_FIGHTING,
     do_process_attack,
     1,
     AA_KICK,
     FALSE,
     ACTION_NONE,
     {6, 0},
     can_kick},
    {"keycheck",
     "keycheck",
     POS_STANDING,
     do_keycheck,
     LVL_IMMORT,
     0,
     TRUE,
     ACTION_NONE,
     {0, 0},
     NULL},
    {"kipoints", "kipoints", POS_DEAD, do_kipoints, 0, 0, TRUE, ACTION_NONE, {0, 0}, NULL},
    {"knighthoodsflower",
     "knighthoodsflower",
     POS_STANDING,
     do_knighthoods_flower,
     0,
     0,
     TRUE,
     ACTION_NONE,
     {0, 0},
     NULL},

    /* {"command", "sort_as", minimum_position, *command_pointer, minimum_level, subcmd, ignore_wait, actions_required, {action_cooldowns}, *command_check_pointer},*/

    {"look", "l", POS_RECLINING, do_look, 0, SCMD_LOOK, TRUE, ACTION_NONE, {0, 0}, NULL},
    {"list", "lis", POS_STANDING, do_not_here, 0, 0, FALSE, ACTION_NONE, {0, 0}, NULL},
    {"lore", "lore", POS_RESTING, do_lore, 1, 0, FALSE, ACTION_STANDARD, {6, 0}, NULL},
    {"land", "land", POS_FIGHTING, do_land, 1, 0, FALSE, ACTION_MOVE, {0, 6}, NULL},
    {"landmarks", "landmarks", POS_DEAD, do_landmarks, 0, 0, FALSE, ACTION_NONE, {0, 0}, NULL},
    {"lm", "lm", POS_DEAD, do_landmarks, 0, 0, FALSE, ACTION_NONE, {0, 0}, NULL},
    {"last", "last", POS_DEAD, do_last, LVL_IMMORT, 0, TRUE, ACTION_NONE, {0, 0}, NULL},
    {"lastroom", "lastroom", POS_DEAD, do_lastroom, 0, 0, TRUE, ACTION_NONE, {0, 0}, NULL},
    {"layonhands",
     "layonhands",
     POS_FIGHTING,
     do_layonhands,
     1,
     0,
     FALSE,
     ACTION_STANDARD,
     {6, 0},
     can_layonhands},
    {"loot", "loot", POS_STANDING, do_loot, 0, 0, TRUE, ACTION_NONE, {0, 0}, NULL},
    {"leave", "lea", POS_STANDING, do_leave, 0, 0, FALSE, ACTION_NONE, {0, 0}, NULL},
    {"levels", "lev", POS_DEAD, do_levels, 0, 0, TRUE, ACTION_NONE, {0, 0}, NULL},
    {"lifebond",
     "lifebond",
     POS_STANDING,
     do_gen_tog,
     1,
     SCMD_LIFE_BOND,
     FALSE,
     ACTION_NONE,
     {0, 0},
     NULL},
    {"listen", "listen", POS_STANDING, do_listen, 1, 0, FALSE, ACTION_NONE, {0, 0}, NULL},
    {"listraces", "listraces", POS_DEAD, do_listraces, 1, 0, FALSE, ACTION_NONE, {0, 0}, NULL},
    {"links", "lin", POS_STANDING, do_links, LVL_IMMORT, 0, TRUE, ACTION_NONE, {0, 0}, NULL},
    {"lock", "loc", POS_SITTING, do_gen_door, 0, SCMD_LOCK, FALSE, ACTION_NONE, {0, 0}, NULL},
    {"load", "load", POS_DEAD, do_load, LVL_BUILDER, 0, TRUE, ACTION_NONE, {0, 0}, NULL},
    {"loadmagic",
     "loadmagic",
     POS_DEAD,
     do_loadmagic,
     LVL_IMMORT,
     0,
     TRUE,
     ACTION_NONE,
     {0, 0},
     NULL},
    {"loadmagicspecific",
     "loadmagicspecific",
     POS_DEAD,
     do_loadmagicspecific,
     LVL_IMMORT,
     0,
     TRUE,
     ACTION_NONE,
     {0, 0},
     NULL},
    {"lightningarc",
     "lightningarc",
     POS_FIGHTING,
     do_lightningarc,
     1,
     0,
     FALSE,
     ACTION_STANDARD,
     {6, 0},
     NULL},
    {"levitate", "levitate", POS_FIGHTING, do_levitate, 1, 0, FALSE, ACTION_MOVE, {0, 0}, NULL},
    {"lms", "lms", POS_DEAD, do_loadmagicspecific, LVL_IMMORT, 0, TRUE, ACTION_NONE, {0, 0}, NULL},
    {"lichfear", "lichfear", POS_FIGHTING, do_lichfear, 0, 0, FALSE, ACTION_NONE, {0, 0}, NULL},
    {"lichtouch", "lichtouch", POS_FIGHTING, do_lichtouch, 0, 0, FALSE, ACTION_NONE, {0, 0}, NULL},

    /* {"command", "sort_as", minimum_position, *command_pointer, minimum_level, subcmd, ignore_wait, actions_required, {action_cooldowns}, *command_check_pointer},*/

    {"manifest",
     "m",
     POS_SITTING,
     do_manifest,
     1,
     SCMD_CAST_PSIONIC,
     FALSE,
     ACTION_MOVE,
     {0, 6},
     NULL},
    {"maneuvers",
     "maneuvers",
     POS_DEAD,
     do_commands,
     0,
     SCMD_MANEUVERS,
     TRUE,
     ACTION_NONE,
     {0, 0},
     NULL},
    {"midnightedict",
     "midnightedict",
     POS_FIGHTING,
     do_midnight_edict,
     0,
     0,
     FALSE,
     ACTION_STANDARD,
     {0, 0},
     NULL},
    {"memorize",
     "memorize",
     POS_RESTING,
     do_gen_preparation,
     0,
     SCMD_MEMORIZE,
     FALSE,
     ACTION_NONE,
     {0, 0},
     NULL},
    //  { "mail", "mail", POS_STANDING, do_not_here, 1, 0, FALSE, ACTION_NONE, {0, 0}, NULL},
    {"mail", "mail", POS_STANDING, do_new_mail, 1, 0, FALSE, ACTION_NONE, {0, 0}, NULL},
    {"map", "map", POS_STANDING, do_map, 1, 0, FALSE, ACTION_NONE, {0, 0}, NULL},
    {"mark", "mark", POS_STANDING, do_mark, 1, 0, FALSE, ACTION_NONE, {0, 0}, NULL},
    {"mastermind",
     "mastermind",
     POS_FIGHTING,
     do_mastermind,
     1,
     0,
     FALSE,
     ACTION_SWIFT,
     {0, 0},
     can_mastermind},
#if defined(USE_VARIABLE_QUALITY_MATERIALS)
    {"materials", "materials", POS_DEAD, do_materials, 1, 0, TRUE, ACTION_NONE, {0, 0}, NULL},
#elif defined(USE_BASIC_MATERIALS)
    {"materials",
     "materials",
     POS_DEAD,
     do_list_craft_materials,
     0,
     0,
     TRUE,
     ACTION_NONE,
     {0, 0},
     NULL},
#endif
    // {"materials", "materials", POS_RECLINING, do_materials, 0, 0, TRUE, ACTION_NONE, {0, 0}, NULL},

    {"masscurewounds",
     "masscurewounds",
     POS_STANDING,
     do_masscurewounds,
     1,
     0,
     FALSE,
     ACTION_NONE,
     {0, 0},
     NULL},
    {"maxhp", "maxhp", POS_DEAD, do_maxhp, 1, 0, TRUE, ACTION_NONE, {0, 0}, NULL},
    {"medit", "med", POS_DEAD, do_oasis_medit, LVL_BUILDER, 0, TRUE, ACTION_NONE, {0, 0}, NULL},
    {"meditate",
     "meditate",
     POS_RESTING,
     do_gen_preparation,
     0,
     SCMD_MEDITATE,
     FALSE,
     ACTION_NONE,
     {0, 0},
     NULL},
    {"mercies", "mercies", POS_DEAD, do_mercies, 1, 0, TRUE, ACTION_NONE, {0, 0}, NULL},
#if !defined(CAMPAIGN_FR) && !defined(CAMPAIGN_DL)
    {"mine", "mine", POS_STANDING, do_wilderness_mine, 0, 0, FALSE, ACTION_STANDARD, {6, 0}, NULL},
#endif
    {"mission", "mission", POS_RESTING, do_missions, 0, 0, FALSE, ACTION_NONE, {0, 0}, NULL},
    {"miststance",
     "miststance",
     POS_STANDING,
     do_miststance,
     1,
     0,
     FALSE,
     ACTION_NONE,
     {0, 0},
     can_miststance},
    {"mlist",
     "mlist",
     POS_DEAD,
     do_oasis_list,
     LVL_BUILDER,
     SCMD_OASIS_MLIST,
     TRUE,
     ACTION_NONE,
     {0, 0},
     NULL},
    {"mcopy",
     "mcopy",
     POS_DEAD,
     do_oasis_copy,
     LVL_STAFF,
     CON_MEDIT,
     TRUE,
     ACTION_NONE,
     {0, 0},
     NULL},
    {"motes", "motes", POS_SLEEPING, do_motes, 0, 0, TRUE, ACTION_NONE, {0, 0}, NULL},
    {"motd", "motd", POS_DEAD, do_gen_ps, 0, SCMD_MOTD, TRUE, ACTION_NONE, {0, 0}, NULL},
    {"msgedit", "msgedit", POS_DEAD, do_msgedit, LVL_STAFF, 0, TRUE, ACTION_NONE, {0, 0}, NULL},
    {"mute", "mute", POS_DEAD, do_wizutil, LVL_STAFF, SCMD_MUTE, TRUE, ACTION_NONE, {0, 0}, NULL},
    {"myperks", "myp", POS_RECLINING, do_myperks, 0, 0, TRUE, ACTION_NONE, {0, 0}, NULL},
    {"mount", "mount", POS_FIGHTING, do_mount, 0, 0, FALSE, ACTION_MOVE, {0, 6}, NULL},
    {"masterlist", "masterlist", POS_DEAD, do_masterlist, 0, 0, TRUE, ACTION_NONE, {0, 0}, NULL},
    {"massinvis",
     "massinvis",
     POS_FIGHTING,
     do_massinvis,
     1,
     0,
     FALSE,
     ACTION_STANDARD,
     {6, 0},
     NULL},
    {"moves", "moves", POS_DEAD, do_moves, 1, 0, TRUE, ACTION_NONE, {0, 0}, NULL},

    /* {"command", "sort_as", minimum_position, *command_pointer, minimum_level, subcmd, ignore_wait, actions_required, {action_cooldowns}, *command_check_pointer},*/

    {"natureswrath",
     "natureswrath",
     POS_FIGHTING,
     do_natureswrath,
     0,
     0,
     TRUE,
     ACTION_NONE,
     {0, 0},
     NULL},
    {"news", "news", POS_SLEEPING, do_gen_ps, 0, SCMD_NEWS, TRUE, ACTION_NONE, {0, 0}, NULL},
    {"note", "note", POS_RESTING, do_note, 1, 0, FALSE, ACTION_NONE, {0, 0}, NULL},
    {"newcraft",
     "newcraft",
     POS_STANDING,
     do_newcraft,
     0,
     SCMD_NEWCRAFT_CREATE,
     TRUE,
     ACTION_NONE,
     {0, 0},
     NULL},
    {"noauction",
     "noauction",
     POS_DEAD,
     do_gen_tog,
     0,
     SCMD_NOAUCTION,
     TRUE,
     ACTION_NONE,
     {0, 0},
     NULL},
    {"nocraftprogress",
     "nocraftpr",
     POS_DEAD,
     do_gen_tog,
     1,
     SCMD_NOCRAFTPROGRESS,
     TRUE,
     ACTION_NONE,
     {0, 0},
     NULL},
    {"noclantalk",
     "noclant",
     POS_DEAD,
     do_gen_tog,
     LVL_IMMORT,
     SCMD_NOCLANTALK,
     TRUE,
     ACTION_NONE,
     {0, 0},
     NULL},
    {"nogossip",
     "nogossip",
     POS_DEAD,
     do_gen_tog,
     0,
     SCMD_NOGOSSIP,
     TRUE,
     ACTION_NONE,
     {0, 0},
     NULL},
    {"nograts", "nograts", POS_DEAD, do_gen_tog, 0, SCMD_NOGRATZ, TRUE, ACTION_NONE, {0, 0}, NULL},
    {"nohassle",
     "nohassle",
     POS_DEAD,
     do_gen_tog,
     LVL_IMMORT,
     SCMD_NOHASSLE,
     TRUE,
     ACTION_NONE,
     {0, 0},
     NULL},
    {"norage", "norage", POS_DEAD, do_gen_tog, 1, SCMD_NORAGE, TRUE, ACTION_NONE, {0, 0}, NULL},
    {"norepeat",
     "norepeat",
     POS_DEAD,
     do_gen_tog,
     0,
     SCMD_NOREPEAT,
     TRUE,
     ACTION_NONE,
     {0, 0},
     NULL},
    {"noshout",
     "noshout",
     POS_SLEEPING,
     do_gen_tog,
     1,
     SCMD_NOSHOUT,
     TRUE,
     ACTION_NONE,
     {0, 0},
     NULL},
    {"nosummon",
     "nosummon",
     POS_DEAD,
     do_gen_tog,
     1,
     SCMD_NOSUMMON,
     TRUE,
     ACTION_NONE,
     {0, 0},
     NULL},
    {"notell", "notell", POS_DEAD, do_gen_tog, 1, SCMD_NOTELL, TRUE, ACTION_NONE, {0, 0}, NULL},
    {"notitle",
     "notitle",
     POS_DEAD,
     do_wizutil,
     LVL_STAFF,
     SCMD_NOTITLE,
     TRUE,
     ACTION_NONE,
     {0, 0},
     NULL},
    {"nowiz",
     "nowiz",
     POS_DEAD,
     do_gen_tog,
     LVL_IMMORT,
     SCMD_NOWIZ,
     TRUE,
     ACTION_NONE,
     {0, 0},
     NULL},
    {"nop", "nop", POS_DEAD, do_nop, 1, 0, TRUE, ACTION_NONE, {0, 0}, NULL},
    {"nochat", "nochat", POS_DEAD, do_gen_tog, 0, SCMD_NOGOSSIP, TRUE, ACTION_NONE, {0, 0}, NULL},
    {"nohint", "nohint", POS_DEAD, do_gen_tog, 0, SCMD_NOHINT, TRUE, ACTION_NONE, {0, 0}, NULL},
    {"nocharmierescues",
     "nocharmierescues",
     POS_DEAD,
     do_gen_tog,
     0,
     SCMD_NOCHARMIERESCUES,
     TRUE,
     ACTION_NONE,
     {0, 0},
     NULL},
    {"nofollow",
     "nofollow",
     POS_DEAD,
     do_gen_tog,
     0,
     SCMD_NO_FOLLOW,
     TRUE,
     ACTION_NONE,
     {0, 0},
     NULL},

    /* {"command", "sort_as", minimum_position, *command_pointer, minimum_level, subcmd, ignore_wait, actions_required, {action_cooldowns}, *command_check_pointer},*/

    {"open", "o", POS_SITTING, do_gen_door, 0, SCMD_OPEN, FALSE, ACTION_MOVE, {0, 6}, NULL},
    {"oconvert", "oconvert", POS_DEAD, do_oconvert, LVL_IMPL, 0, TRUE, ACTION_NONE, {0, 0}, NULL},
    {"order", "ord", POS_RECLINING, do_order, 1, 0, FALSE, ACTION_NONE, {0, 0}, NULL},
    {"offer", "off", POS_STANDING, do_not_here, 1, 0, FALSE, ACTION_NONE, {0, 0}, NULL},
    {"olc", "olc", POS_DEAD, do_show_save_list, LVL_BUILDER, 0, TRUE, ACTION_NONE, {0, 0}, NULL},
    {"olist",
     "olist",
     POS_DEAD,
     do_oasis_list,
     LVL_BUILDER,
     SCMD_OASIS_OLIST,
     TRUE,
     ACTION_NONE,
     {0, 0},
     NULL},
    {"olistapplies",
     "olistapp",
     POS_DEAD,
     do_oasis_list,
     LVL_BUILDER,
     SCMD_OASIS_OLIST_APPLIES,
     TRUE,
     ACTION_NONE,
     {0, 0},
     NULL},
    {"oedit", "oedit", POS_DEAD, do_oasis_oedit, LVL_BUILDER, 0, TRUE, ACTION_NONE, {0, 0}, NULL},
    {"oset", "oset", POS_DEAD, do_oset, LVL_BUILDER, 0, TRUE, ACTION_NONE, {0, 0}, NULL},
    {"ocopy",
     "ocopy",
     POS_DEAD,
     do_oasis_copy,
     LVL_STAFF,
     CON_OEDIT,
     TRUE,
     ACTION_NONE,
     {0, 0},
     NULL},
    {"omit",
     "omit",
     POS_RECLINING,
     do_consign_to_oblivion,
     0,
     SCMD_OMIT,
     FALSE,
     ACTION_NONE,
     {0, 0},
     NULL},
    //{ "objlist", "objlist", POS_DEAD, do_objlist, LVL_BUILDER, 0, TRUE, ACTION_NONE, {0, 0}, NULL},
    {"obind", "obind", POS_DEAD, do_obind, LVL_STAFF, 0, TRUE, ACTION_NONE, {0, 0}, NULL},
    {"osay", "osay", POS_RECLINING, do_osay, 0, 0, TRUE, ACTION_NONE, {0, 0}, NULL},
    {"ooc", "ooc", POS_RECLINING, do_osay, 0, 0, TRUE, ACTION_NONE, {0, 0}, NULL},
    {"outfit", "outfit", POS_RECLINING, do_outfit, 0, 0, TRUE, ACTION_NONE, {0, 0}, NULL},
    {"objcheck", "objc", POS_DEAD, do_objcheck, LVL_IMMORT, 0, TRUE, ACTION_NONE, {0, 0}, NULL},

    /* {"command", "sort_as", minimum_position, *command_pointer, minimum_level, subcmd, ignore_wait, actions_required, {action_cooldowns}, *command_check_pointer},*/

    {"pathlist",
     "pathlist",
     POS_DEAD,
     do_oasis_list,
     LVL_BUILDER,
     SCMD_OASIS_PATHLIST,
     TRUE,
     ACTION_NONE,
     {0, 0},
     NULL},
    {"put", "p", POS_RECLINING, do_put, 0, 0, FALSE, ACTION_NONE, {0, 0}, NULL},
    {"peace", "pe", POS_DEAD, do_peace, LVL_BUILDER, 0, TRUE, ACTION_NONE, {0, 0}, NULL},
    {"perks", "per", POS_RECLINING, do_perk, 0, 0, TRUE, ACTION_NONE, {0, 0}, NULL},
    {"persistentspell",
     "persistentspell",
     POS_RESTING,
     do_persistentspell,
     0,
     0,
     FALSE,
     ACTION_NONE,
     {0, 0},
     NULL},
#if defined(CAMPAIGN_DL) || defined(CAMPAIGN_FR)
    {"picklock", "pi", POS_STANDING, do_pick_lock, 1, 0, FALSE, ACTION_NONE, {0, 0}, NULL},
#else
    {"picklock", "pi", POS_STANDING, do_gen_door, 1, SCMD_PICK, FALSE, ACTION_NONE, {0, 0}, NULL},
#endif
    {"pilfer", "pil", POS_STANDING, do_loot, 1, SCMD_PILFER, FALSE, ACTION_STANDARD, {0, 0}, NULL},
    {"practice", "pr", POS_RECLINING, do_practice, 1, 0, FALSE, ACTION_NONE, {0, 0}, NULL},
    {"profanebond",
     "profanebond",
     POS_RECLINING,
     do_profanebond,
     0,
     0,
     FALSE,
     ACTION_STANDARD,
     {6, 0},
     NULL},
    {"sinisterrecovery",
     "srecovery",
     POS_FIGHTING,
     do_sinisterrecovery,
     0,
     0,
     FALSE,
     ACTION_STANDARD,
     {6, 0},
     NULL},
    {"shadestep", "shstep", POS_FIGHTING, do_shadestep, 0, 0, FALSE, ACTION_SWIFT, {0, 0}, NULL},
    {"unholyblitz",
     "ublitz",
     POS_FIGHTING,
     do_unholyblitz,
     0,
     0,
     FALSE,
     ACTION_STANDARD,
     {6, 0},
     NULL},
    {"avatarprofanity",
     "avatar",
     POS_RECLINING,
     do_avatarprofanity,
     0,
     0,
     FALSE,
     ACTION_STANDARD,
     {6, 0},
     NULL},
    {"cataclysmsmite",
     "catsmite",
     POS_FIGHTING,
     do_cataclysmsmite,
     0,
     0,
     FALSE,
     ACTION_STANDARD,
     {6, 0},
     NULL},
    {"page", "pag", POS_DEAD, do_page, 1, 0, FALSE, ACTION_NONE, {0, 0}, NULL},
    {"pardon",
     "pardon",
     POS_DEAD,
     do_wizutil,
     LVL_STAFF,
     SCMD_PARDON,
     TRUE,
     ACTION_NONE,
     {0, 0},
     NULL},
    {"plist", "plist", POS_DEAD, do_plist, LVL_STAFF, 0, TRUE, ACTION_NONE, {0, 0}, NULL},
    {"poisonbreath",
     "poisonb",
     POS_FIGHTING,
     do_poisonbreath,
     1,
     0,
     FALSE,
     ACTION_STANDARD,
     {6, 0},
     can_poisonbreath},
    {"poisontouch",
     "poisont",
     POS_FIGHTING,
     do_poisontouch,
     1,
     0,
     FALSE,
     ACTION_STANDARD,
     {0, 0},
     NULL},
    {"policy", "pol", POS_DEAD, do_gen_ps, 0, SCMD_POLICIES, TRUE, ACTION_NONE, {0, 0}, NULL},
    {"postcombatbrief",
     "postcombatbrief",
     POS_SLEEPING,
     do_gen_tog,
     0,
     SCMD_POST_COMBAT_BRIEF,
     TRUE,
     ACTION_NONE,
     {0, 0},
     NULL},
    {"pour", "pour", POS_STANDING, do_pour, 0, SCMD_POUR, FALSE, ACTION_NONE, {0, 0}, NULL},
    {"powers",
     "powers",
     POS_RECLINING,
     do_spells,
     1,
     SCMD_POWERS,
     FALSE,
     ACTION_NONE,
     {0, 0},
     NULL},
    {"powerslist",
     "powerslist",
     POS_RECLINING,
     do_spelllist,
     1,
     SCMD_POWERS,
     FALSE,
     ACTION_NONE,
     {0, 0},
     NULL},
    {"powerattack",
     "powerattack",
     POS_FIGHTING,
     do_mode,
     1,
     MODE_POWER_ATTACK,
     FALSE,
     ACTION_NONE,
     {0, 0},
     NULL},
    {"powerstrike",
     "powerstrike",
     POS_RESTING,
     do_powerstrike,
     0,
     0,
     FALSE,
     ACTION_NONE,
     {0, 0},
     NULL},
    {"prompt", "pro", POS_DEAD, do_display, 0, 0, TRUE, ACTION_NONE, {0, 0}, NULL},
    {"prefedit", "pre", POS_DEAD, do_oasis_prefedit, 0, 0, TRUE, ACTION_NONE, {0, 0}, NULL},
    {"prescience",
     "prescience",
     POS_RECLINING,
     do_prescience,
     0,
     0,
     FALSE,
     ACTION_NONE,
     {0, 0},
     NULL},
    {"pvp", "pvp", POS_DEAD, do_gen_tog, 0, SCMD_PVP, TRUE, ACTION_NONE, {0, 0}, NULL},
    {"purify", "purify", POS_FIGHTING, do_purify, 1, 0, FALSE, ACTION_NONE, {0, 0}, NULL},
    {"purge", "purge", POS_DEAD, do_purge, LVL_BUILDER, 0, TRUE, ACTION_NONE, {0, 0}, NULL},
    {"prayer",
     "prayer",
     POS_RECLINING,
     do_gen_preparation,
     0,
     SCMD_PRAY,
     FALSE,
     ACTION_NONE,
     {0, 0},
     NULL},
    {"perform", "perform", POS_FIGHTING, do_perform, 1, 0, FALSE, ACTION_STANDARD, {6, 0}, NULL},
    {"powerfulblow",
     "powerfulblow",
     POS_FIGHTING,
     do_powerfulblow,
     1,
     0,
     FALSE,
     ACTION_NONE,
     {0, 0},
     can_powerfulblow},
    {"pin", "pin", POS_FIGHTING, do_pin, 1, 0, FALSE, ACTION_STANDARD, {6, 0}, NULL},
    {"pixiedust",
     "pixiedust",
     POS_RECLINING,
     do_pixiedust,
     1,
     0,
     FALSE,
     ACTION_STANDARD,
     {6, 0},
     can_pixiedust},
    {"pixieinvis",
     "pixieinvis",
     POS_RECLINING,
     do_pixieinvis,
     1,
     0,
     FALSE,
     ACTION_STANDARD,
     {6, 0},
     can_pixieinvis},
    {"planarsoul", "planars", POS_FIGHTING, do_planarsoul, 0, 0, TRUE, ACTION_NONE, {0, 0}, NULL},
    {"players", "players", POS_DEAD, do_players, LVL_STAFF, 0, TRUE, ACTION_NONE, {0, 0}, NULL},
    //{ "play", "play", POS_FIGHTING, do_play, 1, 0, FALSE, ACTION_STANDARD, {6, 0}, NULL},
    {"psionicfocus",
     "psionicfocus",
     POS_FIGHTING,
     do_psionic_focus,
     1,
     0,
     FALSE,
     ACTION_SWIFT,
     {0, 0},
     can_psionic_focus},
    {"psychokinetic",
     "psychokinetic",
     POS_FIGHTING,
     do_psychokinetic,
     1,
     0,
     FALSE,
     ACTION_STANDARD,
     {0, 0},
     NULL},
    {"gravitywell",
     "gravitywell",
     POS_FIGHTING,
     do_gravity_well,
     1,
     0,
     FALSE,
     ACTION_STANDARD,
     {0, 0},
     can_gravity_well},
    {"singularimpact",
     "singularimpact",
     POS_FIGHTING,
     do_singular_impact,
     1,
     0,
     FALSE,
     ACTION_STANDARD,
     {0, 0},
     can_singular_impact},
    {"perfectdeflection",
     "perfectdeflection",
     POS_FIGHTING,
     do_perfect_deflection,
     1,
     0,
     FALSE,
     ACTION_SWIFT,
     {0, 0},
     can_perfect_deflection},
    {"pushswitch",
     "pushswitch",
     POS_STANDING,
     do_pullswitch,
     0,
     0,
     FALSE,
     ACTION_MOVE,
     {0, 6},
     NULL},
    {"pull", "pull", POS_STANDING, do_pullswitch, 0, 0, FALSE, ACTION_MOVE, {0, 6}, NULL},
    //{ "plist", "plist", POS_DEAD, do_plist, LVL_GRSTAFF, 0, TRUE, ACTION_NONE, {0, 0}, NULL},
    {"perfmon", "perfmon", POS_DEAD, do_perfmon, LVL_IMPL, 0, TRUE, ACTION_NONE, {0, 0}, NULL},
    {"priceset", "priceset", POS_RECLINING, do_priceset, 0, 0, FALSE, ACTION_NONE, {0, 0}, NULL},
    {"pets", "pets", POS_RECLINING, do_pets, 0, 0, FALSE, ACTION_NONE, {0, 0}, NULL},
    {"pubsub", "pubs", POS_DEAD, do_pubsub, 0, 0, TRUE, ACTION_NONE, {0, 0}, NULL},
    {"pubsubtopic",
     "pubsubt",
     POS_DEAD,
     do_pubsubtopic,
     LVL_GRSTAFF,
     0,
     TRUE,
     ACTION_NONE,
     {0, 0},
     NULL},
    {"pubsubqueue",
     "pubsubq",
     POS_DEAD,
     do_pubsubqueue,
     LVL_IMMORT,
     0,
     TRUE,
     ACTION_NONE,
     {0, 0},
     NULL},

    /* {"command", "sort_as", minimum_position, *command_pointer, minimum_level, subcmd, ignore_wait, actions_required, {action_cooldowns}, *command_check_pointer},*/

    {"queue", "q", POS_DEAD, do_queue, 0, SCMD_ACTION_QUEUE, FALSE, ACTION_NONE, {0, 0}, NULL},
    {"qedit", "qedit", POS_DEAD, do_oasis_qedit, LVL_BUILDER, 0, TRUE, ACTION_NONE, {0, 0}, NULL},
    {"qlist",
     "qlist",
     POS_DEAD,
     do_oasis_list,
     LVL_BUILDER,
     SCMD_OASIS_QLIST,
     TRUE,
     ACTION_NONE,
     {0, 0},
     NULL},
    {"quaff",
     "qua",
     POS_FIGHTING,
     do_use_consumable,
     0,
     SCMD_QUAFF,
     FALSE,
     ACTION_SWIFT,
     {0, 6},
     NULL},
    {"qecho", "qec", POS_DEAD, do_qcomm, LVL_STAFF, SCMD_QECHO, TRUE, ACTION_NONE, {0, 0}, NULL},
    {"quest", "que", POS_DEAD, do_quest, 0, 0, FALSE, ACTION_NONE, {0, 0}, NULL},
    {"qui", "qui", POS_DEAD, do_quit, 0, 0, TRUE, ACTION_NONE, {0, 0}, NULL},
#if defined(CAMPAIGN_FR) || defined(CAMPAIGN_DL)
    {"quickchant",
     "quickc",
     POS_FIGHTING,
     do_quick_chant,
     0,
     SCMD_QUICK_CHANT,
     TRUE,
     ACTION_NONE,
     {0, 0},
     NULL},
    {"quickmind",
     "quickm",
     POS_FIGHTING,
     do_quick_chant,
     0,
     SCMD_QUICK_MIND,
     TRUE,
     ACTION_NONE,
     {0, 0},
     NULL},
#endif
    {"quit", "quit", POS_DEAD, do_quit, 0, SCMD_QUIT, TRUE, ACTION_NONE, {0, 0}, NULL},
    {"qsay", "qsay", POS_RECLINING, do_qcomm, 0, SCMD_QSAY, TRUE, ACTION_NONE, {0, 0}, NULL},
    {"qref", "qref", POS_DEAD, do_qref, LVL_BUILDER, 0, TRUE, ACTION_NONE, {0, 0}, NULL},
    {"qview", "qview", POS_DEAD, do_qview, LVL_BUILDER, 0, TRUE, ACTION_NONE, {0, 0}, NULL},
    {"quiveringpalm",
     "quiveringpalm",
     POS_FIGHTING,
     do_quiveringpalm,
     1,
     0,
     FALSE,
     ACTION_NONE,
     {0, 0},
     can_quiveringpalm},
    {"qcopy",
     "qcopy",
     POS_DEAD,
     do_oasis_copy,
     LVL_STAFF,
     CON_QEDIT,
     TRUE,
     ACTION_NONE,
     {0, 0},
     NULL},

    /* {"command", "sort_as", minimum_position, *command_pointer, minimum_level, subcmd, ignore_wait, actions_required, {action_cooldowns}, *command_check_pointer},*/

    {"rest", "re", POS_RECLINING, do_rest, 0, 0, FALSE, ACTION_NONE, {0, 0}, NULL},
    {"reply", "r", POS_SLEEPING, do_reply, 0, 0, TRUE, ACTION_NONE, {0, 0}, NULL},
    {"radiantaura",
     "radiantaura",
     POS_STANDING,
     do_radiantaura,
     1,
     0,
     FALSE,
     ACTION_NONE,
     {0, 0},
     NULL},
    {"rallyingcry",
     "rallyingcry",
     POS_FIGHTING,
     do_rallying_cry,
     1,
     0,
     FALSE,
     ACTION_NONE,
     {0, 0},
     NULL},
    {"rapidshot",
     "rapidshot",
     POS_FIGHTING,
     do_mode,
     1,
     MODE_RAPID_SHOT,
     FALSE,
     ACTION_NONE,
     {0, 0},
     NULL},
    {"read", "rea", POS_RECLINING, do_read_board, 0, 0, FALSE, ACTION_NONE, {0, 0}, NULL},
// {"read", "rea", POS_RECLINING, do_look, 0, SCMD_READ, FALSE, ACTION_NONE, {0, 0}, NULL},

#if defined(CAMPAIGN_DL) || defined(CAMPAIGN_FR)
    {"refine",
     "refine",
     POS_STANDING,
     do_newcraft,
     0,
     SCMD_NEWCRAFT_REFINE,
     TRUE,
     ACTION_NONE,
     {0, 0},
     NULL},
#endif
    {"reforge", "reforge", POS_STANDING, do_reforge, 1, 0, FALSE, ACTION_NONE, {0, 0}, NULL},
    {"relay", "relay", POS_RECLINING, do_relay, 1, 0, FALSE, ACTION_NONE, {0, 0}, NULL},
    {"reload", "reload", POS_FIGHTING, do_reload, 1, 0, FALSE, ACTION_NONE, {0, 0}, NULL},
    {"reloadimm", "reloadimm", POS_DEAD, do_reboot, LVL_IMPL, 0, TRUE, ACTION_NONE, {0, 0}, NULL},
    {"relock", "relock", POS_DEAD, do_relock, LVL_IMPL, 0, TRUE, ACTION_NONE, {0, 0}, NULL},
    {"recite",
     "reci",
     POS_FIGHTING,
     do_use_consumable,
     0,
     SCMD_RECITE,
     FALSE,
     ACTION_SWIFT,
     {0, 6},
     NULL},
    {"receive", "rece", POS_STANDING, do_not_here, 1, 0, FALSE, ACTION_NONE, {0, 0}, NULL},
    {"recent", "recent", POS_DEAD, do_recent, LVL_IMMORT, 0, TRUE, ACTION_NONE, {0, 0}, NULL},
    {"remove", "rem", POS_RESTING, do_remove_board, 0, 0, FALSE, ACTION_NONE, {0, 0}, NULL},
    {"rent", "rent", POS_STANDING, do_not_here, 1, 0, TRUE, ACTION_NONE, {0, 0}, NULL},
    {"replace", "repl", POS_RECLINING, do_not_here, 0, 0, TRUE, ACTION_NONE, {0, 0}, NULL},
    {"report", "repo", POS_RECLINING, do_report, 0, 0, TRUE, ACTION_NONE, {0, 0}, NULL},
    {"reroll",
     "rero",
     POS_DEAD,
     do_wizutil,
     LVL_GRSTAFF,
     SCMD_REROLL,
     TRUE,
     ACTION_NONE,
     {0, 0},
     NULL},
    {"rescue",
     "resc",
     POS_FIGHTING,
     do_rescue,
     1,
     0,
     FALSE,
     ACTION_STANDARD | ACTION_MOVE,
     {6, 6},
     can_rescue},
    {"resistances",
     "res",
     POS_DEAD,
     do_affects,
     0,
     SCMD_RESISTANCES,
     TRUE,
     ACTION_NONE,
     {0, 0},
     NULL},
    {"restore", "resto", POS_DEAD, do_restore, LVL_GRSTAFF, 0, TRUE, ACTION_NONE, {0, 0}, NULL},
    {"resourceadmin",
     "resadmin",
     POS_DEAD,
     do_resourceadmin,
     LVL_GRSTAFF,
     0,
     TRUE,
     ACTION_NONE,
     {0, 0},
     NULL},
    {"regenadmin",
     "regadmin",
     POS_DEAD,
     do_regenadmin,
     LVL_GRSTAFF,
     0,
     TRUE,
     ACTION_NONE,
     {0, 0},
     NULL},
    {"effectsadmin",
     "effadmin",
     POS_DEAD,
     do_effectsadmin,
     LVL_GRSTAFF,
     0,
     TRUE,
     ACTION_NONE,
     {0, 0},
     NULL},
    {"retainer", "retainer", POS_DEAD, do_retainer, 0, 0, FALSE, ACTION_NONE, {0, 0}, NULL},
    {"return", "retu", POS_DEAD, do_return, 0, 0, FALSE, ACTION_NONE, {0, 0}, NULL},
    {"redit", "redit", POS_DEAD, do_oasis_redit, LVL_BUILDER, 0, TRUE, ACTION_NONE, {0, 0}, NULL},
    {"reglist",
     "reglist",
     POS_DEAD,
     do_oasis_list,
     LVL_BUILDER,
     SCMD_OASIS_REGLIST,
     TRUE,
     ACTION_NONE,
     {0, 0},
     NULL},
    {"revoke", "revoke", POS_RECLINING, do_revoke, 0, 0, FALSE, ACTION_NONE, {0, 0}, NULL},
    {"ridethewind",
     "ridethewind",
     POS_FIGHTING,
     do_ridethewind,
     1,
     0,
     FALSE,
     ACTION_STANDARD,
     {6, 0},
     can_ridethewind},
    {"riverofhungryflame",
     "riverofhungryflame",
     POS_FIGHTING,
     do_riverofhungryflame,
     1,
     0,
     FALSE,
     ACTION_STANDARD,
     {6, 0},
     can_riverofhungryflame},
    {"rlist",
     "rlist",
     POS_DEAD,
     do_oasis_list,
     LVL_BUILDER,
     SCMD_OASIS_RLIST,
     TRUE,
     ACTION_NONE,
     {0, 0},
     NULL},
    {"rcopy",
     "rcopy",
     POS_DEAD,
     do_oasis_copy,
     LVL_STAFF,
     CON_REDIT,
     TRUE,
     ACTION_NONE,
     {0, 0},
     NULL},
    {"roomflags",
     "roomflags",
     POS_DEAD,
     do_gen_tog,
     LVL_IMMORT,
     SCMD_SHOWVNUMS,
     TRUE,
     ACTION_NONE,
     {0, 0},
     NULL},
    {"roomvnum",
     "roomvnum",
     POS_DEAD,
     do_roomvnum,
     LVL_IMMORT,
     SCMD_SHOWVNUMS,
     TRUE,
     ACTION_NONE,
     {0, 0},
     NULL},
    {"respec", "respec", POS_STANDING, do_respec, 1, 0, FALSE, ACTION_NONE, {0, 0}, NULL},
    {"recharge", "recharge", POS_STANDING, do_recharge, 1, 0, FALSE, ACTION_NONE, {0, 0}, NULL},
#if defined(CAMPAIGN_DL) || defined(CAMPAIGN_FR)
    {"resize",
     "resize",
     POS_STANDING,
     do_newcraft,
     0,
     SCMD_NEWCRAFT_RESIZE,
     TRUE,
     ACTION_NONE,
     {0, 0},
     NULL},
// {"resize", "resize", POS_STANDING, do_not_here, 1, 0, FALSE, ACTION_NONE, {0, 0}, NULL},
#else
    {"resize", "resize", POS_STANDING, do_not_here, 1, 0, FALSE, ACTION_NONE, {0, 0}, NULL},
#endif
    {"redesc", "redesc", POS_STANDING, do_not_here, 1, 0, FALSE, ACTION_NONE, {0, 0}, NULL},
#if defined(ALLOW_OBJECT_RETSRINGS_BY_PLAYERS)
    {"restring", "restring", POS_STANDING, do_not_here, 1, 0, FALSE, ACTION_NONE, {0, 0}, NULL},
#endif
    {"rage", "rage", POS_FIGHTING, do_rage, 1, 0, FALSE, ACTION_NONE, {0, 0}, can_rage},
    {"recklessabandon",
     "reckless",
     POS_FIGHTING,
     do_reckless_abandon,
     1,
     0,
     FALSE,
     ACTION_SWIFT,
     {0, 0},
     NULL},
    {"recline", "recline", POS_SLEEPING, do_recline, 0, 0, FALSE, ACTION_NONE, {0, 0}, NULL},
    {"renewedvigor",
     "renewedvigor",
     POS_RECLINING,
     do_renewedvigor,
     1,
     0,
     FALSE,
     ACTION_SWIFT,
     {0, 0},
     can_renewedvigor},
    {"research",
     "research",
     POS_STANDING,
     do_not_here,
     0,
     0,
     FALSE,
     ACTION_STANDARD | ACTION_MOVE,
     {6, 6},
     NULL},
    {"releasegrapple",
     "releasegrapple",
     POS_FIGHTING,
     do_free_grapple,
     1,
     0,
     FALSE,
     ACTION_NONE,
     {0, 0},
     NULL},
    {"reneweddefense",
     "reneweddefense",
     POS_RECLINING,
     do_reneweddefense,
     1,
     0,
     FALSE,
     ACTION_SWIFT,
     {0, 0},
     can_reneweddefense},
    {"races", "races", POS_DEAD, do_race, 0, 0, TRUE, ACTION_NONE, {0, 0}, NULL},
    {"racefix", "racefix", POS_DEAD, do_racefix, 0, 0, TRUE, ACTION_NONE, {0, 0}, NULL},
    {"rank", "rank", POS_DEAD, do_rank, 0, 0, TRUE, ACTION_NONE, {0, 0}, NULL},
    {"rpsheet", "rp", POS_DEAD, do_rpsheet, 0, 0, TRUE, ACTION_NONE, {0, 0}, NULL},
    {"rpset", "rpset", POS_DEAD, do_gen_tog, 0, SCMD_RP, TRUE, ACTION_NONE, {0, 0}, NULL},
    {"rpbackground",
     "rpbackground",
     POS_DEAD,
     do_showrpinfo,
     0,
     SCMD_RP_BG_STORY,
     TRUE,
     ACTION_NONE,
     {0, 0},
     NULL},
    {"rpbonds",
     "rpbonds",
     POS_DEAD,
     do_showrpinfo,
     0,
     SCMD_RP_BONDS,
     TRUE,
     ACTION_NONE,
     {0, 0},
     NULL},
    {"rpdescription",
     "rpdescription",
     POS_DEAD,
     do_showrpinfo,
     0,
     SCMD_RP_DESC,
     TRUE,
     ACTION_NONE,
     {0, 0},
     NULL},
    {"rpflaws",
     "rpflaws",
     POS_DEAD,
     do_showrpinfo,
     0,
     SCMD_RP_FLAWS,
     TRUE,
     ACTION_NONE,
     {0, 0},
     NULL},
    {"rpgoals",
     "rpgoals",
     POS_DEAD,
     do_showrpinfo,
     0,
     SCMD_RP_GOALS,
     TRUE,
     ACTION_NONE,
     {0, 0},
     NULL},
    {"rpideals",
     "rpideals",
     POS_DEAD,
     do_showrpinfo,
     0,
     SCMD_RP_IDEALS,
     TRUE,
     ACTION_NONE,
     {0, 0},
     NULL},
    {"rppersonality",
     "rppersonality",
     POS_DEAD,
     do_showrpinfo,
     0,
     SCMD_RP_PERSONALITY,
     TRUE,
     ACTION_NONE,
     {0, 0},
     NULL},
    {"resetpassword",
     "resetpassword",
     POS_DEAD,
     do_resetpassword,
     LVL_IMPL,
     0,
     TRUE,
     ACTION_NONE,
     {0, 0},
     NULL},
    {"rsay", "rs", POS_RECLINING, do_rsay, 0, 0, TRUE, ACTION_NONE, {0, 0}, NULL},
    /* {"command", "sort_as", minimum_position, *command_pointer, minimum_level, subcmd, ignore_wait, actions_required, {action_cooldowns}, *command_check_pointer},*/

    {"salvage", "salv", POS_RECLINING, do_salvage, 0, 0, FALSE, ACTION_NONE, {0, 0}, NULL},
    {"sacrifice", "sac", POS_RECLINING, do_sac, 0, 0, FALSE, ACTION_NONE, {0, 0}, NULL},
    {"sachp", "sachp", POS_RECLINING, do_sacrifice, 0, 0, FALSE, ACTION_STANDARD, {0, 0}, NULL},
#if defined(CAMPAIGN_FR) || defined(CAMPAIGN_DL)
    {"say", "s", POS_RECLINING, do_osay, 0, 0, TRUE, ACTION_NONE, {0, 0}, NULL},
#else
    {"say", "s", POS_RECLINING, do_say, 0, 0, TRUE, ACTION_NONE, {0, 0}, NULL},
#endif
    {"sail", "sail", POS_RECLINING, do_sail, 0, 0, TRUE, ACTION_NONE, {0, 0}, NULL},
    {"score", "sc", POS_DEAD, do_score, 0, 0, TRUE, ACTION_NONE, {0, 0}, NULL},
    {"scoreconfig", "scoreconfig", POS_DEAD, do_scoreconfig, 0, 0, TRUE, ACTION_NONE, {0, 0}, NULL},
    {"skore", "sk", POS_DEAD, do_skore, 0, 0, TRUE, ACTION_NONE, {0, 0}, NULL},
    {"scan", "sca", POS_RECLINING, do_scan, 0, 0, FALSE, ACTION_NONE, {0, 0}, NULL},
    {"scopy",
     "scopy",
     POS_DEAD,
     do_oasis_copy,
     LVL_STAFF,
     CON_SEDIT,
     TRUE,
     ACTION_NONE,
     {0, 0},
     NULL},
    {"scribe", "scribe", POS_RESTING, do_scribe, 0, 0, FALSE, ACTION_NONE, {0, 0}, NULL},
    {"scrounge", "scrounge", POS_STANDING, do_scrounge, 0, 0, FALSE, ACTION_NONE, {0, 0}, NULL},
    {"sit", "si", POS_RECLINING, do_sit, 0, 0, FALSE, ACTION_NONE, {0, 0}, NULL},
    {"'", "'", POS_RECLINING, do_say, 0, 0, TRUE, ACTION_NONE, {0, 0}, NULL},
    {"save", "sav", POS_SLEEPING, do_save, 0, 0, TRUE, ACTION_NONE, {0, 0}, NULL},
    {"saveall", "saveall", POS_DEAD, do_saveall, LVL_BUILDER, 0, TRUE, ACTION_NONE, {0, 0}, NULL},
    {"saveeverything",
     "saveeverything",
     POS_DEAD,
     do_save_everything,
     LVL_IMPL,
     0,
     TRUE,
     ACTION_NONE,
     {0, 0},
     NULL},
    {"saveobjstodb",
     "saveobjstodb",
     POS_DEAD,
     do_save_objects_to_database,
     LVL_IMPL,
     0,
     TRUE,
     ACTION_NONE,
     {0, 0},
     NULL},
    //  { "savemobs"  , "savemobs" , POS_DEAD    , do_savemobs  , LVL_IMPL, 0, FALSE, ACTION_NONE, {0, 0}, NULL},
    {"search", "sea", POS_STANDING, do_search, 1, 0, FALSE, ACTION_NONE, {0, 0}, NULL},
    {"sell", "sell", POS_STANDING, do_not_here, 0, 0, FALSE, ACTION_NONE, {0, 0}, NULL},
    {"sedit", "sedit", POS_DEAD, do_oasis_sedit, LVL_BUILDER, 0, TRUE, ACTION_NONE, {0, 0}, NULL},
    {"send", "send", POS_SLEEPING, do_send, LVL_STAFF, 0, TRUE, ACTION_NONE, {0, 0}, NULL},
    {"set", "set", POS_DEAD, do_set, LVL_STAFF, 0, TRUE, ACTION_NONE, {0, 0}, NULL},
    {"setcloak", "setcloak", POS_RECLINING, do_not_here, 0, 0, FALSE, ACTION_NONE, {0, 0}, NULL},
    {"setbaneweapon",
     "setb",
     POS_RECLINING,
     do_setbaneweapon,
     0,
     SCMD_SHOUT,
     TRUE,
     ACTION_NONE,
     {0, 0},
     NULL},
    {"setmaterials",
     "setm",
     POS_DEAD,
     do_setmaterial,
     LVL_GRSTAFF,
     0,
     TRUE,
     ACTION_NONE,
     {0, 0},
     NULL},
    {"settestchar",
     "settc",
     POS_DEAD,
     do_settestchar,
     LVL_GRSTAFF,
     0,
     TRUE,
     ACTION_NONE,
     {0, 0},
     NULL},
    {"settestkit",
     "settk",
     POS_DEAD,
     do_settestkit,
     LVL_GRSTAFF,
     0,
     TRUE,
     ACTION_NONE,
     {0, 0},
     NULL},
    {"setroomname",
     "setrn",
     POS_DEAD,
     do_setroomname,
     LVL_IMMORT,
     0,
     TRUE,
     ACTION_NONE,
     {0, 0},
     NULL},
    {"setroomdesc",
     "setroomd",
     POS_DEAD,
     do_setroomdesc,
     LVL_IMMORT,
     0,
     TRUE,
     ACTION_NONE,
     {0, 0},
     NULL},
    {"setroomflags",
     "setroomf",
     POS_DEAD,
     do_setroomflag,
     LVL_IMMORT,
     0,
     TRUE,
     ACTION_NONE,
     {0, 0},
     NULL},
    {"setroomsect",
     "setrooms",
     POS_DEAD,
     do_setroomsect,
     LVL_IMMORT,
     0,
     TRUE,
     ACTION_NONE,
     {0, 0},
     NULL},
    {"settime", "sett", POS_DEAD, do_settime, LVL_IMMORT, 0, TRUE, ACTION_NONE, {0, 0}, NULL},
    {"setweather", "setw", POS_DEAD, do_setweather, LVL_IMMORT, 0, TRUE, ACTION_NONE, {0, 0}, NULL},
    {"setworldsect",
     "setwo",
     POS_DEAD,
     do_setworldsect,
     LVL_GRSTAFF,
     0,
     TRUE,
     ACTION_NONE,
     {0, 0},
     NULL},
    {"shadowcast",
     "shc",
     POS_SITTING,
     do_gen_cast,
     1,
     SCMD_CAST_SHADOW,
     FALSE,
     ACTION_MOVE,
     {0, 6},
     NULL},
    {"shadowform",
     "shf",
     POS_SITTING,
     do_gen_tog,
     1,
     SCMD_SHADOWFORM,
     FALSE,
     ACTION_MOVE,
     {0, 6},
     NULL},
    {"shadowstep",
     "shadowstep",
     POS_STANDING,
     do_shadowstep,
     1,
     0,
     FALSE,
     ACTION_MOVE,
     {0, 6},
     NULL},
    {"sheath", "she", POS_SITTING, do_sheath, 1, 0, FALSE, ACTION_NONE, {0, 6}, NULL},
    {"shortcut", "shortcut", POS_DEAD, do_shortcut, 0, 0, TRUE, ACTION_NONE, {0, 0}, NULL},
    {"shout", "shout", POS_RECLINING, do_gen_comm, 0, SCMD_SHOUT, TRUE, ACTION_NONE, {0, 0}, NULL},
    {"show", "show", POS_DEAD, do_show, LVL_IMMORT, 0, TRUE, ACTION_NONE, {0, 0}, NULL},
    {"shopstat", "shopstat", POS_DEAD, do_shopstat, LVL_IMMORT, 0, TRUE, ACTION_NONE, {0, 0}, NULL},
    {"shoplist", "shoplist", POS_DEAD, do_shoplist, LVL_IMMORT, 0, TRUE, ACTION_NONE, {0, 0}, NULL},
    {"showblockers",
     "showblockers",
     POS_DEAD,
     do_show_blockers,
     LVL_IMMORT,
     0,
     TRUE,
     ACTION_NONE,
     {0, 0},
     NULL},
    {"showwearoff",
     "showwearoff",
     POS_DEAD,
     do_showwearoff,
     LVL_IMMORT,
     0,
     TRUE,
     ACTION_NONE,
     {0, 0},
     NULL},
    {"shutdow", "shutdow", POS_DEAD, do_shutdown, LVL_IMPL, 0, TRUE, ACTION_NONE, {0, 0}, NULL},
    {"shutdown",
     "shutdown",
     POS_DEAD,
     do_shutdown,
     LVL_IMPL,
     SCMD_SHUTDOWN,
     TRUE,
     ACTION_NONE,
     {0, 0},
     NULL},
    {"sickeningaura",
     "sicka",
     POS_SITTING,
     do_gen_tog,
     1,
     SCMD_SICKENING_AURA,
     FALSE,
     ACTION_MOVE,
     {0, 6},
     NULL},
    {"sip", "sip", POS_RECLINING, do_drink, 0, SCMD_SIP, FALSE, ACTION_MOVE, {0, 6}, NULL},
    {"skillset",
     "skillset",
     POS_SLEEPING,
     do_skillset,
     LVL_IMPL,
     0,
     TRUE,
     ACTION_NONE,
     {0, 0},
     NULL},
    {"sleep", "sl", POS_SLEEPING, do_sleep, 0, 0, FALSE, ACTION_NONE, {0, 0}, NULL},
    {"slist",
     "slist",
     POS_SLEEPING,
     do_oasis_list,
     LVL_BUILDER,
     SCMD_OASIS_SLIST,
     TRUE,
     ACTION_NONE,
     {0, 0},
     NULL},
    {"smashdefense",
     "smashdefense",
     POS_RESTING,
     do_gen_tog,
     1,
     SCMD_SMASH_DEFENSE,
     FALSE,
     ACTION_NONE,
     {0, 0},
     NULL},
    {"smiteevil",
     "smiteevil",
     POS_FIGHTING,
     do_smiteevil,
     1,
     0,
     FALSE,
     ACTION_NONE,
     {0, 0},
     can_smiteevil},
    {"smitegood",
     "smitegood",
     POS_FIGHTING,
     do_smitegood,
     1,
     0,
     FALSE,
     ACTION_NONE,
     {0, 0},
     can_smitegood},
    {"sneak", "sneak", POS_STANDING, do_sneak, 1, 0, FALSE, ACTION_NONE, {0, 0}, NULL},
    {"snoop", "snoop", POS_DEAD, do_snoop, LVL_STAFF, 0, TRUE, ACTION_NONE, {0, 0}, NULL},
    {"socials", "socials", POS_DEAD, do_commands, 0, SCMD_SOCIALS, TRUE, ACTION_NONE, {0, 0}, NULL},
    // We want sortto before sortfrom intentionally
    {"sortto", "sort", POS_RECLINING, do_sort, 0, SCMD_SORTTO, TRUE, ACTION_NONE, {0, 0}, NULL},
    {"sortfrom",
     "sortfrom",
     POS_RECLINING,
     do_sort,
     0,
     SCMD_SORTFROM,
     TRUE,
     ACTION_NONE,
     {0, 0},
     NULL},
    {"soulofknighthood",
     "soulofknighthood",
     POS_FIGHTING,
     do_soul_of_knighthood,
     0,
     0,
     TRUE,
     ACTION_NONE,
     {0, 0},
     NULL},
    {"speak", "speak", POS_RECLINING, do_speak, 0, 0, TRUE, ACTION_NONE, {0, 0}, NULL},
    {"spelllist", "spelllist", POS_RECLINING, do_spelllist, 1, 0, FALSE, ACTION_NONE, {0, 0}, NULL},
    {"spells", "spells", POS_RECLINING, do_spells, 1, 0, FALSE, ACTION_NONE, {0, 0}, NULL},
    {"spellrecall",
     "spellrecall",
     POS_RECLINING,
     do_spellrecall,
     1,
     0,
     FALSE,
     ACTION_STANDARD,
     {6, 0},
     can_spellrecall},
    {"spiritualweapon",
     "spiritualweapon",
     POS_FIGHTING,
     do_spiritualweapon,
     1,
     0,
     FALSE,
     ACTION_STANDARD,
     {6, 0},
     can_spiritualweapon},
    {"split", "split", POS_SITTING, do_split, 1, 0, FALSE, ACTION_NONE, {0, 0}, NULL},
    {"splitenchantment",
     "splitenchantment",
     POS_RESTING,
     do_splitenchantment,
     0,
     0,
     FALSE,
     ACTION_NONE,
     {0, 0},
     NULL},
    {"sprint", "sprint", POS_STANDING, do_sprint, 1, 0, FALSE, ACTION_MOVE, {0, 0}, NULL},
    {"spot", "spot", POS_STANDING, do_spot, 1, 0, FALSE, ACTION_NONE, {0, 0}, NULL},
    {"stand", "st", POS_RECLINING, do_stand, 0, 0, FALSE, ACTION_STANDARD, {6, 0}, NULL},
    {"stat", "stat", POS_DEAD, do_stat, LVL_IMMORT, 0, TRUE, ACTION_NONE, {0, 0}, NULL},
    {"steal", "ste", POS_STANDING, do_steal, 1, 0, FALSE, ACTION_NONE, {0, 0}, NULL},
    {"stonesendurance",
     "stonese",
     POS_FIGHTING,
     do_stones_endurance,
     0,
     0,
     TRUE,
     ACTION_NONE,
     {0, 0},
     can_stones_endurance},
    {"store", "store", POS_RECLINING, do_store, 1, 0, FALSE, ACTION_MOVE, {0, 0}, NULL},
    {"stunningfist",
     "stunningfist",
     POS_FIGHTING,
     do_stunningfist,
     1,
     0,
     FALSE,
     ACTION_NONE,
     {0, 0},
     can_stunningfist},
    {"shatteringstrike",
     "shattering",
     POS_FIGHTING,
     do_shatteringstrike,
     1,
     0,
     FALSE,
     ACTION_NONE,
     {0, 0},
     can_shatteringstrike},
    {"shadowclone",
     "shadowcl",
     POS_STANDING,
     do_shadowclone,
     1,
     0,
     FALSE,
     ACTION_NONE,
     {0, 0},
     can_shadowclone},
    {"smokebomb",
     "smokeb",
     POS_STANDING,
     do_smokebomb,
     1,
     0,
     FALSE,
     ACTION_NONE,
     {0, 0},
     can_smokebomb},
    {"shadowwalk",
     "shadoww",
     POS_STANDING,
     do_shadowwalk,
     1,
     0,
     FALSE,
     ACTION_NONE,
     {0, 0},
     can_shadowwalk},
    {"study", "study", POS_RECLINING, do_study, 1, 0, FALSE, ACTION_NONE, {0, 0}, NULL},
    {"sunder",
     "sunder",
     POS_FIGHTING,
     do_process_attack,
     1,
     AA_SUNDER,
     FALSE,
     ACTION_STANDARD,
     {0, 0},
     can_sunder},
    {"strength", "strength", POS_FIGHTING, do_strength, 1, 0, FALSE, ACTION_MOVE, {0, 0}, NULL},
    {"strengthofhonor",
     "strengthofhonor",
     POS_FIGHTING,
     do_strength_of_honor,
     1,
     0,
     FALSE,
     ACTION_NONE,
     {0, 0},
     NULL},
    {"swallow", "swallow", POS_RECLINING, do_swallow, 1, 0, FALSE, ACTION_STANDARD, {0, 0}, NULL},
    {"unstablemutagen",
     "unstablemutagen",
     POS_RECLINING,
     do_unstablemutagen,
     1,
     0,
     FALSE,
     ACTION_NONE,
     {0, 0},
     NULL},
    {"volatilecatalyst",
     "volatilecatalyst",
     POS_RECLINING,
     do_volatilecatalyst,
     1,
     0,
     FALSE,
     ACTION_NONE,
     {0, 0},
     NULL},
    {"universalmutagen",
     "universalmutagen",
     POS_RECLINING,
     do_universalmutagen,
     1,
     0,
     FALSE,
     ACTION_NONE,
     {0, 0},
     NULL},
    {"chimericbreath",
     "chimericbreath",
     POS_FIGHTING,
     do_chimericbreath,
     1,
     0,
     FALSE,
     ACTION_SWIFT,
     {0, 0},
     NULL},
    {"sweepingcinder",
     "sweepingc",
     POS_STANDING,
     do_sweepingcinder,
     1,
     0,
     FALSE,
     ACTION_SWIFT,
     {3, 0},
     can_sweepingcinder},
    {"sweepingstrike",
     "sweepings",
     POS_DEAD,
     do_gen_tog,
     0,
     SCMD_SWEEPING_STRIKE,
     TRUE,
     ACTION_NONE,
     {0, 0},
     NULL},
    {"switch", "switch", POS_DEAD, do_switch, LVL_STAFF, 0, TRUE, ACTION_NONE, {0, 0}, NULL},
    {"swindle", "swindle", POS_STANDING, do_swindle, 1, 0, TRUE, ACTION_STANDARD, {0, 0}, NULL},
    {"shapechange",
     "shapechange",
     POS_FIGHTING,
     do_wildshape,
     1,
     0,
     FALSE,
     ACTION_NONE,
     {0, 0},
     NULL},
    {"skills", "skills", POS_RECLINING, do_train, 1, 0, FALSE, ACTION_NONE, {0, 0}, NULL},
    {"skillcheck", "skillch", POS_RECLINING, do_skillcheck, 1, 0, FALSE, ACTION_NONE, {0, 0}, NULL},
    {"supplyorder",
     "supplyorder",
     POS_STANDING,
     do_newcraft,
     0,
     SCMD_NEWCRAFT_SUPPLYORDER,
     TRUE,
     ACTION_NONE,
     {0, 0},
     NULL},
    {"spellbattle",
     "spellbattle",
     POS_STANDING,
     do_spellbattle,
     1,
     0,
     FALSE,
     ACTION_NONE,
     {0, 0},
     NULL},
    {"spellquests",
     "spellquests",
     POS_DEAD,
     do_spellquests,
     LVL_BUILDER,
     0,
     TRUE,
     ACTION_NONE,
     {0, 0},
     NULL},
    {"singlefile",
     "singlefile",
     POS_DEAD,
     do_singlefile,
     LVL_BUILDER,
     0,
     TRUE,
     ACTION_NONE,
     {0, 0},
     NULL},
    {"sap",
     "sap",
     POS_FIGHTING,
     do_sap,
     1,
     0,
     FALSE,
     ACTION_STANDARD | ACTION_MOVE,
     {6, 6},
     can_sap},
    {"shieldpunch",
     "shieldp",
     POS_FIGHTING,
     do_process_attack,
     1,
     AA_SHIELDPUNCH,
     FALSE,
     ACTION_NONE,
     {0, 0},
     can_shieldpunch},
    {"shieldcharge",
     "shieldc",
     POS_FIGHTING,
     do_shieldcharge,
     1,
     0,
     FALSE,
     ACTION_STANDARD | ACTION_MOVE,
     {6, 6},
     can_shieldcharge},
    {"shieldslam",
     "shields",
     POS_FIGHTING,
     do_shieldslam,
     1,
     0,
     FALSE,
     ACTION_STANDARD | ACTION_MOVE,
     {6, 6},
     can_shieldslam},
    {"slam", "slam", POS_FIGHTING, do_slam, 1, 0, FALSE, ACTION_STANDARD, {0, 0}, can_slam},
    {"slayer", "slay", POS_RECLINING, do_slayer, 0, 0, FALSE, ACTION_NONE, {0, 0}, NULL},
    {"springleap",
     "springleap",
     POS_RECLINING,
     do_springleap,
     1,
     0,
     FALSE,
     ACTION_MOVE,
     {0, 6},
     NULL},
    {"surpriseaccuracy",
     "surpriseaccuracy",
     POS_FIGHTING,
     do_surpriseaccuracy,
     1,
     0,
     FALSE,
     ACTION_NONE,
     {0, 0},
     can_surpriseaccuracy},
    {"struggle", "struggle", POS_RECLINING, do_struggle, 1, 0, FALSE, ACTION_NONE, {0, 0}, NULL},
    {"seekerarrow",
     "seekerarrow",
     POS_FIGHTING,
     do_seekerarrow,
     1,
     0,
     FALSE,
     ACTION_NONE,
     {0, 0},
     can_seekerarrow},
#if defined(CAMPAIGN_DL) || defined(CAMPAIGN_FR)
    {"survey",
     "survey",
     POS_STANDING,
     do_newcraft,
     0,
     SCMD_NEWCRAFT_SURVEY,
     TRUE,
     ACTION_STANDARD,
     {0, 0},
     NULL},
#else
    {"survey", "survey", POS_RECLINING, do_survey, 0, 0, TRUE, ACTION_NONE, {0, 0}, NULL},
#endif
    {"sacredflames",
     "sacredflames",
     POS_FIGHTING,
     do_sacredflames,
     1,
     0,
     FALSE,
     ACTION_NONE,
     {0, 0},
     NULL},
    {"staffevents",
     "staffevents",
     POS_SLEEPING,
     do_staffevents,
     1,
     0,
     TRUE,
     ACTION_NONE,
     {0, 0},
     NULL},
    {"summon", "summon", POS_RECLINING, do_summon, 1, 0, FALSE, ACTION_NONE, {0, 0}, NULL},
    {"statcap", "statcap", POS_RECLINING, do_statcap, 0, 0, TRUE, ACTION_NONE, {0, 0}, NULL},
    /*pubsub*/
    {"subscribe", "sub", POS_DEAD, do_subscribe, 0, 0, TRUE, ACTION_NONE, {0, 0}, NULL},

    /* {"command", "sort_as", minimum_position, *command_pointer, minimum_level, subcmd, ignore_wait, actions_required, {action_cooldowns}, *command_check_pointer},*/

    {"tell", "t", POS_DEAD, do_tell, 0, 0, TRUE, ACTION_NONE, {0, 0}, NULL},
    {"take", "ta", POS_RECLINING, do_get, 0, 0, FALSE, ACTION_NONE, {0, 0}, NULL},
    {"tailspikes",
     "tailspikes",
     POS_FIGHTING,
     do_tailspikes,
     1,
     0,
     FALSE,
     ACTION_SWIFT,
     {6, 0},
     can_tailspikes},
    {"talents", "talen", POS_SLEEPING, do_talents, 0, 0, FALSE, ACTION_NONE, {0, 0}, NULL},
    {"talento", "talento", POS_SLEEPING, do_talento, LVL_IMPL, 0, TRUE, ACTION_NONE, {0, 0}, NULL},
    {"taste", "tas", POS_RECLINING, do_eat, 0, SCMD_TASTE, FALSE, ACTION_NONE, {0, 0}, NULL},
    {"taunt", "taunt", POS_FIGHTING, do_taunt, 1, 0, FALSE, ACTION_STANDARD, {6, 0}, can_taunt},
    {"teleport", "tele", POS_DEAD, do_teleport, LVL_BUILDER, 0, TRUE, ACTION_NONE, {0, 0}, NULL},
    {"temote", "tem", POS_RECLINING, do_temote, 0, 0, TRUE, ACTION_NONE, {0, 0}, NULL},
    {"temple", "temple", POS_RECLINING, do_not_here, 0, 0, TRUE, ACTION_NONE, {0, 0}, NULL},
    {"terrainapi",
     "terrainapi",
     POS_DEAD,
     do_terrainapi,
     LVL_GRSTAFF,
     0,
     TRUE,
     ACTION_NONE,
     {0, 0},
     NULL},
    {"tedit",
     "tedit",
     POS_DEAD,
     do_tedit,
     LVL_STAFF,
     0,
     TRUE,
     ACTION_NONE,
     {0, 0},
     NULL}, /* XXX: Oasisify */
    {"thaw", "thaw", POS_DEAD, do_wizutil, LVL_GRSTAFF, SCMD_THAW, TRUE, ACTION_NONE, {0, 0}, NULL},
    {"threaten",
     "threaten",
     POS_STANDING,
     do_dialogue_quest,
     1,
     SCMD_DIALOGUE_INTIMIDATE,
     FALSE,
     ACTION_NONE,
     {0, 0},
     NULL},
    {"title", "title", POS_DEAD, do_title, 0, 0, TRUE, ACTION_NONE, {0, 0}, NULL},
    {"time", "time", POS_DEAD, do_time, 0, 0, TRUE, ACTION_NONE, {0, 0}, NULL},
    {"tinker", "tinker", POS_STANDING, do_tinker, 0, 0, TRUE, ACTION_NONE, {0, 0}, can_tinker},
    {"toggle", "toggle", POS_DEAD, do_toggle, 0, 0, TRUE, ACTION_NONE, {0, 0}, NULL},
    {"touchspells",
     "touchspells",
     POS_DEAD,
     do_touch_spells,
     0,
     0,
     TRUE,
     ACTION_NONE,
     {0, 0},
     NULL},
    {"track", "track", POS_STANDING, do_track, 0, 0, FALSE, ACTION_NONE, {0, 0}, NULL},
    {"train", "tr", POS_RECLINING, do_train, 1, 0, FALSE, ACTION_NONE, {0, 0}, NULL},
    {"transfer",
     "transfer",
     POS_SLEEPING,
     do_trans,
     LVL_BUILDER,
     0,
     TRUE,
     ACTION_NONE,
     {0, 0},
     NULL},
    {"transposition",
     "transposition",
     POS_STANDING,
     do_transposition,
     0,
     0,
     TRUE,
     ACTION_STANDARD,
     {0, 0},
     NULL},
    {"treatinjury",
     "treatinjury",
     POS_RECLINING,
     do_treatinjury,
     1,
     0,
     FALSE,
     ACTION_STANDARD,
     {6, 0},
     can_treatinjury},
    {"tribute", "tribute", POS_STANDING, do_tribute, 0, 0, FALSE, ACTION_NONE, {0, 0}, NULL},
    {"trip",
     "trip",
     POS_FIGHTING,
     do_process_attack,
     1,
     AA_TRIP,
     FALSE,
     ACTION_NONE,
     {0, 0},
     can_trip},
    //  { "_trip", "_trip", POS_FIGHTING, do_trip, 1, 0, FALSE, ACTION_NONE, {0, 0}, NULL},
    {"trigedit",
     "trigedit",
     POS_DEAD,
     do_oasis_trigedit,
     LVL_BUILDER,
     0,
     TRUE,
     ACTION_NONE,
     {0, 0},
     NULL},
    {"truejudgement",
     "truejudge",
     POS_FIGHTING,
     do_true_judgement,
     1,
     0,
     FALSE,
     ACTION_NONE,
     {0, 0},
     NULL},
    {"turnundead",
     "turnundead",
     POS_FIGHTING,
     do_turnundead,
     1,
     0,
     FALSE,
     ACTION_STANDARD,
     {6, 0},
     can_turnundead},
    {"typo", "typo", POS_DEAD, do_ibt, 0, SCMD_TYPO, TRUE, ACTION_NONE, {0, 0}, NULL},
    {"tlist",
     "tlist",
     POS_DEAD,
     do_oasis_list,
     LVL_BUILDER,
     SCMD_OASIS_TLIST,
     TRUE,
     ACTION_NONE,
     {0, 0},
     NULL},
    {"tcopy",
     "tcopy",
     POS_DEAD,
     do_oasis_copy,
     LVL_STAFF,
     CON_TRIGEDIT,
     TRUE,
     ACTION_NONE,
     {0, 0},
     NULL},
    {"tstat", "tstat", POS_DEAD, do_tstat, LVL_BUILDER, 0, TRUE, ACTION_NONE, {0, 0}, NULL},
    {"tailsweep",
     "tailsweep",
     POS_FIGHTING,
     do_tailsweep,
     1,
     0,
     FALSE,
     ACTION_STANDARD | ACTION_MOVE,
     {6, 6},
     can_tailsweep},
    {"tame",
     "tame",
     POS_FIGHTING,
     do_tame,
     0,
     0,
     FALSE,
     ACTION_STANDARD | ACTION_MOVE,
     {6, 6},
     NULL},
    {"totaldefense",
     "totaldefense",
     POS_FIGHTING,
     do_mode,
     1,
     MODE_TOTAL_DEFENSE,
     FALSE,
     ACTION_NONE,
     {0, 0},
     NULL},
    {"tnl", "tnl", POS_DEAD, do_tnl, 1, 0, TRUE, ACTION_NONE, {0, 0}, NULL},
    {"todo", "todo", POS_DEAD, do_todo, LVL_IMMORT, 0, TRUE, ACTION_NONE, {0, 0}, NULL},
    /*pubsub*/
    {"topics", "topics", POS_DEAD, do_topics, 0, 0, TRUE, ACTION_NONE, {0, 0}, NULL},


    /* {"command", "sort_as", minimum_position, *command_pointer, minimum_level, subcmd, ignore_wait, actions_required, {action_cooldowns}, *command_check_pointer},*/

    {"unholyweapon", "unholyw", POS_DEAD, do_holyweapon, 1, 1, FALSE, ACTION_NONE, {0, 0}, NULL},
    {"unlock",
     "unlock",
     POS_SITTING,
     do_gen_door,
     0,
     SCMD_UNLOCK,
     FALSE,
     ACTION_NONE,
     {0, 0},
     NULL},
    {"unban", "unban", POS_DEAD, do_unban, LVL_GRSTAFF, 0, TRUE, ACTION_NONE, {0, 0}, NULL},
    {"unaffect",
     "unaffect",
     POS_DEAD,
     do_wizutil,
     LVL_STAFF,
     SCMD_UNAFFECT,
     TRUE,
     ACTION_NONE,
     {0, 0},
     NULL},
    {"uncommune",
     "uncommune",
     POS_RECLINING,
     do_consign_to_oblivion,
     0,
     SCMD_UNCOMMUNE,
     FALSE,
     ACTION_NONE,
     {0, 0},
     NULL},
    {"unconjure",
     "unconjure",
     POS_RECLINING,
     do_consign_to_oblivion,
     0,
     SCMD_UNCONJURE,
     FALSE,
     ACTION_NONE,
     {0, 0},
     NULL},
    {"undeath",
     "undeath",
     POS_FIGHTING,
     do_touch_of_undeath,
     0,
     0,
     FALSE,
     ACTION_SWIFT,
     {0, 0},
     NULL},
    {"unsheath", "unshe", POS_SITTING, do_unsheath, 1, 0, FALSE, ACTION_NONE, {0, 6}, NULL},
    {"unstore", "unstore", POS_FIGHTING, do_unstore, 1, 0, FALSE, ACTION_MOVE, {0, 0}, NULL},
    {"unstuck", "unstuck", POS_DEAD, do_unstuck, 1, 0, FALSE, ACTION_NONE, {0, 0}, NULL},
    {"uptime", "uptime", POS_DEAD, do_date, 1, SCMD_UPTIME, TRUE, ACTION_NONE, {0, 0}, NULL},
    {"use", "use", POS_FIGHTING, do_use_consumable, 0, SCMD_USE, FALSE, ACTION_SWIFT, {0, 6}, NULL},
    {"usestoredconsumables",
     "usestoredconsumables",
     POS_DEAD,
     do_gen_tog,
     0,
     SCMD_USE_STORED_CONSUMABLES,
     TRUE,
     ACTION_NONE,
     {0, 0},
     NULL},
    {"users", "users", POS_DEAD, do_users, LVL_STAFF, 0, TRUE, ACTION_NONE, {0, 0}, NULL},
    {"utter", "ut", POS_RECLINING, do_utter, 0, 0, FALSE, ACTION_NONE, {0, 0}, NULL},
    {"unadjure",
     "unadjure",
     POS_RECLINING,
     do_consign_to_oblivion,
     0,
     SCMD_UNADJURE,
     FALSE,
     ACTION_NONE,
     {0, 0},
     NULL},
    {"unbind", "unbind", POS_DEAD, do_unbind, LVL_STAFF, 0, TRUE, ACTION_NONE, {0, 0}, NULL},
    {"unlead", "unlead", POS_RECLINING, do_unlead, 0, 0, FALSE, ACTION_NONE, {0, 0}, NULL},
    {"uncondemn",
     "uncondemn",
     POS_RECLINING,
     do_consign_to_oblivion,
     0,
     SCMD_UNCONDEMN,
     FALSE,
     ACTION_NONE,
     {0, 0},
     NULL},

    /* {"command", "sort_as", minimum_position, *command_pointer, minimum_level, subcmd, ignore_wait, actions_required, {action_cooldowns}, *command_check_pointer},*/

    {"value", "val", POS_STANDING, do_not_here, 0, 0, FALSE, ACTION_NONE, {0, 0}, NULL},
    {"vampireform",
     "vampireform",
     POS_FIGHTING,
     do_vampiric_shape_change,
     0,
     0,
     FALSE,
     ACTION_STANDARD,
     {0, 0},
     can_vampiric_shape_change},
    {"vanishingtechnique",
     "vanishing",
     POS_STANDING,
     do_vanishingtechnique,
     1,
     0,
     FALSE,
     ACTION_NONE,
     {0, 0},
     can_vanishingtechnique},
    {"version", "ver", POS_DEAD, do_gen_ps, 0, SCMD_VERSION, TRUE, ACTION_NONE, {0, 0}, NULL},
    {"visible", "vis", POS_RECLINING, do_visible, 1, 0, TRUE, ACTION_NONE, {0, 0}, NULL},
    {"vitalstrike",
     "vitalstrike",
     POS_FIGHTING,
     do_vital_strike,
     0,
     0,
     FALSE,
     ACTION_STANDARD | ACTION_MOVE,
     {6, 6},
     NULL},
    {"vnum", "vnum", POS_DEAD, do_vnum, LVL_IMMORT, 0, TRUE, ACTION_NONE, {0, 0}, NULL},
    {"voidstrike",
     "voidstrike",
     POS_STANDING,
     do_voidstrike,
     1,
     0,
     FALSE,
     ACTION_NONE,
     {0, 0},
     can_voidstrike},
    {"vstat", "vstat", POS_DEAD, do_vstat, LVL_IMMORT, 0, TRUE, ACTION_NONE, {0, 0}, NULL},
    {"vdelete", "vdelete", POS_DEAD, do_vdelete, LVL_BUILDER, 0, TRUE, ACTION_NONE, {0, 0}, NULL},
    {"vanish", "vanish", POS_DEAD, do_vanish, 1, 0, FALSE, ACTION_NONE, {0, 0}, NULL},

    /* Vehicle System Commands (Phase 02, Session 04) */
    {"vmount", "vmount", POS_STANDING, do_vmount, 0, 0, FALSE, ACTION_MOVE, {0, 6}, NULL},
    {"vdismount", "vdismount", POS_STANDING, do_vdismount, 0, 0, FALSE, ACTION_MOVE, {0, 6}, NULL},
    {"drive", "drive", POS_STANDING, do_drive, 0, 0, FALSE, ACTION_MOVE, {0, 6}, NULL},
    {"vstatus", "vstatus", POS_RECLINING, do_vstatus, 0, 0, TRUE, ACTION_NONE, {0, 0}, NULL},

    /* Vehicle Transport Commands (Phase 02, Session 05) */
    {"loadvehicle",
     "loadveh",
     POS_STANDING,
     do_loadvehicle,
     0,
     0,
     FALSE,
     ACTION_MOVE,
     {0, 6},
     NULL},
    {"unloadvehicle",
     "unloadveh",
     POS_STANDING,
     do_unloadvehicle,
     0,
     0,
     FALSE,
     ACTION_MOVE,
     {0, 6},
     NULL},

    /* Unified Transport Commands (Phase 02, Session 06) */
    {"tenter", "tenter", POS_STANDING, do_transport_enter, 0, 0, FALSE, ACTION_MOVE, {0, 6}, NULL},
    {"texit", "texit", POS_STANDING, do_exit_transport, 0, 0, FALSE, ACTION_MOVE, {0, 6}, NULL},
    {"tgo", "tgo", POS_STANDING, do_transport_go, 0, 0, FALSE, ACTION_MOVE, {0, 6}, NULL},
    {"tstatus",
     "tstatus",
     POS_RECLINING,
     do_transportstatus,
     0,
     0,
     TRUE,
     ACTION_NONE,
     {0, 0},
     NULL},

    /* {"command", "sort_as", minimum_position, *command_pointer, minimum_level, subcmd, ignore_wait, actions_required, {action_cooldowns}, *command_check_pointer},*/

    {"wake", "wake", POS_SLEEPING, do_wake, 0, 0, FALSE, ACTION_NONE, {0, 0}, NULL},
    {"walkto", "walkto", POS_STANDING, do_walkto, 0, 0, FALSE, ACTION_NONE, {0, 0}, NULL},
    {"warcry", "warcry", POS_FIGHTING, do_warcry, 1, 0, FALSE, ACTION_STANDARD, {0, 0}, NULL},
    {"waterwhip",
     "waterwhip",
     POS_STANDING,
     do_waterwhip,
     1,
     0,
     FALSE,
     ACTION_SWIFT,
     {3, 0},
     can_waterwhip},
    {"wear", "wea", POS_RESTING, do_wear, 0, 0, FALSE, ACTION_NONE, {0, 0}, NULL},
    {"wearapplies",
     "wearapplies",
     POS_RESTING,
     do_wearapplies,
     0,
     0,
     FALSE,
     ACTION_NONE,
     {0, 0},
     NULL},
    {"wearlocations",
     "wearlocations",
     POS_RESTING,
     do_wearlocations,
     0,
     0,
     FALSE,
     ACTION_NONE,
     {0, 0},
     NULL},
    {"weather", "weather", POS_RECLINING, do_weather, 0, 0, TRUE, ACTION_NONE, {0, 0}, NULL},
    {"who", "wh", POS_DEAD, do_who, 0, 0, TRUE, ACTION_NONE, {0, 0}, NULL},
    {"whois", "whoi", POS_DEAD, do_whois, 0, 0, TRUE, ACTION_NONE, {0, 0}, NULL},
    {"whoami", "whoami", POS_DEAD, do_gen_ps, 0, SCMD_WHOAMI, TRUE, ACTION_NONE, {0, 0}, NULL},
    {"where", "where", POS_RECLINING, do_where, 1, 0, FALSE, ACTION_NONE, {0, 0}, NULL},
    {"whirlwind",
     "whirl",
     POS_FIGHTING,
     do_whirlwind,
     0,
     0,
     FALSE,
     ACTION_STANDARD | ACTION_MOVE,
     {6, 6},
     can_whirlwind},
    //{ "whirlwind", "whirlwind", POS_FIGHTING, do_mode, 1, MODE_WHIRLWIND_ATTACK, FALSE, ACTION_NONE, {0, 0}, NULL},
    {"whisper",
     "whisper",
     POS_RECLINING,
     do_spec_comm,
     0,
     SCMD_WHISPER,
     TRUE,
     ACTION_NONE,
     {0, 0},
     NULL},
    {"wield", "wie", POS_RESTING, do_wield, 0, 0, FALSE, ACTION_MOVE, {0, 6}, NULL},
    {"withdraw", "withdraw", POS_STANDING, do_not_here, 1, 0, FALSE, ACTION_NONE, {0, 0}, NULL},
    {"rollingearth",
     "rollingearth",
     POS_FIGHTING,
     do_waveofrollingearth,
     1,
     0,
     FALSE,
     ACTION_STANDARD,
     {6, 0},
     can_waveofrollingearth},
    {"wisdomofthemeasure",
     "wisdomofthemeasure",
     POS_STANDING,
     do_wisdom_of_the_measure,
     1,
     0,
     FALSE,
     ACTION_NONE,
     {0, 0},
     NULL},
    {"wiznet", "wiz", POS_DEAD, do_wiznet, LVL_IMMORT, 0, TRUE, ACTION_NONE, {0, 0}, NULL},
    {";", ";", POS_DEAD, do_wiznet, LVL_IMMORT, 0, TRUE, ACTION_NONE, {0, 0}, NULL},
    {"wizhelp",
     "wizhelp",
     POS_SLEEPING,
     do_commands,
     LVL_IMMORT,
     SCMD_WIZHELP,
     TRUE,
     ACTION_NONE,
     {0, 0},
     NULL},
    {"wizlist", "wizlist", POS_DEAD, do_gen_ps, 0, SCMD_WIZLIST, TRUE, ACTION_NONE, {0, 0}, NULL},
    {"wizupdate",
     "wizupde",
     POS_DEAD,
     do_wizupdate,
     LVL_GRSTAFF,
     0,
     TRUE,
     ACTION_NONE,
     {0, 0},
     NULL},
    {"wizlock", "wizlock", POS_DEAD, do_wizlock, LVL_IMPL, 0, TRUE, ACTION_NONE, {0, 0}, NULL},
    {"write", "write", POS_STANDING, do_write_board, 1, 0, FALSE, ACTION_NONE, {0, 0}, NULL},
    {"wholenessofbody",
     "wholenessofbody",
     POS_RECLINING,
     do_wholenessofbody,
     1,
     0,
     FALSE,
     ACTION_STANDARD,
     {6, 0},
     can_wholenessofbody},
    {"wildshape",
     "wildshape",
     POS_RESTING,
     do_wildshape,
     1,
     0,
     FALSE,
     ACTION_STANDARD,
     {6, 0},
     NULL},
    {"weaponinfo", "weaponinfo", POS_DEAD, do_weaponinfo, 0, 0, TRUE, ACTION_NONE, {0, 0}, NULL},
    {"weaponlist", "weaponlist", POS_DEAD, do_weaponlist, 0, 0, TRUE, ACTION_NONE, {0, 0}, NULL},
    {"weaponlist2",
     "weaponlist2",
     POS_DEAD,
     do_weaponlist_old,
     0,
     0,
     TRUE,
     ACTION_NONE,
     {0, 0},
     NULL},
    {"weaponproficiencies",
     "weaponprof",
     POS_DEAD,
     do_weaponproficiencies,
     0,
     0,
     TRUE,
     ACTION_NONE,
     {0, 0},
     NULL},
    {"weapontouch",
     "weapontouch",
     POS_FIGHTING,
     do_weapon_touch,
     1,
     SCMD_WEAPON_TOUCH,
     FALSE,
     ACTION_SWIFT,
     {0, 0},
     NULL},
    {"wt",
     "wt",
     POS_FIGHTING,
     do_weapon_touch,
     1,
     SCMD_WEAPON_TOUCH,
     FALSE,
     ACTION_SWIFT,
     {0, 0},
     NULL},
    {"weapontypes", "weapontypes", POS_DEAD, do_weapontypes, 0, 0, TRUE, ACTION_NONE, {0, 0}, NULL},

    /* {"command", "sort_as", minimum_position, *command_pointer, minimum_level, subcmd, ignore_wait, actions_required, {action_cooldowns}, *command_check_pointer},*/

    {"zreset", "zreset", POS_DEAD, do_zreset, LVL_BUILDER, 0, TRUE, ACTION_NONE, {0, 0}, NULL},
    {"zedit", "zedit", POS_DEAD, do_oasis_zedit, LVL_BUILDER, 0, TRUE, ACTION_NONE, {0, 0}, NULL},
    {"zlist",
     "zlist",
     POS_DEAD,
     do_oasis_list,
     0,
     SCMD_OASIS_ZLIST,
     TRUE,
     ACTION_NONE,
     {0, 0},
     NULL},
    {"zlock", "zlock", POS_DEAD, do_zlock, LVL_STAFF, 0, TRUE, ACTION_NONE, {0, 0}, NULL},
    {"zunlock", "zunlock", POS_DEAD, do_zunlock, LVL_STAFF, 0, TRUE, ACTION_NONE, {0, 0}, NULL},
    {"zcheck", "zcheck", POS_DEAD, do_zcheck, LVL_BUILDER, 0, TRUE, ACTION_NONE, {0, 0}, NULL},
    {"zpurge", "zpurge", POS_DEAD, do_zpurge, LVL_BUILDER, 0, TRUE, ACTION_NONE, {0, 0}, NULL},

    /* Greyhawk Ship System Commands */
    {"tactical",
     "tact",
     POS_STANDING,
     do_greyhawk_tactical,
     0,
     0,
     FALSE,
     ACTION_NONE,
     {0, 0},
     NULL},
    {"shipstatus",
     "shipstat",
     POS_STANDING,
     do_greyhawk_status,
     0,
     0,
     FALSE,
     ACTION_NONE,
     {0, 0},
     NULL},
    {"speed", "speed", POS_STANDING, do_greyhawk_speed, 0, 0, FALSE, ACTION_NONE, {0, 0}, NULL},
    {"heading",
     "heading",
     POS_STANDING,
     do_greyhawk_heading,
     0,
     0,
     FALSE,
     ACTION_NONE,
     {0, 0},
     NULL},
    {"contacts",
     "contacts",
     POS_STANDING,
     do_greyhawk_contacts,
     0,
     0,
     FALSE,
     ACTION_NONE,
     {0, 0},
     NULL},
    {"board", "board", POS_STANDING, do_board, 0, 0, FALSE, ACTION_NONE, {0, 0}, NULL},
    {"boardcheck",
     "boardcheck",
     POS_RESTING,
     do_boardcheck,
     0,
     0,
     FALSE,
     ACTION_NONE,
     {0, 0},
     NULL},
    {"boardfind",
     "boardfind",
     POS_DEAD,
     do_boardfind,
     LVL_IMMORT,
     0,
     FALSE,
     ACTION_NONE,
     {0, 0},
     NULL},
    {"disembark",
     "disembark",
     POS_STANDING,
     do_greyhawk_disembark,
     0,
     0,
     FALSE,
     ACTION_NONE,
     {0, 0},
     NULL},
    {"shipload",
     "shipload",
     POS_DEAD,
     do_greyhawk_shipload,
     LVL_IMPL,
     0,
     TRUE,
     ACTION_NONE,
     {0, 0},
     NULL},
    {"setsail",
     "setsail",
     POS_DEAD,
     do_greyhawk_setsail,
     LVL_IMPL,
     0,
     TRUE,
     ACTION_NONE,
     {0, 0},
     NULL},
    /* Phase 2 Vessel Commands */
    {"dock", "dock", POS_STANDING, do_dock, 0, 0, FALSE, ACTION_NONE, {0, 0}, NULL},
    {"undock", "undock", POS_STANDING, do_undock, 0, 0, FALSE, ACTION_NONE, {0, 0}, NULL},
    {"board_hostile",
     "board_hostile",
     POS_FIGHTING,
     do_board_hostile,
     0,
     0,
     FALSE,
     ACTION_NONE,
     {0, 0},
     NULL},
    {"look_outside",
     "look_outside",
     POS_RESTING,
     do_look_outside,
     0,
     0,
     FALSE,
     ACTION_NONE,
     {0, 0},
     NULL},
    {"ship_rooms",
     "ship_rooms",
     POS_RESTING,
     do_ship_rooms,
     0,
     0,
     FALSE,
     ACTION_NONE,
     {0, 0},
     NULL},
    /* Phase 3 Autopilot Commands */
    {"autopilot", "autopilot", POS_RESTING, do_autopilot, 0, 0, FALSE, ACTION_NONE, {0, 0}, NULL},
    {"setwaypoint",
     "setwaypoint",
     POS_RESTING,
     do_setwaypoint,
     0,
     0,
     FALSE,
     ACTION_NONE,
     {0, 0},
     NULL},
    {"listwaypoints",
     "listwaypoints",
     POS_RESTING,
     do_listwaypoints,
     0,
     0,
     FALSE,
     ACTION_NONE,
     {0, 0},
     NULL},
    {"delwaypoint",
     "delwaypoint",
     POS_RESTING,
     do_delwaypoint,
     0,
     0,
     FALSE,
     ACTION_NONE,
     {0, 0},
     NULL},
    {"createroute",
     "createroute",
     POS_RESTING,
     do_createroute,
     0,
     0,
     FALSE,
     ACTION_NONE,
     {0, 0},
     NULL},
    {"addtoroute",
     "addtoroute",
     POS_RESTING,
     do_addtoroute,
     0,
     0,
     FALSE,
     ACTION_NONE,
     {0, 0},
     NULL},
    {"listroutes",
     "listroutes",
     POS_RESTING,
     do_listroutes,
     0,
     0,
     FALSE,
     ACTION_NONE,
     {0, 0},
     NULL},
    {"setroute", "setroute", POS_RESTING, do_setroute, 0, 0, FALSE, ACTION_NONE, {0, 0}, NULL},
    /* Phase 3 NPC Pilot Commands */
    {"assignpilot",
     "assignpilot",
     POS_RESTING,
     do_assignpilot,
     0,
     0,
     FALSE,
     ACTION_NONE,
     {0, 0},
     NULL},
    {"unassignpilot",
     "unassignpilot",
     POS_RESTING,
     do_unassignpilot,
     0,
     0,
     FALSE,
     ACTION_NONE,
     {0, 0},
     NULL},
    /* Phase 3 Schedule Commands */
    {"setschedule",
     "setschedule",
     POS_RESTING,
     do_setschedule,
     0,
     0,
     FALSE,
     ACTION_NONE,
     {0, 0},
     NULL},
    {"clearschedule",
     "clearschedule",
     POS_RESTING,
     do_clearschedule,
     0,
     0,
     FALSE,
     ACTION_NONE,
     {0, 0},
     NULL},
    {"showschedule",
     "showschedule",
     POS_RESTING,
     do_showschedule,
     0,
     0,
     FALSE,
     ACTION_NONE,
     {0, 0},
     NULL},

    /* test commands for new prep system */
    //{ "memtest", "memtest", POS_RESTING, do_gen_preparation, LVL_BUILDER, SCMD_MEMORIZE, FALSE, ACTION_NONE, {0, 0}, NULL},
    //{ "fortest", "fortest", POS_RESTING, do_consign_to_oblivion, LVL_BUILDER, SCMD_FORGET, FALSE, ACTION_NONE, {0, 0}, NULL},
    //{ "medtest", "medtest", POS_RESTING, do_gen_preparation, LVL_BUILDER, SCMD_MEDITATE, FALSE, ACTION_NONE, {0, 0}, NULL},
    //{ "comtest", "comtest", POS_RESTING, do_gen_preparation, LVL_BUILDER, SCMD_COMPOSE, FALSE, ACTION_NONE, {0, 0}, NULL},

    {"\n", "zzzzzzz", 0, 0, 0, 0, FALSE, ACTION_NONE, {0, 0}, NULL}}; /* this must be last */

/* Thanks to Melzaren for this change to allow DG Scripts to be attachable
 *to player's while still disallowing them to manually use the DG-Commands. */
const struct mob_script_command_t mob_script_commands[] = {

    /* DG trigger commands. minimum_level should be set to -1. */
    {"masound", do_masound, 0},
    {"mkill", do_mkill, 0},
    {"mjunk", do_mjunk, 0},
    {"mdamage", do_mdamage, 0},
    {"mdoor", do_mdoor, 0},
    {"mecho", do_mecho, 0},
    {"mgecho", do_mgecho, 0},
    {"mrecho", do_mrecho, 0},
    {"mechoaround", do_mechoaround, 0},
    {"msend", do_msend, 0},
    {"mload", do_mload, 0},
    {"mpurge", do_mpurge, 0},
    {"mgoto", do_mgoto, 0},
    {"mat", do_mat, 0},
    {"mteleport", do_mteleport, 0},
    {"mforce", do_mforce, 0},
    {"mhunt", do_mhunt, 0},
    {"mremember", do_mremember, 0},
    {"mforget", do_mforget, 0},
    {"mtransform", do_mtransform, 0},
    {"mzoneecho", do_mzoneecho, 0},
    {"mfollow", do_mfollow, 0},
    /* Clan DG Script commands */
    {"mclanset", do_mclanset, 0},
    {"mclanrank", do_mclanrank, 0},
    {"mclangold", do_mclangold, 0},
    {"mclanwar", do_mclanwar, 0},
    {"mclanally", do_mclanally, 0},
    {"\n", do_not_here, 0}};

int script_command_interpreter(struct char_data *ch, char *arg)
{
  /* DG trigger commands */

  int i;
  char first_arg[MAX_INPUT_LENGTH] = {'\0'};
  char *line;

  skip_spaces(&arg);
  if (!*arg)
    return 0;

  line = any_one_arg(arg, first_arg);

  for (i = 0; *mob_script_commands[i].command_name != '\n'; i++)
    if (!str_cmp(first_arg, mob_script_commands[i].command_name))
      break; // NB - only allow full matches.

  if (*mob_script_commands[i].command_name == '\n')
    return 0; // no matching commands.

  /* Poiner to the command? */
  ((*mob_script_commands[i].command_pointer)(ch, line, 0, mob_script_commands[i].subcmd));
  return 1; // We took care of execution. Let caller know.
}

const char *reserved[] = {"a", "an", "self", "me", "all", "room", "someone", "something", "\n"};

static int sort_commands_helper(const void *a, const void *b)
{
  return strcmp(complete_cmd_info[*(const int *)a].sort_as,
                complete_cmd_info[*(const int *)b].sort_as);
}

void sort_commands(void)
{
  int a, num_of_cmds = 0;

  while (complete_cmd_info[num_of_cmds].command[0] != '\n')
    num_of_cmds++;
  num_of_cmds++; /* \n */

  CREATE(cmd_sort_info, int, num_of_cmds);

  for (a = 0; a < num_of_cmds; a++)
    cmd_sort_info[a] = a;

  /* Don't sort the RESERVED or \n entries. */
  qsort(cmd_sort_info + 1, num_of_cmds - 2, sizeof(int), sort_commands_helper);
}

/* This is the actual command interpreter called from game_loop() in comm.c
 * It makes sure you are the proper level and position to execute the command,
 * then calls the appropriate function. */
void command_interpreter(struct char_data *ch, char *argument)
{
  int cmd = 0, length = 0;
  char *line = NULL;
  char arg[MAX_INPUT_LENGTH] = {'\0'};

  /* just drop to next line for hitting CR */
  skip_spaces(&argument);
  if (!*argument)
    return;

  /* special case to handle one-character, non-alphanumeric commands; requested
   * by many people so "'hi" or ";godnet test" is possible. Patch sent by Eric
   * Green and Stefan Wasilewski. */
  if (!isalpha(*argument))
  {
    arg[0] = argument[0];
    arg[1] = '\0';
    line = argument + 1;
  }
  else
    line = any_one_arg(argument, arg);

  /* Since all command triggers check for valid_dg_target before acting, the levelcheck
   * here has been removed. Otherwise, find the command. */
  {
    int cont;                 /* continue the command checks */
    char saystring[] = "say"; /* replacement string */

    /* if we are using the arglist in scripts, we have an issue with intercepting
       commands that have more than one access point, example:  "say" and "'" both
       will call the same command in the code, but are sending a different ARG to
       the command trigger checks...  resolution for now is to just replace the
       "'" with "say" when we find it here. -Zusuk */

    if (is_abbrev(arg, "'"))
    {
      cont = command_wtrigger(ch, saystring, line); /* any world triggers ? */
    }
    else
      cont = command_wtrigger(ch, arg, line); /* any world triggers ? */

    if (!cont)
    {
      if (is_abbrev(arg, "'"))
      {
        cont = command_mtrigger(ch, saystring, line); /* any mobile triggers ? */
      }
      else
        cont = command_mtrigger(ch, arg, line); /* any mobile triggers ? */
    }
    if (!cont)
    {
      if (is_abbrev(arg, "'"))
      {
        cont = command_otrigger(ch, saystring, line); /* any object triggers ? */
      }
      else
        cont = command_otrigger(ch, arg, line); /* any object triggers ? */
    }
    if (cont)
    {
      return; /* yes, command trigger took over */
    }
  }

  /* Allow IMPLs to switch into mobs to test the commands. */
  if (IS_NPC(ch) && ch->desc && GET_LEVEL(ch->desc->original) >= LVL_IMPL)
  {
    if (script_command_interpreter(ch, argument))
      return;
  }

  for (length = strlen(arg), cmd = 0; *complete_cmd_info[cmd].command != '\n'; cmd++)
    if (complete_cmd_info[cmd].command_pointer != do_action &&
        !strncmp(complete_cmd_info[cmd].command, arg, length))
      if (GET_LEVEL(ch) >= complete_cmd_info[cmd].minimum_level)
        break;

  /* it's not a 'real' command, so it's a social */

  if (*complete_cmd_info[cmd].command == '\n')
    for (length = strlen(arg), cmd = 0; *complete_cmd_info[cmd].command != '\n'; cmd++)
      if (complete_cmd_info[cmd].command_pointer == do_action &&
          !strncmp(complete_cmd_info[cmd].command, arg, length))
        if (GET_LEVEL(ch) >= complete_cmd_info[cmd].minimum_level)
          break;

  if (*complete_cmd_info[cmd].command == '\n')
  {
    int found = 0;
    send_to_char(ch, "Huh!?!\r\n");

    for (cmd = 0; *cmd_info[cmd].command != '\n'; cmd++)
    {
      if (*arg != *cmd_info[cmd].command || cmd_info[cmd].minimum_level > GET_LEVEL(ch))
        continue;

      /* Only apply levenshtein counts if the command is not a trigger command. */
      if ((levenshtein_distance(arg, cmd_info[cmd].command) <= 2) &&
          (cmd_info[cmd].minimum_level >= 0))
      {
        if (!found)
        {
          send_to_char(ch, "\r\nDid you mean:\r\n");
          found = 1;
        }
        send_to_char(ch, "  %s\r\n", cmd_info[cmd].command);
      }
    }
    send_to_char(ch, "\tDYou can also check the help index, type 'hindex <keyword>'\tn\r\n");
  }
<<<<<<< HEAD
  else if ((AFF_FLAGGED(ch, AFF_PARALYZED)) && GET_LEVEL(ch) < LVL_IMPL &&
=======
  else if ((AFF_FLAGGED(ch, AFF_PARALYZED)) &&
           GET_LEVEL(ch) < LVL_IMMORT &&
>>>>>>> 5e16b232
           !is_abbrev(complete_cmd_info[cmd].command, "affects"))
  {
    send_to_char(ch, "You try, but you are unable to move due to paralysis!\r\n");
    if (AFF_FLAGGED(ch, AFF_FREE_MOVEMENT))
    {
      REMOVE_BIT_AR(AFF_FLAGS(ch), AFF_PARALYZED);
      send_to_char(ch, "Your free movement breaks the paralysis!\r\n");
      act("$n's free movement breaks the paralysis!", TRUE, ch, 0, 0, TO_ROOM);
    }
  }
<<<<<<< HEAD
  else if ((AFF_FLAGGED(ch, AFF_STUN)) && GET_LEVEL(ch) < LVL_IMPL &&
=======
  else if ((AFF_FLAGGED(ch, AFF_STUN)) &&
           GET_LEVEL(ch) < LVL_IMMORT &&
>>>>>>> 5e16b232
           !is_abbrev(complete_cmd_info[cmd].command, "affects"))
  {
    send_to_char(ch, "You try, but you are unable to move due to being stunned!\r\n");
    if (AFF_FLAGGED(ch, AFF_FREE_MOVEMENT))
    {
      REMOVE_BIT_AR(AFF_FLAGS(ch), AFF_STUN);
      send_to_char(ch, "Your free movement breaks the paralysis!\r\n");
      act("$n's free movement breaks the paralysis!", TRUE, ch, 0, 0, TO_ROOM);
    }
  }
<<<<<<< HEAD
  else if ((char_has_mud_event(ch, eSTUNNED)) && GET_LEVEL(ch) < LVL_IMPL &&
=======
  else if ((char_has_mud_event(ch, eSTUNNED)) &&
           GET_LEVEL(ch) < LVL_IMMORT &&
>>>>>>> 5e16b232
           !is_abbrev(complete_cmd_info[cmd].command, "affects"))
  {
    send_to_char(ch, "You try, but you are unable to move due to being under a stun effect!\r\n");
    if (AFF_FLAGGED(ch, AFF_FREE_MOVEMENT))
    {
      change_event_duration(ch, eSTUNNED, 0);
      send_to_char(ch, "Your free movement breaks the stun!\r\n");
      act("$n's free movement breaks the stun!", TRUE, ch, 0, 0, TO_ROOM);
    }
  }
  else if (AFF_FLAGGED(ch, AFF_DAZED) && GET_LEVEL(ch) < LVL_IMPL &&
           !is_abbrev(complete_cmd_info[cmd].command, "affects"))
    send_to_char(ch, "You are too dazed to do anything!\r\n");
  else if (!IS_NPC(ch) && PLR_FLAGGED(ch, PLR_FROZEN) && GET_LEVEL(ch) < LVL_IMPL)
    send_to_char(ch, "You try, but the mind-numbing cold prevents you...\r\n");
  else if (complete_cmd_info[cmd].command_pointer == NULL)
    send_to_char(ch, "Sorry, that command hasn't been implemented yet.\r\n");
  else if (IS_NPC(ch) && complete_cmd_info[cmd].minimum_level >= LVL_IMMORT)
    send_to_char(ch, "You can't use immortal commands while switched.\r\n");
  else if (IS_CASTING(ch) && !command_can_be_used_while_casting(cmd) && !IS_NPC(ch))
    send_to_char(ch, "You are too busy casting [you can 'abort' the spell]...\r\n");
  else if (AFF_FLAGGED(ch, AFF_HIDE) && !AFF_FLAGGED(ch, AFF_SNEAK) &&
           !is_abbrev(complete_cmd_info[cmd].command, "sneak"))
  {
    REMOVE_BIT_AR(AFF_FLAGS(ch), AFF_HIDE);
    send_to_char(ch, "You slowly step out of the shadows... (command removed hide, try sneaking "
                     "before hiding)\r\n");
  }
  else if (AFF_FLAGGED(ch, AFF_HIDE) && AFF_FLAGGED(ch, AFF_SNEAK) &&
           !is_abbrev(complete_cmd_info[cmd].command, "hide") &&
           !is_abbrev(complete_cmd_info[cmd].command, "sneak") &&
           !is_abbrev(complete_cmd_info[cmd].command, "look") &&
           !is_abbrev(complete_cmd_info[cmd].command, "trip") &&
           !is_abbrev(complete_cmd_info[cmd].command, "north") &&
           !is_abbrev(complete_cmd_info[cmd].command, "up") &&
           !is_abbrev(complete_cmd_info[cmd].command, "down") &&
           !is_abbrev(complete_cmd_info[cmd].command, "east") &&
           !is_abbrev(complete_cmd_info[cmd].command, "west") &&
           !is_abbrev(complete_cmd_info[cmd].command, "south") &&
           !is_abbrev(complete_cmd_info[cmd].command, "northwest") &&
           !is_abbrev(complete_cmd_info[cmd].command, "northeast") &&
           !is_abbrev(complete_cmd_info[cmd].command, "southeast") &&
           !is_abbrev(complete_cmd_info[cmd].command, "southwest") &&
           !is_abbrev(complete_cmd_info[cmd].command, "nw") &&
           !is_abbrev(complete_cmd_info[cmd].command, "ne") &&
           !is_abbrev(complete_cmd_info[cmd].command, "se") &&
           !is_abbrev(complete_cmd_info[cmd].command, "sw") &&
           !is_abbrev(complete_cmd_info[cmd].command, "inside") &&
           !is_abbrev(complete_cmd_info[cmd].command, "outside") &&
           !is_abbrev(complete_cmd_info[cmd].command, "get") &&  /* maybe re-analyze this one */
           !is_abbrev(complete_cmd_info[cmd].command, "take") && /* maybe re-analyze this one */
           !is_abbrev(complete_cmd_info[cmd].command, "group") &&
           !is_abbrev(complete_cmd_info[cmd].command, "hp") &&
           !is_abbrev(complete_cmd_info[cmd].command, "affects") &&
           !is_abbrev(complete_cmd_info[cmd].command, "gtell") &&
           !is_abbrev(complete_cmd_info[cmd].command, "gsay") &&
           !is_abbrev(complete_cmd_info[cmd].command, "consider") &&
           !is_abbrev(complete_cmd_info[cmd].command, "backstab") &&
           !is_abbrev(complete_cmd_info[cmd].command, "steal") &&
           !is_abbrev(complete_cmd_info[cmd].command, "hit") &&
           !is_abbrev(complete_cmd_info[cmd].command, "kill") &&
           !is_abbrev(complete_cmd_info[cmd].command, "sit") &&
           !is_abbrev(complete_cmd_info[cmd].command, "equipment") &&
           !is_abbrev(complete_cmd_info[cmd].command, "idea") &&
           !is_abbrev(complete_cmd_info[cmd].command, "bug") &&
           !is_abbrev(complete_cmd_info[cmd].command, "typo") &&
           !is_abbrev(complete_cmd_info[cmd].command, "inventory") &&
           !is_abbrev(complete_cmd_info[cmd].command, "stand") &&
           !is_abbrev(complete_cmd_info[cmd].command, "sap") &&
           !is_abbrev(complete_cmd_info[cmd].command, "scan") &&
           !is_abbrev(complete_cmd_info[cmd].command, "who") &&
           !is_abbrev(complete_cmd_info[cmd].command, "score") &&
           !is_abbrev(complete_cmd_info[cmd].command, "craftscore") &&
           !is_abbrev(complete_cmd_info[cmd].command, "queue") &&
           !is_abbrev(complete_cmd_info[cmd].command, "help") &&
           !is_abbrev(complete_cmd_info[cmd].command, "feat") &&
           !is_abbrev(complete_cmd_info[cmd].command, "tnl") &&
           !is_abbrev(complete_cmd_info[cmd].command, "prefedit") &&
           !is_abbrev(complete_cmd_info[cmd].command, "bug") &&
           !is_abbrev(complete_cmd_info[cmd].command, "typo") &&
           !is_abbrev(complete_cmd_info[cmd].command, "idea") &&
           !is_abbrev(complete_cmd_info[cmd].command, "applypoison") &&
           !is_abbrev(complete_cmd_info[cmd].command, "fire") &&
           !is_abbrev(complete_cmd_info[cmd].command, "disabletrap") &&
           !is_abbrev(complete_cmd_info[cmd].command, "detecttrap") &&
           !is_abbrev(complete_cmd_info[cmd].command, "cast") &&
           !is_abbrev(complete_cmd_info[cmd].command, "mark") &&
           !is_abbrev(complete_cmd_info[cmd].command, "races") &&
           !is_abbrev(complete_cmd_info[cmd].command, "classes") &&
           !is_abbrev(complete_cmd_info[cmd].command, "cooldowns") &&
           !is_abbrev(complete_cmd_info[cmd].command, "abilities") &&
           !is_abbrev(complete_cmd_info[cmd].command, "resistances") &&
           !is_abbrev(complete_cmd_info[cmd].command, "lore") &&
           !is_abbrev(complete_cmd_info[cmd].command, "powerattack") &&
           !is_abbrev(complete_cmd_info[cmd].command, "expertise") &&
           !is_abbrev(complete_cmd_info[cmd].command, "ooc") &&
           !is_abbrev(complete_cmd_info[cmd].command, "chat") &&
           !is_abbrev(complete_cmd_info[cmd].command, "osay") &&
           !is_abbrev(complete_cmd_info[cmd].command, "rest") &&
           !is_abbrev(complete_cmd_info[cmd].command, "save") &&
           !is_abbrev(complete_cmd_info[cmd].command, "wearapplies") &&
           !is_abbrev(complete_cmd_info[cmd].command, "wearlocations") &&
#if defined(CAMPAIGN_FR) || defined(CAMPAIGN_DL)
           !is_abbrev(complete_cmd_info[cmd].command, "say") &&
#endif
           !is_abbrev(complete_cmd_info[cmd].command, "attackqueue"))
  {
    REMOVE_BIT_AR(AFF_FLAGS(ch), AFF_HIDE);
    send_to_char(ch, "You step out of the shadows...  (command removed hide)\r\n");
  }
  else if (AFF_FLAGGED(ch, AFF_HIDE) && AFF_FLAGGED(ch, AFF_SNEAK) &&
           is_abbrev(complete_cmd_info[cmd].command, "cast") && !HAS_FEAT(ch, FEAT_MAGICAL_AMBUSH))
  {
    REMOVE_BIT_AR(AFF_FLAGS(ch), AFF_HIDE);
    send_to_char(ch, "You step out of the shadows...  (attempting to cast without 'magical ambush' "
                     "removes hidden status)\r\n");
  }
#if defined(CAMPAIGN_DL) || defined(CAMPAIGN_FR)
  else if (GET_CRAFT(ch).craft_duration > 0 && !is_abbrev(complete_cmd_info[cmd].command, "look") &&
           !is_abbrev(complete_cmd_info[cmd].command, "group") &&
           !is_abbrev(complete_cmd_info[cmd].command, "affects") &&
           !is_abbrev(complete_cmd_info[cmd].command, "gtell") &&
           !is_abbrev(complete_cmd_info[cmd].command, "gsay") &&
           !is_abbrev(complete_cmd_info[cmd].command, "consider") &&
           !is_abbrev(complete_cmd_info[cmd].command, "equipment") &&
           !is_abbrev(complete_cmd_info[cmd].command, "idea") &&
           !is_abbrev(complete_cmd_info[cmd].command, "bug") &&
           !is_abbrev(complete_cmd_info[cmd].command, "typo") &&
           !is_abbrev(complete_cmd_info[cmd].command, "inventory") &&
           !is_abbrev(complete_cmd_info[cmd].command, "scan") &&
           !is_abbrev(complete_cmd_info[cmd].command, "who") &&
           !is_abbrev(complete_cmd_info[cmd].command, "hp") &&
           !is_abbrev(complete_cmd_info[cmd].command, "score") &&
           !is_abbrev(complete_cmd_info[cmd].command, "craftscore") &&
           !is_abbrev(complete_cmd_info[cmd].command, "nocraftprogress") &&
           !is_abbrev(complete_cmd_info[cmd].command, "materials") &&
           !is_abbrev(complete_cmd_info[cmd].command, "applies") &&
           !is_abbrev(complete_cmd_info[cmd].command, "bonuses") &&
           !is_abbrev(complete_cmd_info[cmd].command, "cancel") &&
           !is_abbrev(complete_cmd_info[cmd].command, "queue") &&
           !is_abbrev(complete_cmd_info[cmd].command, "help") &&
           !is_abbrev(complete_cmd_info[cmd].command, "feat") &&
           !is_abbrev(complete_cmd_info[cmd].command, "tnl") &&
           !is_abbrev(complete_cmd_info[cmd].command, "prefedit") &&
           !is_abbrev(complete_cmd_info[cmd].command, "races") &&
           !is_abbrev(complete_cmd_info[cmd].command, "class") &&
           !is_abbrev(complete_cmd_info[cmd].command, "cooldowns") &&
           !is_abbrev(complete_cmd_info[cmd].command, "abilities") &&
           !is_abbrev(complete_cmd_info[cmd].command, "resistances") &&
           !is_abbrev(complete_cmd_info[cmd].command, "lore") &&
           !is_abbrev(complete_cmd_info[cmd].command, "powerattack") &&
           !is_abbrev(complete_cmd_info[cmd].command, "expertise") &&
           !is_abbrev(complete_cmd_info[cmd].command, "ooc") &&
           !is_abbrev(complete_cmd_info[cmd].command, "chat") &&
           !is_abbrev(complete_cmd_info[cmd].command, "osay") &&
           !is_abbrev(complete_cmd_info[cmd].command, "rest") &&
           !is_abbrev(complete_cmd_info[cmd].command, "save") &&
           !is_abbrev(complete_cmd_info[cmd].command, "wearapplies") &&
           !is_abbrev(complete_cmd_info[cmd].command, "wearlocations") &&
           !is_abbrev(complete_cmd_info[cmd].command, "say"))
  {
    send_to_char(ch, "You can't do that while %s.\r\n",
                 crafting_methods[GET_CRAFT(ch).crafting_method]);
  }
#endif
  else if ((char_has_mud_event(ch, eCRAFTING) || char_has_mud_event(ch, eDEVICE_CREATION) ||
            char_has_mud_event(ch, eDEVICE_REPAIR) || char_has_mud_event(ch, eBREWING)) &&
           !is_abbrev(complete_cmd_info[cmd].command, "gossip") &&
           !is_abbrev(complete_cmd_info[cmd].command, "gemote") &&
           !is_abbrev(complete_cmd_info[cmd].command, "chat") &&
           !is_abbrev(complete_cmd_info[cmd].command, "look") &&
           !is_abbrev(complete_cmd_info[cmd].command, "score") &&
           !is_abbrev(complete_cmd_info[cmd].command, "craftscore") &&
           !is_abbrev(complete_cmd_info[cmd].command, "group") &&
           !is_abbrev(complete_cmd_info[cmd].command, "say") &&
           !is_abbrev(complete_cmd_info[cmd].command, "'") &&
           !is_abbrev(complete_cmd_info[cmd].command, "hp") &&
           !is_abbrev(complete_cmd_info[cmd].command, "help") &&
           !is_abbrev(complete_cmd_info[cmd].command, "class") &&
           !is_abbrev(complete_cmd_info[cmd].command, "race") &&
           !is_abbrev(complete_cmd_info[cmd].command, "spelllist") &&
           !is_abbrev(complete_cmd_info[cmd].command, "reply") &&
           !is_abbrev(complete_cmd_info[cmd].command, "prefedit") &&
           !is_abbrev(complete_cmd_info[cmd].command, "bug") &&
           !is_abbrev(complete_cmd_info[cmd].command, "typo") &&
           !is_abbrev(complete_cmd_info[cmd].command, "idea") &&
           !is_abbrev(complete_cmd_info[cmd].command, "wearapplies") &&
           !is_abbrev(complete_cmd_info[cmd].command, "wearlocations") &&
           !is_abbrev(complete_cmd_info[cmd].command, "tell"))
  {
    if (char_has_mud_event(ch, eCRAFTING))
      send_to_char(ch, "You are too busy crafting to do that! ");
    else if (char_has_mud_event(ch, eDEVICE_CREATION))
      send_to_char(ch, "You are too busy devising your creation to do that! ");
    else if (char_has_mud_event(ch, eDEVICE_REPAIR))
      send_to_char(ch, "You are too busy repairing your device to do that! ");
    else if (char_has_mud_event(ch, eBREWING))
      send_to_char(ch, "You are too busy brewing to do that! ");
    send_to_char(ch, "[Available commands: "
                     "gossip/chat/gemote/look/score/group/say/tell/reply/help/prefedit/bug/typo/"
                     "idea/class/race/spelllist]\r\n");
  }

  else if (GET_POS(ch) < complete_cmd_info[cmd].minimum_position)
    switch (GET_POS(ch))
    {
    case POS_DEAD:
      send_to_char(ch, "Lie still; you are DEAD!!! :-(\r\n");
      break;
    case POS_INCAP:
    case POS_MORTALLYW:
      send_to_char(ch, "You are in a pretty bad shape, unable to do anything!\r\n");
      break;
    case POS_STUNNED:
      send_to_char(ch, "All you can do right now is think about the stars!\r\n");
      break;
    case POS_SLEEPING:
      send_to_char(ch, "In your dreams, or what?\r\n");
      break;
    case POS_RECLINING:
      send_to_char(ch, "You can't do that while reclining...\r\n");
      break;
    case POS_RESTING:
      send_to_char(ch, "Nah... You feel too relaxed to do that..\r\n");
      break;
    case POS_SITTING:
      send_to_char(ch, "Maybe you should get on your feet first?\r\n");
      break;
    case POS_FIGHTING:
      send_to_char(ch, "No way!  You're fighting for your life!\r\n");
      break;
      //    } else if (HAS_WAIT(ch) && complete_cmd_info[cmd].ignore_wait == FALSE) {
      //      send_to_char(ch, "You need to wait longer before you are able to do that.\r\n");
    }
  else if (!IS_NPC(ch) && ((IS_SET(complete_cmd_info[cmd].actions_required, ACTION_STANDARD) &&
                            !is_action_available(ch, atSTANDARD, FALSE)) ||
                           ((IS_SET(complete_cmd_info[cmd].actions_required, ACTION_MOVE) &&
                             (!is_action_available(ch, atMOVE, FALSE) &&
                              !is_action_available(ch, atSTANDARD, FALSE))))))
  {
    if (pending_actions(ch) > MAX_QUEUE_SIZE)
    {
      send_to_char(ch, "The action queue is full.\r\n");
    }
    else
    {
      /* Add to the queue */
      struct action_data *action;
      CREATE(action, struct action_data, 1);
      action->argument = strdup(argument);
      action->actions_required = complete_cmd_info[cmd].actions_required;

      enqueue_action(GET_QUEUE(ch), action);
      send_to_char(ch, "The command was added to the queue.\r\n");
    }
  }
  else if (no_specials || !special(ch, cmd, line))
  {
    ((*complete_cmd_info[cmd].command_pointer)(ch, line, cmd, complete_cmd_info[cmd].subcmd));
  }
}

/* Routines to handle aliasing. */
static struct alias_data *find_alias(struct alias_data *alias_list, char *str)
{
  while (alias_list != NULL)
  {
    if (*str == *alias_list->alias) /* hey, every little bit counts :-) */
      if (!strcmp(str, alias_list->alias))
        return (alias_list);

    alias_list = alias_list->next;
  }

  return (NULL);
}

void free_alias(struct alias_data *a)
{
  if (a->alias)
    free(a->alias);
  if (a->replacement)
    free(a->replacement);
  free(a);
}

/* The interface to the outside world: do_alias */
ACMDU(do_alias)
{
  char arg[MAX_INPUT_LENGTH] = {'\0'};
  char *repl;
  struct alias_data *a, *temp;

  if (IS_NPC(ch))
    return;

  repl = any_one_arg(argument, arg);

  if (!*arg)
  { /* no argument specified -- list currently defined aliases */
    send_to_char(ch, "Currently defined aliases:\r\n");
    if ((a = GET_ALIASES(ch)) == NULL)
      send_to_char(ch, " None.\r\n");
    else
    {
      while (a != NULL)
      {
        send_to_char(ch, "%-15s %s\r\n", a->alias, a->replacement);
        a = a->next;
      }
    }
  }
  else
  { /* otherwise, add or remove aliases */
    /* is this an alias we've already defined? */
    if ((a = find_alias(GET_ALIASES(ch), arg)) != NULL)
    {
      REMOVE_FROM_LIST(a, GET_ALIASES(ch), next);
      free_alias(a);
    }
    /* if no replacement string is specified, assume we want to delete */
    if (!*repl)
    {
      if (a == NULL)
        send_to_char(ch, "No such alias.\r\n");
      else
        send_to_char(ch, "Alias deleted.\r\n");
    }
    else
    { /* otherwise, either add or redefine an alias */
      if (!str_cmp(arg, "alias"))
      {
        send_to_char(ch, "You can't alias 'alias'.\r\n");
        return;
      }
      CREATE(a, struct alias_data, 1);
      a->alias = strdup(arg);
      delete_doubledollar(repl);
      a->replacement = strdup(repl);
      if (strchr(repl, ALIAS_SEP_CHAR) || strchr(repl, ALIAS_VAR_CHAR))
        a->type = ALIAS_COMPLEX;
      else
        a->type = ALIAS_SIMPLE;
      a->next = GET_ALIASES(ch);
      GET_ALIASES(ch) = a;
      save_char(ch, 0);
      send_to_char(ch, "Alias ready.\r\n");
    }
  }
}

/* Valid numeric replacements are only $1 .. $9 (makes parsing a little easier,
 * and it's not that much of a limitation anyway.)  Also valid is "$*", which
 * stands for the entire original line after the alias. ";" is used to delimit
 * commands. */
#define NUM_TOKENS 9

static void perform_complex_alias(struct txt_q *input_q, char *orig, struct alias_data *a)
{
  struct txt_q temp_queue;
  char *tokens[NUM_TOKENS], *temp, *write_point;
  char buf2[MAX_RAW_INPUT_LENGTH] = {'\0'}, buf[MAX_RAW_INPUT_LENGTH] = {'\0'}; /* raw? */
  int num_of_tokens = 0, num;

  /* First, parse the original string */
  strcpy(buf2, orig); /* strcpy: OK (orig:MAX_INPUT_LENGTH < buf2:MAX_RAW_INPUT_LENGTH) */
  temp = strtok(buf2, " ");
  while (temp != NULL && num_of_tokens < NUM_TOKENS)
  {
    tokens[num_of_tokens++] = temp;
    temp = strtok(NULL, " ");
  }

  /* initialize */
  write_point = buf;
  temp_queue.head = temp_queue.tail = NULL;

  /* now parse the alias */
  for (temp = a->replacement; *temp; temp++)
  {
    if (*temp == ALIAS_SEP_CHAR)
    {
      *write_point = '\0';
      buf[MAX_INPUT_LENGTH - 1] = '\0';
      write_to_q(buf, &temp_queue, 1);
      write_point = buf;
    }
    else if (*temp == ALIAS_VAR_CHAR)
    {
      temp++;
      if ((num = *temp - '1') < num_of_tokens && num >= 0)
      {
        strcpy(write_point, tokens[num]); /* strcpy: OK */
        write_point += strlen(tokens[num]);
      }
      else if (*temp == ALIAS_GLOB_CHAR)
      {
        strcpy(write_point, orig); /* strcpy: OK */
        write_point += strlen(orig);
      }
      else if ((*(write_point++) = *temp) == '$') /* redouble $ for act safety */
        *(write_point++) = '$';
    }
    else
      *(write_point++) = *temp;
  }

  *write_point = '\0';
  buf[MAX_INPUT_LENGTH - 1] = '\0';
  write_to_q(buf, &temp_queue, 1);

  /* push our temp_queue on to the _front_ of the input queue */
  if (input_q->head == NULL)
    *input_q = temp_queue;
  else
  {
    temp_queue.tail->next = input_q->head;
    input_q->head = temp_queue.head;
  }
}

/* Given a character and a string, perform alias replacement on it.
 * Return values:
 *   0: String was modified in place; call command_interpreter immediately.
 *   1: String was _not_ modified in place; rather, the expanded aliases
 *      have been placed at the front of the character's input queue. */
int perform_alias(struct descriptor_data *d, char *orig, size_t maxlen)
{
  char first_arg[MAX_INPUT_LENGTH] = {'\0'}, *ptr;
  struct alias_data *a, *tmp;

  /* Mobs don't have alaises. */
  if (IS_NPC(d->character))
    return (0);

  /* bail out immediately if the guy doesn't have any aliases */
  if ((tmp = GET_ALIASES(d->character)) == NULL)
    return (0);

  /* find the alias we're supposed to match */
  ptr = any_one_arg(orig, first_arg);

  /* bail out if it's null */
  if (!*first_arg)
    return (0);

  /* if the first arg is not an alias, return without doing anything */
  if ((a = find_alias(tmp, first_arg)) == NULL)
    return (0);

  if (a->type == ALIAS_SIMPLE)
  {
    strlcpy(orig, a->replacement, maxlen);
    return (0);
  }
  else
  {
    perform_complex_alias(&d->input, ptr, a);
    return (1);
  }
}

/* Various other parsing utilities. */

int is_number(const char *str)
{
  if (*str == '-')
    str++;
  if (!*str)
    return (0);
  while (*str)
    if (!isdigit(*(str++)))
      return (0);

  return (1);
}

/* Given a string, change all instances of double dollar signs ($$) to single
 * dollar signs ($).  When strings come in, all $'s are changed to $$'s to
 * avoid having users be able to crash the system if the inputted string is
 * eventually sent to act().  If you are using user input to produce screen
 * output AND YOU ARE SURE IT WILL NOT BE SENT THROUGH THE act() FUNCTION
 * (i.e., do_gecho, do_title, but NOT do_say), you can call
 * delete_doubledollar() to make the output look correct.
 * Modifies the string in-place. */
char *delete_doubledollar(char *string)
{
  char *ddread, *ddwrite;

  /* If the string has no dollar signs, return immediately */
  if ((ddwrite = strchr(string, '$')) == NULL)
    return (string);

  /* Start from the location of the first dollar sign */
  ddread = ddwrite;

  while (*ddread)                            /* Until we reach the end of the string... */
    if ((*(ddwrite++) = *(ddread++)) == '$') /* copy one char */
      if (*ddread == '$')
        ddread++; /* skip if we saw 2 $'s in a row */

  *ddwrite = '\0';

  return (string);
}

int reserved_word(char *argument)
{
  return (search_block(argument, reserved, TRUE) >= 0);
}

/* one_word is like any_one_arg, except that words in quotes ("") are
 * considered one word. No longer ignores fill words.  -dak */
char *one_word(char *argument, char *first_arg)
{
  skip_spaces(&argument);

  if (*argument == '\"')
  {
    argument++;
    while (*argument && *argument != '\"')
    {
      *(first_arg++) = LOWER(*argument);
      argument++;
    }
    argument++;
  }
  else
  {
    while (*argument && !isspace(*argument))
    {
      *(first_arg++) = LOWER(*argument);
      argument++;
    }
  }

  *first_arg = '\0';
  return (argument);
}

/* Same as one_argument except that it takes three args and returns the rest;
 * ignores fill words */
/* unsafe version */
char *three_arguments_u(char *argument, char *first_arg, char *second_arg, char *third_arg)
{
  return (one_argument_u(one_argument_u(one_argument_u(argument, first_arg), second_arg),
                         third_arg)); /* :-) */
}
/* safe version */
const char *three_arguments(const char *argument, char *first_arg, size_t n1, char *second_arg,
                            size_t n2, char *third_arg, size_t n3)
{
  return (one_argument(one_argument(one_argument(argument, first_arg, n1), second_arg, n2),
                       third_arg, n3)); /* :-) */
}

const char *four_arguments(const char *argument, char *first_arg, size_t n1, char *second_arg,
                           size_t n2, char *third_arg, size_t n3, char *fourth_arg, size_t n4)
{
  return (
      one_argument(one_argument(one_argument(one_argument(argument, first_arg, n1), second_arg, n2),
                                third_arg, n3),
                   fourth_arg, n4));
}

const char *five_arguments(const char *argument, char *first_arg, size_t n1, char *second_arg,
                           size_t n2, char *third_arg, size_t n3, char *fourth_arg, size_t n4,
                           char *fifth_arg, size_t n5)
{
  return (one_argument(
      one_argument(one_argument(one_argument(one_argument(argument, first_arg, n1), second_arg, n2),
                                third_arg, n3),
                   fourth_arg, n4),
      fifth_arg, n5));
}

/* Determine if a given string is an abbreviation of another.
 * Returns 1 if arg1 is an abbreviation of arg2. */
int is_abbrev(const char *arg1, const char *arg2)
{
  if (!*arg1)
    return (0);
  if (!*arg2)
    return (0);

  for (; *arg1 && *arg2; arg1++, arg2++)
    if (LOWER(*arg1) != LOWER(*arg2))
      return (0);

  if (!*arg1)
    return (1);
  else
    return (0);
}

/* Used in specprocs, mostly.  (Exactly) matches "command" to cmd number */
int find_command(const char *command)
{
  int cmd;

  for (cmd = 0; *complete_cmd_info[cmd].command != '\n'; cmd++)
    if (!strcmp(complete_cmd_info[cmd].command, command))
      return (cmd);

  return (-1);
}

int special(struct char_data *ch, int cmd, char *arg)
{
  struct obj_data *i;
  struct char_data *k;
  int j;


  if (IN_ROOM(ch) == NOWHERE)
    return 0;

  /* special in room? */
  if (GET_ROOM_SPEC(IN_ROOM(ch)) != NULL)
    if (GET_ROOM_SPEC(IN_ROOM(ch))(ch, world + IN_ROOM(ch), cmd, arg))
      return (1);

  /* special in equipment list? */
  for (j = 0; j < NUM_WEARS; j++)
    if (GET_EQ(ch, j) && GET_OBJ_SPEC(GET_EQ(ch, j)) != NULL)
      if (GET_OBJ_SPEC(GET_EQ(ch, j))(ch, GET_EQ(ch, j), cmd, arg))
        return (1);

  /* special in inventory? */
  for (i = ch->carrying; i; i = i->next_content)
    if (GET_OBJ_SPEC(i) != NULL)
      if (GET_OBJ_SPEC(i)(ch, i, cmd, arg))
        return (1);

  /* special in mobile present? */
  if (IN_ROOM(ch) != NOWHERE)
  {
    for (k = world[IN_ROOM(ch)].people; k; k = k->next_in_room)
      if (!MOB_FLAGGED(k, MOB_NOTDEADYET))
        if (GET_MOB_SPEC(k) && GET_MOB_SPEC(k)(ch, k, cmd, arg))
          return (1);
  }

  /* special in object present? */
  if (IN_ROOM(ch) != NOWHERE)
  {
    for (i = world[IN_ROOM(ch)].contents; i; i = i->next_content)
      if (GET_OBJ_SPEC(i) != NULL)
        if (GET_OBJ_SPEC(i)(ch, i, cmd, arg))
          return (1);
  }

  return (0);
}

/* Stuff for controlling the non-playing sockets (get name, pwd etc).
 * This function needs to die. */
static int _parse_name(char *arg, char *name)
{
  int i;

  skip_spaces(&arg);
  for (i = 0; (*name = *arg); arg++, i++, name++)
    if (!isalpha(*arg))
      return (1);

  if (!i)
    return (1);

  return (0);
}

#define RECON 1
#define USURP 2
#define UNSWITCH 3

/* This function seems a bit over-extended. */
static int perform_dupe_check(struct descriptor_data *d)
{
  struct descriptor_data *k, *next_k;
  struct char_data *target = NULL, *ch, *next_ch;
  int mode = 0;
  int pref_temp = 0; /* for "last" log */
  int id = GET_IDNUM(d->character);

  /* Now that this descriptor has successfully logged in, disconnect all
   * other descriptors controlling a character with the same ID number. */

  for (k = descriptor_list; k; k = next_k)
  {
    next_k = k->next;

    if (k == d)
      continue;

    if (k->original && (GET_IDNUM(k->original) == id))
    {
      /* Original descriptor was switched, booting it and restoring normal body control. */

      write_to_output(d, "\r\nMultiple login detected -- disconnecting.\r\n");
      STATE(k) = CON_CLOSE;
      pref_temp = GET_PREF(k->character);
      if (!target)
      {
        target = k->original;
        mode = UNSWITCH;
      }
      if (k->character)
        k->character->desc = NULL;
      k->character = NULL;
      k->original = NULL;
    }
    else if (k->character && GET_IDNUM(k->character) == id && k->original)
    {
      /* Character taking over their own body, while an immortal was switched to it. */

      do_return(k->character, NULL, 0, 0);
    }
    else if (k->character && GET_IDNUM(k->character) == id)
    {
      /* Character taking over their own body. */
      pref_temp = GET_PREF(k->character);

      if (!target && STATE(k) == CON_PLAYING)
      {
        write_to_output(k, "\r\nThis body has been usurped!\r\n");
        target = k->character;
        mode = USURP;
      }
      k->character->desc = NULL;
      k->character = NULL;
      k->original = NULL;
      write_to_output(k, "\r\nMultiple login detected -- disconnecting.\r\n");
      STATE(k) = CON_CLOSE;
    }
  }

  /* Now, go through the character list, deleting all characters that are not
   * already marked for deletion from the above step (i.e., in the CON_HANGUP
   * state), and have not already been selected as a target for switching into.
   * In addition, if we haven't already found a target, choose one if one is
   * available (while still deleting the other duplicates, though theoretically
   * none should be able to exist). */
  for (ch = character_list; ch; ch = next_ch)
  {
    next_ch = ch->next;

    if (IS_NPC(ch))
      continue;
    if (GET_IDNUM(ch) != id)
      continue;

    /* ignore chars with descriptors (already handled by above step) */
    if (ch->desc)
      continue;

    /* don't extract the target char we've found one already */
    if (ch == target)
      continue;

    /* we don't already have a target and found a candidate for switching */
    if (!target)
    {
      target = ch;
      mode = RECON;
      pref_temp = GET_PREF(ch);
      continue;
    }

    /* we've found a duplicate - blow him away, dumping his eq in limbo. */
    if (IN_ROOM(ch) != NOWHERE)
      char_from_room(ch);
    char_to_room(ch, 1);
    extract_char(ch);
  }

  /* no target for switching into was found - allow login to continue */
  if (!target)
  {
    GET_PREF(d->character) = rand_number(1, 128000);
    if (GET_HOST(d->character))
      free(GET_HOST(d->character));
    GET_HOST(d->character) = strdup(d->host);
    return 0;
  }

  if (GET_HOST(target))
    free(GET_HOST(target));
  GET_HOST(target) = strdup(d->host);

  GET_PREF(target) = pref_temp;
  add_llog_entry(target, LAST_RECONNECT);

  /* Okay, we've found a target.  Connect d to target. */
  free_char(d->character); /* get rid of the old char */
  d->character = target;
  d->character->desc = d;
  d->original = NULL;
  d->character->char_specials.timer = 0;
  REMOVE_BIT_AR(PLR_FLAGS(d->character), PLR_MAILING);
  REMOVE_BIT_AR(PLR_FLAGS(d->character), PLR_WRITING);
  STATE(d) = CON_PLAYING;
  MXPSendTag(d, "<VERSION>");

  switch (mode)
  {
  case RECON:
    write_to_output(d, "Reconnecting.\r\n");
    act("$n has reconnected.", TRUE, d->character, 0, 0, TO_ROOM);
    mudlog(NRM, MAX(0, GET_INVIS_LEV(d->character)), TRUE, "%s [%s] has reconnected.",
           GET_NAME(d->character), d->host);
    if (has_mail(GET_IDNUM(d->character)))
      write_to_output(d, "You have mail waiting.\r\n");
    break;
  case USURP:
    write_to_output(d, "You take over your own body, already in use!\r\n");
    act("$n suddenly keels over in pain, surrounded by a white aura...\r\n"
        "$n's body has been taken over by a new spirit!",
        TRUE, d->character, 0, 0, TO_ROOM);
    mudlog(NRM, MAX(LVL_IMMORT, GET_INVIS_LEV(d->character)), TRUE,
           "%s has re-logged in ... disconnecting old socket.", GET_NAME(d->character));
    break;
  case UNSWITCH:
    write_to_output(d, "Reconnecting to unswitched char.");
    mudlog(NRM, MAX(LVL_IMMORT, GET_INVIS_LEV(d->character)), TRUE, "%s [%s] has reconnected.",
           GET_NAME(d->character), d->host);
    break;
  }

  return (1);
}

/* New Char dupe-check called at the start of character creation */
static bool perform_new_char_dupe_check(struct descriptor_data *d)
{
  struct descriptor_data *k, *next_k;
  bool found = FALSE;

  /* Now that this descriptor has successfully logged in, disconnect all
   * other descriptors controlling a character with the same ID number. */

  for (k = descriptor_list; k; k = next_k)
  {
    next_k = k->next;

    if (k == d)
      continue;

    /* these 6 checks added by zusuk to try and find dupe bug */
    if (!k)
      continue;
    if (!k->character)
      continue;
    if (!GET_NAME(k->character))
      continue;
    if (!d)
      continue;
    if (!d->character)
      continue;
    if (!GET_NAME(d->character))
      continue;
    /*****/

    /* Do the player names match? */
    if (!strcmp(GET_NAME(k->character), GET_NAME(d->character)))
    {
      /* Check the other character is still in creation? */
      if ((STATE(k) > CON_PLAYING) && (STATE(k) < CON_QCLASS))
      {
        /* Boot the older one */
        k->character->desc = NULL;
        k->character = NULL;
        k->original = NULL;
        write_to_output(k, "\r\nMultiple login detected -- disconnecting.\r\n");
        STATE(k) = CON_CLOSE;

        mudlog(NRM, LVL_STAFF, TRUE, "Multiple logins detected in char creation for %s.",
               GET_NAME(d->character));

        found = TRUE;
      }
      else
      {
        /* Something went VERY wrong, boot both chars */
        k->character->desc = NULL;
        k->character = NULL;
        k->original = NULL;
        write_to_output(k, "\r\nMultiple login detected -- disconnecting.\r\n");
        STATE(k) = CON_CLOSE;

        d->character->desc = NULL;
        d->character = NULL;
        d->original = NULL;
        write_to_output(
            d,
            "\r\nSorry, due to multiple connections, all your connections are being closed.\r\n");
        write_to_output(d, "\r\nPlease reconnect.\r\n");
        STATE(d) = CON_CLOSE;

        mudlog(NRM, LVL_STAFF, TRUE,
               "SYSERR: Multiple logins with 1st in-game and the 2nd in char creation.");

        found = TRUE;
      }
    }
  }
  return (found);
}

/* load the player, put them in the right room - used by copyover_recover too
     this is also used for some initializing -zusuk */
int enter_player_game(struct descriptor_data *d)
{
  int load_result = -1;
  room_vnum load_room = NOWHERE;
  int i = 0;
  char char_title[MAX_TITLE_LENGTH];

  reset_char(d->character);

  if (d->character->bags == NULL)
    CREATE(d->character->bags, struct bag_data, 1);

  if (PLR_FLAGGED(d->character, PLR_INVSTART))
    GET_INVIS_LEV(d->character) = GET_LEVEL(d->character);

  /* We have to place the character in a room before equipping them
   * or equip_char() will gripe about the person in NOWHERE. */
  if ((load_room = GET_LOADROOM(d->character)) != NOWHERE)
    load_room = real_room(load_room);

  /* If char was saved with NOWHERE, or real_room above failed... */
  if (load_room == NOWHERE)
  {
    if (GET_LEVEL(d->character) >= LVL_IMMORT)
      load_room = r_immort_start_room;
    else
      load_room = r_mortal_start_room;
  }

  /* send frozen characters to a special room if assigned */
  if (PLR_FLAGGED(d->character, PLR_FROZEN))
    load_room = r_frozen_start_room;

  /* copyover */
  GET_ID(d->character) = GET_IDNUM(d->character);

  /* find_char helper */
  add_to_lookup_table(GET_ID(d->character), (void *)d->character);

  /* After moving saving of variables to the player file, this should only
   * be called in case nothing was found in the pfile. If something was
   * found, SCRIPT(ch) will be set. */
  if (!SCRIPT(d->character))
    read_saved_vars(d->character);

  d->character->next = character_list;
  character_list = d->character;
  char_to_room(d->character, load_room);
  load_result = Crash_load(d->character);

  create_group(d->character);

  /* load up their pets, new system by gicksta */
  load_char_pets(d->character);

  // /* Save the character and their object file */
  // save_char(d->character, 0);
  // Crash_crashsave(d->character);

  /* Check for a login trigger in the players' start room */
  login_wtrigger(&world[IN_ROOM(d->character)], d->character);

  /* this is already called in perform_dupe_check() before we get here, shouldn't be needed here -Nashak */
  /* MXPSendTag(d, "<VERSION>"); */

  new_mail_alert(d->character, FALSE);

  /* START PLAYER STAT HACKS */

  /* movement hack.  We changed movement to be out of 1,000
     need to check for old characters and get them up to speed. */
  if (GET_REAL_MAX_MOVE(d->character) < 400)
    GET_REAL_MAX_MOVE(d->character) *= 10;

  /* END PLAYER STAT HACKS */

  /* if they are on a mission, but a reboot/copyover has cleared the mobs, reload the mission mobs */
  create_mission_on_entry(d->character);

  /* If they're wildshaped, they re-enter as their natural form */
  wildshape_return(d->character);

  /* make sure we assign any new spells */
  for (i = 0; i < NUM_CLASSES; i++)
  {
    if (CLASS_LEVEL(d->character, i))
      init_class(d->character, i, CLASS_LEVEL(d->character, i));
  }

#if defined(CAMPAIGN_FR)
  if (!race_list[GET_REAL_RACE(d->character)].is_pc)
    GET_REAL_RACE(d->character) = RACE_HUMAN;
#elif defined(CAMPAIGN_DL)
  if (!race_list[GET_REAL_RACE(d->character)].is_pc)
    GET_REAL_RACE(d->character) = DL_RACE_HUMAN;
  if (GET_DEITY(d->character) >= NUM_DEITIES)
    GET_DEITY(d->character) = 0;
#endif

  // We want to make sure their title follows the 'new' format.
  // It must contain the character's name
  if (GET_TITLE(d->character) == NULL)
  {
    set_title(d->character, strdup(GET_NAME(d->character)));
  }
  else
  {
    if (!strstr(GET_TITLE(d->character), GET_NAME(d->character)))
    {
      snprintf(char_title, sizeof(char_title), "%s %s", GET_NAME(d->character),
               GET_TITLE(d->character));
      GET_TITLE(d->character) = strdup(char_title);
    }
  }
  if (GET_IMM_TITLE(d->character) == NULL && GET_LEVEL(d->character) >= LVL_IMMORT)
    GET_IMM_TITLE(d->character) = strdup(admin_level_names[GET_LEVEL(d->character) - LVL_IMMORT]);


  if (GET_REGION(d->character) < REGION_NONE || GET_REGION(d->character) >= NUM_REGIONS ||
      !is_selectable_region(GET_REGION(d->character)))
    GET_REGION(d->character) = REGION_NONE;

  /* initialize the characters condensed combat data struct */
  init_condensed_combat_data(d->character);

  /* all done! */
  return load_result;
}

/* protocol handling event */
EVENTFUNC(get_protocols)
{
  struct descriptor_data *d;
  struct mud_event_data *pMudEvent;
  char buf[MAX_STRING_LENGTH] = {'\0'};
  int len;

  if (event_obj == NULL)
    return 0;

  pMudEvent = (struct mud_event_data *)event_obj;
  d = (struct descriptor_data *)pMudEvent->pStruct;

  /* Clear extra white space from the "protocol scroll" */
  write_to_output(d, "[H[J");

  len = snprintf(buf, MAX_STRING_LENGTH, "\tO[\toClient\tO] \tw%s\tn | ",
                 d->pProtocol->pVariables[eMSDP_CLIENT_ID]->pValueString);

  if (d->pProtocol->pVariables[eMSDP_256_COLORS]->ValueInt)
    len += snprintf(buf + len, MAX_STRING_LENGTH - len, "\tO[\toColors\tO] \tw256\tn | ");
  else if (d->pProtocol->pVariables[eMSDP_ANSI_COLORS]->ValueInt)
    len += snprintf(buf + len, MAX_STRING_LENGTH - len, "\tO[\toColors\tO] \twAnsi\tn | ");
  else
    len += snprintf(buf + len, MAX_STRING_LENGTH - len, "[Colors] No Color | ");

  len += snprintf(buf + len, MAX_STRING_LENGTH - len, "\tO[\toMXP\tO] \tw%s\tn | ",
                  d->pProtocol->bMXP ? "Yes" : "No");
  len += snprintf(buf + len, MAX_STRING_LENGTH - len, "\tO[\toMSDP\tO] \tw%s\tn | ",
                  d->pProtocol->bMSDP ? "Yes" : "No");
  len += snprintf(buf + len, MAX_STRING_LENGTH - len, "\tO[\toGMCP\tO] \tw%s\tn\r\n\r\n",
                  d->pProtocol->bGMCP ? "Yes" : "No");

  write_to_output(d, buf, 0);

  write_to_output(d, GREETINGS, 0);
  STATE(d) = CON_ACCOUNT_NAME; // CON_GET_NAME;
  return 0;
}

/* deal with newcomers and other non-playing sockets */
void nanny(struct descriptor_data *d, char *arg)
{
  int load_result = 0; /* Overloaded variable */
  int player_i = 0;
  int i = 0, l = 0; /* sortpos = 0; */ /* sortpos currently unused */ /* incrementor */

  /* OasisOLC states */
  struct
  {
    int state;
    void (*func)(struct descriptor_data *, char *);
  } olc_functions[] = {{CON_OEDIT, oedit_parse},
                       {CON_IEDIT, oedit_parse},
                       {CON_ZEDIT, zedit_parse},
                       {CON_SEDIT, sedit_parse},
                       {CON_MEDIT, medit_parse},
                       {CON_REDIT, redit_parse},
                       {CON_CEDIT, cedit_parse},
                       {CON_TRIGEDIT, trigedit_parse},
                       {CON_AEDIT, aedit_parse},
                       {CON_HEDIT, hedit_parse},
                       {CON_HSEDIT, hsedit_parse},
                       {CON_QEDIT, qedit_parse},
                       {CON_HLQEDIT, hlqedit_parse},
                       {CON_PREFEDIT, prefedit_parse},
                       {CON_IBTEDIT, ibtedit_parse},
                       {CON_CLANEDIT, clanedit_parse},
                       {CON_MSGEDIT, msgedit_parse},
                       {CON_STUDY, study_parse},
                       /* NewCraft */
                       {CON_CRAFTEDIT, craftedit_parse},
                       /* Board system */
                       {CON_BEDIT, bedit_parse},
                       {-1, NULL}};

  skip_spaces(&arg);

  /* Quick check for the OLC states. */
  for (player_i = 0; olc_functions[player_i].state >= 0; player_i++)
    if (STATE(d) == olc_functions[player_i].state)
    {
      (*olc_functions[player_i].func)(d, arg);
      return;
    }

  /* Not in OLC. */
  switch (STATE(d))
  {
  case CON_GET_PROTOCOL:
    write_to_output(d, "Collecting Protocol Information... Please Wait.\r\n");
    return;
    break;

  case CON_ACCOUNT_NAME:
    /* Initialize account data for this descriptor. */
    if (d->account == NULL)
    {
      CREATE(d->account, struct account_data, 1);
      d->account->name = NULL;
      for (i = 0; i < MAX_CHARS_PER_ACCOUNT; i++)
        d->account->character_names[i] = NULL;
    }
    d->character = NULL;
    if (!*arg)
      STATE(d) = CON_CLOSE;
    else
    {
      char buf[MAX_INPUT_LENGTH] = {'\0'}, tmp_name[MAX_INPUT_LENGTH] = {'\0'};

      if ((_parse_name(arg, tmp_name)) || strlen(tmp_name) < 2 ||
          strlen(tmp_name) > MAX_NAME_LENGTH || !valid_name(tmp_name) ||
          fill_word(strcpy(buf, tmp_name)) || reserved_word(buf))
      { /* strcpy: OK (mutual MAX_INPUT_LENGTH) */
        write_to_output(d, "Invalid account name, please try another.\r\nName: ");
        return;
      }

      if ((load_account(tmp_name, d->account)) > -1)
      {
        if (!valid_name(tmp_name))
        {
          write_to_output(d, "Invalid account name, please try another.\r\nName: ");
          return;
        }
        write_to_output(d, "Password: ");
        d->idle_tics = 0;
        STATE(d) = CON_PASSWORD;
        ProtocolNoEcho(d, true);

        /* Clear any pending input to prevent password being sent too early */
        while (d->input.head)
        {
          struct txt_block *tmp = d->input.head;
          d->input.head = d->input.head->next;
          free(tmp->text);
          free(tmp);
        }
        d->input.tail = NULL;
      }
      else
      {
        if (!valid_name(tmp_name))
        {
          write_to_output(d, "Invalid account name, please try another.\r\nName: ");
          return;
        }
        CREATE(d->account->name, char, strlen(tmp_name) + 1);
        strcpy(d->account->name, CAP(tmp_name)); /* strcpy: OK (size checked above) */

        write_to_output(d, "Did I get that right, %s (Y/N)?", tmp_name);
        STATE(d) = CON_ACCOUNT_NAME_CONFIRM;
      }
    }
    break;
  case CON_ACCOUNT_NAME_CONFIRM: /* wait for conf. of new name    */
    if (UPPER(*arg) == 'Y')
    {
      if (isbanned(d->host) >= BAN_NEW)
      {
        mudlog(NRM, LVL_STAFF, true, "Request for new account %s denied from [%s] (siteban)",
               d->account->name, d->host);
        write_to_output(d, "Your site (domain/IP address) has been denied access from making new "
                           "characters.\r\nPlease contact"
                           "ornir@luminarimud.com if you feel this should not apply to you.\r\n");
        STATE(d) = CON_CLOSE;
        return;
      }
      if (circle_restrict)
      {
        write_to_output(
            d, "The game is currently closed to making new account.  Please check our website at "
               "http://www.luminarimud.com/\r\nfor more information.\r\n");
        mudlog(NRM, LVL_STAFF, true, "Request for new account %s denied from [%s] (wizlock)",
               d->account->name, d->host);
        STATE(d) = CON_CLOSE;
        return;
      }
      write_to_output(d, "New Account.\r\nGive me a Password: ");
      STATE(d) = CON_NEWPASSWD;

      /* Clear any pending input to prevent password being sent too early */
      while (d->input.head)
      {
        struct txt_block *tmp = d->input.head;
        d->input.head = d->input.head->next;
        free(tmp->text);
        free(tmp);
      }
      d->input.tail = NULL;
    }
    else if (*arg == 'n' || *arg == 'N')
    {
      write_to_output(d, "Okay, what IS it, then? ");
      free(d->account->name);
      d->account->name = NULL;
      STATE(d) = CON_ACCOUNT_NAME;
    }
    else
      write_to_output(d, "Please type Yes or No: ");
    break;

  case CON_ACCOUNT_MENU:
    ProtocolNoEcho(d, false); /* turn echo back on */
    if (d->character)
      free_char(d->character);
    d->character = NULL;

    if (d->character == NULL)
    {
      CREATE(d->character, struct char_data, 1);
      clear_char(d->character);
      CREATE(d->character->player_specials, struct player_special_data, 1);

      new_mobile_data(d->character);
      GET_HOST(d->character) = strdup(d->host);
      d->character->desc = d;
    }
    switch (*arg)
    {
    case 'C':
    case 'c':
      GET_PREMADE_BUILD_CLASS(d->character) = -1;
      /* Create a new character */
      /* New policy - Character naming. */
      write_to_output(
          d, "All character names must meet a certain standard of quality in order to foster a "
             "more immersive and creative environment.  The staff retains the right to make the "
             "final judgment of whether a character name meets this standard.\r\n");
      write_to_output(d, "Some guidelines:\r\n\r\n");
      write_to_output(d, "1. Do not use names such as Joe, Bob, Larry, Carl and so forth.\r\n");
      write_to_output(d, "2.'Exotic' proper names like 'Xavier' and such may be acceptable\r\n");
      write_to_output(d, "2. Do not name yourself after a deity, fictional or otherwise.\r\n");
      write_to_output(d, "3. Do not use the names of well-known fictional characters.\r\n");
      write_to_output(d, "4. Names should fit with the fantasy theme of the mud.\r\n\r\n");
      write_to_output(
          d, "If we find your name is not suitable for our environment, an immortal staff member "
             "will appear before you and offer you a rename.  Please be nice and civil, and we "
             "will return with the same. If you need help developing a name for your character "
             "there are many websites that generate random names.\r\n\r\n");
      write_to_output(d, "What will your new character be called? : ");
      STATE(d) = CON_GET_NAME;
      return;
    case 'A':
    case 'a':
      /* Add an existing character to this account. */
      write_to_output(d, "Which character you wish to add to this account? : ");
      STATE(d) = CON_ACCOUNT_ADD;
      return;
    case 'q':
    case 'Q':
      write_to_output(d, "Quitting.\r\n");
      STATE(d) = CON_CLOSE;
      return;
    default:
      if (atoi(arg) < 1 || atoi(arg) > (MAX_CHARS_PER_ACCOUNT))
      {
        write_to_output(d, "The number must be between 1 and %d.\r\n", MAX_CHARS_PER_ACCOUNT);
        return;
      }
      else if (d->account->character_names[atoi(arg) - 1] == NULL)
      {
        write_to_output(d, "That character doesn't exist.  Please choose another.  Your Choice: ");
        return;
      }
      else if ((player_i = load_char(d->account->character_names[atoi(arg) - 1], d->character)) >
               -1)
      {
        GET_PFILEPOS(d->character) = player_i;
        if (PLR_FLAGGED(d->character, PLR_DELETED))
        {
          show_account_menu(d);
          write_to_output(d, "This character has been deleted.  Please speak to an immortal about "
                             "having the deleted flag removed.\r\n");
          return;
        }
        else
        {
          GET_PFILEPOS(d->character) = player_i;
          if (GET_LEVEL(d->character) < circle_restrict)
          {
            write_to_output(d, "The game is temporarily open for staff members only.  Please refer "
                               "to the website for more "
                               "intormation.\r\nhttp://www.luminarimud.com/\r\n");
            STATE(d) = CON_CLOSE;
            mudlog(NRM, LVL_STAFF, true, "Request for login denied for %s [%s] (wizlock)",
                   GET_NAME(d->character), d->host);
            return;
          }

          if (AddRecentPlayer(GET_NAME(d->character), d->host, FALSE, FALSE) == FALSE)
          {
            mudlog(BRF, MAX(LVL_IMMORT, GET_INVIS_LEV(d->character)), TRUE,
                   "Failure to AddRecentPlayer (returned FALSE).");
          }

          /* undo it just in case they are set */
          REMOVE_BIT_AR(PLR_FLAGS(d->character), PLR_WRITING);
          REMOVE_BIT_AR(PLR_FLAGS(d->character), PLR_MAILING);
          REMOVE_BIT_AR(PLR_FLAGS(d->character), PLR_CRYO);
          d->idle_tics = 0;
          write_to_output(d, "Character loaded.  Press enter to continue.\r\n");

          /* check and make sure no other copies of this player are logged in */
          if (perform_dupe_check(d))
            return;

          if (IS_IMMORTAL(d->character))
            write_to_output(d, "%s\r\n *** PRESS RETURN ***", imotd);
          else
            write_to_output(d, "%s\r\n *** PRESS RETURN ***", motd);

          if (GET_INVIS_LEV(d->character))
            mudlog(BRF, MAX(LVL_IMMORT, GET_INVIS_LEV(d->character)), true,
                   "%s [%s] has connected. (invis %d)", GET_NAME(d->character), d->host,
                   GET_INVIS_LEV(d->character));
          else
          {
            //    if (!PRF_FLAGGED(d->character, PRF_ANONYMOUS))
            //      mudlog(BRF, LVL_STAFF, true, "%s has connected.", GET_NAME(d->character));
            mudlog(BRF, LVL_IMMORT, true, "%s [%s] has connected.", GET_NAME(d->character),
                   d->host);
          }
          STATE(d) = CON_RMOTD;
        }
      }
    }

    break;
  case CON_ACCOUNT_ADD: /* wait for input of char name to add to account */
    if (d->character == NULL)
    {
      CREATE(d->character, struct char_data, 1);
      clear_char(d->character);
      CREATE(d->character->player_specials, struct player_special_data, 1);

      new_mobile_data(d->character);
      /* Allocate mobile event list */
      // d->character->events = create_list();

      GET_HOST(d->character) = strdup(d->host);
      d->character->desc = d;
    }
    if (!*arg)
      STATE(d) = CON_CLOSE;
    else
    {
      char buf[MAX_INPUT_LENGTH] = {'\0'}, tmp_name[MAX_INPUT_LENGTH] = {'\0'};
      if ((_parse_name(arg, tmp_name)) || strlen(tmp_name) < 2 ||
          strlen(tmp_name) > MAX_NAME_LENGTH || !valid_name(tmp_name) ||
          fill_word(strcpy(buf, tmp_name)) || reserved_word(buf))
      { /* strcpy: OK (mutual MAX_INPUT_LENGTH) */
        write_to_output(d, "Invalid character name.\r\n");
        STATE(d) = CON_ACCOUNT_MENU;
        show_account_menu(d);
        return;
      }
      if ((player_i = load_char(tmp_name, d->character)) > -1)
      {
        /* Player found! */

        /* First check if character was originally created with this account */
        if (GET_ACCOUNT_NAME(d->character) &&
            !strcasecmp(GET_ACCOUNT_NAME(d->character), d->account->name))
        {
          /* Character was created with this account - auto re-link without password */
          int i;
          for (i = 0; (i < MAX_CHARS_PER_ACCOUNT) && (d->account->character_names[i] != NULL); i++)
            ;
          if (i == MAX_CHARS_PER_ACCOUNT)
          {
            write_to_output(d,
                            "You have reached the maximum number of characters on this account.\r\n"
                            "Remove a character before adding a new one.\r\n");
          }
          else
          {
            d->account->character_names[i] = strdup(GET_NAME(d->character));

            /* Ensure the character exists in MySQL player_data table */
            if (mysql_available && conn)
            {
              char buf[2048];
              char *escaped_name = mysql_escape_string_alloc(conn, GET_NAME(d->character));
              if (escaped_name)
              {
                /* First try to INSERT the character (in case it doesn't exist) */
                snprintf(buf, sizeof(buf),
                         "INSERT IGNORE INTO player_data (name, account_id, last_online) "
                         "VALUES ('%s', %d, NOW())",
                         escaped_name, d->account->id);

                if (mysql_query(conn, buf))
                {
                  log("SYSERR: Unable to INSERT character %s into player_data: %s",
                      GET_NAME(d->character), mysql_error(conn));
                }
                free(escaped_name);
              }
            }

            save_account(d->account);
            write_to_output(d, "Character %s has been restored to your account!\r\n",
                            GET_NAME(d->character));
          }
          free_char(d->character);
          show_account_menu(d);
          STATE(d) = CON_ACCOUNT_MENU;
          return;
        }

        /* Check if it's linked to another account in the database */
        char *acct_name = get_char_account_name(GET_NAME(d->character));
        if (acct_name != NULL)
        {
          if (!strcmp(acct_name, d->account->name))
            write_to_output(d, "That character is already linked to your account!\r\n");
          else
            write_to_output(d, "That character is linked to another account.\r\n");
          free(acct_name);
          STATE(d) = CON_ACCOUNT_MENU;
          show_account_menu(d);
          return;
        }
        if (PLR_FLAGGED(d->character, PLR_DELETED))
        {
          write_to_output(d, "That character has been deleted.\r\n");
          STATE(d) = CON_ACCOUNT_MENU;
          show_account_menu(d);
          return;
        }
        /* Now challenge with the password. */
        write_to_output(d, "Please enter the character password for %s : ", GET_NAME(d->character));
        STATE(d) = CON_ACCOUNT_ADD_PWD;
        ProtocolNoEcho(d, true);

        /* Clear any pending input to prevent password being sent too early */
        while (d->input.head)
        {
          struct txt_block *tmp = d->input.head;
          d->input.head = d->input.head->next;
          free(tmp->text);
          free(tmp);
        }
        d->input.tail = NULL;
        return;
      }
      else
      {
        write_to_output(d, "That character does not exist, please create a new character.\r\n");
        STATE(d) = CON_ACCOUNT_MENU;
        show_account_menu(d);
        return;
      }
    }
    break;
  case CON_GET_NAME: /* wait for input of name */
    if (d->character == NULL)
    {
      CREATE(d->character, struct char_data, 1);
      clear_char(d->character);
      CREATE(d->character->player_specials, struct player_special_data, 1);

      new_mobile_data(d->character);
      /* Allocate mobile event list */
      // d->character->events = create_list();

      GET_HOST(d->character) = strdup(d->host);
      d->character->desc = d;
    }
    if (!*arg)
      STATE(d) = CON_CLOSE;
    else
    {
      char buf[MAX_INPUT_LENGTH] = {'\0'}, tmp_name[MAX_INPUT_LENGTH] = {'\0'};

      if ((_parse_name(arg, tmp_name)) || strlen(tmp_name) < 2 ||
          strlen(tmp_name) > MAX_NAME_LENGTH || !valid_name(tmp_name) ||
          fill_word(strcpy(buf, tmp_name)) || reserved_word(buf))
      { /* strcpy: OK (mutual MAX_INPUT_LENGTH) */
        write_to_output(d, "Invalid name, please try another.\r\nName: ");
        return;
      }
      if ((player_i = load_char(tmp_name, d->character)) > -1)
      {
        GET_PFILEPOS(d->character) = player_i;

        if (PLR_FLAGGED(d->character, PLR_DELETED))
        {
          /* Make sure old files are removed so the new player doesn't get the
           * deleted player's equipment. */
          if ((player_i = get_ptable_by_name(tmp_name)) >= 0)
            remove_player(player_i);

          /* We get a false positive from the original deleted character. */
          free_char(d->character);

          /* Check for multiple creations. */
          if (!valid_name(tmp_name))
          {
            write_to_output(d, "Invalid name, please try another.\r\nName: ");
            return;
          }
          CREATE(d->character, struct char_data, 1);
          clear_char(d->character);
          CREATE(d->character->player_specials, struct player_special_data, 1);

          new_mobile_data(d->character);
          /* Allocate mobile event list */
          // d->character->events = create_list();

          if (GET_HOST(d->character))
            free(GET_HOST(d->character));
          GET_HOST(d->character) = strdup(d->host);

          d->character->desc = d;
          CREATE(d->character->player.name, char, strlen(tmp_name) + 1);
          strcpy(d->character->player.name, CAP(tmp_name)); /* strcpy: OK (size checked above) */
          GET_PFILEPOS(d->character) = player_i;

          /*
            if (d->pProtocol && (d->pProtocol->pVariables[eMSDP_ANSI_COLORS] ||
                 d->pProtocol->pVariables[eMSDP_256_COLORS])) {
              SET_BIT_AR(PRF_FLAGS(d->character), PRF_COLOR_1);
              SET_BIT_AR(PRF_FLAGS(d->character), PRF_COLOR_2);
            }
             */

          write_to_output(d, "Did I get that right, %s (\t(Y\t)/\t(N\t))? ", tmp_name);
          STATE(d) = CON_NAME_CNFRM;
        }
        else
        {
          write_to_output(
              d, "There is already a character by that name.  Please try another.\r\nName: ");
          return;
        }
      }
      else
      {
        /* player unknown -- make new character */

        /* Check for multiple creations of a character. */
        if (!valid_name(tmp_name))
        {
          write_to_output(d, "Invalid name, please try another.\r\nName: ");
          return;
        }
        CREATE(d->character->player.name, char, strlen(tmp_name) + 1);
        strcpy(d->character->player.name, CAP(tmp_name)); /* strcpy: OK (size checked above) */

        /*
          if (d->pProtocol && (d->pProtocol->pVariables[eMSDP_ANSI_COLORS] ||
               d->pProtocol->pVariables[eMSDP_256_COLORS])) {
            SET_BIT_AR(PRF_FLAGS(d->character), PRF_COLOR_1);
            SET_BIT_AR(PRF_FLAGS(d->character), PRF_COLOR_2);
          }
           */

        write_to_output(d, "Did I get that right, %s (\t(Y\t)/\t(N\t))? ", tmp_name);
        STATE(d) = CON_NAME_CNFRM;
      }
    }
    break;

  case CON_NAME_CNFRM: /* wait for conf. of new name    */
    if (UPPER(*arg) == 'Y')
    {
      if (isbanned(d->host) >= BAN_NEW)
      {
        mudlog(NRM, LVL_STAFF, TRUE, "Request for new char %s denied from [%s] (siteban)",
               GET_PC_NAME(d->character), d->host);
        write_to_output(d, "Sorry, new characters are not allowed from your site!\r\n");
        STATE(d) = CON_CLOSE;
        return;
      }
      if (circle_restrict)
      {
        write_to_output(d, "Sorry, new players can't be created at the moment.\r\n");
        mudlog(NRM, LVL_STAFF, TRUE, "Request for new char %s denied from [%s] (wizlock)",
               GET_PC_NAME(d->character), d->host);
        STATE(d) = CON_CLOSE;
        return;
      }
      perform_new_char_dupe_check(d);

      /* dummy check added by zusuk 03/05/13 */
      if (!d->character)
      {
        mudlog(NRM, LVL_STAFF, TRUE, "d->character is NULL (nanny, interpreter.c)");
        write_to_output(d, "Due to conflict, your character did not initialize correctly, please "
                           "reconnect and try again...\r\n");
        STATE(d) = CON_CLOSE;
        return;
      }

      write_to_output(d, "\r\nWhat is your sex (\t(M\t)/\t(F\t))? ");
      STATE(d) = CON_QSEX;
      break;
    }
    else if (*arg == 'n' || *arg == 'N')
    {
      write_to_output(d, "Okay, what IS it, then? ");
      free(d->character->player.name);
      d->character->player.name = NULL;
      STATE(d) = CON_GET_NAME;
    }
    else
      write_to_output(d, "Please type Yes or No: ");
    break;
  case CON_ACCOUNT_ADD_PWD:
    ProtocolNoEcho(d, true);
    write_to_output(d, "\r\n");

    if (!*arg ||
        strncmp(CRYPT(arg, GET_NAME(d->character)), GET_PASSWD(d->character), MAX_PWD_LENGTH))
      write_to_output(d, "Wrong password.\r\n");
    else
    {
      /* Success! */
      // save_char(d->character, 0);

      for (i = 0; (i < MAX_CHARS_PER_ACCOUNT) && (d->account->character_names[i] != NULL); i++)
        ;
      if (i == MAX_CHARS_PER_ACCOUNT)
      {
        write_to_output(d, "You have reached the maximum number of characters on this account.\r\n"
                           "Remove a character before adding a new one.\r\n");
      }
      else
      {
        d->account->character_names[i] = strdup(GET_NAME(d->character));
        save_account(d->account);
      }
    }
    free_char(d->character);
    show_account_menu(d);
    STATE(d) = CON_ACCOUNT_MENU;
    break;
  case CON_PASSWORD: /* get pwd for known player      */
    /* To really prevent duping correctly, the player's record should be reloaded
     * from disk at this point (after the password has been typed).  However I'm
     * afraid that trying to load a character over an already loaded character is
     * going to cause some problem down the road that I can't see at the moment.
     * So to compensate, I'm going to (1) add a 15 or 20-second time limit for
     * entering a password, and (2) re-add the code to cut off duplicates when a
     * player quits.  JE 6 Feb 96 */

    // echo_on(d);
    ProtocolNoEcho(d, false); /* turn echo back on */

    /* New echo_on() eats the return on telnet. Extra space better than none. */
    write_to_output(d, "\r\n");

    if (!*arg)
      STATE(d) = CON_CLOSE;
    else
    {
      if (strncmp(CRYPT(arg, d->account->name), d->account->password, MAX_PWD_LENGTH))
      {
        mudlog(BRF, LVL_STAFF, TRUE, "Bad PW: %s [%s]", d->account->name, d->host);
        d->account->bad_password_count++;
        // save_char(d->character, 0);
        if (++(d->bad_pws) >= CONFIG_MAX_BAD_PWS)
        { /* 3 strikes and you're out. */
          write_to_output(d, "Wrong password... disconnecting.\r\n");
          STATE(d) = CON_CLOSE;
        }
        else
        {
          write_to_output(d, "Wrong password.\r\nPassword: ");
          // echo_off(d);
          ProtocolNoEcho(d, true);

          /* Clear any pending input to prevent password being sent too early */
          while (d->input.head)
          {
            struct txt_block *tmp = d->input.head;
            d->input.head = d->input.head->next;
            free(tmp->text);
            free(tmp);
          }
          d->input.tail = NULL;
        }
        return;
      }

      /* Password was correct. */
      load_result = d->account->bad_password_count;
      d->bad_pws = 0;

      if (isbanned(d->host) == BAN_SELECT && !PLR_FLAGGED(d->character, PLR_SITEOK))
      {
        write_to_output(d, "Sorry, this char has not been cleared for login from your site!\r\n");
        STATE(d) = CON_CLOSE;
        mudlog(NRM, LVL_STAFF, TRUE, "Connection attempt for %s denied from %s",
               GET_NAME(d->character), d->host);
        return;
      }

      if (load_result)
      {
        write_to_output(d,
                        "\r\n\r\n\007\007\007"
                        "\tR%d LOGIN FAILURE%s SINCE LAST SUCCESSFUL LOGIN.\tn\r\n",
                        load_result, (load_result > 1) ? "S" : "");
        d->account->bad_password_count = 0;
      }

      show_account_menu(d);
      STATE(d) = CON_ACCOUNT_MENU;
      break;
      /*
                if (perform_dupe_check(d))
                  return;

                if (GET_LEVEL(d->character) >= LVL_IMMORT)
                  write_to_output(d, "%s", imotd);
                else
                  write_to_output(d, "%s", motd);

                if (GET_INVIS_LEV(d->character))
                  mudlog(BRF, MAX(LVL_IMMORT, GET_INVIS_LEV(d->character)), TRUE, "%s has connected. (invis %d)", GET_NAME(d->character), GET_INVIS_LEV(d->character));
                else
                  mudlog(BRF, LVL_IMMORT, TRUE, "%s has connected.", GET_NAME(d->character));
         */
      /* Add to the list of 'recent' players (since last reboot) */
      /*          if (AddRecentPlayer(GET_NAME(d->character), d->host, FALSE, FALSE) == FALSE) {
                  mudlog(BRF, MAX(LVL_IMMORT, GET_INVIS_LEV(d->character)), TRUE, "Failure to AddRecentPlayer (returned FALSE).");
                }

                if (load_result) {
                  write_to_output(d, "\r\n\r\n\007\007\007"
                          "%s%d LOGIN FAILURE%s SINCE LAST SUCCESSFUL LOGIN.%s\r\n",
                          CCRED(d->character, C_SPR), load_result,
                          (load_result > 1) ? "S" : "", CCNRM(d->character, C_SPR));
                  GET_BAD_PWS(d->character) = 0;
                }
                write_to_output(d, "\r\n*** PRESS RETURN: ");
                STATE(d) = CON_RMOTD;
         */
    }
    break;

  case CON_NEWPASSWD:
  case CON_CHPWD_GETNEW:
    if (!*arg || strlen(arg) > MAX_PWD_LENGTH || strlen(arg) < 3 || !str_cmp(arg, d->account->name))
    {
      write_to_output(d, "\r\nIllegal password.\r\nPassword: ");
      return;
    }
    strncpy(d->account->password, CRYPT(arg, d->account->name),
            MAX_PWD_LENGTH); /* strncpy: OK (G_P:MAX_PWD_LENGTH+1) */
    *(d->account->password + MAX_PWD_LENGTH) = '\0';

    write_to_output(d, "\r\nPlease retype password: ");
    if (STATE(d) == CON_NEWPASSWD)
      STATE(d) = CON_CNFPASSWD;
    else
      STATE(d) = CON_CHPWD_VRFY;
    break;

  case CON_CNFPASSWD:
  case CON_CHPWD_VRFY:
    if (strncmp(CRYPT(arg, d->account->name), d->account->password, MAX_PWD_LENGTH))
    {
      write_to_output(d, "\r\nPasswords don't match... start over.\r\nPassword: ");
      if (STATE(d) == CON_CNFPASSWD)
        STATE(d) = CON_NEWPASSWD;
      else
        STATE(d) = CON_CHPWD_GETNEW;

      /* Clear any pending input to prevent password being sent too early */
      while (d->input.head)
      {
        struct txt_block *tmp = d->input.head;
        d->input.head = d->input.head->next;
        free(tmp->text);
        free(tmp);
      }
      d->input.tail = NULL;
      return;
    }
    // echo_on(d);
    ProtocolNoEcho(d, false);

    if (STATE(d) == CON_CNFPASSWD)
    {
      save_account(d->account);
      show_account_menu(d);
      STATE(d) = CON_ACCOUNT_MENU;
    }
    else
    {
      write_to_output(d, "\r\nDone.\r\n%s", CONFIG_MENU);
      STATE(d) = CON_MENU;
    }
    break;
    /*
            if (STATE(d) == CON_CNFPASSWD) {
              write_to_output(d, "\r\nWhat is your sex (\t(M\t)/\t(F\t))? ");
              STATE(d) = CON_QSEX;
            } else {
              save_char(d->character, 0);
              write_to_output(d, "\r\nDone.\r\n%s", CONFIG_MENU);
              STATE(d) = CON_MENU;
            }
            break;
       */
  case CON_QSEX: /* query sex of new user         */
    switch (*arg)
    {
    case 'm':
    case 'M':
      d->character->player.sex = SEX_MALE;
      break;
    case 'f':
    case 'F':
      d->character->player.sex = SEX_FEMALE;
      break;
    default:
      write_to_output(d, "That is not a sex..\r\n"
                         "What IS your sex? ");
      return;
    }
#if defined(CAMPAIGN_FR)
    write_to_output(d, "Races of Faerun\r\n\r\n");
    for (i = 0; i < NUM_EXTENDED_PC_RACES; i++)
    {
      if ((!is_locked_race(i) || has_unlocked_race(d->character, i)) && race_list[i].is_pc)
        write_to_output(d, "%s\r\n", race_list[i].type);
    }
#elif defined(CAMPAIGN_DL)
    int sortpos;
    write_to_output(d, "Races of Krynn\r\n\r\n");
    for (sortpos = 0; sortpos < NUM_EXTENDED_RACES; sortpos++)
    {
      i = race_sort_info[sortpos];
      if ((!is_locked_race(i) || has_unlocked_race(d->character, i)) && race_list[i].is_pc)
        write_to_output(d, "%s\r\n", race_list[i].type);
    }
#else
    write_to_output(d, "Races of Luminari\r\n\r\n");
    for (i = 0; i < NUM_RACES; i++)
    {
      if ((!is_locked_race(i) || has_unlocked_race(d->character, i)) && race_list[i].is_pc)
        write_to_output(d, "%s\r\n", race_list[i].type);
    }
#endif
    write_to_output(d, "\r\nRace Selection (type 'human' if you do not know "
                       "what to pick): ");
    STATE(d) = CON_QRACE;
    break;

  case CON_QRACE:
    load_result = parse_race_long(arg);
    if (load_result == RACE_UNDEFINED)
    {
      write_to_output(d, "\r\nThat's not a race.\r\nRace: ");
      return;
    }
    else if (is_locked_race(load_result) && !has_unlocked_race(d->character, load_result))
    {
      write_to_output(d, "\r\nYou have not unlocked that race yet, type 'account' "
                         "in-game to view your unlocked races.\r\nRace: ");
      return;
    }
    else
      GET_REAL_RACE(d->character) = load_result;

#if !defined(CAMPAIGN_DL)
    switch (load_result)
    {
    case RACE_HUMAN:
      perform_help(d, "race-human");
      break;
    case RACE_ELF:
      perform_help(d, "race-moon-elf");
      break;
#if defined(CAMPAIGN_FR)
    case RACE_DWARF:
      perform_help(d, "race-shield-dwarf");
      break;
#else
    case RACE_DWARF:
      perform_help(d, "race-mountain-dwarf");
      break;
#endif
    case RACE_DUERGAR:
      perform_help(d, "race-duergar");
      break;
    case RACE_HALFLING:
      perform_help(d, "race-lightfoot-halfling");
      break;
    case RACE_H_ELF:
      perform_help(d, "race-halfelf");
      break;
    case RACE_H_ORC:
      perform_help(d, "race-halforc");
      break;
    case RACE_GNOME:
      perform_help(d, "race-rock-gnome");
      break;
    case RACE_DROW:
      perform_help(d, "race-drow");
      break;
#if defined(CAMPAIGN_FR)
    case RACE_LICH:
      perform_help(d, "race-lich");
      break;
    case RACE_VAMPIRE:
      perform_help(d, "race-vampire");
      break;
#else
    case RACE_HALF_TROLL:
      perform_help(d, "race-half-troll");
      break;
    case RACE_ARCANA_GOLEM:
      perform_help(d, "race-arcana-golem");
      break;
    case RACE_CRYSTAL_DWARF:
      perform_help(d, "race-crystal-dwarf");
      break;
    case RACE_TRELUX:
      perform_help(d, "race-trelux");
      break;
#endif
    case RACE_FAE:
      perform_help(d, "race-fae");
      break;
    case RACE_HIGH_ELF:
      perform_help(d, "race-high-elf");
      break;
#if defined(CAMPAIGN_FR)
    case RACE_WOOD_ELF:
      perform_help(d, "race-wood-elf");
      break;
#else
    case RACE_WILD_ELF:
      perform_help(d, "race-wild-elf");
      break;
#endif
    case RACE_HALF_DROW:
      perform_help(d, "race-half-drow");
      break;
    case RACE_DRAGONBORN:
      perform_help(d, "race-dragonborn");
      break;
    case RACE_TIEFLING:
      perform_help(d, "race-tiefling");
      break;
    case RACE_STOUT_HALFLING:
      perform_help(d, "race-stout-halfling");
      break;
    case RACE_FOREST_GNOME:
      perform_help(d, "race-forest-gnome");
      break;
    case RACE_GOLD_DWARF:
      perform_help(d, "race-gold-dwarf");
      break;
    case RACE_AASIMAR:
      perform_help(d, "race-aasimar");
      break;
    case RACE_TABAXI:
      perform_help(d, "race-tabaxi");
      break;
    case RACE_GOLIATH:
      perform_help(d, "race-goliath");
      break;
    case RACE_SHADE:
      perform_help(d, "race-shade");
      break;
    case RACE_GOBLIN:
      perform_help(d, "race-goblin");
      break;
    case RACE_HOBGOBLIN:
      perform_help(d, "race-hobgoblin");
      break;
    default:
      write_to_output(d, "\r\nCommand not understood.\r\n");
      return;
    }
// dl races only
#else
    switch (load_result)
    {
    case DL_RACE_HUMAN:
      perform_help(d, "race-human");
      break;
    case DL_RACE_QUALINESTI_ELF:
      perform_help(d, "race-qualinesti-elf");
      break;
    case DL_RACE_SILVANESTI_ELF:
      perform_help(d, "race-silvanesti-elf");
      break;
    case DL_RACE_KAGONESTI_ELF:
      perform_help(d, "race-kagonesti-elf");
      break;
    case DL_RACE_DARGONESTI_ELF:
      perform_help(d, "race-dargonesti-elf");
      break;
    case DL_RACE_MOUNTAIN_DWARF:
      perform_help(d, "race-mountain-dwarf");
      break;
    case DL_RACE_HILL_DWARF:
      perform_help(d, "race-hill-dwarf");
      break;
    case DL_RACE_GULLY_DWARF:
      perform_help(d, "race-gully-dwarf");
      break;
    case DL_RACE_MINOTAUR:
      perform_help(d, "race-minotaur");
      break;
    case DL_RACE_KENDER:
      perform_help(d, "race-kender");
      break;
    case DL_RACE_GNOME:
      perform_help(d, "race-gnome");
      break;
    case DL_RACE_HALF_ELF:
      perform_help(d, "race-half-elf");
      break;
    case DL_RACE_BAAZ_DRACONIAN:
      perform_help(d, "race-baaz-draconian");
      break;
    case DL_RACE_GOBLIN:
      perform_help(d, "race-goblin");
      break;
    case DL_RACE_HOBGOBLIN:
      perform_help(d, "race-hobgoblin");
      break;
    case DL_RACE_KAPAK_DRACONIAN:
      perform_help(d, "race-kapak-draconian");
      break;
    case DL_RACE_BOZAK_DRACONIAN:
      perform_help(d, "race-bozak-draconian");
      break;
    case DL_RACE_SIVAK_DRACONIAN:
      perform_help(d, "race-sivak-draconian");
      break;
    case DL_RACE_AURAK_DRACONIAN:
      perform_help(d, "race-aurak-draconian");
      break;
    case DL_RACE_IRDA:
      perform_help(d, "race-irda");
      break;
    case DL_RACE_OGRE:
      perform_help(d, "race-ogre");
      break;
    case RACE_LICH:
      perform_help(d, "race-lich");
      break;
    case RACE_VAMPIRE:
      perform_help(d, "race-vampire");
      break;

    default:
      write_to_output(d, "\r\nCommand not understood.\r\n");
      return;
    }

#endif
    write_to_output(d, "Do you want to select this race? (y/n) : ");
    STATE(d) = CON_QRACE_HELP;
    break;

  case CON_QRACE_HELP:

    if (UPPER(*arg) == 'Y')
      write_to_output(d, "\r\nRace Confirmed!\r\n");
    else if (UPPER(*arg) != 'N')
    {
      write_to_output(d, "\r\nY)es to confirm N)o to reselect.\r\n");
      write_to_output(d, "Do you want to select this race? (y/n) : ");
      STATE(d) = CON_QRACE_HELP;
      return;
    }
    else
    {
// #if defined(CAMPAIGN_FR)
//       write_to_output(d, "Races of Faerun\r\n\r\n");
//       for (i = 0; i < NUM_EXTENDED_PC_RACES; i++)
// #else
//       write_to_output(d, "Races of Luminari\r\n\r\n");
//       for (i = 0; i < NUM_RACES; i++)
// #endif
#if defined(CAMPAIGN_FR)
      write_to_output(d, "Races of Faerun\r\n\r\n");
      for (i = 0; i < NUM_EXTENDED_PC_RACES; i++)
      {
        if ((!is_locked_race(i) || has_unlocked_race(d->character, i)) && race_list[i].is_pc)
          write_to_output(d, "%s\r\n", race_list[i].type);
      }
#elif defined(CAMPAIGN_DL)
      write_to_output(d, "Races of Krynn\r\n\r\n");
      for (sortpos = 0; sortpos < NUM_EXTENDED_RACES; sortpos++)
      {
        i = race_sort_info[sortpos];
        if ((!is_locked_race(i) || has_unlocked_race(d->character, i)) && race_list[i].is_pc)
          write_to_output(d, "%s\r\n", race_list[i].type);
      }
#else
      write_to_output(d, "Races of Luminari\r\n\r\n");
      for (i = 0; i < NUM_RACES; i++)
      {
        if ((!is_locked_race(i) || has_unlocked_race(d->character, i)) && race_list[i].is_pc)
          write_to_output(d, "%s\r\n", race_list[i].type);
      }
#endif
      // {
      //   if (!is_locked_race(i) || has_unlocked_race(d->character, i)) write_to_output(d, "%s\r\n", race_list[i].type);
      // }
      write_to_output(d, "\r\nRace Selection (type 'human' if you do not know what to pick): ");
      STATE(d) = CON_QRACE;
      return;
    }

    /* display class menu */
#if defined(CAMPAIGN_FR)
    write_to_output(d, "Classes of Faerun\r\n\r\n");
#elif defined(CAMPAIGN_DL)
    write_to_output(d, "Classes of Krynn\r\n\r\n");
#else
    write_to_output(d, "Classes of Luminari\r\n\r\n");
#endif

    for (i = 0; i < NUM_CLASSES; i++)
    {
      if (class_list[i].prestige_class)
        continue;

      if (!class_list[i].in_game)
        continue;

      if (CLSLIST_LOCK(i) && !has_unlocked_class(d->character, i))
        continue;

      if (!valid_class_race_alignment(i, GET_REAL_RACE(d->character)))
        continue;

      write_to_output(d, "%-10s - %s\r\n", CLSLIST_NAME(i), class_short_descriptions[i]);
    }

    write_to_output(d, "\r\nClass Selection (type 'warrior' if you do not know "
                       "what to pick): ");

    STATE(d) = CON_QCLASS;

    break;

  case CON_QREGION:

    if (is_abbrev(arg, "quit") || is_abbrev(arg, "Quit"))
    {
      write_to_output(d, "Homeland region selection aborted.\r\n");
      STATE(d) = CON_CHAR_RP_MENU;
      show_character_rp_menu(d);
      return;
    }

    load_result = atoi(arg);
    if (load_result <= REGION_NONE || load_result >= NUM_REGIONS ||
        !is_selectable_region(load_result))
    {
      write_to_output(d, "\r\nThat's not a region.\r\nRegion: ");
      return;
    }
    else
      GET_REGION(d->character) = load_result;

    display_region_info(d->character, load_result);

    write_to_output(d, "Do you want to select this region? (y/n) : ");
    STATE(d) = CON_QREGION_HELP;

    break;

  case CON_QREGION_HELP:

    if (UPPER(*arg) == 'Y')
      write_to_output(d, "\r\nRegion Confirmed! Press Enter to Continue.\r\n");
    else if (UPPER(*arg) != 'N')
    {
      write_to_output(d, "\r\nY)es to confirm N)o to reselect.\r\n");
      write_to_output(d, "Do you want to select this region? (y/n) : ");
      STATE(d) = CON_QREGION_HELP;
      return;
    }
    else
    {
#ifdef CAMPAIGN_DL
      write_to_output(d, "\tcRegions of Krynn\tn\r\n\r\n");
#else
      write_to_output(d, "\tcRegions of Faerun\tn\r\n\r\n");
#endif
      i = 1;
      while (i < NUM_REGIONS)
      {
        if (!is_selectable_region(i))
        {
          i++;
          continue;
        }
        write_to_output(d, "%-2d) %-20s ", i, regions[i]);
        if (((i - 1) % 3) == 2)
          send_to_char(d->character, "\r\n");
        i++;
      }
      if (((i - 1) % 3) != 2)
        send_to_char(d->character, "\r\n");
      write_to_output(d, "\r\n\r\nRegion selection is mainly a role playign choice, but it also "
                         "awards an associated language and\r\n"
                         "may be integrated into future game systems.\r\n");
      write_to_output(d, "Type 'quit' to exit out of region selection.\r\n");
#ifdef CAMPAIGN_DL
      write_to_output(
          d, "\r\nRegion Selection (select %d for 'Abanasinia' if you do not know what to pick): ",
          REGION_ABANASINIA);
#elif defined(CAMPAIGN_FR)
      write_to_output(
          d, "\r\nRegion Selection (select %d for 'Sword Coast' if you do not know what to pick): ",
          REGION_THE_SWORD_COAST);
#else
      write_to_output(
          d, "\r\nRegion Selection (select %d for default if you do not know what to pick): ",
          REGION_NONE);
#endif
      STATE(d) = CON_QREGION;
      return;
    }

    STATE(d) = CON_CHAR_RP_MENU;
    show_character_rp_menu(d);
    break;

  case CON_QCLASS:

    load_result = parse_class_long(arg);

    if (load_result == CLASS_UNDEFINED)
    {
      write_to_output(d, "\r\nThat's not a class.\r\nClass: ");
      return;
    }
    else if (CLSLIST_LOCK(load_result) && !has_unlocked_class(d->character, load_result))
    {
      write_to_output(d, "\r\nLocked/prestige classes cannot be taken at 1st level.\r\nClass: ");
      return;
    }
    else if (class_list[load_result].prestige_class)
    {
      write_to_output(d, "\r\nPrestige/locked classes cannot be taken at 1st level.\r\nClass: ");
      return;
    }
    else if (!valid_class_race_alignment(load_result, GET_REAL_RACE(d->character)))
    {
      write_to_output(d, "\r\nDue to your race choice, that class isn't available as a choice "
                         "(alignment restrictions).\r\nClass: ");
      return;
    }
    else
    {
      GET_CLASS(d->character) = load_result;
    }

    /* display class help files */
    switch (load_result)
    {
    case CLASS_WIZARD:
      perform_help(d, "class-wizard");
      break;
    case CLASS_CLERIC:
      perform_help(d, "class-cleric");
      break;
    case CLASS_ROGUE:
      perform_help(d, "class-rogue");
      break;
      //        case CLASS_ASSASSIN:
      //          perform_help(d, "class-assassin");
      //          break;
      //        case CLASS_SHADOW_DANCER:
      //          perform_help(d, "class-shadowdancer");
      //          break;
    case CLASS_MYSTIC_THEURGE:
      perform_help(d, "class-mystictheurge");
      break;
    case CLASS_KNIGHT_OF_SOLAMNIA:
      perform_help(d, "class-knightofsolamnia");
      break;
    case CLASS_KNIGHT_OF_THE_THORN:
      perform_help(d, "class-knightofthethorn");
      break;
    case CLASS_KNIGHT_OF_THE_SKULL:
      perform_help(d, "class-knightoftheskull");
      break;
    case CLASS_KNIGHT_OF_THE_LILY:
      perform_help(d, "class-knightofthelily");
      break;
    case CLASS_WARRIOR:
      perform_help(d, "class-warrior");
      break;
    case CLASS_WEAPON_MASTER:
      perform_help(d, "class-weaponmaster");
      break;
    case CLASS_SHIFTER:
      perform_help(d, "class-shifter");
      break;
    case CLASS_STALWART_DEFENDER:
      perform_help(d, "class-stalwartdefender");
      break;
    case CLASS_DUELIST:
      perform_help(d, "class-duelist");
      break;
    case CLASS_ARCANE_ARCHER:
      perform_help(d, "class-arcanearcher");
      break;
    case CLASS_ARCANE_SHADOW:
      perform_help(d, "class-arcaneshadow");
      break;
    case CLASS_ELDRITCH_KNIGHT:
      perform_help(d, "class-eldritchknight");
      break;
    case CLASS_SACRED_FIST:
      perform_help(d, "class-sacredfist");
      break;
    case CLASS_PALADIN:
      perform_help(d, "class-paladin");
      break;
    case CLASS_BLACKGUARD:
      perform_help(d, "class-blackguard");
      break;
    case CLASS_MONK:
      perform_help(d, "class-monk");
      break;
    case CLASS_RANGER:
      perform_help(d, "class-ranger");
      break;
    case CLASS_DRUID:
      perform_help(d, "class-druid");
      break;
    case CLASS_BERSERKER:
      perform_help(d, "class-berserker");
      break;
    case CLASS_SORCERER:
      perform_help(d, "class-sorcerer");
      break;
    case CLASS_BARD:
      perform_help(d, "class-bard");
      break;
    case CLASS_ALCHEMIST:
      perform_help(d, "class-alchemist");
      break;
    case CLASS_PSIONICIST:
      perform_help(d, "class-psionicist");
      break;
    case CLASS_INQUISITOR:
      perform_help(d, "class-inquisitor");
      break;
    case CLASS_WARLOCK:
      perform_help(d, "class-warlock");
      break;
    case CLASS_SUMMONER:
      perform_help(d, "class-summoner");
      break;
    case CLASS_NECROMANCER:
      perform_help(d, "class-necromancer");
      break;
    case CLASS_DRAGONRIDER:
      perform_help(d, "class-dragonrider");
      break;
    case CLASS_ARTIFICER:
      perform_help(d, "class-artificer");
      break;

    default:
      write_to_output(d, "\r\nCommand not understood.\r\n");
      return;
    }

    write_to_output(d, "Do you want to select this class? (y/n) : ");

    STATE(d) = CON_QCLASS_HELP;

    break;

  case CON_QCLASS_HELP:

    if (UPPER(*arg) == 'Y')
      write_to_output(d, "\r\nClass Confirmed!\r\n");
    else if (UPPER(*arg) != 'N')
    {
      write_to_output(d, "\r\nY)es to confirm N)o to reselect.\r\n");
      write_to_output(d, "Do you want to select this class? (y/n) : ");
      STATE(d) = CON_QCLASS_HELP;
      return;
    }
    else
    {
      /* display class menu */
      write_to_output(d, "Classes of Luminari\r\n\r\n");

      for (i = 0; i < NUM_CLASSES; i++)
      {
        if (class_list[i].prestige_class)
          continue;

        if (CLSLIST_LOCK(i) && !has_unlocked_class(d->character, i))
          continue;

        if (!valid_class_race_alignment(i, GET_REAL_RACE(d->character)))
          continue;

        write_to_output(d, "%-10s - %s\r\n", CLSLIST_NAME(i), class_short_descriptions[i]);
      }

      write_to_output(
          d, "\r\n *Note the class list may be restricted due to racial alignment restrictions.\r\n"
             "(Type 'warrior' if you do not know what to pick)  Choice: ");

      STATE(d) = CON_QCLASS;

      return;
    }

    write_to_output(
        d, "\r\nDo you want to use a premade build or a custom build?\r\n"
           "A premade build is recommended for new players to the game.  It will choose\r\n"
           "your skills, feats and ability scores each level.  A custom build means you\r\n"
           "choose everything as you level up.  Neither choice is set in stone.  You can\r\n"
           "use the respec command in-game to restart your character from level one without\r\n"
           "losing anything at all, letting you rebuild your character from level 1 again\r\n"
           "either as a premade or custom build.\r\n\r\n"
           "Enter your choice (premade or custom) : ");
    STATE(d) = CON_CONFIRM_PREMADE;
    return;

  case CON_CONFIRM_PREMADE:

    if (is_abbrev(arg, "premade"))
    {
      write_to_output(d, "\r\nPremade Build Confirmed!\r\n");
      GET_PREMADE_BUILD_CLASS(d->character) = GET_CLASS(d->character);
    }
    else if (is_abbrev(arg, "custom"))
    {
      write_to_output(d, "\r\nCustom Build Confirmed!\r\n");
    }
    else
    {
      write_to_output(d, "\r\nPlease specify either premade or custom: ");
      return;
    }

#define CHARGEN_NO_STATISTICS
#ifndef CHARGEN_NO_STATISTICS
    int stat_points = 25;

    /* Next step: Assign base ability scores */
    write_to_output(d, "\r\n");
    write_to_output(d,
                    "Please select your base ability scores :\r\n"
                    "Str: %d%s Dex: %d%s Con: %d%s Int: %d%s Wis: %d%s Cha: %d%s\r\n",
                    GET_STR(d->character), "", GET_DEX(d->character), "", GET_CON(d->character), "",
                    GET_INT(d->character), "", GET_WIS(d->character), "", GET_CHA(d->character),
                    "");
    write_to_output(d,
                    "[%d points left] Enter ability score, Q (done) or ? for help : ", stat_points);

  case CON_QSTATS:
    /* This is displayed when the player has changed an ability score,
     * so we need to capture the changed score and apply changes, then
     * display the remaining points.
     *
     * Formula is : Start at 8, 1:1 to 14, 1:2 to 16, 1:3 to 18
     * Standard point buy is 25.
     *
     * If the value is '?' then we need to get help.  If the value is 'Q'
     * then we get confirmation and then move on to the next step. */
    if (UPPER(*arg) == 'Q')
      write_to_output(d, "\r\nBase ability scores set!\r\n");
    else if (UPPER(*arg) == '?')
    {
      perform_help(d, "point-buy");
      break;
    }
    else
    {
      /* Here is where we check for ability names, etc. */
      if (is_abbrev(arg, "str"))
      {
        /* Calculate the maximum we can set this stat to (based on points) and display
         * that to the player. Don't forget the racial bonuses! */
      }
      if (is_abbrev(arg, "dex"))
      {
      }
      if (is_abbrev(arg, "con"))
      {
      }
      if (is_abbrev(arg, "int"))
      {
      }
      if (is_abbrev(arg, "wis"))
      {
      }
      if (is_abbrev(arg, "cha"))
      {
      }
    }
#endif
    /* start initial alignment selection code */
    write_to_output(
        d, "\r\nSelect Alignment\r\n"
           "*Note: you may be restricted by your race/class.  If you don't know which to select, "
           "select 'true neutral'\r\n"
           "\r\n- Good characters and creatures protect innocent life. Evil characters "
           "and creatures debase or destroy innocent life, whether for fun or profit.\r\n"
           "\r\n- Lawful characters tell the truth, keep their word, respect authority, "
           "honor tradition, and judge those who fall short of their duties. Chaotic "
           "characters follow their consciences, resent being told what to do, favor "
           "new ideas over tradition, and do what they promise if they feel like it.\r\n\r\n");
    for (i = 0; i < NUM_ALIGNMENTS; i++)
    {
      if (valid_align_by_class(i, GET_CLASS(d->character)) &&
          valid_align_by_race(i, GET_REAL_RACE(d->character)))
        write_to_output(d, "%d) %s\r\n", i, alignment_names[i]);
    }
    write_to_output(d, "\r\n");

    STATE(d) = CON_QALIGN;
    break;

  case CON_QALIGN:

    if (!isdigit(*arg))
    {
      write_to_output(d, "That is not a number!\r\n");
      STATE(d) = CON_QALIGN;
      return;
    }

    i = atoi(arg);
    if (i < 0 || i > (NUM_ALIGNMENTS - 1) || !valid_align_by_class(i, GET_CLASS(d->character)) ||
        !valid_align_by_race(i, GET_REAL_RACE(d->character)))
    {
      write_to_output(d, "\r\nInvalid Choice!  Please Select Alignment\r\n");
      for (i = 0; i < NUM_ALIGNMENTS; i++)
      {
        if (valid_align_by_class(i, GET_CLASS(d->character)) &&
            valid_align_by_race(i, GET_REAL_RACE(d->character)))
          write_to_output(d, "%d) %s\r\n", i, alignment_names[i]);
      }
      write_to_output(d, "\r\n");

      STATE(d) = CON_QALIGN;
      return;
    }
    else
    {
      set_alignment(d->character, i);
      write_to_output(d, "\r\nAlignment Selected!\r\n");
    }

    /******************************/
    /* ok begin processing player */

    /* dummy check for olc state */
    if (d->olc)
    {
      free(d->olc);
      d->olc = NULL;
    }

    if (GET_PFILEPOS(d->character) < 0)
      GET_PFILEPOS(d->character) = create_entry(GET_PC_NAME(d->character));

    /* Now GET_NAME() will work properly. */
    init_char(d->character);

    /* Copy account password to the character for account-created characters */
    if (d->account && d->account->password[0])
    {
      /* Use safe string copy that always null-terminates */
      snprintf(GET_PASSWD(d->character), MAX_PWD_LENGTH + 1, "%s", d->account->password);
    }

    /* Add the new character to the account's character list */
    if (d->account)
    {
      int i;
      for (i = 0; (i < MAX_CHARS_PER_ACCOUNT) && (d->account->character_names[i] != NULL); i++)
        ;
      if (i < MAX_CHARS_PER_ACCOUNT)
      {
        d->account->character_names[i] = strdup(GET_NAME(d->character));
      }
    }

    save_char(d->character, 0);

    /* Ensure the character exists in MySQL player_data table for account linking */
    if (d->account && mysql_available && conn)
    {
      char buf[2048];
      char *escaped_name = mysql_escape_string_alloc(conn, GET_NAME(d->character));
      if (escaped_name)
      {
        /* First try to INSERT the character (in case it doesn't exist) */
        snprintf(buf, sizeof(buf),
                 "INSERT IGNORE INTO player_data (name, account_id, last_online) "
                 "VALUES ('%s', %d, NOW())",
                 escaped_name, d->account->id);

        if (mysql_query(conn, buf))
        {
          log("SYSERR: Unable to INSERT new character %s into player_data: %s",
              GET_NAME(d->character), mysql_error(conn));
        }
        free(escaped_name);
      }
    }

    save_account(d->account);
    save_player_index();

    write_to_output(d, "\r\nDo you wish to have the recommend preferences flags enabled? Ie. "
                       "Autoloot, Show Dice Rolls, Etc.) ");
    STATE(d) = CON_SETPREFS;
    break;

  case CON_CHARACTER_GOALS_IDEAS:
    switch (*arg)
    {
    case '1':

      choose_random_roleplay_goal(d->character);
      write_to_output(d, "\r\n");
      write_to_output(
          d, "Enter 1 to see another example or Q to proceed and edit your character goals: ");
      return;
    case 'q':
    case 'Q':
      show_character_goal_edit(d);
      STATE(d) = CON_CHARACTER_GOALS_ENTER;
      return;
    default:
      write_to_output(d, "\r\n");
      write_to_output(
          d, "Enter 1 to see another example or Q to proceed and edit your character goals: ");
      return;
    }
    break;

  case CON_CHARACTER_PERSONALITY_IDEAS:
    if (*arg == 'Q' || *arg == 'q')
    {
      show_character_personality_edit(d);
      STATE(d) = CON_CHARACTER_PERSONALITY_ENTER;
      return;
    }
    if (atoi(arg) >= 1 && atoi(arg) < NUM_BACKGROUNDS)
    {
      choose_random_roleplay_personality(d->character,
                                         backgrounds_listed_alphabetically[atoi(arg)]);
      write_to_output(d, "\r\n");
      write_to_output(d, "Enter a background number to see another example or Q to proceed and "
                         "edit your character personality: ");
      return;
    }
    else
    {
      write_to_output(d, "\r\n");
      write_to_output(d, "Enter a background number to see another example or Q to proceed and "
                         "edit your character personality: ");
      return;
    }
    break;

  case CON_CHARACTER_IDEALS_IDEAS:
    if (*arg == 'Q' || *arg == 'q')
    {
      show_character_ideals_edit(d);
      STATE(d) = CON_CHARACTER_IDEALS_ENTER;
      return;
    }
    if (atoi(arg) >= 1 && atoi(arg) < NUM_BACKGROUNDS)
    {
      choose_random_roleplay_ideals(d->character, backgrounds_listed_alphabetically[atoi(arg)]);
      write_to_output(d, "\r\n");
      write_to_output(d, "Enter a background number to see another example or Q to proceed and "
                         "edit your character ideals: ");
      return;
    }
    else
    {
      write_to_output(d, "\r\n");
      write_to_output(d, "Enter a background number to see another example or Q to proceed and "
                         "edit your character ideals: ");
      return;
    }
    break;

  case CON_CHARACTER_BONDS_IDEAS:
    if (*arg == 'Q' || *arg == 'q')
    {
      show_character_ideals_edit(d);
      STATE(d) = CON_CHARACTER_BONDS_ENTER;
      return;
    }
    if (atoi(arg) >= 1 && atoi(arg) < NUM_BACKGROUNDS)
    {
      choose_random_roleplay_bonds(d->character, backgrounds_listed_alphabetically[atoi(arg)]);
      write_to_output(d, "\r\n");
      write_to_output(d, "Enter a background number to see another example or Q to proceed and "
                         "edit your character bonds: ");
      return;
    }
    else
    {
      write_to_output(d, "\r\n");
      write_to_output(d, "Enter a background number to see another example or Q to proceed and "
                         "edit your character bonds: ");
      return;
    }
    break;

  case CON_CHARACTER_FLAWS_IDEAS:
    if (*arg == 'Q' || *arg == 'q')
    {
      show_character_flaws_edit(d);
      STATE(d) = CON_CHARACTER_FLAWS_ENTER;
      return;
    }
    if (atoi(arg) >= 1 && atoi(arg) < NUM_BACKGROUNDS)
    {
      choose_random_roleplay_flaws(d->character, backgrounds_listed_alphabetically[atoi(arg)]);
      write_to_output(d, "\r\n");
      write_to_output(d, "Enter a background number to see another example or Q to proceed and "
                         "edit your character flaws: ");
      return;
    }
    else
    {
      write_to_output(d, "\r\n");
      write_to_output(d, "Enter a background number to see another example or Q to proceed and "
                         "edit your character flaws: ");
      return;
    }
    break;

  case CON_SETPREFS:

    if (!strcasecmp(arg, "yes") || !strcasecmp(arg, "y"))
    {
      write_to_output(d, "Confirmed, adding all recommended preference flags.\r\n");

      SET_BIT_AR(PRF_FLAGS(d->character), PRF_AUTOLOOT);
      SET_BIT_AR(PRF_FLAGS(d->character), PRF_AUTOGOLD);
      SET_BIT_AR(PRF_FLAGS(d->character), PRF_AUTOSAC);
      SET_BIT_AR(PRF_FLAGS(d->character), PRF_AUTOASSIST);
      SET_BIT_AR(PRF_FLAGS(d->character), PRF_AUTOKEY);
      SET_BIT_AR(PRF_FLAGS(d->character), PRF_AUTOSPLIT);
      SET_BIT_AR(PRF_FLAGS(d->character), PRF_AUTODOOR);
      SET_BIT_AR(PRF_FLAGS(d->character), PRF_AUTORELOAD);
      SET_BIT_AR(PRF_FLAGS(d->character), PRF_COMBATROLL);
      SET_BIT_AR(PRF_FLAGS(d->character), PRF_CHARMIE_COMBATROLL);
      /* Only enable stored consumables for DragonLance campaign */
      if (IS_CAMPAIGN_DL || IS_CAMPAIGN_FR)
      {
        SET_BIT_AR(PRF_FLAGS(d->character), PRF_USE_STORED_CONSUMABLES);
      }
      SET_BIT_AR(PRF_FLAGS(d->character), PRF_AUTO_STAND);
      SET_BIT_AR(PRF_FLAGS(d->character), PRF_AUTOHIT);
      SET_BIT_AR(PRF_FLAGS(d->character), PRF_AUTO_GROUP);
      SET_BIT_AR(PRF_FLAGS(d->character), PRF_AUGMENT_BUFFS);
      SET_BIT_AR(PRF_FLAGS(d->character), PRF_DISPACTIONS);
      SET_BIT_AR(PRF_FLAGS(d->character), PRF_DISPEXP);
      SET_BIT_AR(PRF_FLAGS(d->character), PRF_DISPGOLD);
      SET_BIT_AR(PRF_FLAGS(d->character), PRF_DISPMEMTIME);
      SET_BIT_AR(PRF_FLAGS(d->character), PRF_DISPTIME);
      SET_BIT_AR(PRF_FLAGS(d->character), PRF_CAREFUL_PET);
      GET_WIMP_LEV(d->character) = 10;
      d->pProtocol->pVariables[eMSDP_256_COLORS]->ValueInt = 1;
    }
    else if (!strcasecmp(arg, "no") || !strcasecmp(arg, "n"))
    {
      write_to_output(d, "Confirmed. Only standard preference flags applied.\r\n");
    }
    else
    {
      write_to_output(d, "Please enter yes or no.\r\n");
      return;
    }

    /* make sure the last log is updated correctly. */
    GET_PREF(d->character) = rand_number(1, 128000);
    GET_HOST(d->character) = strdup(d->host);

    mudlog(NRM, LVL_STAFF, TRUE, "%s [%s] new player.", GET_NAME(d->character), d->host);

    /* Add to the list of 'recent' players (since last reboot) */
    if (AddRecentPlayer(GET_NAME(d->character), d->host, TRUE, FALSE) == FALSE)
    {
      mudlog(BRF, MAX(LVL_IMMORT, GET_INVIS_LEV(d->character)), TRUE,
             "Failure to AddRecentPlayer (returned FALSE).");
    }

    display_rp_decide_menu(d);
    STATE(d) = CON_CHAR_RP_DECIDE;
    break;

  case CON_RMOTD: /* read CR after printing motd   */
    write_to_output(d, "%s", CONFIG_MENU);
    if (IS_HAPPYHOUR > 0)
    {
      write_to_output(d, "\r\n");
      write_to_output(d, "\tyThere is currently a Happyhour!\tn\r\n");
      write_to_output(d, "\r\n");
    }
    if (IS_STAFF_EVENT)
    {
      write_to_output(d, "\r\n");
      write_to_output(d, "\tyA staff-ran event is taking place!\tn\r\n");
      write_to_output(d, "\r\n");
    }
    add_llog_entry(d->character, LAST_CONNECT);

    /* Safety save for new characters before showing menu */
    if (d->character && !PLR_FLAGGED(d->character, PLR_DELETED))
    {
      save_char(d->character, 0);
    }

    STATE(d) = CON_MENU;

    break;

  case CON_GEN_DESCS_INTRO:
    HandleStateGenericsDescsIntro(d, arg);
    break;

  case CON_GEN_DESCS_DESCRIPTORS_1:
    HandleStateGenericDescsDescriptors1(d, arg);
    break;

  case CON_GEN_DESCS_ADJECTIVES_1:
    HandleStateGenericDescsAdjectives1(d, arg);
    break;

  case CON_GEN_DESCS_DESCRIPTORS_2:
    HandleStateGenericDescsDescriptors2(d, arg);
    break;

  case CON_GEN_DESCS_ADJECTIVES_2:
    HandleStateGenericDescsAdjectives2(d, arg);
    break;

  case CON_GEN_DESCS_MENU:
    HandleStateGenericDescsMenu(d, arg);
    break;

  case CON_GEN_DESCS_MENU_PARSE:
    HandleStateGenericDescsParseMenuChoice(d, arg);
    break;

  case CON_CHARACTER_AGE_SELECT:
    HandleStateCharacterAgeParseMenuChoice(d, arg);
    break;

  case CON_CHARACTER_FACTION_SELECT:
    HandleStateCharacterFactionParseMenuChoice(d, arg);
    break;

  case CON_CHARACTER_HOMETOWN_SELECT:
    HandleStateCharacterHometownParseMenuChoice(d, arg);
    break;

  case CON_CHARACTER_DEITY_SELECT:
    HandleStateCharacterDeityParseMenuChoice(d, arg);
    break;

  case CON_CHARACTER_DEITY_CONFIRM:
    HandleStateCharacterDeityConfirmParseMenuChoice(d, arg);
    break;

  case CON_CHAR_RP_DECIDE:
    HandleStateCharacterRPDecideParseMenuChoice(d, arg);
    break;

  case CON_CHAR_RP_MENU:
    switch (*arg)
    {
    case '0':
      show_short_description_main_menu(d);
      break;
    case '1':
      show_character_long_description_menu(d);
      break;
    case '2':
      show_character_background_story_menu(d);
      break;
    case '3':
      show_character_background_archtype_menu(d);
      break;
    case '4':
      show_character_goal_idea_menu(d->character);
      STATE(d) = CON_CHARACTER_GOALS_IDEAS;
      break;
    case '5':
      show_character_personality_idea_menu(d->character);
      STATE(d) = CON_CHARACTER_PERSONALITY_IDEAS;
      break;
    case '6':
      show_character_ideals_idea_menu(d->character);
      STATE(d) = CON_CHARACTER_IDEALS_IDEAS;
      break;
    case '7':
      show_character_bonds_idea_menu(d->character);
      STATE(d) = CON_CHARACTER_BONDS_IDEAS;
      break;
    case '8':
      show_character_flaws_idea_menu(d->character);
      STATE(d) = CON_CHARACTER_FLAWS_IDEAS;
      break;
    case '9':
      if (IS_DRACONIAN(d->character))
      {
        send_to_char(d->character,
                     "Draconians cannot change their age, and are always considered adult.\r\n");
        return;
      }
      if (d->character->player_specials->saved.character_age_saved)
      {
        write_to_output(d, "You have already selected your character's age. To change, please "
                           "contact a staff member.\r\n");
        return;
      }
      display_age_menu(d);
      STATE(d) = CON_CHARACTER_AGE_SELECT;
      break;
    case 'A':
    case 'a':

      show_homeland_region_main_menu(d);
      break;
    case 'B':
    case 'b':
      if (GET_CLAN(d->character) > 0)
      {
        send_to_char(d->character, "You have already chosen a faction. You can resign in-game or "
                                   "aska a staff membe rfor help.\r\n");
        return;
      }
      display_faction_menu(d);
      STATE(d) = CON_CHARACTER_FACTION_SELECT;
      break;
    case 'C':
    case 'c':
      if (GET_HOMETOWN(d->character))
      {
        send_to_char(d->character, "You have already selected a hometown. Please contact a staff "
                                   "member if you would like to change it.\r\n");
        return;
      }
      display_hometown_menu(d);
      STATE(d) = CON_CHARACTER_HOMETOWN_SELECT;
      break;
    case 'D':
    case 'd':
      if (GET_DEITY(d->character))
      {
        send_to_char(d->character, "You have already selected a deity. Please contact a staff "
                                   "member if you would like to change it.\r\n");
        return;
      }
      display_deity_menu(d);
      STATE(d) = CON_CHARACTER_DEITY_SELECT;
      break;
    case 'Q':
    case 'q':
      write_to_output(d, "%s", CONFIG_MENU);
      STATE(d) = CON_MENU;
      break;
    default:
      write_to_output(d, "\r\nThat's not a menu choice!\r\n");
      show_character_rp_menu(d);
      break;
    }
    break;

  case CON_BACKGROUND_ARCHTYPE:

    for (l = 0; *(arg + l); l++)
    {
      /* convert to lower case */
      *(arg + l) = LOWER(*(arg + l));
      if (*(arg + l) == ' ')
        *(arg + l) = '-';
    }

    if (is_abbrev(arg, "quit"))
    {
      show_character_rp_menu(d);
      STATE(d) = CON_CHAR_RP_MENU;
      return;
    }

    for (i = 1; i < NUM_BACKGROUNDS; i++)
    {
      if (is_abbrev(arg, background_list[i].name))
      {
        GET_BACKGROUND(d->character) = i;
        break;
      }
    }

    if (i >= NUM_BACKGROUNDS)
    {
      write_to_output(d, "That is not a valid background archtype. Please select again: ");
      return;
    }

    show_background_help(d->character, GET_BACKGROUND(d->character));

    write_to_output(d, "\r\n");
    write_to_output(d, "Do you wish to choose this background archtype? (Y|N) ");

    STATE(d) = CON_BACKGROUND_ARCHTYPE_CONFIRM;
    break;

  case CON_BACKGROUND_ARCHTYPE_CONFIRM:
    if (UPPER(*arg) == 'Y')
    {
      write_to_output(d, "\r\nBackground Confirmed!\r\n");
      SET_FEAT(d->character, background_list[GET_BACKGROUND(d->character)].feat, 1);
      show_character_rp_menu(d);
      STATE(d) = CON_CHAR_RP_MENU;
      return;
    }
    else if (UPPER(*arg) != 'N')
    {
      write_to_output(d, "\r\nY)es to confirm N)o to reselect.\r\n");
      write_to_output(d, "Do you want to select this background? (y/n) : ");
      STATE(d) = CON_BACKGROUND_ARCHTYPE_CONFIRM;
      return;
    }
    else
    {
      if (GET_BACKGROUND(d->character) > 0)
      {
        SET_FEAT(d->character, background_list[GET_BACKGROUND(d->character)].feat, 0);
        GET_BACKGROUND(d->character) = 0;
      }
      show_character_background_archtype_menu(d);
      return;
    }
    break;

  case CON_MENU:
  { /* get selection from main menu  */

    switch (*arg)
    {
    case '0':
      //          write_to_output(d, "Goodbye.\r\n");
      add_llog_entry(d->character, LAST_QUIT);
      //          STATE(d) = CON_CLOSE;
      STATE(d) = CON_ACCOUNT_MENU;
      show_account_menu(d);
      save_char(d->character, 0);
      free_char(d->character);
      break;

    case '1':
      /* Check if introduction system is ON and player hasn't set short description */
      if (CONFIG_USE_INTRO_SYSTEM &&
          (GET_PC_DESCRIPTOR_1(d->character) == 0 || GET_PC_ADJECTIVE_1(d->character) == 0))
      {
        write_to_output(d, "\r\n");
        write_to_output(d, "\tYThis MUD uses an introduction system, where characters don't know "
                           "each other's names by default.\tn\r\n");
        write_to_output(d, "\tYYou must set up your character's short description before entering "
                           "the game.\tn\r\n");
        write_to_output(d, "\r\n");
        d->forced_short_desc_setup = TRUE;
        show_short_description_main_menu(d);
        break;
      }

      load_result = enter_player_game(d);
      send_to_char(d->character, "%s", CONFIG_WELC_MESSG);

      /* Clear their load room if it's not persistant. */
      if (!PLR_FLAGGED(d->character, PLR_LOADROOM))
        GET_LOADROOM(d->character) = NOWHERE;
      save_char(d->character, 0);

      greet_mtrigger(d->character, -1);
      greet_memory_mtrigger(d->character);

      act("$n has entered the game.", TRUE, d->character, 0, 0, TO_ROOM);

      update_player_last_on();

      STATE(d) = CON_PLAYING;
      // MXPSendTag( d, "<VERSION>" ); this is already called in perform_dupe_check() before we get here, shouldn't be needed here.. -Nashak
      if (GET_LEVEL(d->character) == 0)
      {
        do_start(d->character);
        newbieEquipment(d->character);
        send_to_char(d->character, "%s", CONFIG_START_MESSG);
      }
      look_at_room(d->character, 0);
      if (has_mail(GET_IDNUM(d->character)))
        send_to_char(d->character, "You have mail waiting.\r\n");

      /* Show board check if player has it enabled */
      if (PRF_FLAGGED(d->character, PRF_BOARDCHECK))
      {
        send_to_char(d->character, "\r\n");
        do_boardcheck(d->character, "", 0, 0);
      }

      if (load_result == 2)
      { /* rented items lost */
        send_to_char(d->character, "\r\n\007You could not afford your rent!\r\n"
                                   "Your possesions have been donated to the Salvation Army!\r\n");
      }
      d->has_prompt = 0;
      /* We've updated to 3.1 - some bits might be set wrongly: */
      REMOVE_BIT_AR(PRF_FLAGS(d->character), PRF_BUILDWALK);

      /* being extra careful, init memming status */
      int x;
      for (x = 0; x < NUM_CASTERS; x++)
        IS_PREPARING(d->character, x) = FALSE;
      break;

    case '2':
      show_character_rp_menu(d);
      STATE(d) = CON_CHAR_RP_MENU;
      break;

    case '3':
      page_string(d, background, 0);
      STATE(d) = CON_RMOTD;
      break;

    case '4':
      write_to_output(d, "\r\nEnter your old password: ");
      // echo_off(d);
      ProtocolNoEcho(d, true);
      STATE(d) = CON_CHPWD_GETOLD;

      /* Clear any pending input to prevent password being sent too early */
      while (d->input.head)
      {
        struct txt_block *tmp = d->input.head;
        d->input.head = d->input.head->next;
        free(tmp->text);
        free(tmp);
      }
      d->input.tail = NULL;
      break;

    case '5':
      write_to_output(d, "\r\nEnter your password for verification: ");
      // echo_off(d);
      ProtocolNoEcho(d, true);
      STATE(d) = CON_DELCNF1;

      /* Clear any pending input to prevent password being sent too early */
      while (d->input.head)
      {
        struct txt_block *tmp = d->input.head;
        d->input.head = d->input.head->next;
        free(tmp->text);
        free(tmp);
      }
      d->input.tail = NULL;
      break;

    default:
      write_to_output(d, "\r\nThat's not a menu choice!\r\n%s", CONFIG_MENU);
      break;
    }
    break;
  }

  case CON_CHPWD_GETOLD:
    if (strncmp(CRYPT(arg, d->account->password), d->account->password, MAX_PWD_LENGTH))
    {
      // echo_on(d);
      ProtocolNoEcho(d, false);
      write_to_output(d, "\r\nIncorrect password.\r\n%s", CONFIG_MENU);
      STATE(d) = CON_MENU;
    }
    else
    {
      write_to_output(d, "\r\nEnter a new password: ");
      STATE(d) = CON_CHPWD_GETNEW;

      /* Clear any pending input to prevent password being sent too early */
      while (d->input.head)
      {
        struct txt_block *tmp = d->input.head;
        d->input.head = d->input.head->next;
        free(tmp->text);
        free(tmp);
      }
      d->input.tail = NULL;
    }
    return;

  case CON_DELCNF1:
    // echo_on(d);
    ProtocolNoEcho(d, false);
    if (strncmp(CRYPT(arg, d->account->password), d->account->password, MAX_PWD_LENGTH))
    {
      write_to_output(d, "\r\nIncorrect password.\r\n%s", CONFIG_MENU);
      STATE(d) = CON_MENU;
    }
    else
    {
      write_to_output(d, "\r\n"
                         "\r\n"
                         "\tY"
                         "Did you know? If you are looking to change your character build, you "
                         "don't need to self-delete.\r\n"
                         "You can use the 'respec' command to reset everything except your name, "
                         "race and gender. You will not lose\r\n"
                         "experience, gold, equipment or anything else. See HELP RESPEC in the "
                         "game for more information.\r\n"
                         "\tn"
                         "\r\n"
                         "\r\n"
                         "\tR"
                         "YOU ARE ABOUT TO DELETE THIS CHARACTER PERMANENTLY.\r\n"
                         "ARE YOU ABSOLUTELY SURE?\r\n"
                         "\r\n"
                         "\tn"
                         "Please type \"yes\" to confirm or \"no\" to cancel: "
                         "\tn");
      STATE(d) = CON_DELCNF2;
    }
    break;

  case CON_DELCNF2:
    if (!strcmp(arg, "yes") || !strcmp(arg, "YES"))
    {
      if (PLR_FLAGGED(d->character, PLR_FROZEN))
      {
        write_to_output(d, "You try to kill yourself, but the ice stops you.\r\n"
                           "Character not deleted.\r\n\r\n");
        STATE(d) = CON_CLOSE;
        return;
      }
      if (GET_LEVEL(d->character) < LVL_GRSTAFF)
        SET_BIT_AR(PLR_FLAGS(d->character), PLR_DELETED);
      save_char(d->character, 0);
      Crash_delete_file(GET_NAME(d->character));
      /* If the selfdelete_fastwipe flag is set (in config.c), remove all the
       * player's immediately. */
      if (selfdelete_fastwipe)
        if ((player_i = get_ptable_by_name(GET_NAME(d->character))) >= 0)
        {
          SET_BIT(player_table[player_i].flags, PINDEX_SELFDELETE);
          remove_player(player_i);
        }
      remove_char_from_account(d->character, d->account);
      delete_variables(GET_NAME(d->character));
      write_to_output(d, "Character '%s' deleted!\r\n", GET_NAME(d->character));
      mudlog(NRM, LVL_STAFF, TRUE, "%s (lev %d) has self-deleted.", GET_NAME(d->character),
             GET_LEVEL(d->character));
      STATE(d) = CON_ACCOUNT_MENU;
      show_account_menu(d);
      return;
    }
    else
    {
      write_to_output(d, "\r\nCharacter not deleted.\r\n%s", CONFIG_MENU);
      STATE(d) = CON_MENU;
    }
    break;

    /* It is possible, if enough pulses are missed, to kick someone off while they
     * are at the password prompt. We'll let the game_loop()axe them. */
  case CON_CLOSE:
    break;

  case CON_BOARD_TITLE:
    /* Handle board post title input */
    if (!*arg)
    {
      SEND_TO_Q("Title cannot be empty. Aborting post.\r\n", d);
      if (d->board_title)
      {
        free(d->board_title);
        d->board_title = NULL;
      }
      d->board_id = 0;
      d->reply_to_post_id = 0;
      STATE(d) = CON_PLAYING;
    }
    else if (d->reply_to_post_id > 0)
    {
      /* This is a reply - handle differently */
      extern void mysql_board_handle_reply_title(struct descriptor_data * d,
                                                 char *additional_subject);
      mysql_board_handle_reply_title(d, arg);
    }
    else
    {
      /* Regular post - save title and start body editing */
      if (d->board_title)
      {
        free(d->board_title);
      }
      d->board_title = strdup(arg);

      SEND_TO_Q("\r\nEnter post body (use /s to save, /h for help, /c to cancel):\r\n", d);

      /* Initialize string editor for post body */
      if (d->str)
      {
        free(*d->str);
      }
      CREATE(d->str, char *, 1);
      CREATE(*d->str, char, 1);
      **d->str = '\0';
      d->max_str = MAX_BOARD_BODY_LENGTH;
      d->backstr = NULL;

      STATE(d) = CON_BOARD_POST;
    }
    break;

  default:
    log("SYSERR: Nanny: illegal state of con'ness (%d) for '%s'; closing connection.", STATE(d),
        d->character ? GET_NAME(d->character) : "<unknown>");
    STATE(d) = CON_DISCONNECT; /* Safest to do. */
    break;
  }
}

void show_character_rp_menu(struct descriptor_data *d)
{
  write_to_output(d, "\tc");
  draw_line(d->character, 80, '-', '-');
  text_line(d->character, "\tWCHARACTER OPTIONS MENU\tc", 80, '-', '-');
  draw_line(d->character, 80, '-', '-');
  write_to_output(d, "\tn");

  write_to_output(d, "\tW0)\tC Set your character short description.\tn\r\n");
  write_to_output(d, "\tW1)\tC Enter character description.\tn\r\n");
  write_to_output(d, "\tW2)\tC Enter character background story.\tn\r\n");
  write_to_output(d, "\tW3)\tC Set your character background archtype.\tn\r\n");
  write_to_output(d, "\tW4)\tC Set your character goals.\tn\r\n");
  write_to_output(d, "\tW5)\tC Set your character personality.\tn\r\n");
  write_to_output(d, "\tW6)\tC Set your character ideals.\tn\r\n");
  write_to_output(d, "\tW7)\tC Set your character bonds.\tn\r\n");
  write_to_output(d, "\tW8)\tC Set your character flaws.\tn\r\n");
  write_to_output(d, "\tW9)\tC Set your character age.\tn\r\n");
  write_to_output(d, "\tWA)\tC Choose character homeland region.\tn\r\n");
  write_to_output(d, "\tWB)\tC Set your character faction.\tn\r\n");
  write_to_output(d, "\tWC)\tC Set your character home city.\tn\r\n");
  write_to_output(d, "\tWD)\tC Set your character deity.\tn\r\n");

  write_to_output(d, "\tWQ)\tC Quit to main game menu.\tn\r\n");

  draw_line(d->character, 80, '-', '-');
  write_to_output(d, "\tn");
}

void show_homeland_region_main_menu(struct descriptor_data *d)
{
  /* int i; */ /* Currently unused */

#if defined(CAMPAIGN_FR)
  int i;
  if (GET_REGION(d->character))
  {
    write_to_output(d, "\r\n\tcYou have already chosen a homeland region.  To change it you will "
                       "need to ask a staff member to do it.\r\n\r\n\tn");
    return;
  }

  write_to_output(d, "\tcRegions of Faerun\tn\r\n\r\n");
  for (i = 1; i < NUM_REGIONS; i++)
  {
    write_to_output(d, "%-2d) %-20s ", i, regions[i]);
    if (((i - 1) % 3) == 2)
      send_to_char(d->character, "\r\n");
  }
  if (((i - 1) % 3) != 2)
    send_to_char(d->character, "\r\n");
  write_to_output(d, "\r\n\r\nRegion selection is mainly a role playign choice, but it also awards "
                     "an associated language and\r\n"
                     "may be integrated into future game systems.\r\n");
  write_to_output(d, "Type 'quit' to exit out of region selection.\r\n");
  write_to_output(
      d, "\r\nRegion Selection (select %d for 'Sword Coast' if you do not know what to pick): ",
      REGION_THE_SWORD_COAST);

  STATE(d) = CON_QREGION;
#elif defined(CAMPAIGN_DL)

  if (GET_REGION(d->character))
  {
    write_to_output(d, "\r\n\tcYou have already chosen a homeland region.  To change it you will "
                       "need to ask a staff member to do it.\r\n\r\n\tn");
    return;
  }

  write_to_output(d, "\tcRegions of Ansalon\tn\r\n\r\n");
  int i = 1;
  while (i < NUM_REGIONS)
  {
    if (!is_selectable_region(i))
    {
      i++;
      continue;
    }
    write_to_output(d, "%-2d) %-20s ", i, regions[i]);
    if (((i - 1) % 3) == 2)
      send_to_char(d->character, "\r\n");
    i++;
  }
  if (((i - 1) % 3) != 2)
    send_to_char(d->character, "\r\n");
  write_to_output(d, "\r\n\r\nRegion selection is mainly a role playign choice, but it also awards "
                     "an associated language and\r\n"
                     "may be integrated into future game systems.\r\n");
  write_to_output(d, "Type 'quit' to exit out of region selection.\r\n");
#if defined(CAMPAIGN_DL)
  write_to_output(
      d, "\r\nRegion Selection (select %d for 'Abanasinia' if you do not know what to pick): ",
      REGION_ABANASINIA);
#elif defined(CAMPAIGN_FR)
  write_to_output(
      d, "\r\nRegion Selection (select %d for 'Sword Coast' if you do not know what to pick): ",
      REGION_THE_SWORD_COAST);
#else
  write_to_output(d,
                  "\r\nRegion Selection (select %d for default if you do not know what to pick): ",
                  REGION_NONE);
#endif

  STATE(d) = CON_QREGION;
#else
  if (GET_REGION(d->character))
  {
    write_to_output(d, "\r\n\tcYou have already chosen a homeland region.  To change it you will "
                       "need to ask a staff member to do it.\r\n\r\n\tn");
    return;
  }

  write_to_output(d, "\tcRegions of Ansalon\tn\r\n\r\n");
  int i = 1;
  while (i < NUM_REGIONS)
  {
    if (!is_selectable_region(i))
    {
      i++;
      continue;
    }
    write_to_output(d, "%-2d) %-20s ", i, regions[i]);
    if (((i - 1) % 3) == 2)
      send_to_char(d->character, "\r\n");
    i++;
  }
  if (((i - 1) % 3) != 2)
    send_to_char(d->character, "\r\n");
  write_to_output(d, "\r\n\r\nRegion selection is mainly a role playign choice, but it also awards "
                     "an associated language and\r\n"
                     "may be integrated into future game systems.\r\n");
  write_to_output(d, "Type 'quit' to exit out of region selection.\r\n");
#if defined(CAMPAIGN_DL)
  write_to_output(
      d, "\r\nRegion Selection (select %d for 'Abanasinia' if you do not know what to pick): ",
      REGION_ABANASINIA);
#elif defined(CAMPAIGN_FR)
  write_to_output(
      d, "\r\nRegion Selection (select %d for 'Sword Coast' if you do not know what to pick): ",
      REGION_THE_SWORD_COAST);
#else
  write_to_output(d,
                  "\r\nRegion Selection (select %d for default if you do not know what to pick): ",
                  REGION_NONE);
#endif

  STATE(d) = CON_QREGION;
#endif
}

void show_character_long_description_menu(struct descriptor_data *d)
{
  if (d->character->player.description)
  {
    write_to_output(d, "Current description:\r\n%s", d->character->player.description);
    /* Don't free this now... so that the old description gets loaded as the
      * current buffer in the editor.  Do setup the ABORT buffer here, however. */
    d->backstr = strdup(d->character->player.description);
  }
  write_to_output(d, "Enter the new text you'd like others to see when they look at you.\r\n");
  send_editor_help(d);
  d->str = &d->character->player.description;
  d->max_str = PLR_DESC_LENGTH;
  STATE(d) = CON_PLR_DESC;
}

void show_character_background_story_menu(struct descriptor_data *d)
{
  if (d->character->player.background)
  {
    write_to_output(d, "Current Character Background:\r\n%s", d->character->player.background);
    /* Don't free this now... so that the old background gets loaded as the
      * current buffer in the editor.  Do setup the ABORT buffer here, however. */
    d->backstr = strdup(d->character->player.background);
  }
  write_to_output(d, "Enter your character background story.\r\n");
  send_editor_help(d);
  d->str = &d->character->player.background;
  d->max_str = PLR_BG_LENGTH;
  STATE(d) = CON_PLR_BG;
}

void show_short_description_main_menu(struct descriptor_data *d)
{
  if (GET_PC_DESCRIPTOR_1(d->character) > 0 && GET_PC_ADJECTIVE_1(d->character) > 0)
  {
    send_to_char(d->character, "\r\n");
    send_to_char(d->character, "You have already chosen your description.  To change it you'll "
                               "need to request a description reset from a staff member.\r\n");
    send_to_char(d->character, "\r\n");
  }
  else
  {
    send_to_char(d->character, "\r\n");
    send_to_char(d->character, "SET CHARACTER SHORT DESCRIPTION: PRESS ENTER\r\n");
    send_to_char(d->character, "\r\n");
    STATE(d) = CON_GEN_DESCS_INTRO;
  }
}

void show_character_background_archtype_menu(struct descriptor_data *d)
{
  int i = 0;

  if (GET_BACKGROUND(d->character) > 0)
  {
    write_to_output(
        d, "You have already chosen a background archtype. You can reset it by respeccing.\r\n");
    return;
  }

  write_to_output(
      d,
      "In addition to a background story, a character can also have a background archytype.\r\n");
  write_to_output(d, "Though this has a mechanical benefit in the way of improved skills and new "
                     "abilities or\r\n");
  write_to_output(d, "benefits, you should choose something that fits your character concept.\r\n");
  write_to_output(d, "\r\n");

  for (i = 1; i < NUM_BACKGROUNDS; i++)
  {
    write_to_output(d, "%s\r\n", background_list[backgrounds_listed_alphabetically[i]].name);
  }

  write_to_output(d, "\r\n");
  write_to_output(d, "quit\r\n");

  write_to_output(d, "\r\n");
  write_to_output(d, "Enter the name of the background you would like: ");

  STATE(d) = CON_BACKGROUND_ARCHTYPE;
}

bool command_can_be_used_while_casting(int cmd)
{
  if (!is_abbrev(complete_cmd_info[cmd].command, "look") &&
      !is_abbrev(complete_cmd_info[cmd].command, "group") &&
      !is_abbrev(complete_cmd_info[cmd].command, "affects") &&
      !is_abbrev(complete_cmd_info[cmd].command, "gtell") &&
      !is_abbrev(complete_cmd_info[cmd].command, "gsay") &&
      !is_abbrev(complete_cmd_info[cmd].command, "equipment") &&
      !is_abbrev(complete_cmd_info[cmd].command, "inventory") &&
      !is_abbrev(complete_cmd_info[cmd].command, "who") &&
      !is_abbrev(complete_cmd_info[cmd].command, "score") &&
      !is_abbrev(complete_cmd_info[cmd].command, "queue") &&
      !is_abbrev(complete_cmd_info[cmd].command, "help") &&
      !is_abbrev(complete_cmd_info[cmd].command, "feat") &&
      !is_abbrev(complete_cmd_info[cmd].command, "tnl") &&
      !is_abbrev(complete_cmd_info[cmd].command, "prefedit") &&
      !is_abbrev(complete_cmd_info[cmd].command, "races") &&
      !is_abbrev(complete_cmd_info[cmd].command, "classes") &&
      !is_abbrev(complete_cmd_info[cmd].command, "cooldowns") &&
      !is_abbrev(complete_cmd_info[cmd].command, "abilities") &&
      !is_abbrev(complete_cmd_info[cmd].command, "resistances") &&
      !is_abbrev(complete_cmd_info[cmd].command, "ooc") &&
      !is_abbrev(complete_cmd_info[cmd].command, "chat") &&
      !is_abbrev(complete_cmd_info[cmd].command, "osay") &&
      !is_abbrev(complete_cmd_info[cmd].command, "save") &&
#if defined(CAMPAIGN_FR) || defined(CAMPAIGN_DL)
      !is_abbrev(complete_cmd_info[cmd].command, "say") &&
#endif
      !is_abbrev(complete_cmd_info[cmd].command, "attackqueue"))
    return false;

  return true;
}<|MERGE_RESOLUTION|>--- conflicted
+++ resolved
@@ -2293,7 +2293,6 @@
      {0, 0},
      NULL},
     {"innerfire", "innerfire", POS_FIGHTING, do_innerfire, 1, 0, FALSE, ACTION_NONE, {0, 0}, NULL},
-<<<<<<< HEAD
     {"invoke",
      "invoke",
      POS_FIGHTING,
@@ -2344,14 +2343,16 @@
      ACTION_NONE,
      {0, 0},
      NULL},
-=======
-    {"invoke", "invoke", POS_FIGHTING, do_use_consumable, 0, SCMD_INVOKE, FALSE, ACTION_SWIFT, {0, 6}, NULL},
-    {"irresistablemagic", "irresistablemagic", POS_FIGHTING, do_irresistablemagic, 1, 0, FALSE, ACTION_STANDARD, {6, 0}, can_irresistablemagic},
-    {"insectbeing", "insectbeing", POS_FIGHTING, do_insectbeing, 0, 0, FALSE, ACTION_NONE, {0, 0}, can_insectbeing},
-    {"inspirecourage", "inspirecourage", POS_FIGHTING, do_inspire_courage, 0, 0, FALSE, ACTION_NONE, {0, 0}, NULL},
-    {"favoredterrain", "favterrain", POS_RECLINING, do_favored_terrain, 0, 0, FALSE, ACTION_NONE, {0, 0}, NULL},
-    {"inqenemy", "inqenemy", POS_RECLINING, do_inquisitor_favored_enemy, 0, 0, FALSE, ACTION_NONE, {0, 0}, NULL},
->>>>>>> 5e16b232
+    {"inqenemy",
+     "inqenemy",
+     POS_RECLINING,
+     do_inquisitor_favored_enemy,
+     0,
+     0,
+     FALSE,
+     ACTION_NONE,
+     {0, 0},
+     NULL},
     {"flourish", "flourish", POS_FIGHTING, do_flourish, 0, 0, FALSE, ACTION_NONE, {0, 0}, NULL},
     {"curtaincall",
      "curtaincall",
@@ -5309,12 +5310,7 @@
     }
     send_to_char(ch, "\tDYou can also check the help index, type 'hindex <keyword>'\tn\r\n");
   }
-<<<<<<< HEAD
-  else if ((AFF_FLAGGED(ch, AFF_PARALYZED)) && GET_LEVEL(ch) < LVL_IMPL &&
-=======
-  else if ((AFF_FLAGGED(ch, AFF_PARALYZED)) &&
-           GET_LEVEL(ch) < LVL_IMMORT &&
->>>>>>> 5e16b232
+  else if ((AFF_FLAGGED(ch, AFF_PARALYZED)) && GET_LEVEL(ch) < LVL_IMMORT &&
            !is_abbrev(complete_cmd_info[cmd].command, "affects"))
   {
     send_to_char(ch, "You try, but you are unable to move due to paralysis!\r\n");
@@ -5325,12 +5321,7 @@
       act("$n's free movement breaks the paralysis!", TRUE, ch, 0, 0, TO_ROOM);
     }
   }
-<<<<<<< HEAD
-  else if ((AFF_FLAGGED(ch, AFF_STUN)) && GET_LEVEL(ch) < LVL_IMPL &&
-=======
-  else if ((AFF_FLAGGED(ch, AFF_STUN)) &&
-           GET_LEVEL(ch) < LVL_IMMORT &&
->>>>>>> 5e16b232
+  else if ((AFF_FLAGGED(ch, AFF_STUN)) && GET_LEVEL(ch) < LVL_IMMORT &&
            !is_abbrev(complete_cmd_info[cmd].command, "affects"))
   {
     send_to_char(ch, "You try, but you are unable to move due to being stunned!\r\n");
@@ -5341,12 +5332,7 @@
       act("$n's free movement breaks the paralysis!", TRUE, ch, 0, 0, TO_ROOM);
     }
   }
-<<<<<<< HEAD
-  else if ((char_has_mud_event(ch, eSTUNNED)) && GET_LEVEL(ch) < LVL_IMPL &&
-=======
-  else if ((char_has_mud_event(ch, eSTUNNED)) &&
-           GET_LEVEL(ch) < LVL_IMMORT &&
->>>>>>> 5e16b232
+  else if ((char_has_mud_event(ch, eSTUNNED)) && GET_LEVEL(ch) < LVL_IMMORT &&
            !is_abbrev(complete_cmd_info[cmd].command, "affects"))
   {
     send_to_char(ch, "You try, but you are unable to move due to being under a stun effect!\r\n");
