/**
 * @file structs.h                                 Part of LuminariMUD
 * Core structures used within the core mud code.
 *
 * Part of the core tbaMUD source code distribution, which is a derivative
 * of, and continuation of, CircleMUD.
 *
 * All rights reserved.  See license for complete information.
 * Copyright (C) 1993, 94 by the Trustees of the Johns Hopkins University
 * CircleMUD is based on DikuMUD, Copyright (C) 1990, 1991.
 */
#ifndef _STRUCTS_H_
#define _STRUCTS_H_

#include <time.h>     /* for time_t */
#include <stddef.h>   /* for size_t */
#include "bool.h"     /* for bool */
#include "protocol.h" /* Kavir Plugin*/
#include "lists.h"

// You will need to add a campaign.h file, which is not included in the git repo.
// You can leave it blank, unless you want to add special campaign/theme-specific
// code separate from the regular Luminari code.  In this case add a #define
// for the campaign that you can use to disable luminari code you don't want in
// and add theme-specific code. This is mainly used for the Faerun codebase.
#include "campaign.h"
#define CAMPAIGN_LUMINARI 0
#define CAMPAIGN_DRAGONLANCE 1
#define CAMPAIGN_FORGOTTEN_REALMS 2

#define NUM_CAMPAIGN_SETTINGS 3

// You will need to add a mud_options.h file that contains the various
// options which must be defined in the code to work properly. This will
// eventually replace the campaign.h file entirely. You can make a copy of the
// mud_options.example.h file to get started.
#include "mud_options.h"

// You will need to have a vnums.h file. You can make a copy of vnums.example.h
// and change the vnums as needed. This ensures all of the vnums used by the
// code are defined in one place, so you can review and change them easily.
#include "vnums.h"

/** Intended use of this macro is to allow external packages to work with a
 * variety of versions without modifications.  For instance, an IS_CORPSE()
 * macro was introduced in pl13.  Any future code add-ons could take into
 * account the version and supply their own definition for the macro if used
 * on an older version. You are supposed to compare this with the macro
 * LUMINARIMUD_VERSION() in utils.h.
 * It is read as Major/Minor/Patchlevel - MMmmPP (hex values)
 * Current: 0x030700 = 3.7.0 (corresponds to display version 2.5000-beta)
 * See also: src/constants.c (luminari_version string) */
#define _LUMINARIMUD 0x030700

/** If you want equipment to be automatically equipped to the same place
 * it was when players rented, set the define below to 1 because
 * TRUE/FALSE aren't defined yet. */
#define USE_AUTOEQ 1

/* preamble */
/** As of bpl20, it should be safe to use unsigned data types for the various
 * virtual and real number data types.  There really isn't a reason to use
 * signed anymore so use the unsigned types and get 65,535 objects instead of
 * 32,768. NOTE: This will likely be unconditionally unsigned later.
 * 0 = use signed indexes; 1 = use unsigned indexes */
#define CIRCLE_UNSIGNED_INDEX 1

#if CIRCLE_UNSIGNED_INDEX
#define IDXTYPE unsigned int  /** Index types are unsigned ints */
#define IDXTYPE_MAX UINT_MAX  /** Used for compatibility checks. */
#define IDXTYPE_MIN 0         /**< Used for compatibility checks. */
#define NOWHERE ((IDXTYPE)~0) /**< Sets to unsigned_int_MAX, or -1 */
#define NOTHING ((IDXTYPE)~0) /**< Sets to unsigned_int_MAX, or -1 */
#define NOBODY ((IDXTYPE)~0)  /**< Sets to unsigned_int_MAX, or -1 */
#define NOFLAG ((IDXTYPE)~0)  /**< Sets to unsigned_int_MAX, or -1 */
#else
#define IDXTYPE signed int      /** Index types are unsigned short ints */
#define IDXTYPE_MAX INT_MAX     /** Used for compatibility checks. */
#define IDXTYPE_MIN INT_MIN     /** Used for compatibility checks. */
#define NOWHERE ((IDXTYPE) - 1) /**< nil reference for rooms */
#define NOTHING ((IDXTYPE) - 1) /**< nil reference for objects */
#define NOBODY ((IDXTYPE) - 1)  /**< nil reference for mobiles  */
#define NOFLAG ((IDXTYPE) - 1)  /**< nil reference for flags   */
#endif

/** Function macro for the mob, obj and room special functions */
#define SPECIAL_DECL(name) int(name)(struct char_data * ch, void *me, int cmd, const char *argument)

#define SPECIAL(name)                                                                              \
  static int impl_##name##_(struct char_data *ch, void *me, int cmd, char *argument);              \
  int(name)(struct char_data * ch, void *me, int cmd, const char *argument)                        \
  {                                                                                                \
    PERF_PROF_ENTER(pr_, #name);                                                                   \
    int rtn;                                                                                       \
    if (!argument)                                                                                 \
    {                                                                                              \
      rtn = impl_##name##_(ch, me, cmd, NULL);                                                     \
    }                                                                                              \
    else                                                                                           \
    {                                                                                              \
      char arg_buf[MAX_INPUT_LENGTH];                                                              \
      strlcpy(arg_buf, argument, sizeof(arg_buf));                                                 \
      rtn = impl_##name##_(ch, me, cmd, arg_buf);                                                  \
    }                                                                                              \
    PERF_PROF_EXIT(pr_);                                                                           \
    return rtn;                                                                                    \
  }                                                                                                \
  static int impl_##name##_(struct char_data *ch __attribute__((unused)),                          \
                            void *me __attribute__((unused)), int cmd __attribute__((unused)),     \
                            char *argument __attribute__((unused)))

/* room-related defines */
/* The cardinal directions: used as index to room_data.dir_option[] */
#define NORTH 0     /**< The direction north */
#define EAST 1      /**< The direction east */
#define SOUTH 2     /**< The direction south */
#define WEST 3      /**< The direction west */
#define UP 4        /**< The direction up */
#define DOWN 5      /**< The direction down */
#define NORTHWEST 6 /**< The direction north-west */
#define NORTHEAST 7 /**< The direction north-east */
#define SOUTHEAST 8 /**< The direction south-east */
#define SOUTHWEST 9 /**< The direction south-west */
/** Total number of directions available to move in. BEFORE CHANGING THIS, make
 * sure you change every other direction and movement based item that this will
 * impact. */
#ifdef CAMPAIGN_FR

#define IN 10
#define OUT 11

#define NUM_OF_DIRS 12
#define NUM_OF_INGAME_DIRS 12

#else

#define NUM_OF_DIRS 10
#define NUM_OF_INGAME_DIRS 6

#endif

/* ============================================================================ */
/* COMPREHENSIVE TRAP SYSTEM - Based on NWN Mechanics                          */
/* ============================================================================ */

/* Trap Trigger Types - How the trap is activated */
#define TRAP_TRIGGER_LEAVE_ROOM 0       /* Leaving the room */
#define TRAP_TRIGGER_OPEN_DOOR 1        /* Opening a door */
#define TRAP_TRIGGER_UNLOCK_DOOR 2      /* Unlocking a door */
#define TRAP_TRIGGER_OPEN_CONTAINER 3   /* Opening a container */
#define TRAP_TRIGGER_UNLOCK_CONTAINER 4 /* Unlocking a container */
#define TRAP_TRIGGER_GET_OBJECT 5       /* Taking object from container */
#define NUM_TRAP_TRIGGERS 6

/* Trap Types - Based on NWN trap system */
#define TRAP_TYPE_ACID_BLOB 0   /* Acid damage + paralysis */
#define TRAP_TYPE_ACID_SPLASH 1 /* Acid damage only */
#define TRAP_TYPE_ELECTRICAL 2  /* Lightning/electrical damage, area effect */
#define TRAP_TYPE_FIRE 3        /* Fire damage, area effect */
#define TRAP_TYPE_FROST 4       /* Cold damage + paralysis */
#define TRAP_TYPE_GAS 5         /* Poison gas cloud */
#define TRAP_TYPE_HOLY 6        /* Divine damage (extra vs undead) */
#define TRAP_TYPE_NEGATIVE 7    /* Negative energy + ability drain */
#define TRAP_TYPE_SONIC 8       /* Sonic damage + stun, area effect */
#define TRAP_TYPE_SPIKE 9       /* Piercing damage */
#define TRAP_TYPE_TANGLE 10     /* Slow/entangle effect */
/* Legacy trap types from old system */
#define TRAP_TYPE_DART 11           /* Piercing dart */
#define TRAP_TYPE_PIT 12            /* Spike pit */
#define TRAP_TYPE_DISPEL 13         /* Dispel magic */
#define TRAP_TYPE_AMBUSH 14         /* Spawn hostile mobs */
#define TRAP_TYPE_BOULDER 15        /* Crushing damage */
#define TRAP_TYPE_WALL_SMASH 16     /* Wall crushing */
#define TRAP_TYPE_SPIDER_HORDE 17   /* Spider swarm + web */
#define TRAP_TYPE_GLYPH 18          /* Mental damage + feeblemind */
#define TRAP_TYPE_SKELETAL_HANDS 19 /* Undead hands */
#define NUM_TRAP_TYPES 20

/* Trap Severity Levels */
#define TRAP_SEVERITY_MINOR 0
#define TRAP_SEVERITY_AVERAGE 1
#define TRAP_SEVERITY_STRONG 2
#define TRAP_SEVERITY_DEADLY 3
#define TRAP_SEVERITY_EPIC 4
#define NUM_TRAP_SEVERITIES 5

/* Trap Save Types */
#define TRAP_SAVE_NONE 0      /* No save */
#define TRAP_SAVE_REFLEX 1    /* Reflex save */
#define TRAP_SAVE_FORTITUDE 2 /* Fortitude save */
#define TRAP_SAVE_WILL 3      /* Will save */
#define NUM_TRAP_SAVE_TYPES 4

/* Trap Flags - Stored as bitvector */
#define TRAP_FLAG_DETECTED (1 << 0)       /* Trap has been detected */
#define TRAP_FLAG_DISARMED (1 << 1)       /* Trap has been disarmed */
#define TRAP_FLAG_TRIGGERED (1 << 2)      /* Trap has been triggered */
#define TRAP_FLAG_AUTO_GENERATED (1 << 3) /* Randomly generated, won't save */
#define TRAP_FLAG_RECOVERABLE (1 << 4)    /* Can be recovered/salvaged */
#define TRAP_FLAG_AREA_EFFECT (1 << 5)    /* Affects multiple targets in area */
#define TRAP_FLAG_ONE_SHOT (1 << 6)       /* Destroyed after triggering */
#define TRAP_FLAG_MAGICAL (1 << 7)        /* Magical trap (detect magic works) */
#define TRAP_FLAG_MECHANICAL (1 << 8)     /* Mechanical trap */

/* Special Effects that traps can inflict */
#define TRAP_SPECIAL_NONE 0
#define TRAP_SPECIAL_PARALYSIS 1        /* Paralyzed for duration */
#define TRAP_SPECIAL_SLOW 2             /* Slowed movement */
#define TRAP_SPECIAL_STUN 3             /* Stunned */
#define TRAP_SPECIAL_POISON 4           /* Poisoned */
#define TRAP_SPECIAL_ABILITY_DRAIN 5    /* Ability score damage */
#define TRAP_SPECIAL_LEVEL_DRAIN 6      /* Negative level */
#define TRAP_SPECIAL_ENTANGLE 7         /* Entangled/webbed */
#define TRAP_SPECIAL_BLIND 8            /* Blinded */
#define TRAP_SPECIAL_FEEBLEMIND 9       /* Intelligence damage */
#define TRAP_SPECIAL_SUMMON_CREATURE 10 /* Summons hostile creature */
#define NUM_TRAP_SPECIAL_EFFECTS 11

/*end traps*/

#define NUM_OF_ZONE_ROOMS_PER_RANDOM_TRAP 33
#define NUM_OF_ZONE_ROOMS_PER_RANDOM_CHEST 33
#define RANDOM_TREASURE_CHEST_VNUM 837
#define RANDOM_TREASURE_TRAP_VNUM 838

/* Room flags: used in room_data.room_flags */
/* WARNING: In the world files, NEVER set the bits marked "R" ("Reserved") */
#define ROOM_DARK 0         /**< Dark room, light needed to see */
#define ROOM_DEATH 1        /**< Death trap, instant death */
#define ROOM_NOMOB 2        /**< MOBs not allowed in room */
#define ROOM_INDOORS 3      /**< Indoors, no weather */
#define ROOM_PEACEFUL 4     /**< Violence not allowed	*/
#define ROOM_SOUNDPROOF 5   /**< Shouts, gossip blocked */
#define ROOM_NOTRACK 6      /**< Track won't go through */
#define ROOM_NOMAGIC 7      /**< Magic not allowed */
#define ROOM_TUNNEL 8       /**< Room for only 1 pers	*/
#define ROOM_PRIVATE 9      /**< Can't teleport in */
#define ROOM_STAFFROOM 10   /**< LVL_STAFF+ only allowed */
#define ROOM_HOUSE 11       /**< (R) Room is a house */
#define ROOM_HOUSE_CRASH 12 /**< (R) House needs saving */
#define ROOM_ATRIUM 13      /**< (R) The door to a house */
#define ROOM_OLC 14         /**< (R) Modifyable/!compress */
#define ROOM_BFS_MARK 15    /**< (R) breath-first srch mrk */
#define ROOM_WORLDMAP 16    /**< World-map style maps here */
#define ROOM_REGEN 17       /* regen room */
#define ROOM_FLY_NEEDED 18  /* will drop without fly */
#define ROOM_NORECALL 19    /* no recalling from/to this room */
#define ROOM_SINGLEFILE 20  /* very narrow room */
#define ROOM_NOTELEPORT 21  /* no teleportin from/to this room */
#define ROOM_MAGICDARK 22   /* pitch black, not lightable */
#define ROOM_MAGICLIGHT 23  /* lit */
#define ROOM_NOSUMMON 24    /* no summoning from/to this room */
#define ROOM_NOHEAL 25      /* all regen stops in this room */
#define ROOM_NOFLY 26       /* can't fly in this room */
#define ROOM_FOG 27         /* fogged (hamper vision/stops daylight) */
#define ROOM_AIRY 28        /* airy (breathe underwater) */
#define ROOM_OCCUPIED                                                                              \
  29                            /* Used only in wilderness zones, if set the \ \ \ \
                                   room will be kept and used for the set    \ \ \ \
                                   coordinates. */
#define ROOM_SIZE_TINY 30       /* need to be tiny or smaller to enter */
#define ROOM_SIZE_DIMINUTIVE 31 /* need to be diminutive or smaller to enter */
#define ROOM_CLIMB_NEEDED 32    /* need climb skill, based on zone level */
#define ROOM_HASTRAP 33         /* has trap (attached via trap system) */
#define ROOM_GENDESC                                                                               \
  34                         /* Must be a wilderness room!  Use generated \ \ \ \
                                  descriptions in a static room, useful for  \ \ \ \
                                  rooms that block different directions.     \ \ \ \
                                  (eg. around obstacles.) */
#define ROOM_PLAYER_SHOP 35  /* indicates player shop, currently used so hsort() won't work */
#define ROOM_RANDOM_TRAP 36  // Auto-generate trap in this room on zone reset
#define ROOM_RANDOM_CHEST 37 // a random treasure chest will load in this room
#define ROOM_HARVEST_NODE 38 // this room will always load a harvest node
#define ROOM_ROAD 39
#define ROOM_VEHICLE 40  // Room that vehicles/ships can move through
#define ROOM_DOCKABLE 41 // Room where ships can dock
/* idea:  possible room-flag for doing free memorization w/o spellbooks */
/****/
/** The total number of Room Flags */
#define NUM_ROOM_FLAGS 42

/* Room affects */
/* Old room-affection system, could be replaced by room-events
   theoritically, but for the time being its still in usage */
#define RAFF_FOG (1 << 0)
#define RAFF_DARKNESS (1 << 1)
#define RAFF_LIGHT (1 << 2)
#define RAFF_STINK (1 << 3)
#define RAFF_BILLOWING (1 << 4)
#define RAFF_ANTI_MAGIC (1 << 5)
#define RAFF_ACID_FOG (1 << 6)
#define RAFF_BLADE_BARRIER (1 << 7)
#define RAFF_SPIKE_GROWTH (1 << 8)
#define RAFF_SPIKE_STONES (1 << 9)
#define RAFF_HOLY (1 << 10)
#define RAFF_UNHOLY (1 << 11)
#define RAFF_OBSCURING_MIST (1 << 12)
#define RAFF_DIFFICULT_TERRAIN (1 << 13)
#define RAFF_SACRED_SPACE (1 << 14)
#define RAFF_KAPAK_ACID (1 << 15)
/** The total number of Room Affections */
#define NUM_RAFF 16

/* Zone reset states: Used in zone_data.reset_state */
#define ZONE_RESET_NORMAL 0 /**< Zone is operating normally */
#define ZONE_RESET_ACTIVE 1 /**< Zone is currently being reset */

/* Zone info: Used in zone_data.zone_flags */
#define ZONE_CLOSED 0   /**< Zone is closed - players cannot enter */
#define ZONE_NOIMMORT 1 /**< Immortals (below LVL_GRSTAFF) cannot enter this zone */
#define ZONE_QUEST 2    /**< This zone is a quest zone (not implemented) */
#define ZONE_GRID 3     /**< Zone is 'on the grid', connected, show on 'areas' */
#define ZONE_OPEN ZONE_GRID
#define ZONE_NOBUILD 4  /**< Building is not allowed in the zone */
#define ZONE_NOASTRAL 5 /**< No teleportation magic will work to or from this zone */
#define ZONE_NOTELEPORT ZONE_NOASTRAL
#define ZONE_WORLDMAP 6     /**< Whole zone uses the WORLDMAP by default */
#define ZONE_NOCLAIM 7      /**< Zone can't be claimed, or popularity changed */
#define ZONE_ASTRAL_PLANE 8 /* astral plane */
#define ZONE_ETH_PLANE 9    /* ethereal plane */
#define ZONE_ELEMENTAL 10   /* elemental plane */
#define ZONE_WILDERNESS 11
#define ZONE_RANDOM_CHESTS 12 // random treasure chests will load in this zone
#define ZONE_RANDOM_TRAPS 13  // Auto-generate traps in this zone on reset
#define ZONE_NOMAP 14
#define ZONE_HUNTS 15             // zone can allow hunts to load within
#define ZONE_MISSIONS 16          // zone can allow missions to load within
#define ZONE_RANDOM_ENCOUNTERS 17 // zone can allow random encounters to load within
/** The total number of Zone Flags */
#define NUM_ZONE_FLAGS 18

/* Goto Zones: Used by the goto command to quickly go to specific zones on the worldmap */
#define NUM_GOTO_ZONES 10

/* Map points refer to locations shown on the asciimap, with the purpose of
** displaying the asciimap on a web site.  Hovering over these points will
** display the name of the location */
#define NUM_MAP_POINTS 27

#define NUM_ZONE_ENTRANCES 24

#define NUM_FEMALE_NAMES 110
#define NUM_MALE_NAMES 110
#define NUM_SURNAMES 210

/* Exit info: used in room_data.dir_option.exit_info */
#define EX_ISDOOR (1 << 0) /**< Exit is a door */
#define EX_CLOSED (1 << 1) /**< The door is closed */
#define EX_LOCKED (1 << 2)
#define EX_PICKPROOF (1 << 3)     /**< Lock can't be picked */
#define EX_HIDDEN (1 << 4)        /**< Exit is hidden, easy difficulty to find. */
#define EX_HIDDEN_MEDIUM (1 << 5) /**< Exit is hidden, medium difficulty to find. */
#define EX_HIDDEN_HARD (1 << 6)   /**< Exit is hidden, hard difficulty to find. */
#define EX_LOCKED_MEDIUM (1 << 7) /**< The door is locked, medium difficulty to pick. */
#define EX_LOCKED_HARD (1 << 8)   /**< The door is locked, hard difficulty to pick. */
#define EX_LOCKED_EASY (1 << 9)   /**< The door is locked, easy to pick */
#define EX_HIDDEN_EASY (1 << 10)
/** The total number of Exit Bits */
#define NUM_EXIT_BITS 11

/* Sector types: used in room_data.sector_type */
#define SECT_INSIDE 0         /**< Indoors, connected to SECT macro. */
#define SECT_CITY 1           /**< In a city			*/
#define SECT_FIELD 2          /**< In a field		*/
#define SECT_FOREST 3         /**< In a forest		*/
#define SECT_HILLS 4          /**< In the hills		*/
#define SECT_MOUNTAIN 5       /**< On a mountain		*/
#define SECT_WATER_SWIM 6     /**< Swimmable water		*/
#define SECT_WATER_NOSWIM 7   /**< Water - need a boat	*/
#define SECT_FLYING 8         /**< Flying			*/
#define SECT_UNDERWATER 9     /**< Underwater		*/
#define SECT_ZONE_START 10    // zone start (for asciimap)
#define SECT_ROAD_NS 11       // road runing north-south
#define SECT_ROAD_EW 12       // road running east-north
#define SECT_ROAD_INT 13      // road intersection
#define SECT_DESERT 14        // desert
#define SECT_OCEAN 15         // ocean (ships only, unfinished)
#define SECT_MARSHLAND 16     // marsh/swamps
#define SECT_HIGH_MOUNTAIN 17 // mountains (climb only)
#define SECT_PLANES 18        // non-prime (no effect yet)
#define SECT_OUTTER_PLANES SECT_PLANES
#define SECT_UD_WILD 19   // the outdoors of the underdark
#define SECT_UD_CITY 20   // city in the underdark
#define SECT_UD_INSIDE 21 // inside in the underdark
#define SECT_UD_WATER 22  // water in the underdark
#define SECT_UD_NOSWIM 23 // water, boat needed, in the underdark
#define SECT_UD_WATER_NOSWIM SECT_UD_NOSWIM
#define SECT_UD_NOGROUND 24 // chasm in the underdark (Flying)
#define SECT_LAVA 25        // lava (damaging)
#define SECT_D_ROAD_NS 26   // dirt road
#define SECT_D_ROAD_EW 27   // dirt road
#define SECT_D_ROAD_INT 28  // dirt road
#define SECT_CAVE 29        // cave
/* The following were added with the wilderness system - Ornir */
#define SECT_JUNGLE 30 // jungle, wet, mid elevations, hot.
#define SECT_TUNDRA 31 // tundra, dry, high elevations, extreme cold.
#define SECT_TAIGA 32  // boreal forest, higher elevations, cold.
#define SECT_BEACH 33  // beach, borders low areas and water.
#define SECT_SEAPORT 34
#define SECT_INSIDE_ROOM 35
#define SECT_RIVER 36
/* End wilderness sectors. These can (and should!) be used in zones too! */
/** The total number of room Sector Types */
#define NUM_ROOM_SECTORS 37

#define TERRAIN_TYPE_NONE 0;
#define TERRAIN_TYPE_URBAN 1
#define TERRAIN_TYPE_WATER 2
#define TERRAIN_TYPE_FOREST 3
#define TERRAIN_TYPE_MOUNTAINS 4
#define TERRAIN_TYPE_DESERT 5
#define TERRAIN_TYPE_SWAMP 6
#define TERRAIN_TYPE_CAVERNS 7
#define TERRAIN_TYPE_PLAINS 8

#define NUM_TERRAIN_TYPES 9

/* char and mob-related defines */

/* History */
#define HIST_ALL 0      /**< Index to history of all channels */
#define HIST_SAY 1      /**< Index to history of all 'say' */
#define HIST_GOSSIP 2   /**< Index to history of all 'gossip' */
#define HIST_WIZNET 3   /**< Index to history of all 'wiznet' */
#define HIST_TELL 4     /**< Index to history of all 'tell' */
#define HIST_SHOUT 5    /**< Index to history of all 'shout' */
#define HIST_GRATS 6    /**< Index to history of all 'grats' */
#define HIST_HOLLER 7   /**< Index to history of all 'holler' */
#define HIST_AUCTION 8  /**< Index to history of all 'auction' */
#define HIST_CLANTALK 9 /**< Index to history of all 'clantalk' */
#define HIST_GSAY 10    /**< Index to history of all 'gsay' */
#define HIST_GTELL HIST_GSAY
#define HIST_OSAY 11 /**< Index to history of all 'osay' */
#define HIST_RSAY 12 /**< Index to history of all 'rsay' */
/**/
#define NUM_HIST 13    /**< Total number of history indexes */
#define HISTORY_SIZE 5 /**< Number of last commands kept in each history */

/* Group Defines */
#define GROUP_OPEN (1 << 0)  /**< Group is open for members */
#define GROUP_ANON (1 << 1)  /**< Group is Anonymous */
#define GROUP_NPC (1 << 2)   /**< Group created by NPC and thus not listed */
#define GROUP_LOOTZ (1 << 3) /**< Group will be using the group phat lootz system */

// size definitions, based on DnD3.5
#define SIZE_UNDEFINED (-1)
#define SIZE_RESERVED 0
#define SIZE_FINE 1
#define SIZE_DIMINUTIVE 2
#define SIZE_TINY 3
#define SIZE_SMALL 4
#define SIZE_MEDIUM 5
#define SIZE_LARGE 6
#define SIZE_HUGE 7
#define SIZE_GARGANTUAN 8
#define SIZE_COLOSSAL 9
/* ** */
#define NUM_SIZES 10

/* this sytem is built on top of stock alignment
 * which is a value between -1000 to 1000
 * alignments */
#define LAWFUL_GOOD 0
#define NEUTRAL_GOOD 1
#define CHAOTIC_GOOD 2
#define LAWFUL_NEUTRAL 3
#define TRUE_NEUTRAL 4
#define CHAOTIC_NEUTRAL 5
#define LAWFUL_EVIL 6
#define NEUTRAL_EVIL 7
#define CHAOTIC_EVIL 8
/***/
#define NUM_ALIGNMENTS 9
/***/

/* PC classes */
#define CLASS_UNDEFINED (-1) /**< PC Class undefined */
#define CLASS_WIZARD 0       /**< PC Class wizard */
#define CLASS_CLERIC 1       /**< PC Class Cleric */
#define CLASS_ROGUE 2        /**< PC Class Rogue (former Thief) */
#define CLASS_WARRIOR 3      /**< PC Class Warrior */
#define CLASS_MONK 4         /**< PC Class monk */
#define CLASS_DRUID 5        // druids
#define CLASS_BERSERKER 6    // berserker
#define CLASS_SORCERER 7
#define CLASS_PALADIN 8
#define CLASS_RANGER 9
#define CLASS_BARD 10
#define CLASS_WEAPON_MASTER 11
#define CLASS_WEAPONMASTER CLASS_WEAPON_MASTER
#define CLASS_ARCANE_ARCHER 12
#define CLASS_ARCANEARCHER CLASS_ARCANE_ARCHER
#define CLASS_STALWART_DEFENDER 13
#define CLASS_STALWARTDEFENDER CLASS_STALWART_DEFENDER
#define CLASS_SHIFTER 14
#define CLASS_DUELIST 15
#define CLASS_MYSTIC_THEURGE 16
#define CLASS_MYSTICTHEURGE CLASS_MYSTIC_THEURGE
#define CLASS_ALCHEMIST 17
#define CLASS_ARCANE_SHADOW 18
#define CLASS_SACRED_FIST 19
#define CLASS_ELDRITCH_KNIGHT 20
#define CLASS_PSIONICIST 21
#define CLASS_PSION CLASS_PSIONICIST
#define CLASS_SPELLSWORD 22
#define CLASS_SHADOW_DANCER 23
#define CLASS_SHADOWDANCER CLASS_SHADOW_DANCER
#define CLASS_BLACKGUARD 24
#define CLASS_ASSASSIN 25
#define CLASS_INQUISITOR 26
#define CLASS_SUMMONER 27
#define CLASS_WARLOCK 28
#define CLASS_NECROMANCER 29
#define CLASS_PALE_MASTER CLASS_NECROMANCER
#define CLASS_KNIGHT_OF_SOLAMNIA 30 /* Combined Crown/Sword/Rose - 20 levels */
#define CLASS_KNIGHT_OF_THE_THORN 31
#define CLASS_KNIGHT_OF_THE_SKULL 32
#define CLASS_KNIGHT_OF_THE_LILY 33
#define CLASS_DRAGONRIDER 34
#define CLASS_ARTIFICER 35
#define CLASS_PLACEHOLDER_1 36
#define CLASS_PLACEHOLDER_2 37
//#define CLASS_PSYCHIC_WARRIOR   17
//#define CLASS_PSY_WARR CLASS_PSYCHIC_WARRIOR
//#define CLASS_SOULKNIFE         18
//#define CLASS_SOUL_KNIFE CLASS_SOULKNIFE
//#define CLASS_WILDER            19
/* !!!---- CRITICAL ----!!! make sure to add class names to constants.c's
   class_names[] - we are dependent on that for loading the feat-list */
/** Total number of available PC Classes */
#define NUM_CLASSES 38

// related to pc (classes, etc)
/* note that max_classes was established to reign in some of the
   pfile arrays associated with classes */
#define MAX_CLASSES 38 // total number of maximum pc classes
#define NUM_CASTERS 9  // direct reference to pray array
/*  x wizard 1
 *  x sorcerer 2
 *  x cleric 3
 *  x druid 4
 *  x bard 5
 *  x paladin 6
 *  x ranger 7
 * ****  load_prayX has to be changed in players.c manually for this ****
 */
/**************************/

// DRAGON BOND TYPES
#define DRAGON_BOND_NONE 0
#define DRAGON_BOND_CHAMPION 1
#define DRAGON_BOND_MAGE 2
#define DRAGON_BOND_SCION DRAGON_BOND_MAGE
#define DRAGON_BOND_KIN 3
#define NUM_DRAGON_BOND_TYPES 4

/* cleric domains */
#define DOMAIN_UNDEFINED 0
#define DOMAIN_AIR 1
#define DOMAIN_EARTH 2
#define DOMAIN_FIRE 3
#define DOMAIN_WATER 4
#define DOMAIN_CHAOS 5
#define DOMAIN_DESTRUCTION 6
#define DOMAIN_EVIL 7
#define DOMAIN_GOOD 8
#define DOMAIN_HEALING 9
#define DOMAIN_KNOWLEDGE 10
#define DOMAIN_LAW 11
#define DOMAIN_TRICKERY 12
#define DOMAIN_PROTECTION 13
#define DOMAIN_TRAVEL 14
#define DOMAIN_WAR 15
/****************/
#define NUM_DOMAINS 16

// Domains not yet implemented
#define DOMAIN_ANIMAL 0
#define DOMAIN_DEATH 0
#define DOMAIN_LUCK 0
#define DOMAIN_MAGIC 0
#define DOMAIN_PLANT 0
#define DOMAIN_STRENGTH 0
#define DOMAIN_SUN 0
#define DOMAIN_UNIVERSAL 0
#define DOMAIN_ARTIFICE 0
#define DOMAIN_CHARM 0
#define DOMAIN_COMMUNITY 0
#define DOMAIN_CREATION 0
#define DOMAIN_DARKNESS 0
#define DOMAIN_GLORY 0
#define DOMAIN_LIBERATION 0
#define DOMAIN_MADNESS 0
#define DOMAIN_NOBILITY 0
#define DOMAIN_REPOSE 0
#define DOMAIN_RUNE 0
#define DOMAIN_SCALYKIND 0
#define DOMAIN_WEATHER 0
#define DOMAIN_MEDITATION 0
#define DOMAIN_FORGE 0
#define DOMAIN_PASSION 0
#define DOMAIN_INSIGHT 0
#define DOMAIN_TREACHERY 0
#define DOMAIN_STORM 0
#define DOMAIN_PESTILENCE 0
#define DOMAIN_SUFFERING 0
#define DOMAIN_RETRIBUTION 0
#define DOMAIN_PLANNING 0
#define DOMAIN_CRAFT 0
#define DOMAIN_DWARF 0
#define DOMAIN_TIME 0
#define DOMAIN_FAMILY 0
#define DOMAIN_MOON 0
#define DOMAIN_DROW 0
#define DOMAIN_ELF 0
#define DOMAIN_CAVERN 0
#define DOMAIN_ILLUSION 0
#define DOMAIN_SPELL 0
#define DOMAIN_HATRED 0
#define DOMAIN_TYRANNY 0
#define DOMAIN_FATE 0
#define DOMAIN_RENEWAL 0
#define DOMAIN_METAL 0
#define DOMAIN_OCEAN 0
#define DOMAIN_MOBILITY 0
#define DOMAIN_PORTAL 0
#define DOMAIN_TRADE 0
#define DOMAIN_UNDEATH 0
#define DOMAIN_MENTALISM 0
#define DOMAIN_GNOME 0
#define DOMAIN_HALFLING 0
#define DOMAIN_ORC 0
#define DOMAIN_SPIDER 0
#define DOMAIN_SLIME 0
#define DOMAIN_MEDIATION 0

// warding spells that need to be saved, i started using it for other stuff too since its already allocated in saving/loading functions - zusuk
#define MIRROR 0
#define STONESKIN 1
#define STORED_XP                                                                                  \
  2 /* zusuk is SO lame, he is storing lost xp here to put into corpse for ressurect :P  -zusuk */
/*---------*/
#define NUM_WARDING 3
#define MAX_WARDING                                                                                \
  10 // "warding" type spells, such as stoneskin that save (also now + etc (misc) such as saving xp lost for death)

/* at the beginning, spec_abil was an array reserved for daily resets
   considering we've converted most of our system to a cooldown system
   we have abandoned that primary purpose and converted her to an array
   of easy to use reserved values in the pfile that saves for special
   ability info we need */
#define SPELL_MANTLE 0    // spell mantle left
#define INCEND 1          // incendiary cloud
#define SONG_AFF 2        // how much to modify skill with song-affects
#define CALLCOMPANION 3   // animal companion vnum
#define CALLFAMILIAR 4    // familiars vnum
#define SORC_KNOWN 5      // true/false if can 'study'
#define RANG_KNOWN 6      // true/false if can 'study'
#define CALLMOUNT 7       // paladin mount vnum
#define WIZ_KNOWN 8       // true/false if can 'study'
#define BARD_KNOWN 9      // true/false if can 'study'
#define SHAPECHANGES 10   // druid shapechanges left today
#define C_DOOM 11         // creeping doom
#define DRUID_KNOWN 12    // true/false if can 'study'
#define AG_SPELLBATTLE 13 // arg for spellbattle racial
/* trelux weapon poison, applypoison skill */
#define TRLX_PSN_SPELL_VAL 14 // poison weapon data for trelux
#define TRLX_PSN_SPELL_LVL 15 // poison weapon data for trelux
#define TRLX_PSN_SPELL_HIT 16 // poison weapon data for trelux
#define CLOUD_K 17            /* cloud kill spells bursts remaining */
#define C_TENACIOUS_PLAGUE 18 // tenacious plague
/* -- */
/*---------------*/
#define NUM_SPEC_ABIL 19
#define MAX_SPEC_ABIL MAX_CLASSES
/* max = MAX_CLASSES right now, which was 30 last time i checked  */

/* max enemies, reserved space for array of ranger's favored enemies */
#define MAX_ENEMIES 10

// Memorization
/* sorc can get up to 9 + charisma bonus of stat cap 50 = 5 */
#define NUM_SLOTS 15   // conersative-value max num slots per circle
#define NUM_CIRCLES 10 // max num circles
/* how much space to reserve in the mem arrays */
#define MAX_MEM NUM_SLOTS *NUM_CIRCLES

/****************************************/
/* bard performance defines */
#define MAX_PERFORMANCE_VARS 10
/* Instruments - bardic_performance */
#define INSTRUMENT_LYRE 0
#define INSTRUMENT_FLUTE 1
#define INSTRUMENT_HORN 2
#define INSTRUMENT_DRUM 3
#define INSTRUMENT_HARP 4
#define INSTRUMENT_MANDOLIN 5
/**/
#define MAX_INSTRUMENTS 6
/****************************************/

#define INSTRUMENT_BREAKABILITY_DEFAULT 30

/* Draconic Heritages from Sorcerer Bloodline: Draconic */
#define DRACONIC_HERITAGE_NONE 0
#define DRACONIC_HERITAGE_BLACK 1
#define DRACONIC_HERITAGE_BLUE 2
#define DRACONIC_HERITAGE_GREEN 3
#define DRACONIC_HERITAGE_RED 4
#define DRACONIC_HERITAGE_WHITE 5
#define DRACONIC_HERITAGE_BRASS 6
#define DRACONIC_HERITAGE_BRONZE 7
#define DRACONIC_HERITAGE_COPPER 8
#define DRACONIC_HERITAGE_SILVER 9
#define DRACONIC_HERITAGE_GOLD 10
#define NUM_DRACONIC_HERITAGE_TYPES 11 // 1 more than the last above
#define NUM_DRAGON_TYPES NUM_DRACONIC_HERITAGE_TYPES

// Races - specific, race type defines are below
#define RACE_UNDEFINED (-1) /*Race Undefined*/
#define RACE_HUMAN 0        /* Race Human */
#define RACE_ELF 1          /* Race Elf   */
#define RACE_MOON_ELF RACE_ELF
#define RACE_DWARF 2 /* Race Dwarf */
#define RACE_SHIELD_DWARF RACE_DWARF
#define RACE_H_TROLL 3 /* Race Troll (advanced) */
#define RACE_HALF_TROLL RACE_H_TROLL
#define RACE_CRYSTAL_DWARF 4 /* crystal dwarf (epic) */
#define RACE_HALFLING 5      // halfling
#define RACE_LIGHTFOOT_HALFLING RACE_HALFLING
#define RACE_H_ELF 6 // half elf
#define RACE_HALF_ELF RACE_H_ELF
#define RACE_H_ORC 7 // half orc
#define RACE_HALF_ORC RACE_H_ORC
#define RACE_GNOME 8 // gnome
#define RACE_ROCK_GNOME RACE_GNOME
#define RACE_TRELUX 9        // trelux (epic)
#define RACE_ARCANA_GOLEM 10 // arcana golem (advanced)
#define RACE_ARCANE_GOLEM RACE_ARCANA_GOLEM
#define RACE_DROW 11 // drow
#define RACE_DROW_ELF RACE_DROW
#define RACE_DARK_ELF RACE_DROW
#define RACE_DUERGAR 12 // duergar
#define RACE_GRAY_DWARF RACE_DUERGAR
#define RACE_DARK_DWARF RACE_DUERGAR
#define RACE_DUERGAR_DWARF RACE_DUERGAR

#define RACE_HIGH_ELF 13
#define RACE_WOOD_ELF 14
#define RACE_WILD_ELF RACE_WOOD_ELF
#define RACE_HALF_DROW 15
#define RACE_DRAGONBORN 16
#define RACE_TIEFLING 17
#define RACE_STOUT_HALFLING 18
#define RACE_FOREST_GNOME 19
#define RACE_GOLD_DWARF 20
#define RACE_AASIMAR 21
#define RACE_TABAXI 22
#define RACE_GOLIATH 23
#define RACE_SHADE 24
#define RACE_FAE 25
#define RACE_GOBLIN 26
#define RACE_HOBGOBLIN 27

/* last playable race above +1 */
#define NUM_RACES 28

#define RACE_DEEP_GNOME 26
#define RACE_SVIRFNEBLIN RACE_DEEP_GNOME
#define RACE_ORC 27
#define RACE_H_OGRE 28 // not yet implemented
#define RACE_HALF_OGRE RACE_H_OGRE
// space for new races up to 44

#define DL_RACE_START 29
#define DL_RACE_HUMAN 29
#define DL_RACE_QUALINESTI_ELF 30
#define DL_RACE_SILVANESTI_ELF 31
#define DL_RACE_KAGONESTI_ELF 32
#define DL_RACE_DARGONESTI_ELF 33
#define DL_RACE_MOUNTAIN_DWARF 34
#define DL_RACE_HILL_DWARF 35
#define DL_RACE_GULLY_DWARF 36
#define DL_RACE_MINOTAUR 37
#define DL_RACE_KENDER 38
#define DL_RACE_GNOME 39
#define DL_RACE_HALF_ELF 40
#define DL_RACE_BAAZ_DRACONIAN 41
#define DL_RACE_GOBLIN 42
#define DL_RACE_HOBGOBLIN 43


#define RACE_LICH 45    /*quest only race*/
#define RACE_VAMPIRE 46 /*quest only race*/

// space for new quest only races up to 59

#define NUM_EXTENDED_PC_RACES 47

#define DL_RACE_KAPAK_DRACONIAN 48
#define DL_RACE_BOZAK_DRACONIAN 49
#define DL_RACE_SIVAK_DRACONIAN 50
#define DL_RACE_AURAK_DRACONIAN 51
#define DL_RACE_IRDA 52
#define DL_RACE_OGRE 53

#define DL_RACE_END 54

#define RACE_HORSE 60
#define RACE_IRON_GOLEM 61
#define RACE_DRAGON_CLOUD 62
#define RACE_DINOSAUR 63
#define RACE_PIXIE 64
#define RACE_MEDIUM_FIRE_ELEMENTAL 65
#define RACE_MEDIUM_EARTH_ELEMENTAL 66
#define RACE_MEDIUM_AIR_ELEMENTAL 67
#define RACE_MEDIUM_WATER_ELEMENTAL 68
#define RACE_FIRE_ELEMENTAL 69
#define RACE_EARTH_ELEMENTAL 70
#define RACE_AIR_ELEMENTAL 71
#define RACE_WATER_ELEMENTAL 72
#define RACE_HUGE_FIRE_ELEMENTAL 73
#define RACE_HUGE_EARTH_ELEMENTAL 74
#define RACE_HUGE_AIR_ELEMENTAL 75
#define RACE_HUGE_WATER_ELEMENTAL 76
#define RACE_APE 77
#define RACE_BOAR 78
#define RACE_CHEETAH 79
#define RACE_CROCODILE 80
#define RACE_GIANT_CROCODILE 81
#define RACE_HYENA 82
#define RACE_LEOPARD 83
#define RACE_RHINOCEROS 84
#define RACE_WOLVERINE 85
#define RACE_MEDIUM_VIPER 86
#define RACE_LARGE_VIPER 87
#define RACE_HUGE_VIPER 88
#define RACE_CONSTRICTOR_SNAKE 89
#define RACE_GIANT_CONSTRICTOR_SNAKE 90
#define RACE_TIGER 91
#define RACE_BLACK_BEAR 92
#define RACE_BROWN_BEAR 93
#define RACE_POLAR_BEAR 94
#define RACE_LION 95
#define RACE_ELEPHANT 96
#define RACE_EAGLE 97
#define RACE_GHOUL 98
#define RACE_GHAST 99
#define RACE_MUMMY 100
#define RACE_MOHRG 101
#define RACE_SMALL_FIRE_ELEMENTAL 102
#define RACE_SMALL_EARTH_ELEMENTAL 103
#define RACE_SMALL_AIR_ELEMENTAL 104
#define RACE_SMALL_WATER_ELEMENTAL 105
#define RACE_LARGE_FIRE_ELEMENTAL 106
#define RACE_LARGE_EARTH_ELEMENTAL 107
#define RACE_LARGE_AIR_ELEMENTAL 108
#define RACE_LARGE_WATER_ELEMENTAL 109
#define RACE_BLINK_DOG 110
#define RACE_OWLBEAR 111
#define RACE_SHAMBLING_MOUND 112
#define RACE_TREANT 113
#define RACE_MYCANOID 114
#define RACE_SKELETON 115
#define RACE_ZOMBIE 116
#define RACE_WOLF 117
#define RACE_GREAT_CAT 118
#define RACE_MANDRAGORA 119
#define RACE_AEON_THELETOS 120
#define RACE_STIRGE 121
#define RACE_WHITE_DRAGON 122
#define RACE_BLACK_DRAGON 123
#define RACE_GREEN_DRAGON 124
#define RACE_BLUE_DRAGON 125
#define RACE_RED_DRAGON 126
#define RACE_MANTICORE 127
#define RACE_EFREETI 128
#define RACE_RAT 129
#define RACE_BAT 130
#define RACE_GARGANTUAN_FIRE_ELEMENTAL 131
#define RACE_GARGANTUAN_EARTH_ELEMENTAL 132
#define RACE_GARGANTUAN_AIR_ELEMENTAL 133
#define RACE_GARGANTUAN_WATER_ELEMENTAL 134
#define RACE_COLOSSAL_FIRE_ELEMENTAL 135
#define RACE_COLOSSAL_EARTH_ELEMENTAL 136
#define RACE_COLOSSAL_AIR_ELEMENTAL 137
#define RACE_COLOSSAL_WATER_ELEMENTAL 138
#define RACE_DIRE_ELEPHANT 139
#define RACE_DIRE_CONSTRICTOR_SNAKE 140
#define RACE_DIRE_VIPER 141
#define RACE_DIRE_CROCODILE 142
#define RACE_GREATER_TREANT 143
#define RACE_ELDER_TREANT 144
#define RACE_ROC 145
#define RACE_DIRE_ROC 146
#define RACE_PURPLE_WORM 147
#define RACE_CRIMSON_WORM 148
/**/
/* Total Number of available (in-game) PC Races*/
#define NUM_EXTENDED_RACES 149
/*****/

// npc sub-race types, currently our NPC's get 3 of these
#define SUBRACE_UNDEFINED (-1) /*Race Undefined*/
#define SUBRACE_UNKNOWN 0
#define SUBRACE_AIR 1
#define SUBRACE_ANGEL 2
#define SUBRACE_AQUATIC 3
#define SUBRACE_ARCHON 4
#define SUBRACE_AUGMENTED 5
#define SUBRACE_CHAOTIC 6
#define SUBRACE_COLD 7
#define SUBRACE_EARTH 8
#define SUBRACE_EVIL 9
#define SUBRACE_EXTRAPLANAR 10
#define SUBRACE_FIRE 11
#define SUBRACE_GOBLINOID 12
#define SUBRACE_GOOD 13
#define SUBRACE_INCORPOREAL 14
#define SUBRACE_LAWFUL 15
#define SUBRACE_NATIVE 16
#define SUBRACE_REPTILIAN 17
#define SUBRACE_SHAPECHANGER 18
#define SUBRACE_SWARM 19
#define SUBRACE_WATER 20
#define SUBRACE_DARKLING 21
#define SUBRACE_VAMPIRE 22
// total
#define NUM_SUB_RACES 23
/* how many subrace-types can a mobile have? */
/* note, if this is changed, a lot of other places have
 * to be changed as well -zusuk */
#define MAX_SUBRACES 3

// pc sub-race types, so far used for animal shapes spell
#define PC_SUBRACE_UNDEFINED (-1) /*Race Undefined*/
#define PC_SUBRACE_UNKNOWN 0
#define PC_SUBRACE_BADGER 1
#define PC_SUBRACE_PANTHER 2
#define PC_SUBRACE_BEAR 3
#define PC_SUBRACE_G_CROCODILE 4
// total
#define MAX_PC_SUBRACES 5

/* here we have our race types, like family category of races
   used for both pc and npc's currently */
#define RACE_TYPE_UNDEFINED (-1)
#define RACE_TYPE_UNKNOWN 0
#define RACE_TYPE_HUMANOID 1
#define RACE_TYPE_UNDEAD 2
#define RACE_TYPE_ANIMAL 3
#define RACE_TYPE_DRAGON 4
#define RACE_TYPE_GIANT 5
#define RACE_TYPE_ABERRATION 6
#define RACE_TYPE_CONSTRUCT 7
#define RACE_TYPE_ELEMENTAL 8
#define RACE_TYPE_FEY 9
#define RACE_TYPE_MAGICAL_BEAST 10
#define RACE_TYPE_MONSTROUS_HUMANOID 11
#define RACE_TYPE_OOZE 12
#define RACE_TYPE_OUTSIDER 13
#define RACE_TYPE_PLANT 14
#define RACE_TYPE_VERMIN 15
#define RACE_TYPE_LYCANTHROPE 16
/**/
#define NUM_RACE_TYPES 17
/**/

/* Sex */
#define SEX_NEUTRAL 0 /**< Neutral Sex (Hermaphrodite) */
#define SEX_MALE 1    /**< Male Sex (XY Chromosome) */
#define SEX_FEMALE 2  /**< Female Sex (XX Chromosome) */
/** Total number of Genders */
#define NUM_GENDERS 3
#define NUM_SEX NUM_GENDERS

#if defined(CAMPAIGN_DL)

#define REGION_NONE 0
#define REGION_ABANASINIA 1
#define REGION_BALIFOR 2
#define REGION_BLODE 3
#define REGION_BLOOD_SEA_ISLES 4
#define REGION_ENSTAR 5
#define REGION_ESTWILDE 6
#define REGION_GOODLUND 7
#define REGION_HYLO 8
#define REGION_KAYOLIN 9
#define REGION_KHUR 10
#define REGION_LEMISH 11
#define REGION_NIGHTLUND 12
#define REGION_NORDMAAR 13
#define REGION_NORTHERN_ERGOTH 14
#define REGION_NOSTAR 15
#define REGION_QUALINESTI 16
#define REGION_SANCRIST_ISLE 17
#define REGION_SCHALLSEA 18
#define REGION_SILVANESTI 19
#define REGION_SOLAMNIA 20
#define REGION_SOUTHERN_ERGOTH 21
#define REGION_TAMAN_BUSUK 22
#define REGION_TARSIS 23
#define REGION_TEYR 24
#define REGION_THORBARDIN 25
#define REGION_OUTER_PLANES 26

#define NUM_REGIONS 27

#elif defined(CAMPAIGN_FR)

#define REGION_NONE 0
#define REGION_AGLAROND 1
#define REGION_AMN 2
#define REGION_ANAUROCH_DESERT 3
#define REGION_CALIMSHAN 4
#define REGION_CHESSENTA 5
#define REGION_CHULT 6
#define REGION_CORMYR 7
#define REGION_DAMBRATH 8
#define REGION_ELFHARROW 9
#define REGION_EVERMEET 10
#define REGION_HALRUAA 11
#define REGION_ICEWIND_DALE 12
#define REGION_IMPILTUR 13
#define REGION_KARA_TUR 14
#define REGION_LUIREN 15
#define REGION_LURUAR 16
#define REGION_MULHORAND 17
#define REGION_RASHEMEN 18
#define REGION_SEMBIA 19
#define REGION_TETHYR 20
#define REGION_THAY 21
#define REGION_THESK 22
#define REGION_THE_COLD_LANDS 23
#define REGION_THE_DALELANDS 24
#define REGION_THE_HORDELANDS 25
#define REGION_THE_LAKE_OF_STEAM 26
#define REGION_THE_MOONSEA 27
#define REGION_THE_SAVAGE_FRONTIER 28
#define REGION_THE_SWORD_COAST 29
#define REGION_THE_UNDERDARK 30
#define REGION_TURMISH 31
#define REGION_TYMANTHER 32
#define REGION_UNTHER 33
#define REGION_WESTGATE 34
#define REGION_ZAKHARA 35
#define REGION_OUTER_PLANES 36
#define NUM_REGIONS 37

#else

#define REGION_NONE 0
#define REGION_ASHENPORT 1
#define REGION_SANCTUS 2
#define REGION_ONDUIS 3
#define REGION_SELERISH 4
#define REGION_CARSTAN 5
#define REGION_AXTROS 6
#define REGION_HIR 7
#define REGION_QUECHIAN 8
#define REGION_VAILAND 9
#define REGION_OORPII 10
#define REGION_KELLUST 11
#define REGION_EAST_UBDINA 12
#define REGION_WEST_UBDINA 13
#define NUM_REGIONS 14

#endif

/* factions */
#if defined(CAMPAIGN_DL)
#define FACTION_NONE 0
#define FACTION_ADVENTURERS FACTION_NONE
#define FACTION_FORCES_OF_WHITESTONE 1
#define FACTION_DRAGONARMIES 2
#define FACTION_NEUTRAL 3
#define NUM_FACTIONS 4
#else
#define FACTION_NONE 0
#define FACTION_ADVENTURER 0
#define FACTION_ADVENTURERS 0
#define FACTION_FREELANCE 0
#define FACTION_FREELANCERS 0
#define FACTION_THE_ORDER 1
#define FACTION_ORDER 1
#define FACTION_DARKLINGS 2
#define FACTION_DARKLING 2
#define FACTION_CRIMINAL 3
#define NUM_FACTIONS 4
#endif

// cities
#if defined(CAMPAIGN_DL)

#define CITY_NONE 0
#define CITY_PALANTHAS 1
#define CITY_SANCTION 2
#define CITY_SOLACE 3
#define CITY_CAERGOTH 4
#define CITY_SOLANTHUS 5
#define CITY_THELGAARD 6
#define CITY_NERAKA 7
#define CITY_MORNING_DEW 8
#define CITY_TARSIS 9
#define CITY_QUALINOST 10
#define CITY_KENDERMORE 11

#define NUM_CITIES 12

#elif defined(CAMPAIGN_FR)

#define CITY_NONE 0
#define CITY_LUSKAN 1

#define NUM_CITIES 2

#else

#define CITY_NONE 0
#define CITY_ASHENPORT 1
#define CITY_SANCTUS 2

#define NUM_CITIES 3

#endif

/* Positions */
#define POS_DEAD 0      /**< Position = dead */
#define POS_MORTALLYW 1 /**< Position = mortally wounded */
#define POS_INCAP 2     /**< Position = incapacitated */
#define POS_STUNNED 3   /**< Position = stunned	*/
#define POS_SLEEPING 4  /**< Position = sleeping */
#define POS_RECLINING 5 /**< Position = reclining */
#define POS_CRAWLING 5  /**< Position = crawling - at behest of ornir */
#define POS_RESTING 6   /**< Position = resting	*/
#define POS_SITTING 7   /**< Position = sitting	*/
#define POS_FIGHTING 8  /**< Position = fighting */
#define POS_STANDING 9  /**< Position = standing */
/** Total number of positions. */
#define NUM_POSITIONS 10

/* Player flags: used by char_data.char_specials.act */
#define PLR_KILLER 0      /**< Player is a player-killer */
#define PLR_THIEF 1       /**< Player is a player-thief */
#define PLR_FROZEN 2      /**< Player is frozen */
#define PLR_DONTSET 3     /**< Don't EVER set (ISNPC bit, set by mud) */
#define PLR_WRITING 4     /**< Player writing (board/mail/olc) */
#define PLR_MAILING 5     /**< Player is writing mail */
#define PLR_CRASH 6       /**< Player needs to be crash-saved */
#define PLR_SITEOK 7      /**< Player has been site-cleared */
#define PLR_NOSHOUT 8     /**< Player not allowed to shout/goss */
#define PLR_NOTITLE 9     /**< Player not allowed to set title */
#define PLR_DELETED 10    /**< Player deleted - space reusable */
#define PLR_LOADROOM 11   /**< Player uses nonstandard loadroom */
#define PLR_NOWIZLIST 12  /**< Player shouldn't be on wizlist */
#define PLR_NODELETE 13   /**< Player shouldn't be deleted */
#define PLR_INVSTART 14   /**< Player should enter game wizinvis */
#define PLR_CRYO 15       /**< Player is cryo-saved (purge prog) */
#define PLR_NOTDEADYET 16 /**< (R) Player being extracted */
#define PLR_BUG 17        /**< Player is writing a bug */
#define PLR_IDEA 18       /**< Player is writing an idea */
#define PLR_TYPO 19       /**< Player is writing a typo */
#define PLR_SALVATION 20  /* for salvation cleric spell */
/***************/
#define NUM_PLR_BITS 21

/* Mobile flags: used by char_data.char_specials.act */
#define MOB_SPEC 0          /**< Mob has a callable spec-proc */
#define MOB_SENTINEL 1      /**< Mob should not move */
#define MOB_SCAVENGER 2     /**< Mob picks up stuff on the ground */
#define MOB_ISNPC 3         /**< (R) Automatically set on all Mobs */
#define MOB_AWARE 4         /**< Mob can't be backstabbed */
#define MOB_AGGRESSIVE 5    /**< Mob auto-attacks everybody nearby */
#define MOB_STAY_ZONE 6     /**< Mob shouldn't wander out of zone */
#define MOB_WIMPY 7         /**< Mob flees if severely injured */
#define MOB_AGGR_EVIL 8     /**< Auto-attack any evil PC's */
#define MOB_AGGR_GOOD 9     /**< Auto-attack any good PC's */
#define MOB_AGGR_NEUTRAL 10 /**< Auto-attack any neutral PC's */
#define MOB_MEMORY 11       /**< remember attackers if attacked */
#define MOB_HELPER 12       /**< attack PCs fighting other NPCs */
#define MOB_NOCHARM 13      /**< Mob can't be charmed */
#define MOB_NOSUMMON 14     /**< Mob can't be summoned */
#define MOB_NOSLEEP 15      /**< Mob can't be slept */
#define MOB_NOBASH 16       /**< Mob can't be bashed (e.g. trees) */
#define MOB_NOBLIND 17      /**< Mob can't be blinded */
#define MOB_NOKILL 18       /**< Mob can't be attacked */
#define MOB_SENTIENT 19
#define MOB_NOTDEADYET 20 /**< (R) Mob being extracted */
#define MOB_MOUNTABLE 21
#define MOB_NODEAF 22
#define MOB_NOFIGHT 23
#define MOB_NOCLASS 24
#define MOB_NOGRAPPLE 25
#define MOB_C_ANIMAL 26
#define MOB_C_FAMILIAR 27
#define MOB_C_MOUNT 28
#define MOB_ELEMENTAL 29
#define MOB_ANIMATED_DEAD 30
#define MOB_GUARD 31       /* will protect citizen */
#define MOB_CITIZEN 32     /* will be protected by guard */
#define MOB_HUNTER 33      /* will track down foes & memory targets */
#define MOB_LISTEN 34      /* will enter room if hearing fighting */
#define MOB_LIT 35         /* light up mob */
#define MOB_PLANAR_ALLY 36 /* is a planar ally (currently unused) */
#define MOB_NOSTEAL 37     /* Can't steal from mob*/
#define MOB_INFO_KILL 38   /* mob, when killed, sends a message in game to everyone */
/* we added a bunch of filler flags due to incompatible zone files */
#define MOB_CUSTOM_GOLD 39
#define MOB_NO_AI 40
#define MOB_MERCENARY 41 // for buying mercenary charmies, only one per person
#define MOB_ENCOUNTER 42 // this mob is used in a wilderness based random encounter
#define MOB_SHADOW 43    // call shadow for shadowdancers
#define MOB_IS_OBJ 44    // when using a mob to represent an object: ie a quest board
#define MOB_BLOCK_N 45
#define MOB_BLOCK_E 46
#define MOB_BLOCK_S 47
#define MOB_BLOCK_W 48
#define MOB_BLOCK_NE 49
#define MOB_BLOCK_SE 50
#define MOB_BLOCK_SW 51
#define MOB_BLOCK_NW 52
#define MOB_BLOCK_U 53
#define MOB_BLOCK_D 54
#define MOB_BLOCK_CLASS 55
#define MOB_BLOCK_RACE 56
#define MOB_BLOCK_LEVEL 57
#define MOB_BLOCK_ALIGN 58
#define MOB_BLOCK_ETHOS 59
#define MOB_INFO_KILL_PLR 60 /* player, when killed by mob, sends a message in game to everyone */
#define MOB_MOB_ASSIST 61    /**< Mob will assist other mobs in group/following */
#define MOB_NOCONFUSE 62
#define MOB_HUNTS_TARGET 63
#define MOB_ABIL_GRAPPLE 64
#define MOB_ABIL_PETRIFY 65
#define MOB_ABIL_TAIL_SPIKES 66
#define MOB_ABIL_LEVEL_DRAIN 67
#define MOB_ABIL_CHARM 68
#define MOB_ABIL_BLINK 69
#define MOB_ABIL_ENGULF 70
#define MOB_ABIL_CAUSE_FEAR 71
#define MOB_ABIL_CORRUPTION 72
#define MOB_ABIL_SWALLOW 73
#define MOB_ABIL_FLIGHT 74
#define MOB_ABIL_POISON 75
#define MOB_ABIL_REGENERATION 76
#define MOB_ABIL_PARALYZE 77
#define MOB_ABIL_FIRE_BREATH 78
#define MOB_ABIL_LIGHTNING_BREATH 79
#define MOB_ABIL_POISON_BREATH 80
#define MOB_ABIL_ACID_BREATH 81
#define MOB_ABIL_FROST_BREATH 82
#define MOB_ABIL_MAGIC_IMMUNITY 83
#define MOB_ABIL_INVISIBILITY 84
#define MOB_C_O_T_N 85
#define MOB_VAMP_SPWN 86
#define MOB_DRAGON_KNIGHT 87
#define MOB_MUMMY_DUST 88
#define MOB_EIDOLON 89
#define MOB_BLOCK_EVIL 90
#define MOB_BLOCK_NEUTRAL 91
#define MOB_BLOCK_GOOD 92
#define MOB_GENIEKIND 93
#define MOB_C_DRAGON 94
#define MOB_RETAINER 95
#define MOB_BUFF_OUTSIDE_COMBAT 96 /**< UNUSED - kept for backward compatibility */
#define MOB_NOPARALYZE 97
#define MOB_AI_ENABLED 98             /**< Mob uses AI for responses */
#define MOB_QUARTERMASTER 99          /**< Mob can accept/complete supply orders */
#define MOB_UNLIMITED_SPELL_SLOTS 100 /**< Mob has unlimited spell slots (bypasses slot system) */
#define MOB_CUSTOM_MOB_STATS 101 /**< Mob uses custom stat modifiers instead of category defaults */
#define MOB_NO_BLOCK_BYPASS                                                                        \
  102                 /**< Prevents Ghost perk and similar abilities from bypassing mob blocking */
#define MOB_GOLEM 103 /**< Mob is a constructed golem (for follower tracking) */
/**********************/
#define NUM_MOB_FLAGS 104
/**********************/
/**********************/

#define EIDOLON_BASE_FORM_NONE 0
#define EIDOLON_BASE_FORM_AVIAN 1
#define EIDOLON_BASE_FORM_BIPED 2
#define EIDOLON_BASE_FORM_QUADRUPED 3
#define EIDOLON_BASE_FORM_SERPENTINE 4
#define EIDOLON_BASE_FORM_TAURIC 5

#define NUM_EIDOLON_BASE_FORMS 6


/* Defines for Mag_Summons */
// objects
#define OBJ_CLONE 161 /**< vnum for clone material. */
// mobiles
#define MOB_CLONE 10          /**< vnum for the clone mob. */
#define MOB_ZOMBIE 11         /* animate dead levels 1-7 */
#define MOB_GHOUL 35          // " " level 11+
#define MOB_GIANT_SKELETON 36 // " " level 21+
#define MOB_MUMMY 37          // " " level 30
#define MOB_MUMMY_LORD 38     // epic spell mummy dust
#define MOB_RED_DRAGON 39     // epic spell dragon knight
#define MOB_SHELGARNS_BLADE 40
#define MOB_DIRE_BADGER 41 // summon creature i
#define MOB_DIRE_BOAR 42   // " " ii
#define MOB_DIRE_WOLF 43   // " " iii
#define MOB_PHANTOM_STEED 44
// 45    wizard eye
#define MOB_DIRE_SPIDER 46 // summon creature iv
// 47    wall of force
#define MOB_DIRE_BEAR 48 // summon creature v
#define MOB_HOUND 49
#define MOB_DIRE_TIGER 50 // summon creature vi
#define MOB_FIRE_ELEMENTAL 51
#define MOB_EARTH_ELEMENTAL 52
#define MOB_AIR_ELEMENTAL 53
#define MOB_WATER_ELEMENTAL 54      // these elementals are for rest of s.c.
#define MOB_GHOST 55                // great animation
#define MOB_SPECTRE 56              // great animation
#define MOB_BANSHEE 57              // great animation
#define MOB_WIGHT 58                // great animation
#define MOB_BLADE_OF_DISASTER 59    // black blade of disaster
#define MOB_ECTOPLASMIC_SHAMBLER 93 // ectoplasmic shambler psionic ability

#if defined(CAMPAIGN_DL)

#define MOB_GHOST_WOLF 20801 // Mob to use for ghost wolf spell
#define MOB_NUM_EIDOLON 20802
#define MOB_DIRE_RAT 40100 // summon natures ally i
#define MOB_CHILDREN_OF_THE_NIGHT_WOLVES                                                           \
  40119 // Potential mob for children of the night vampire ability.
#define MOB_CHILDREN_OF_THE_NIGHT_RATS                                                             \
  40120 // Potential mob for children of the night vampire ability.
#define MOB_CHILDREN_OF_THE_NIGHT_BATS                                                             \
  40121                                // Potential mob for children of the night vampire ability.
#define MOB_CREATE_VAMPIRE_SPAWN 40122 // Mob to use for create vampire spawn
#define MOB_MOUNT_SPELL 40320
#define MOB_DJINNI_KIND 40321
#define MOB_EFREETI_KIND 40322
#define MOB_MARID_KIND 40323
#define MOB_SHAITAN_KIND 40324

#else

#define MOB_DIRE_RAT 9400 // summon natures ally i
#define MOB_MOUNT_SPELL 101320
#define MOB_CHILDREN_OF_THE_NIGHT_WOLVES                                                           \
  9419 // Potential mob for children of the night vampire ability.
#define MOB_CHILDREN_OF_THE_NIGHT_RATS                                                             \
  9420 // Potential mob for children of the night vampire ability.
#define MOB_CHILDREN_OF_THE_NIGHT_BATS                                                             \
  9421                                // Potential mob for children of the night vampire ability.
#define MOB_CREATE_VAMPIRE_SPAWN 9422 // Mob to use for create vampire spawn
#define MOB_GHOST_WOLF 801            // Mob to use for ghost wolf spell
#define MOB_DJINNI_KIND 101321
#define MOB_EFREETI_KIND 101322
#define MOB_MARID_KIND 101323
#define MOB_SHAITAN_KIND 101324
#define MOB_NUM_EIDOLON 802

#endif

#define OBJ_VNUM_KAPAK_POISON 20872

/**********************/
/* misc defines */
#define SHAPE_AFFECTS 3
#define MOB_ZOMBIE 11         /* animate dead levels 1-7 */
#define MOB_GHOUL 35          // " " level 11+
#define MOB_GIANT_SKELETON 36 // " " level 21+
#define MOB_MUMMY 37          // " " level 30
#define BARD_AFFECTS 8
#define MOB_PALADIN_MOUNT 70
#define MOB_PALADIN_MOUNT_SMALL 91
#define MOB_EPIC_PALADIN_MOUNT 79
#define MOB_EPIC_PALADIN_MOUNT_SMALL 92
#define MOB_EPIC_BLACKGUARD_MOUNT 20803
#define MOB_BLACKGUARD_MOUNT 20804
#define MOB_ADV_BLACKGUARD_MOUNT 20805
#define MAX_MERCS 3
/***  end misc defines ****/
/**********************/

/**********************/
/* Preference flags: used by char_data.player_specials.pref */
#define PRF_BRIEF 0        /**< Room descs won't normally be shown */
#define PRF_COMPACT 1      /**< No extra CRLF pair before prompts */
#define PRF_NOSHOUT 2      /**< Can't hear shouts */
#define PRF_NOTELL 3       /**< Can't receive tells */
#define PRF_DISPHP 4       /**< Display hit points in prompt */
#define PRF_DISPPSP 5      /**< Display psp points in prompt */
#define PRF_DISPMOVE 6     /**< Display move points in prompt */
#define PRF_AUTOEXIT 7     /**< Display exits in a room */
#define PRF_NOHASSLE 8     /**< Aggr mobs won't attack */
#define PRF_QUEST 9        /**< On quest */
#define PRF_SUMMONABLE 10  /**< Can be summoned */
#define PRF_NOREPEAT 11    /**< No repetition of comm commands */
#define PRF_HOLYLIGHT 12   /**< Can see in dark */
#define PRF_COLOR_1 13     /**< Color (low bit) */
#define PRF_COLOR_2 14     /**< Color (high bit) */
#define PRF_NOWIZ 15       /**< Can't hear wizline */
#define PRF_LOG1 16        /**< On-line System Log (low bit) */
#define PRF_LOG2 17        /**< On-line System Log (high bit) */
#define PRF_NOAUCT 18      /**< Can't hear auction channel */
#define PRF_NOGOSS 19      /**< Can't hear gossip channel */
#define PRF_NOGRATZ 20     /**< Can't hear grats channel */
#define PRF_SHOWVNUMS 21   /**< Can see VNUMs */
#define PRF_DISPAUTO 22    /**< Show prompt HP, MP, MV when < 25% */
#define PRF_CLS 23         /**< Clear screen in OLC */
#define PRF_BUILDWALK 24   /**< Build new rooms while walking */
#define PRF_AFK 25         /**< AFK flag */
#define PRF_AUTOLOOT 26    /**< Loot everything from a corpse */
#define PRF_AUTOGOLD 27    /**< Loot gold from a corpse */
#define PRF_AUTOSPLIT 28   /**< Split gold with group */
#define PRF_AUTOSAC 29     /**< Sacrifice a corpse */
#define PRF_AUTOASSIST 30  /**< Auto-assist toggle */
#define PRF_AUTOMAP 31     /**< Show map at the side of room descs */
#define PRF_AUTOKEY 32     /**< Automatically unlock locked doors when opening */
#define PRF_AUTODOOR 33    /**< Use the next available door */
#define PRF_NOCLANTALK 34  /**< Don't show ALL clantalk channels (Imm-only) */
#define PRF_AUTOSCAN 35    // automatically scan each step?
#define PRF_DISPEXP 36     // autoprompt xp display
#define PRF_DISPEXITS 37   // autoprompt exits display
#define PRF_DISPROOM 38    // display room name and/or #
#define PRF_DISPMEMTIME 39 // display memtimes
#define PRF_DISPACTIONS 40 /**< action system display on prompt */
#define PRF_AUTORELOAD 41  /**< Attempt to automatically reload weapon (xbow/slings) */
#define PRF_COMBATROLL 42  /**< extra info during combat */
#define PRF_GUI_MODE 43    /**< add special tags to code for MSDP GUI */
#define PRF_NOHINT 44      /**< show in-game hints to newer players */
#define PRF_AUTOCOLLECT 45 /**< collect ammo after combat automatically */
#define PRF_RP 46          /**< Interested in Role-Playing! */
#define PRF_AOE_BOMBS 47   /** Bombs will use splash damage instead of single target */
#define PRF_FRIGHTENED 48  /* If set, victims of fear affects will flee */
#define PRF_PVP 49     /* If set, will allow player vs. player combat against others also flagged */
#define PRF_AUTOCON 50 /* autoconsider, shows level difference of mobs in look command */
#define PRF_SMASH_DEFENSE 51     // stalwart defender level 10 ability
#define PRF_DISPGOLD 52          // will show gold in prompt
#define PRF_NO_CHARMIE_RESCUE 53 // charmie mobs won't rescue you
#define PRF_SEEK_ENCOUNTERS 54   // will try to find random encounters in wilderness
#define PRF_AVOID_ENCOUNTERS 55  // will try to avoid random encounters in wilderness
#define PRF_USE_STORED_CONSUMABLES                                                                 \
  56 // will use the stored consumables system instead of stock TBAMUD use command
#define PRF_DISPTIME 57    // shows game time in prompt
#define PRF_AUTO_STAND 58  // attempt to auto stand
#define PRF_BLOOD_DRAIN 59 // Vampires will drain blood when grappling if this is turned on.
#define PRF_AUTOHIT                                                                                \
  60 // You will hit the first eligible mob in the room when typing 'hit' by itself.
#define PRF_NO_FOLLOW 61   /**< Toggle PC followers */
#define PRF_CONDENSED 62   /**< Toggle combat condensed mode */
#define PRF_CAREFUL_PET 63 /**< Code Toggle to reduce chance of hitting pets/pets hitting you */
#define PRF_NO_RAGE 64     // Will reject casting of rage spell on them.
#define PRF_LIFE_BOND 65   // Summoner's life bond ability/feat
#define PRF_CHARMIE_COMBATROLL                                                                     \
  66 // Will display combat roll info for any of your charmies in battle.
#define PRF_AUTO_PREP 67
#define PRF_AUGMENT_BUFFS 68 // Will attempt to use max psp to augment buffs
#define PRF_AUTO_SORT 69     // will automatically sort items into the proper bag upon acquisition
#define PRF_AUTO_STORE 70    // will automatically store consumables upon acquisition
#define PRF_AUTO_GROUP 71
#define PRF_CONTAIN_AOE 72
#define PRF_NON_ROLEPLAYER 73
#define PRF_POST_COMBAT_BRIEF 74
#define PRF_AUTOBLAST 75
#define PRF_NO_CRAFT_PROGRESS 76
#define PRF_SCORE_CLASSIC 77      /**< Use classic score display instead of enhanced */
#define PRF_SCORE_COMPACT 78      /**< Use compact score layout */
#define PRF_SCORE_WIDE 79         /**< Use wide score layout (120+ chars) */
#define PRF_SCORE_NOCOLOR 80      /**< Disable colors in score display */
#define PRF_SCORE_BORDERS 81      /**< Display class-themed borders in score */
#define PRF_SCORE_RACE_SYMBOLS 82 /**< Display race symbols in score */
#define PRF_BOARDCHECK 83         /**< Display board check on login */
#define PRF_AUTOSEARCH                                                                             \
  84 /**< Automatically search for traps when moving (1/2 perception, 1/2 speed, lose initiative) */
#define PRF_SWEEPING_STRIKE 85 /**< Monk sweeping strike: auto-trip on first flurry attack */

/** Total number of available PRF flags */
#define NUM_PRF_FLAGS 86

/* Score Color Theme constants */
#define SCORE_THEME_ENHANCED 0     /**< Enhanced theme with rich colors */
#define SCORE_THEME_CLASSIC 1      /**< Classic minimal coloring theme */
#define SCORE_THEME_MINIMAL 2      /**< Minimal color theme */
#define SCORE_THEME_HIGHCONTRAST 3 /**< High contrast theme for visibility */
#define SCORE_THEME_DARK 4         /**< Dark theme with muted colors */
#define SCORE_THEME_COLORBLIND 5   /**< Colorblind-friendly theme */

/* Score Display Context constants */
#define CONTEXT_NORMAL 0   /**< Normal gameplay context */
#define CONTEXT_COMBAT 1   /**< Character is in combat */
#define CONTEXT_ROLEPLAY 2 /**< Character is in roleplay mode */

/* Score Layout Template constants */
#define LAYOUT_DEFAULT 0  /**< Default layout ordering */
#define LAYOUT_COMBAT 1   /**< Combat-focused layout */
#define LAYOUT_ROLEPLAY 2 /**< Roleplay-focused layout */
#define LAYOUT_EXPLORER 3 /**< Exploration-focused layout */
#define LAYOUT_CASTER 4   /**< Magic-user focused layout */

/* Score Section constants for ordering */
#define SECTION_IDENTITY 0   /**< Character identity section */
#define SECTION_VITALS 1     /**< HP/Move/PSP section */
#define SECTION_EXPERIENCE 2 /**< Level and experience section */
#define SECTION_ABILITIES 3  /**< Stats and saves section */
#define SECTION_COMBAT 4     /**< Combat stats section */
#define SECTION_MAGIC 5      /**< Magic/PSP section */
#define SECTION_WEALTH 6     /**< Gold and wealth section */
#define SECTION_EQUIPMENT 7  /**< Equipment summary section */
#define CONTEXT_EXPLORING 3  /**< Character is exploring/moving */
#define CONTEXT_SHOPPING 4   /**< Character is shopping */
#define CONTEXT_CRAFTING 5   /**< Character is crafting */

/* Affect bits: used in char_data.char_specials.saved.affected_by */
/* WARNING: In the world files, NEVER set the bits marked "R" ("Reserved") */
#define AFF_DONTUSE 0              /**< DON'T USE! */
#define AFF_BLIND 1                /**< (R) Char is blind */
#define AFF_INVISIBLE 2            /**< Char is invisible */
#define AFF_DETECT_ALIGN 3         /**< Char is sensitive to align */
#define AFF_DETECT_INVIS 4         /**< Char can see invis chars */
#define AFF_DETECT_MAGIC 5         /**< Char is sensitive to magic */
#define AFF_SENSE_LIFE 6           /**< Char can sense hidden life */
#define AFF_WATERWALK 7            /**< Char can walk on water */
#define AFF_SANCTUARY 8            /**< Char protected by sanct */
#define AFF_GROUP 9                /**< (R) Char is grouped */
#define AFF_CURSE 10               /**< Char is cursed */
#define AFF_INFRAVISION 11         /**< Char can kinda see in dark */
#define AFF_POISON 12              /**< (R) Char is poisoned */
#define AFF_PROTECT_EVIL 13        /**< Char protected from evil */
#define AFF_PROTECT_GOOD 14        /**< Char protected from good */
#define AFF_SLEEP 15               /**< (R) Char magically asleep */
#define AFF_NOTRACK 16             /**< Char can't be tracked */
#define AFF_FLYING 17              /**< Char is flying */
#define AFF_SCUBA 18               // waterbreathe
#define AFF_WATER_BREATH AFF_SCUBA // just the more conventional name
#define AFF_SNEAK 19               /**< Char can move quietly */
#define AFF_HIDE 20                /**< Char is hidden */
#define AFF_VAMPIRIC_CURSE 21      // hit victim heals attacker
#define AFF_CHARM 22               /**< Char is charmed */
#define AFF_BLUR 23                // char has blurry image
#define AFF_POWER_ATTACK 24        // power attack mode
#define AFF_EXPERTISE 25           // combat expertise mode
#define AFF_HASTE 26               // hasted
#define AFF_TOTAL_DEFENSE 27       // total defense mode
#define AFF_ELEMENT_PROT 28        // endure elements, etc
#define AFF_DEAF 29                // deafened
#define AFF_FEAR 30                // under affect of fear
#define AFF_COWERING 31            // cowering (worse than fear/shaken)
#define AFF_STUN 32                // stunned
#define AFF_PARALYZED 33           // paralyzed
#define AFF_ULTRAVISION 34         /**< Char can see in dark */
#define AFF_GRAPPLED 35            // grappled (combat maneuver)
#define AFF_TAMED 36               // tamed therefore mountable
#define AFF_CLIMB 37               // affect that allows you to climb
#define AFF_NAUSEATED 38           // nauseated - physical abilities reduced
#define AFF_NON_DETECTION 39       /* can't be scryed */
#define AFF_SLOW 40                /* supernaturally slowed - less attacks */
#define AFF_FSHIELD 41             // fire shield - reflect damage
#define AFF_CSHIELD 42             // cold shield - reflect damage
#define AFF_MINOR_GLOBE 43         // invulnerable to lower level spells
#define AFF_ASHIELD 44             // acid shield - reflect damage
#define AFF_SIZECHANGED 45         /* size is unusual, bigger or smaller class */
#define AFF_TRUE_SIGHT 46          /* highest level of enhanced magical vision */
#define AFF_SPOT 47                /* spot mode - better chance at seeing 'hide' */
#define AFF_FATIGUED 48            /* exhausted, less physically effective */
#define AFF_REGEN 49               /* regenerating health at accelerated rate */
#define AFF_DISEASE 50             /* affected by a disease */
#define AFF_TFORM 51               // tenser's transformation - powerful physical transofmration
#define AFF_GLOBE_OF_INVULN 52     /* invulernability to certain spells */
#define AFF_LISTEN 53              /* in listen mode - better chance at hearing 'sneak' */
#define AFF_DISPLACE 54            /* displacement - 50% concealment */
#define AFF_SPELL_MANTLE 55        /* spell absorbtion defense */
#define AFF_CONFUSED 56            /* confused, taking random actions */
#define AFF_REFUGE 57              /* refuge from danger - effectively stealthed */
#define AFF_SPELL_TURNING 58       /* able to deflect an opponents offensive spell! */
#define AFF_MIND_BLANK 59          /* mind blanked from harsh enchantments */
#define AFF_SHADOW_SHIELD 60       /* surrounded by powerful defensive shadow magic */
#define AFF_TIME_STOPPED 61        /* all non-offensive spells are free actions! */
#define AFF_BRAVERY 62             /* immune to fear */
#define AFF_FREE_MOVEMENT 63       /* able to resist movement impending effects */
#define AFF_FAERIE_FIRE 64         /* surrounded by purple flame */
#define AFF_BATTLETIDE 65          /* powerful physical presence */
#define AFF_SPELL_RESISTANT 66     /* bonus to resisting spells */
#define AFF_DIM_LOCK 67            // locked to current plane (can't teleport)
#define AFF_DEATH_WARD 68          /* warded from death effects */
#define AFF_SPELLBATTLE 69         /* arcana golem spellbattle mode */
#define AFF_VAMPIRIC_TOUCH 70      // will make next attack vampiric
#define AFF_BLACKMANTLE 71         // stop normal regen, reduce healing
#define AFF_DANGERSENSE 72         // sense aggro in surround rooms
#define AFF_SAFEFALL 73            // reduce damage from falling
#define AFF_TOWER_OF_IRON_WILL 74  // reduce psionic damage (no effect yet)
#define AFF_INERTIAL_BARRIER 75    // absorb damage based on psp
#define AFF_NOTELEPORT 76          // make target not reachable via teleport
/* works in progress */
#define AFF_MAX_DAMAGE 77   // enhance next attack/spell/etc (no affect yet)
#define AFF_IMMATERIAL 78   // no physical body (ghost-like)
#define AFF_CAGE 79         // can't interact/be-interacted with
#define AFF_MAGE_FLAME 80   // light up an individual
#define AFF_DARKVISION 81   // perfect vision day/night
#define AFF_BODYWEAPONRY 82 // martial arts
#define AFF_FARSEE 83       // can see outside of room
#define AFF_MENZOCHOKER 84  // special object affect
/** Total number of affect flags not including the don't use flag. */
// don't forget to add to constants.c!
#define AFF_RAPID_SHOT 85  /* Rapid Shot Mode (FEAT_RAPID_SHOT) */
#define AFF_DAZED 86       /* Dazed*/
#define AFF_FLAT_FOOTED 87 /* caught off guard! */

#define AFF_DUAL_WIELD 88        /* Dual wield mode */
#define AFF_FLURRY_OF_BLOWS 89   /* Flurry of blows mode */
#define AFF_COUNTERSPELL 90      /* Counterspell mode */
#define AFF_DEFENSIVE_CASTING 91 /* Defensive casting mode */
#define AFF_WHIRLWIND_ATTACK 92  /*  Whirlwind attack mode */

#define AFF_CHARGING 93      /* charging in combat */
#define AFF_WILD_SHAPE 94    /* wildshape, shapechange */
#define AFF_FEINTED 95       /* flat-footed */
#define AFF_PINNED 96        /* pinned to the ground (grapple) */
#define AFF_MIRROR_IMAGED 97 /* duplicate illusions of self! */
#define AFF_WARDED 98        /* warded (damage protection) */
#define AFF_ENTANGLED 99     /* entangled (can't move) */
#define AFF_ACROBATIC                                                                              \
  100                              /* acrobatic!  currently used for druid jump \ \ \ \
                                      spell, possible expansion to follow */
#define AFF_BLINKING 101           /* in a state of blinking between prime/eth */
#define AFF_AWARE 102              /* aware - too aware to be backstabed */
#define AFF_CRIPPLING_CRITICAL 103 /* duelist crippling critical affection */
#define AFF_LEVITATE 104           /**< Char can float above the ground */
#define AFF_BLEED                                                                                  \
  105 /* character suffers bleed damage each round unless healed by treatinjury or another healing effect. */
#define AFF_STAGGERED                                                                              \
  106 /* A staggered character has a 50% chance to fail a spell or a single melee attack */
#define AFF_DAZZLED 107 /* suffers -1 to attacks and perception checks */
#define AFF_SHAKEN                                                                                 \
  108 // fear/mind effect.  -2 to attack rols, saving throws, skill checks and ability checks
#define AFF_ESHIELD 109 // electric shield - reflect damage
#define AFF_SICKENED                                                                               \
  110 // applies sickened status. -2 penalty to attack rolls, weapon damage, saving throws, skill checks and ability checks
#define AFF_SILENCED 111       // silenced, can't speak or cast spells
#define AFF_HIDE_ALIGNMENT 112 // alignment can't be detected
#define AFF_WIND_WALL 113      // surrounded by a wall of wind
#define AFF_FEAR_AURA 114
#define AFF_SPIDER_CLIMB 115
#define AFF_DEADLY_AIM 116  // used to determine if using deadly aim feat benefits.
#define AFF_ACID_COAT 117   /**< (R) Char is covered in acid */
#define AFF_REPULSION 118   // A field of repulsion is around person
#define AFF_ON_FIRE 119     // person is on fire
#define AFF_FLAME_BLADE 120 // melee hits deal 1d6 fire damage extra
#define AFF_SICKENING_AURA 121
#define AFF_RAPID_BUFF 122     // increases buff speed
#define AFF_CRIPPLED 123       // crippled - movement speed halved, chance to fail movement
#define AFF_ENCASED_IN_ICE 124 // encased in ice - paralyzed, immune to cold damage, DR 5/-
#define AFF_NEXTATTACK_STUN                                                                        \
  125                       // next attack will attempt to stun the target (Berserker Stunning Blow)
#define AFF_HIVE_MARKED 126 // marked by Hive Commander - gives +3 DC to further telepathy powers
#define AFF_PERFECT_DEFLECTION_ACTIVE                                                              \
  127 // ready to deflect next attack (Psionicist Perfect Deflection)

/*---*/
#define NUM_AFF_FLAGS 128

// we've run out of AFF_ flag slots, caps at 128, so time to make AFF2_ flags
/* Affect2 bits: used in char_data.char_specials.saved.affected2_by */
#define AFF2_DONTUSE 0       /**< DON'T USE! */
#define AFF2_MAGIC_ATTACKS 1 // summon/creature attacks count as magic for DR purposes

#define NUM_AFF2_FLAGS 2

/********************************/
/* add aff_ flag?  don't forget to add to:
   1)  places in code the affect will directly modify values
   2)  get_eq_score() in act.wizard.c - value of this affection on an object
   3)  constants.c:  const char *affected_bits
                     const char *affected_bit_descs */

/* Bonus types */
#define BONUS_TYPE_UNDEFINED 0                 /* Undefined bonus type (stacks) */
#define BONUS_TYPE_ALCHEMICAL 1                /* Alchemical bonus : potion/food/chemical */
#define BONUS_TYPE_ARMOR 2                     /* Armor bonus : +/- AC */
#define BONUS_TYPE_CIRCUMSTANCE 3              /* Circumstance Bonus (stacks) */
#define BONUS_TYPE_COMPETENCE 4                /* Competence bonus : skills, etc. */
#define BONUS_TYPE_DEFLECTION 5                /* Deflection bonus : + AC usually */
#define BONUS_TYPE_DODGE 6                     /* Dodge bonus : + AC usually */
#define BONUS_TYPE_ENHANCEMENT 7               /* Enhancement bonus : weapon/armor */
#define BONUS_TYPE_INHERENT 8                  /* Inherent bonus : powerful magic */
#define BONUS_TYPE_INSIGHT 9                   /* Insight bonus */
#define BONUS_TYPE_LUCK 10                     /* Luck bonus */
#define BONUS_TYPE_MORALE 11                   /* Morale bonus */
#define BONUS_TYPE_NATURALARMOR 12             /* Natural Armor bonus : + AC */
#define BONUS_TYPE_PROFANE 13                  /* Profane bonus : evil */
#define BONUS_TYPE_RACIAL 14                   /* Racial bonus */
#define BONUS_TYPE_RESISTANCE 15               /* Resistance bonus : saves */
#define BONUS_TYPE_SACRED 16                   /* Sacred Bonus : good */
#define BONUS_TYPE_SHIELD 17                   /* Shield bonus */
#define BONUS_TYPE_SIZE 18                     /* Size bonus */
#define BONUS_TYPE_TRAIT 19                    /* Character Trait bonus */
#define BONUS_TYPE_FOOD 20                     // For food items only.
#define BONUS_TYPE_DRINK 21                    // For drink items only.
#define BONUS_TYPE_EIDOLON 22                  // For eidolons only
#define BONUS_TYPE_UNIVERSAL 23                // stacks with everything, including itself
#define BONUS_TYPE_ALCHEMIST_QUINTESSENTIAL 24 /* Alchemist Quintessential Extraction stacking */
/**/
#define NUM_BONUS_TYPES 25
/****/

/* Modes of connectedness: used by descriptor_data.state 		*/
#define CON_PLAYING 0       /**< Playing - Nominal state 		*/
#define CON_CLOSE 1         /**< User disconnect, remove character.	*/
#define CON_GET_NAME 2      /**< Login with name */
#define CON_NAME_CNFRM 3    /**< New character, confirm name */
#define CON_PASSWORD 4      /**< Login with password */
#define CON_NEWPASSWD 5     /**< New character, create password */
#define CON_CNFPASSWD 6     /**< New character, confirm password */
#define CON_QSEX 7          /**< Choose character sex */
#define CON_QCLASS 8        /**< Choose character class */
#define CON_RMOTD 9         /**< Reading the message of the day */
#define CON_MENU 10         /**< At the main menu */
#define CON_PLR_DESC 11     /**< Enter a new character description prompt */
#define CON_CHPWD_GETOLD 12 /**< Changing passwd: Get old		*/
#define CON_CHPWD_GETNEW 13 /**< Changing passwd: Get new */
#define CON_CHPWD_VRFY 14   /**< Changing passwd: Verify new password */
#define CON_DELCNF1 15      /**< Character Delete: Confirmation 1		*/
#define CON_DELCNF2 16      /**< Character Delete: Confirmation 2		*/
#define CON_DISCONNECT 17   /**< In-game link loss (leave character)	*/
#define CON_OEDIT 18        /**< OLC mode - object editor		*/
#define CON_REDIT 19        /**< OLC mode - room editor		*/
#define CON_ZEDIT 20        /**< OLC mode - zone info editor		*/
#define CON_MEDIT 21        /**< OLC mode - mobile editor		*/
#define CON_SEDIT 22        /**< OLC mode - shop editor		*/
#define CON_TEDIT 23        /**< OLC mode - text editor		*/
#define CON_CEDIT 24        /**< OLC mode - conf editor		*/
#define CON_AEDIT 25        /**< OLC mode - social (action) edit      */
#define CON_TRIGEDIT 26     /**< OLC mode - trigger edit              */
#define CON_HEDIT 27        /**< OLC mode - help edit */
#define CON_QEDIT 28        /**< OLC mode - quest edit */
#define CON_PREFEDIT 29     /**< OLC mode - preference edit */
#define CON_IBTEDIT 30      /**< OLC mode - idea/bug/typo edit */
#define CON_GET_PROTOCOL 31 /**< Used at log-in while attempting to get protocols > */
#define CON_QRACE 32        /**< Choose character race */
#define CON_CLANEDIT 33     /**< OLC mode - clan edit */
#define CON_MSGEDIT 34      /**< OLC mode - message editor */
#define CON_STUDY 35        /**< OLC mode - sorc-spells-known editor */
#define CON_QCLASS_HELP 36  /**< help info during char creation */
#define CON_QALIGN 37       /**< alignment selection in char creation */
#define CON_QRACE_HELP 38   /**< help info (race) during char creation */
#define CON_HLQEDIT 39      /**< homeland-port quest editor */
#define CON_CRAFTEDIT 40    /**< crafts system */
#define CON_QSTATS 41       /**< Point-buy system for stats */
/* Account connection states - Ornir Oct 20, 2014 */
#define CON_ACCOUNT_NAME 42
#define CON_ACCOUNT_NAME_CONFIRM 43
#define CON_ACCOUNT_MENU 44
#define CON_ACCOUNT_ADD 45
#define CON_ACCOUNT_ADD_PWD 46
#define CON_HSEDIT 47          /* OLC mode - house edit      .*/
#define CON_NEWMAIL 48         // new mail system mail composition
#define CON_CONFIRM_PREMADE 49 // premade build selection
#define CON_IEDIT 50
#define CON_QREGION 51
#define CON_QREGION_HELP 52

// character description system
#define CON_GEN_DESCS_INTRO 53         /* Introduction text for generic short descs */
#define CON_GEN_DESCS_DESCRIPTORS_1 54 /* Set descriptor 1 for generic short descs */
#define CON_GEN_DESCS_DESCRIPTORS_2 55 /* Set descriptor 2 for generic short descs */
#define CON_GEN_DESCS_ADJECTIVES_1 56  /* Set adjective 1 for generic short descs */
#define CON_GEN_DESCS_ADJECTIVES_2 57  /* Set adjective 2 for generic short descs */
#define CON_GEN_DESCS_MENU 58          /* Generic short desc menu */
#define CON_GEN_DESCS_MENU_PARSE 59    /* Decide what to do from generic short desc menu choice */

#define CON_PLR_BG 60

/* OLC States range - used by IS_IN_OLC and IS_PLAYING */
#define FIRST_OLC_STATE CON_OEDIT    /**< The first CON_ state that is an OLC */
#define LAST_OLC_STATE CON_CRAFTEDIT /**< The last CON_ state that is an OLC  */

#define CON_SETPREFS 61

#define CON_CHAR_RP_MENU 62
#define CON_BACKGROUND_ARCHTYPE 63
#define CON_BACKGROUND_ARCHTYPE_CONFIRM 64
#define CON_CHARACTER_GOALS_IDEAS 65
#define CON_CHARACTER_GOALS_ENTER 66
#define CON_CHARACTER_PERSONALITY_IDEAS 67
#define CON_CHARACTER_PERSONALITY_ENTER 68
#define CON_CHARACTER_IDEALS_IDEAS 69
#define CON_CHARACTER_IDEALS_ENTER 70
#define CON_CHARACTER_BONDS_IDEAS 71
#define CON_CHARACTER_BONDS_ENTER 72
#define CON_CHARACTER_FLAWS_IDEAS 73
#define CON_CHARACTER_FLAWS_ENTER 74
#define CON_CHARACTER_AGE_SELECT 75
#define CON_CHARACTER_FACTION_SELECT 76
#define CON_CHARACTER_HOMETOWN_SELECT 77
#define CON_CHARACTER_DEITY_SELECT 78
#define CON_CHARACTER_DEITY_CONFIRM 79
#define CON_CHAR_RP_DECIDE 80

/* Board system connection states */
#define CON_BOARD_TITLE 81      /**< Getting title for board post */
#define CON_BOARD_BODY 82       /**< Getting body for board post (handled by string editor) */
#define CON_BOARD_POST 83       /**< Board post completion */
#define CON_BOARD_POST_ABORT 84 /**< Board post aborted */
#define CON_BEDIT 85            /**< OLC mode - board editor */

#define NUM_CON_STATES 86

/* Character equipment positions: used as index for char_data.equipment[] */
/* NOTE: Don't confuse these constants with the ITEM_ bitvectors
 which control the valid places you can wear a piece of equipment.
 For example, there are two neck positions on the player, and items
 only get the generic neck type. */
#define WEAR_LIGHT 0          /**< Equipment Location Light */
#define WEAR_FINGER_R 1       /**< Equipment Location Right Finger */
#define WEAR_FINGER_L 2       /**< Equipment Location Left Finger */
#define WEAR_NECK_1 3         /**< Equipment Location Neck #1 */
#define WEAR_NECK_2 4         /**< Equipment Location Neck #2 */
#define WEAR_BODY 5           /**< Equipment Location Body */
#define WEAR_HEAD 6           /**< Equipment Location Head */
#define WEAR_LEGS 7           /**< Equipment Location Legs */
#define WEAR_FEET 8           /**< Equipment Location Feet */
#define WEAR_HANDS 9          /**< Equipment Location Hands */
#define WEAR_ARMS 10          /**< Equipment Location Arms */
#define WEAR_SHIELD 11        /**< Equipment Location Shield */
#define WEAR_ABOUT 12         /**< Equipment Location about body (like a cape)*/
#define WEAR_WAIST 13         /**< Equipment Location Waist */
#define WEAR_WRIST_R 14       /**< Equipment Location Right Wrist */
#define WEAR_WRIST_L 15       /**< Equipment Location Left Wrist */
#define WEAR_WIELD_1 16       /**< Equipment Location Weapon */
#define WEAR_HOLD_1 17        /**< Equipment Location held in offhand */
#define WEAR_WIELD_OFFHAND 18 // off-hand weapon
#define WEAR_HOLD_2 19        // off-hand held
#define WEAR_WIELD_2H 20      // two-hand weapons
#define WEAR_HOLD_2H 21       // two-hand held
#define WEAR_FACE 22          // equipment location face
#define WEAR_AMMO_POUCH 23    // ammo pouch (for ranged weapons)
#define WEAR_EAR_R 24         /* worn on/in right ear */
#define WEAR_EAR_L 25         /* worn on/in left ear */
#define WEAR_EYES 26          /* worn in/over eye(s) */
#define WEAR_BADGE 27         /* attached to your body armor as a badge */
#define WEAR_SHOULDERS 28
#define WEAR_ANKLE_R 29
#define WEAR_ANKLE_L 30
#define WEAR_SHEATH 31
#define WEAR_INSTRUMENT 32
/* Crafting tool equipment slots - not shown in regular equipment command */
#define WEAR_CRAFT_SICKLE 33        /* harvesting sickle (gathering) */
#define WEAR_CRAFT_AXE 34           /* chopping axe (forestry) */
#define WEAR_CRAFT_KNIFE 35         /* skinning knife (hunting) */
#define WEAR_CRAFT_PICKAXE 36       /* pickaxe (mining) */
#define WEAR_CRAFT_ALCHEMY 37       /* alchemy set (alchemy) */
#define WEAR_CRAFT_ARMOR_HAMMER 38  /* armorsmith's hammer (armorsmithing) */
#define WEAR_CRAFT_JEWEL_PLIERS 39  /* jewel's pliers (jewelcraft) */
#define WEAR_CRAFT_NEEDLE 40        /* sewing needle (tailoring) */
#define WEAR_CRAFT_WEAPON_HAMMER 41 /* weaponsmith's hammer (weaponsmithing) */
#define WEAR_ON_BACK 42             /* worn on back (quiver, etc) */
/** Total number of available equipment lcoations */
#define NUM_WEARS 43
/**/

/* ranged combat */
#define RANGED_BOW 0
#define RANGED_CROSSBOW 1
/**/
#define NUM_RANGED_WEAPONS 2

/* ranged combat */
#define MISSILE_ARROW 0
#define MISSILE_BOLT 1
/**/
#define NUM_RANGED_MISSILES 2

#define NODAZE_COOLDOWN_TIMER 20

/***************************************/
/* Feats defined below up to MAX_FEATS */
#define FEAT_UNDEFINED 0
#define FEAT_ALERTNESS 1
#define FEAT_SEEKER_ARROW 2 // arcane archer
#define FEAT_ARMOR_PROFICIENCY_HEAVY 3
#define FEAT_ARMOR_PROFICIENCY_LIGHT 4
#define FEAT_ARMOR_PROFICIENCY_MEDIUM 5
#define FEAT_BLIND_FIGHT 6
#define FEAT_BREW_POTION 7
#define FEAT_CLEAVE 8
#define FEAT_COMBAT_CASTING 9
#define FEAT_COMBAT_REFLEXES 10
#define FEAT_CRAFT_MAGICAL_ARMS_AND_ARMOR 11
#define FEAT_CRAFT_ROD 12
#define FEAT_CRAFT_STAFF 13
#define FEAT_CRAFT_WAND 14
#define FEAT_CRAFT_WONDEROUS_ITEM 15
#define FEAT_DEFLECT_ARROWS 16 // monk, etc
#define FEAT_DODGE 17
#define FEAT_EMPOWER_SPELL 18
#define FEAT_ENDURANCE 19
#define FEAT_ENLARGE_SPELL 20
#define FEAT_QUICK_TO_MASTER 21
#define FEAT_NATURAL_TRACKER 22
#define FEAT_EXTEND_SPELL 23
#define FEAT_EXTRA_TURNING 24
#define FEAT_FAR_SHOT 25
#define FEAT_FORGE_RING 26
#define FEAT_GREAT_CLEAVE 27
#define FEAT_GREAT_FORTITUDE 28
#define FEAT_HEIGHTEN_SPELL 29
#define FEAT_IMPROVED_BULL_RUSH 30
#define FEAT_IMPROVED_CRITICAL 31
#define FEAT_RAGE 32
#define FEAT_FAST_MOVEMENT 33
#define FEAT_LAYHANDS 34 // paladin
#define FEAT_AURA_OF_GOOD 35
#define FEAT_AURA_OF_COURAGE 36
#define FEAT_DIVINE_GRACE 37 // paladin
#define FEAT_SMITE_EVIL 38
#define FEAT_REMOVE_DISEASE 39
#define FEAT_DIVINE_HEALTH 40
#define FEAT_TURN_UNDEAD 41
#define FEAT_DETECT_EVIL 42
#define FEAT_SKILLED 43
#define FEAT_IMPROVED_REACTION 44
#define FEAT_ENHANCED_MOBILITY 45
#define FEAT_GRACE 46
#define FEAT_PRECISE_STRIKE 47
#define FEAT_ACROBATIC_CHARGE 48 // duelist
#define FEAT_ELABORATE_PARRY 49  // duelist
#define FEAT_DAMAGE_REDUCTION 50
#define FEAT_GREATER_RAGE 51
#define FEAT_MIGHTY_RAGE 52
#define FEAT_TIRELESS_RAGE 53
#define FEAT_ARMORED_MOBILITY 54
#define FEAT_SLEEP_ENCHANTMENT_IMMUNITY 55
#define FEAT_KEEN_SENSES 56
#define FEAT_RESISTANCE_TO_ENCHANTMENTS 57
#define FEAT_RALLYING_CRY 58
#define FEAT_POISON_BITE 59
#define FEAT_POISON_RESIST 60
#define FEAT_IMPROVED_DISARM 61
#define FEAT_IMPROVED_INITIATIVE 62
#define FEAT_IMPROVED_TRIP 63
#define FEAT_IMPROVED_TWO_WEAPON_FIGHTING 64
#define FEAT_IMPROVED_UNARMED_STRIKE 65
#define FEAT_IRON_WILL 66
#define FEAT_ELF_RACIAL_ADJUSTMENT 67 // elf
#define FEAT_LIGHTNING_REFLEXES 68
#define FEAT_MARTIAL_WEAPON_PROFICIENCY 69
#define FEAT_MAXIMIZE_SPELL 70
#define FEAT_MOBILITY 71
#define FEAT_MOUNTED_ARCHERY 72
#define FEAT_MOUNTED_COMBAT 73
#define FEAT_POINT_BLANK_SHOT 74
#define FEAT_POWER_ATTACK 75
#define FEAT_PRECISE_SHOT 76
#define FEAT_QUICK_DRAW 77
#define FEAT_QUICKEN_SPELL 78
#define FEAT_RAPID_SHOT 79
#define FEAT_RIDE_BY_ATTACK 80
#define FEAT_STABILITY 81 // dwarf?
#define FEAT_SCRIBE_SCROLL 82
#define FEAT_SONG_OF_FOCUSED_MIND 83 // bard
#define FEAT_SHOT_ON_THE_RUN 84
#define FEAT_SILENT_SPELL 85
#define FEAT_SIMPLE_WEAPON_PROFICIENCY 86
#define FEAT_SKILL_FOCUS 87
#define FEAT_SPELL_FOCUS 88
#define FEAT_SONG_OF_FEAR 89        // bard
#define FEAT_SONG_OF_ROOTING 90     // bard
#define FEAT_SONG_OF_THE_MAGI 91    // bard
#define FEAT_SONG_OF_HEALING 92     // bard
#define FEAT_DANCE_OF_PROTECTION 93 // bard
#define FEAT_SONG_OF_FLIGHT 94      // bard
#define FEAT_SONG_OF_HEROISM 95     // bard
#define FEAT_SPELL_MASTERY 96
#define FEAT_SPELL_PENETRATION 97
#define FEAT_SPIRITED_CHARGE 98
#define FEAT_SPRING_ATTACK 99
#define FEAT_STILL_SPELL 100
#define FEAT_STUNNING_FIST 101 // monk
#define FEAT_SUNDER 102
#define FEAT_TOUGHNESS 103
#define FEAT_TRACK 104
#define FEAT_TRAMPLE 105
#define FEAT_TWO_WEAPON_FIGHTING 106
#define FEAT_WEAPON_FINESSE 107
#define FEAT_SPELL_HARDINESS 108
#define FEAT_COMBAT_TRAINING_VS_GIANTS 109
#define FEAT_CANNY_DEFENSE 110
#define FEAT_DWARF_RACIAL_ADJUSTMENT 111
#define FEAT_ORATORY_OF_REJUVENATION 112
#define FEAT_SHADOW_HOPPER 113              // halfling
#define FEAT_LUCKY 114                      // halfling
#define FEAT_HALFLING_RACIAL_ADJUSTMENT 115 // halfling
#define FEAT_INDOMITABLE_WILL 116
#define FEAT_UNCANNY_DODGE 117
#define FEAT_IMPROVED_UNCANNY_DODGE 118
#define FEAT_TRAP_SENSE 119
#define FEAT_UNARMED_STRIKE 120
#define FEAT_STILL_MIND 121
#define FEAT_KI_STRIKE 122                  // monk
#define FEAT_SLOW_FALL 123                  // monk
#define FEAT_PURITY_OF_BODY 124             // monk
#define FEAT_WHOLENESS_OF_BODY 125          // monk
#define FEAT_DIAMOND_BODY 126               // monk
#define FEAT_GREATER_FLURRY 127             // monk
#define FEAT_ABUNDANT_STEP 128              // monk
#define FEAT_DIAMOND_SOUL 129               // monk
#define FEAT_QUIVERING_PALM 130             // monk
#define FEAT_TIMELESS_BODY 131              // monk
#define FEAT_TONGUE_OF_THE_SUN_AND_MOON 132 // monk
#define FEAT_EMPTY_BODY 133                 // monk
#define FEAT_PERFECT_SELF 134               // monk
#define FEAT_SUMMON_FAMILIAR 135
#define FEAT_TRAPFINDING 136
#define FEAT_WEAPON_FOCUS 137
#define FEAT_HONORABLE_WILL 138
#define FEAT_INFRAVISION 139
#define FEAT_FLURRY_OF_BLOWS 140
#define FEAT_IMPROVED_WEAPON_FINESSE 141
#define FEAT_HALF_BLOOD 142
#define FEAT_UNBREAKABLE_WILL 143
#define FEAT_ACT_OF_FORGETFULNESS 144
#define FEAT_DETECT_GOOD 145
#define FEAT_SMITE_GOOD 146
#define FEAT_AURA_OF_EVIL 147
#define FEAT_DARK_BLESSING 148
#define FEAT_SONG_OF_REVELATION 149
#define FEAT_HALF_ORC_RACIAL_ADJUSTMENT 150 // half orc
#define FEAT_RESISTANCE_TO_ILLUSIONS 151
#define FEAT_ILLUSION_AFFINITY 152
#define FEAT_ARMORED_SPELLCASTING 153
#define FEAT_TINKER_FOCUS 154
#define FEAT_GNOME_RACIAL_ADJUSTMENT 155
#define FEAT_TROLL_REGENERATION 156
#define FEAT_WEAKNESS_TO_FIRE 157
#define FEAT_IMPROVED_TAUNTING 158
#define FEAT_IMPROVED_INSTIGATION 159
#define FEAT_IMPROVED_INTIMIDATION 160
#define FEAT_FAVORED_ENEMY 161
#define FEAT_WILD_EMPATHY 162
#define FEAT_COMBAT_STYLE 163
#define FEAT_ANIMAL_COMPANION 164
#define FEAT_IMPROVED_COMBAT_STYLE 165
#define FEAT_WOODLAND_STRIDE 166
#define FEAT_WEAPON_SPECIALIZATION 167
#define FEAT_SWIFT_TRACKER 168
#define FEAT_COMBAT_STYLE_MASTERY 169
#define FEAT_CAMOUFLAGE 170
#define FEAT_HIDE_IN_PLAIN_SIGHT 171
#define FEAT_NATURE_SENSE 172
#define FEAT_TRACKLESS_STEP 173
#define FEAT_RESIST_NATURES_LURE 174
#define FEAT_WILD_SHAPE 175   // level 4
#define FEAT_WILD_SHAPE_2 176 // level 6
#define FEAT_VENOM_IMMUNITY 177
#define FEAT_WILD_SHAPE_3 178 // level 8
#define FEAT_WILD_SHAPE_4 179 // level 10
#define FEAT_THOUSAND_FACES 180
#define FEAT_WILD_SHAPE_5 181 // level 12
#define FEAT_SAP 182
#define FEAT_GREATER_DISARM 183
#define FEAT_FAVORED_ENEMY_AVAILABLE 184
#define FEAT_CALL_MOUNT 185
#define FEAT_ABLE_LEARNER 186
#define FEAT_EXTEND_RAGE 187
#define FEAT_EXTRA_RAGE 188
#define FEAT_FAST_HEALER 189
#define FEAT_DEFENSIVE_STANCE 190
#define FEAT_MOBILE_DEFENSE 191
#define FEAT_WEAPON_OF_CHOICE 192
#define FEAT_UNSTOPPABLE_STRIKE 193
#define FEAT_INCREASED_MULTIPLIER 194
#define FEAT_CRITICAL_SPECIALIST 195
#define FEAT_SUPERIOR_WEAPON_FOCUS 196
#define FEAT_WHIRLWIND_ATTACK 197
#define FEAT_WEAPON_PROFICIENCY_DRUID 198
#define FEAT_WEAPON_PROFICIENCY_ROGUE 199
#define FEAT_WEAPON_PROFICIENCY_MONK 200
#define FEAT_WEAPON_PROFICIENCY_WIZARD 201
#define FEAT_WEAPON_PROFICIENCY_ELF 202
#define FEAT_ARMOR_PROFICIENCY_SHIELD 203
#define FEAT_SNEAK_ATTACK 204
#define FEAT_EVASION 205
#define FEAT_IMPROVED_EVASION 206
#define FEAT_ACROBATIC 207
#define FEAT_AGILE 208
#define FEAT_ANIMAL_AFFINITY 209
#define FEAT_ATHLETIC 210
#define FEAT_AUGMENT_SUMMONING 211
#define FEAT_COMBAT_EXPERTISE 212
#define FEAT_DECEITFUL 213
#define FEAT_DEFT_HANDS 214
#define FEAT_DIEHARD 215
#define FEAT_DILIGENT 216
#define FEAT_ESCHEW_MATERIALS 217
#define FEAT_EXOTIC_WEAPON_PROFICIENCY 218
#define FEAT_GREATER_SPELL_FOCUS 219
#define FEAT_GREATER_SPELL_PENETRATION 220
#define FEAT_GREATER_TWO_WEAPON_FIGHTING 221
#define FEAT_GREATER_WEAPON_FOCUS 222
#define FEAT_GREATER_WEAPON_SPECIALIZATION 223
#define FEAT_IMPROVED_COUNTERSPELL 224
#define FEAT_IMPROVED_FAMILIAR 225
#define FEAT_IMPROVED_FEINT 226
#define FEAT_IMPROVED_GRAPPLE 227
#define FEAT_IMPROVED_OVERRUN 228
#define FEAT_IMPROVED_PRECISE_SHOT 229
#define FEAT_IMPROVED_SHIELD_PUNCH 230
#define FEAT_IMPROVED_SUNDER 231
#define FEAT_IMPROVED_TURNING 232
#define FEAT_INVESTIGATOR 233
#define FEAT_MAGICAL_APTITUDE 234
#define FEAT_MANYSHOT 235
#define FEAT_NATURAL_SPELL 236
#define FEAT_NEGOTIATOR 237
#define FEAT_NIMBLE_FINGERS 238
#define FEAT_PERSUASIVE 239
#define FEAT_RAPID_RELOAD 240
#define FEAT_SELF_SUFFICIENT 241
#define FEAT_STEALTHY 242
#define FEAT_ARMOR_PROFICIENCY_TOWER_SHIELD 243
#define FEAT_TWO_WEAPON_DEFENSE 244
#define FEAT_WIDEN_SPELL 245
#define FEAT_CRIPPLING_STRIKE 246
#define FEAT_DEFENSIVE_ROLL 247
#define FEAT_OPPORTUNIST 248
#define FEAT_WEAKNESS_TO_ACID 249
#define FEAT_SLIPPERY_MIND 250
#define FEAT_NATURAL_ARMOR_INCREASE 251
#define FEAT_SNATCH_ARROWS 252
#define FEAT_STRENGTH_BOOST 253
#define FEAT_CLAWS_AND_BITE 254
#define FEAT_BREATH_WEAPON 255
#define FEAT_BLINDSENSE 256
#define FEAT_CONSTITUTION_BOOST 257
#define FEAT_INTELLIGENCE_BOOST 258
#define FEAT_WINGS 259
#define FEAT_DRAGON_APOTHEOSIS 260
#define FEAT_CHARISMA_BOOST 261
#define FEAT_SLEEP_PARALYSIS_IMMUNITY 262
#define FEAT_ELEMENTAL_IMMUNITY 263
#define FEAT_BARDIC_MUSIC 264
#define FEAT_BARDIC_KNOWLEDGE 265
#define FEAT_COUNTERSONG 266
#define FEAT_IMBUE_ARROW 267
#define FEAT_ARROW_OF_DEATH 268
#define FEAT_AC_BONUS 269
#define FEAT_FEARLESS_DEFENSE 270
#define FEAT_IMMOBILE_DEFENSE 271
#define FEAT_DR_DEFENSE 272
#define FEAT_RENEWED_DEFENSE 273
#define FEAT_SMASH_DEFENSE 274
#define FEAT_ULTRAVISION 275
#define FEAT_LINGERING_SONG 276
#define FEAT_EXTRA_MUSIC 277
#define FEAT_EXCEPTIONAL_TURNING 278
#define FEAT_IMPROVED_POWER_ATTACK 279
#define FEAT_MONKEY_GRIP 280
#define FEAT_FAST_CRAFTER 281
#define FEAT_PROFICIENT_CRAFTER 282
#define FEAT_PROFICIENT_HARVESTER 283
#define FEAT_SCAVENGE 284
#define FEAT_MASTERWORK_CRAFTING 285
#define FEAT_ELVEN_CRAFTING 286
#define FEAT_DWARVEN_CRAFTING 287
#define FEAT_BRANDING 288
#define FEAT_DRACONIC_CRAFTING 289
#define FEAT_LEARNED_CRAFTER 290
#define FEAT_POISON_USE 291
#define FEAT_DEATH_ATTACK 292 // assassin
#define FEAT_POISON_SAVE_BONUS 293
#define FEAT_GREAT_STRENGTH 294
#define FEAT_GREAT_DEXTERITY 295
#define FEAT_GREAT_CONSTITUTION 296
#define FEAT_GREAT_WISDOM 297
#define FEAT_GREAT_INTELLIGENCE 298
#define FEAT_GREAT_CHARISMA 299
#define FEAT_ARMOR_SKIN 300
#define FEAT_FAST_HEALING 301
#define FEAT_FASTER_MEMORIZATION 302
#define FEAT_EMPOWERED_MAGIC 303
#define FEAT_ENHANCED_SPELL_DAMAGE 304
#define FEAT_ENHANCE_SPELL 305
#define FEAT_GREAT_SMITING 306
#define FEAT_DIVINE_MIGHT 307
#define FEAT_DIVINE_SHIELD 308
#define FEAT_DIVINE_VENGEANCE 309
#define FEAT_PERFECT_TWO_WEAPON_FIGHTING 310
#define FEAT_EPIC_DODGE 311
#define FEAT_IMPROVED_SNEAK_ATTACK 312
#define FEAT_SHRUG_DAMAGE 313
#define FEAT_HASTE 314
#define FEAT_DEITY_WEAPON_PROFICIENCY 315
#define FEAT_ENERGY_RESISTANCE 316
#define FEAT_EPIC_SKILL_FOCUS 317
#define FEAT_EPIC_SPELLCASTING 318
#define FEAT_POWER_CRITICAL 319
#define FEAT_IMPROVED_NATURAL_WEAPON 320
#define FEAT_BONE_ARMOR 321
#define FEAT_ANIMATE_DEAD 322
#define FEAT_UNDEAD_FAMILIAR 323
#define FEAT_SUMMON_UNDEAD 324
#define FEAT_SUMMON_GREATER_UNDEAD 325
#define FEAT_TOUCH_OF_UNDEATH 326
#define FEAT_ESSENCE_OF_UNDEATH 327
#define FEAT_DIVINE_BOND 328
#define FEAT_COMBAT_CHALLENGE 329
#define FEAT_IMPROVED_COMBAT_CHALLENGE 330
#define FEAT_GREATER_COMBAT_CHALLENGE 331
#define FEAT_EPIC_COMBAT_CHALLENGE 332
#define FEAT_BLEEDING_ATTACK 333 // assassin ?
#define FEAT_POWERFUL_SNEAK 334
#define FEAT_ARMOR_SPECIALIZATION_LIGHT 335
#define FEAT_ARMOR_SPECIALIZATION_MEDIUM 336
#define FEAT_ARMOR_SPECIALIZATION_HEAVY 337
#define FEAT_WEAPON_MASTERY 338
#define FEAT_WEAPON_FLURRY 339
#define FEAT_WEAPON_SUPREMACY 340
#define FEAT_ROBILARS_GAMBIT 341
#define FEAT_KNOCKDOWN 342
#define FEAT_EPIC_TOUGHNESS 343
#define FEAT_AUTOMATIC_QUICKEN_SPELL 344
#define FEAT_ENHANCE_ARROW_MAGIC 345
#define FEAT_ENHANCE_ARROW_ELEMENTAL 346
#define FEAT_ENHANCE_ARROW_ELEMENTAL_BURST 347
#define FEAT_ENHANCE_ARROW_ALIGNED 348
#define FEAT_ENHANCE_ARROW_DISTANCE 349
#define FEAT_INTENSIFY_SPELL 350
#define FEAT_SNEAK_ATTACK_OF_OPPORTUNITY 351
#define FEAT_STEADFAST_DETERMINATION 352
#define FEAT_BACKSTAB 353
#define FEAT_SELF_CONCEALMENT 354
#define FEAT_SWARM_OF_ARROWS 355
#define FEAT_EPIC_PROWESS 356
#define FEAT_PARRY 357
#define FEAT_RIPOSTE 358
#define FEAT_NO_RETREAT 359
#define FEAT_CRIPPLING_CRITICAL 360
#define FEAT_DRAGON_MOUNT_BOOST 361
#define FEAT_DRAGON_MOUNT_BREATH 362
#define FEAT_SACRED_FLAMES 363 /* sacred fist */
#define FEAT_FINANCIAL_EXPERT 364
#define FEAT_THEORY_TO_PRACTICE 365
#define FEAT_RUTHLESS_NEGOTIATOR 366
#define FEAT_CRYSTAL_FIST 367
#define FEAT_CRYSTAL_BODY 368
#define FEAT_IMPROVED_SPELL_RESISTANCE 369
#define FEAT_SHIELD_CHARGE 370
#define FEAT_SHIELD_SLAM 371
#define FEAT_SPELLBATTLE 372
#define FEAT_APPLY_POISON 373
#define FEAT_DIRT_KICK 374
#define FEAT_INDOMITABLE_RAGE 375
/* rage powers (1st batch) */
#define FEAT_RP_SURPRISE_ACCURACY 376
#define FEAT_RP_POWERFUL_BLOW 377
#define FEAT_RP_RENEWED_VIGOR 378
#define FEAT_RP_HEAVY_SHRUG 379
#define FEAT_RP_FEARLESS_RAGE 380
#define FEAT_RP_COME_AND_GET_ME 381
/* end rage powers */
#define FEAT_DUAL_WEAPON_FIGHTING 382
#define FEAT_IMPROVED_DUAL_WEAPON_FIGHTING 383
#define FEAT_GREATER_DUAL_WEAPON_FIGHTING 384
#define FEAT_PERFECT_DUAL_WEAPON_FIGHTING 385
#define FEAT_EPIC_MANYSHOT 386
#define FEAT_BLINDING_SPEED 387
#define FEAT_VANISH 388
#define FEAT_IMPROVED_VANISH 389
#define FEAT_WEAPON_PROFICIENCY_BARD 390
#define FEAT_RAGING_CRITICAL 391
#define FEAT_EATER_OF_MAGIC 392
#define FEAT_RAGE_RESISTANCE 393
#define FEAT_DEATHLESS_FRENZY 394
#define FEAT_KEEN_STRIKE 395
#define FEAT_OUTSIDER 396
#define FEAT_ARMOR_TRAINING 397
#define FEAT_WEAPON_TRAINING 398
#define FEAT_ARMOR_MASTERY 399
#define FEAT_WEAPON_MASTERY_2 400
#define FEAT_ARMOR_MASTERY_2 401
#define FEAT_STALWART_WARRIOR 402
#define FEAT_EPIC_WEAPON_SPECIALIZATION 403
#define FEAT_LIGHTNING_ARC 404
#define FEAT_ACID_DART 405
#define FEAT_FIRE_BOLT 406
#define FEAT_ICICLE 407
#define FEAT_DOMAIN_ELECTRIC_RESIST 408
#define FEAT_DOMAIN_ACID_RESIST 409
#define FEAT_DOMAIN_FIRE_RESIST 410
#define FEAT_DOMAIN_COLD_RESIST 411
#define FEAT_GLORIOUS_RIDER 412
#define FEAT_LEGENDARY_RIDER 413
#define FEAT_EPIC_MOUNT 414
#define FEAT_BANE_OF_ENEMIES 415
#define FEAT_EPIC_FAVORED_ENEMY 416
#define FEAT_QUICK_CHANT 417
#define FEAT_MUMMY_DUST 418
#define FEAT_DRAGON_KNIGHT 419
#define FEAT_GREATER_RUIN 420
#define FEAT_HELLBALL 421
#define FEAT_EPIC_MAGE_ARMOR 422
#define FEAT_EPIC_WARDING 423
#define FEAT_CHAOTIC_WEAPON 424
#define FEAT_CURSE_TOUCH 425
#define FEAT_DESTRUCTIVE_SMITE 426
#define FEAT_DESTRUCTIVE_AURA 427
#define FEAT_EVIL_TOUCH 428
#define FEAT_EVIL_SCYTHE 429
#define FEAT_GOOD_TOUCH 430
#define FEAT_GOOD_LANCE 431
#define FEAT_HEALING_TOUCH 432
#define FEAT_EMPOWERED_HEALING 433
#define FEAT_KNOWLEDGE 434
#define FEAT_EYE_OF_KNOWLEDGE 435
#define FEAT_BLESSED_TOUCH 436
#define FEAT_LAWFUL_WEAPON 437
#define FEAT_DECEPTION 438
#define FEAT_COPYCAT 439
#define FEAT_MASS_INVIS 440
#define FEAT_RESISTANCE 441
#define FEAT_SAVES 442
#define FEAT_AURA_OF_PROTECTION 443
#define FEAT_ETH_SHIFT 444
#define FEAT_BATTLE_RAGE 445
#define FEAT_WEAPON_EXPERT 446
#define FEAT_SONG_OF_DRAGONS 447
#define FEAT_STRONG_AGAINST_POISON 448
#define FEAT_STRONG_AGAINST_DISEASE 449
#define FEAT_HALF_TROLL_RACIAL_ADJUSTMENT 450
#define FEAT_SPELL_VULNERABILITY 451
#define FEAT_ENCHANTMENT_VULNERABILITY 452
#define FEAT_PHYSICAL_VULNERABILITY 453
#define FEAT_MAGICAL_HERITAGE 454
#define FEAT_ARCANA_GOLEM_RACIAL_ADJUSTMENT 455
#define FEAT_VITAL 456
#define FEAT_HARDY 457
#define FEAT_CRYSTAL_SKIN 458
#define FEAT_LAST_WORD 459
#define FEAT_LIMITLESS_SHAPES 460
#define FEAT_CRYSTAL_DWARF_RACIAL_ADJUSTMENT 461
#define FEAT_VULNERABLE_TO_COLD 462
#define FEAT_TRELUX_EXOSKELETON 463
#define FEAT_LEAP 464
#define FEAT_TRELUX_EQ 465
#define FEAT_TRELUX_PINCERS 466
#define FEAT_TRELUX_RACIAL_ADJUSTMENT 467
#define FEAT_NATURAL_ATTACK 468
#define FEAT_SHIFTER_SHAPES_1 469
#define FEAT_SHIFTER_SHAPES_2 470
#define FEAT_SHIFTER_SHAPES_3 471
#define FEAT_SHIFTER_SHAPES_4 472
#define FEAT_SHIFTER_SHAPES_5 473
/* cleric circle */
#define FEAT_CLERIC_1ST_CIRCLE 474
#define FEAT_CLERIC_2ND_CIRCLE 475
#define FEAT_CLERIC_3RD_CIRCLE 476
#define FEAT_CLERIC_4TH_CIRCLE 477
#define FEAT_CLERIC_5TH_CIRCLE 478
#define FEAT_CLERIC_6TH_CIRCLE 479
#define FEAT_CLERIC_7TH_CIRCLE 480
#define FEAT_CLERIC_8TH_CIRCLE 481
#define FEAT_CLERIC_9TH_CIRCLE 482
#define FEAT_CLERIC_EPIC_SPELL 483
/* wizard circle */
#define FEAT_WIZARD_1ST_CIRCLE 484
#define FEAT_WIZARD_2ND_CIRCLE 485
#define FEAT_WIZARD_3RD_CIRCLE 486
#define FEAT_WIZARD_4TH_CIRCLE 487
#define FEAT_WIZARD_5TH_CIRCLE 488
#define FEAT_WIZARD_6TH_CIRCLE 489
#define FEAT_WIZARD_7TH_CIRCLE 490
#define FEAT_WIZARD_8TH_CIRCLE 491
#define FEAT_WIZARD_9TH_CIRCLE 492
#define FEAT_WIZARD_EPIC_SPELL 493
/**/
#define FEAT_WEAPON_PROFICIENCY_DROW 494 // drow
#define FEAT_DROW_RACIAL_ADJUSTMENT 495  // drow
#define FEAT_DROW_SPELL_RESISTANCE 496   // drow
#define FEAT_SLA_FAERIE_FIRE 497         // drow, spell-like ability
#define FEAT_SLA_LEVITATE 498            // drow, spell-like ability
#define FEAT_SLA_DARKNESS 499            // drow, spell-like ability
#define FEAT_LIGHT_BLINDNESS 500         // underdark/underworld racial disadvantage
/* druid circle */
#define FEAT_DRUID_1ST_CIRCLE 501
#define FEAT_DRUID_2ND_CIRCLE 502
#define FEAT_DRUID_3RD_CIRCLE 503
#define FEAT_DRUID_4TH_CIRCLE 504
#define FEAT_DRUID_5TH_CIRCLE 505
#define FEAT_DRUID_6TH_CIRCLE 506
#define FEAT_DRUID_7TH_CIRCLE 507
#define FEAT_DRUID_8TH_CIRCLE 508
#define FEAT_DRUID_9TH_CIRCLE 509
#define FEAT_DRUID_EPIC_SPELL 510
/* sorcerer circle */
#define FEAT_SORCERER_1ST_CIRCLE 511
#define FEAT_SORCERER_2ND_CIRCLE 512
#define FEAT_SORCERER_3RD_CIRCLE 513
#define FEAT_SORCERER_4TH_CIRCLE 514
#define FEAT_SORCERER_5TH_CIRCLE 515
#define FEAT_SORCERER_6TH_CIRCLE 516
#define FEAT_SORCERER_7TH_CIRCLE 517
#define FEAT_SORCERER_8TH_CIRCLE 518
#define FEAT_SORCERER_9TH_CIRCLE 519
#define FEAT_SORCERER_EPIC_SPELL 520
/* paladin circle */
#define FEAT_PALADIN_1ST_CIRCLE 521
#define FEAT_PALADIN_2ND_CIRCLE 522
#define FEAT_PALADIN_3RD_CIRCLE 523
#define FEAT_PALADIN_4TH_CIRCLE 524
/* ranger circle */
#define FEAT_RANGER_1ST_CIRCLE 525
#define FEAT_RANGER_2ND_CIRCLE 526
#define FEAT_RANGER_3RD_CIRCLE 527
#define FEAT_RANGER_4TH_CIRCLE 528
/* bard circle */
#define FEAT_BARD_1ST_CIRCLE 529
#define FEAT_BARD_2ND_CIRCLE 530
#define FEAT_BARD_3RD_CIRCLE 531
#define FEAT_BARD_4TH_CIRCLE 532
#define FEAT_BARD_5TH_CIRCLE 533
#define FEAT_BARD_6TH_CIRCLE 534
#define FEAT_BARD_EPIC_SPELL 535
/* cleric slots [MUST BE KEPT TOGETHER] */
#define FEAT_CLERIC_1ST_CIRCLE_SLOT 536
#define CLR_SLT_0 (FEAT_CLERIC_1ST_CIRCLE_SLOT - 1)
#define FEAT_CLERIC_2ND_CIRCLE_SLOT 537
#define FEAT_CLERIC_3RD_CIRCLE_SLOT 538
#define FEAT_CLERIC_4TH_CIRCLE_SLOT 539
#define FEAT_CLERIC_5TH_CIRCLE_SLOT 540
#define FEAT_CLERIC_6TH_CIRCLE_SLOT 541
#define FEAT_CLERIC_7TH_CIRCLE_SLOT 542
#define FEAT_CLERIC_8TH_CIRCLE_SLOT 543
#define FEAT_CLERIC_9TH_CIRCLE_SLOT 544
#define FEAT_CLERIC_EPIC_SPELL_SLOT 545
/* wizard slots [MUST BE KEPT TOGETHER] */
/*marker for slot-assignment, must match 1st slot */
#define FEAT_WIZARD_1ST_CIRCLE_SLOT 546
#define WIZ_SLT_0 (FEAT_WIZARD_1ST_CIRCLE_SLOT - 1)
#define FEAT_WIZARD_2ND_CIRCLE_SLOT 547
#define FEAT_WIZARD_3RD_CIRCLE_SLOT 548
#define FEAT_WIZARD_4TH_CIRCLE_SLOT 549
#define FEAT_WIZARD_5TH_CIRCLE_SLOT 550
#define FEAT_WIZARD_6TH_CIRCLE_SLOT 551
#define FEAT_WIZARD_7TH_CIRCLE_SLOT 552
#define FEAT_WIZARD_8TH_CIRCLE_SLOT 553
#define FEAT_WIZARD_9TH_CIRCLE_SLOT 554
#define FEAT_WIZARD_EPIC_SPELL_SLOT 555
/* druid slots [MUST BE KEPT TOGETHER] */
#define FEAT_DRUID_1ST_CIRCLE_SLOT 556
#define DRD_SLT_0 (FEAT_DRUID_1ST_CIRCLE_SLOT - 1)
#define FEAT_DRUID_2ND_CIRCLE_SLOT 557
#define FEAT_DRUID_3RD_CIRCLE_SLOT 558
#define FEAT_DRUID_4TH_CIRCLE_SLOT 559
#define FEAT_DRUID_5TH_CIRCLE_SLOT 560
#define FEAT_DRUID_6TH_CIRCLE_SLOT 561
#define FEAT_DRUID_7TH_CIRCLE_SLOT 562
#define FEAT_DRUID_8TH_CIRCLE_SLOT 563
#define FEAT_DRUID_9TH_CIRCLE_SLOT 564
#define FEAT_DRUID_EPIC_SPELL_SLOT 565
/* sorcerer slots [MUST BE KEPT TOGETHER] */
#define FEAT_SORCERER_1ST_CIRCLE_SLOT 566
#define SRC_SLT_0 (FEAT_SORCERER_1ST_CIRCLE_SLOT - 1)
#define FEAT_SORCERER_2ND_CIRCLE_SLOT 567
#define FEAT_SORCERER_3RD_CIRCLE_SLOT 568
#define FEAT_SORCERER_4TH_CIRCLE_SLOT 569
#define FEAT_SORCERER_5TH_CIRCLE_SLOT 570
#define FEAT_SORCERER_6TH_CIRCLE_SLOT 571
#define FEAT_SORCERER_7TH_CIRCLE_SLOT 572
#define FEAT_SORCERER_8TH_CIRCLE_SLOT 573
#define FEAT_SORCERER_9TH_CIRCLE_SLOT 574
#define FEAT_SORCERER_EPIC_SPELL_SLOT 575
/* paladin slots [MUST BE KEPT TOGETHER] */
#define FEAT_PALADIN_1ST_CIRCLE_SLOT 576
#define PLD_SLT_0 (FEAT_PALADIN_1ST_CIRCLE_SLOT - 1)
#define FEAT_PALADIN_2ND_CIRCLE_SLOT 577
#define FEAT_PALADIN_3RD_CIRCLE_SLOT 578
#define FEAT_PALADIN_4TH_CIRCLE_SLOT 579
/* ranger slots [MUST BE KEPT TOGETHER] */
#define FEAT_RANGER_1ST_CIRCLE_SLOT 580
#define RNG_SLT_0 (FEAT_RANGER_1ST_CIRCLE_SLOT - 1)
#define FEAT_RANGER_2ND_CIRCLE_SLOT 581
#define FEAT_RANGER_3RD_CIRCLE_SLOT 582
#define FEAT_RANGER_4TH_CIRCLE_SLOT 583
/* bard slots [MUST BE KEPT TOGETHER] */
#define FEAT_BARD_1ST_CIRCLE_SLOT 584
#define BRD_SLT_0 (FEAT_BARD_1ST_CIRCLE_SLOT - 1)
#define FEAT_BARD_2ND_CIRCLE_SLOT 585
#define FEAT_BARD_3RD_CIRCLE_SLOT 586
#define FEAT_BARD_4TH_CIRCLE_SLOT 587
#define FEAT_BARD_5TH_CIRCLE_SLOT 588
#define FEAT_BARD_6TH_CIRCLE_SLOT 589
#define FEAT_BARD_EPIC_SPELL_SLOT 590
/* sorcerer bloodlines (1st batch) */
#define FEAT_SORCERER_BLOODLINE_DRACONIC 591
#define FEAT_DRACONIC_HERITAGE_CLAWS 592
#define FEAT_DRACONIC_HERITAGE_DRAGON_RESISTANCES 593
#define FEAT_DRACONIC_HERITAGE_BREATHWEAPON 594
#define FEAT_DRACONIC_HERITAGE_WINGS 595
#define FEAT_DRACONIC_HERITAGE_POWER_OF_WYRMS 596
#define FEAT_DRACONIC_BLOODLINE_ARCANA 597
#define FEAT_SORCERER_BLOODLINE_ARCANE 598
#define FEAT_ARCANE_BLOODLINE_ARCANA 599
#define FEAT_METAMAGIC_ADEPT 600
#define FEAT_NEW_ARCANA 601
#define FEAT_SCHOOL_POWER 602
#define FEAT_ARCANE_APOTHEOSIS 603
/* Mystic theurge */
#define FEAT_THEURGE_SPELLCASTING 604
/* Alchemist */
#define FEAT_CONCOCT_LVL_1 605
#define ALC_SLT_0 (FEAT_CONCOCT_LVL_1 - 1)
#define FEAT_CONCOCT_LVL_2 606
#define FEAT_CONCOCT_LVL_3 607
#define FEAT_CONCOCT_LVL_4 608
#define FEAT_CONCOCT_LVL_5 609
#define FEAT_CONCOCT_LVL_6 610
#define FEAT_MUTAGEN 611
#define FEAT_BOMBS 612
#define FEAT_ALCHEMICAL_DISCOVERY 613
#define FEAT_SWIFT_POISONING 614
#define FEAT_SWIFT_ALCHEMY 615
#define FEAT_POISON_IMMUNITY 616
#define FEAT_PERSISTENT_MUTAGEN 617
#define FEAT_INSTANT_ALCHEMY 618
#define FEAT_GRAND_ALCHEMICAL_DISCOVERY 619
#define FEAT_PSYCHOKINETIC 620
#define FEAT_CURING_TOUCH 621
#define FEAT_LUCK_OF_HEROES 622
/* arcane shadow (trickster) */
#define FEAT_IMPROMPTU_SNEAK_ATTACK 623
#define FEAT_INVISIBLE_ROGUE 624
#define FEAT_MAGICAL_AMBUSH 625
#define FEAT_SURPRISE_SPELLS 626
/* end arcane shadow */
#define FEAT_WIS_AC_BONUS 627
#define FEAT_LVL_AC_BONUS 628
#define FEAT_INNER_FIRE 629              /* sacred fist */
#define FEAT_INNER_FLAME FEAT_INNER_FIRE /* sacred fist */
// more alchemist
#define FEAT_BOMB_MASTERY 630
// end more alchemist
#define FEAT_EFFICIENT_PERFORMANCE 631
#define FEAT_TRUE_SIGHT 632
#define FEAT_PARALYSIS_IMMUNITY 633
#define FEAT_IRON_GOLEM_IMMUNITY 634
#define FEAT_POISON_BREATH 635
#define FEAT_TAIL_SPIKES 636
#define FEAT_PIXIE_DUST 637
#define FEAT_PIXIE_INVISIBILITY 638
#define FEAT_EFREETI_MAGIC 639
#define FEAT_DRAGON_MAGIC 640
#define FEAT_EPIC_WILDSHAPE 641
#define FEAT_EPIC_SPELL_FOCUS 642
/* duergar */
#define FEAT_STRONG_SPELL_HARDINESS 643
#define FEAT_DUERGAR_RACIAL_ADJUSTMENT 644
#define FEAT_AFFINITY_MOVE_SILENT 645
#define FEAT_AFFINITY_LISTEN 646
#define FEAT_AFFINITY_SPOT 647
#define FEAT_SLA_INVIS 648
#define FEAT_SLA_STRENGTH 649
#define FEAT_SLA_ENLARGE 650
#define FEAT_PHANTASM_RESIST 651
#define FEAT_PARALYSIS_RESIST 652
#define FEAT_SPELL_CRITICAL 653
#define FEAT_DIVERSE_TRAINING 654
#define FEAT_SORCERER_BLOODLINE_FEY 655
#define FEAT_FEY_BLOODLINE_ARCANA 656
#define FEAT_LAUGHING_TOUCH 657
#define FEAT_FLEETING_GLANCE 658
#define FEAT_FEY_MAGIC 659
#define FEAT_SOUL_OF_THE_FEY 660
#define FEAT_SORCERER_BLOODLINE_UNDEAD 661
#define FEAT_UNDEAD_BLOODLINE_ARCANA 662
#define FEAT_GRAVE_TOUCH 663
#define FEAT_DEATHS_GIFT 664
#define FEAT_GRASP_OF_THE_DEAD 665
#define FEAT_INCORPOREAL_FORM 666
#define FEAT_ONE_OF_US 667
#define FEAT_EPIC_SPELL_PENETRATION 668
#define FEAT_BOON_COMPANION 669
#define FEAT_IGNORE_SPELL_FAILURE 670
#define FEAT_CHANNEL_SPELL 671
#define FEAT_MULTIPLE_CHANNEL_SPELL 672
#define FEAT_WEAPON_PROFICIENCY_PSIONICIST 673
#define FEAT_PSIONICIST_1ST_CIRCLE 674
#define FEAT_PSIONICIST_2ND_CIRCLE 675
#define FEAT_PSIONICIST_3RD_CIRCLE 676
#define FEAT_PSIONICIST_4TH_CIRCLE 677
#define FEAT_PSIONICIST_5TH_CIRCLE 678
#define FEAT_PSIONICIST_6TH_CIRCLE 679
#define FEAT_PSIONICIST_7TH_CIRCLE 680
#define FEAT_PSIONICIST_8TH_CIRCLE 681
#define FEAT_PSIONICIST_9TH_CIRCLE 682
#define FEAT_ALIGNED_ATTACK_GOOD 683
#define FEAT_ALIGNED_ATTACK_EVIL 684
#define FEAT_ALIGNED_ATTACK_CHAOS 685
#define FEAT_ALIGNED_ATTACK_LAW 686
#define FEAT_COMBAT_MANIFESTATION 687
#define FEAT_CRITICAL_FOCUS 688
#define FEAT_ELEMENTAL_FOCUS_FIRE 689
#define FEAT_ELEMENTAL_FOCUS_ACID 690
#define FEAT_ELEMENTAL_FOCUS_SOUND 691
#define FEAT_ELEMENTAL_FOCUS_ELECTRICITY 692
#define FEAT_ELEMENTAL_FOCUS_COLD 693
#define FEAT_POWER_PENETRATION 694
#define FEAT_GREATER_POWER_PENETRATION 695
#define FEAT_QUICK_MIND 696
#define FEAT_PSIONIC_RECOVERY 697
#define FEAT_PROFICIENT_PSIONICIST 698
#define FEAT_ENHANCED_POWER_DAMAGE 699
#define FEAT_EXPANDED_KNOWLEDGE 700
#define FEAT_PSIONIC_ENDOWMENT 701
#define FEAT_PSIONIC_FOCUS 702
#define FEAT_EMPOWERED_PSIONICS 703
#define FEAT_MIGHTY_POWER_PENETRATION 704
#define FEAT_BREACH_POWER_RESISTANCE 705
#define FEAT_DOUBLE_MANIFEST 706
#define FEAT_PERPETUAL_FORESIGHT 707
#define FEAT_PROFICIENT_AUGMENTING 708
#define FEAT_EXPERT_AUGMENTING 709
#define FEAT_MASTER_AUGMENTING 710
#define FEAT_SHADOW_ILLUSION 711
#define FEAT_SUMMON_SHADOW 712
#define FEAT_SHADOW_CALL 713
#define FEAT_SHADOW_JUMP 714
#define FEAT_SHADOW_POWER 715
#define FEAT_SHADOW_MASTER 716
#define FEAT_WEAPON_PROFICIENCY_SHADOWDANCER 717
#define FEAT_AURA_OF_RESOLVE 718
#define FEAT_AURA_OF_JUSTICE 719
#define FEAT_AURA_OF_FAITH 720
#define FEAT_AURA_OF_RIGHTEOUSNESS 721
#define FEAT_HOLY_CHAMPION 722
#define FEAT_TOUCH_OF_CORRUPTION 723
#define FEAT_UNHOLY_RESILIENCE 724
#define FEAT_AURA_OF_COWARDICE 725
#define FEAT_CRUELTY 726
#define FEAT_PLAGUE_BRINGER 727
#define FEAT_COMMAND_UNDEAD 728
#define FEAT_FIENDISH_BOON 729
#define FEAT_AURA_OF_DESPAIR 730
#define FEAT_AURA_OF_VENGEANCE 731
#define FEAT_AURA_OF_SIN 732
#define FEAT_AURA_OF_DEPRAVITY 733
#define FEAT_UNHOLY_CHAMPION 734
#define FEAT_BLACKGUARD_1ST_CIRCLE 735
#define FEAT_BLACKGUARD_2ND_CIRCLE 736
#define FEAT_BLACKGUARD_3RD_CIRCLE 737
#define FEAT_BLACKGUARD_4TH_CIRCLE 738
#define FEAT_BLACKGUARD_1ST_CIRCLE_SLOT 739
#define FEAT_BLACKGUARD_2ND_CIRCLE_SLOT 740
#define FEAT_BLACKGUARD_3RD_CIRCLE_SLOT 741
#define FEAT_BLACKGUARD_4TH_CIRCLE_SLOT 742
#define BKG_SLT_0 (FEAT_BLACKGUARD_1ST_CIRCLE_SLOT - 1)
#define FEAT_CHANNEL_ENERGY 743
#define FEAT_HOLY_WARRIOR 744
#define FEAT_UNHOLY_WARRIOR 745
#define FEAT_QUIET_DEATH 797
#define FEAT_SWIFT_DEATH 798
#define FEAT_ANGEL_OF_DEATH 799
#define FEAT_WEAPON_PROFICIENCY_ASSASSIN 800
#define FEAT_HIDDEN_WEAPONS 801
#define FEAT_TRUE_DEATH 802
/*lich*/
#define FEAT_LICH_RACIAL_ADJUSTMENT 803 // lich
#define FEAT_LICH_SPELL_RESIST 804      // lich
#define FEAT_LICH_DAM_RESIST 805        // lich
#define FEAT_LICH_TOUCH 806             // lich
#define FEAT_LICH_REJUV 807             // lich
#define FEAT_LICH_FEAR 808              // lich
/******/
#define FEAT_ELECTRIC_IMMUNITY 809
#define FEAT_COLD_IMMUNITY 810

// inquisitor
#define FEAT_INQUISITOR_WEAPON_PROFICIENCY 811
/* inquisitor circle */
#define FEAT_INQUISITOR_1ST_CIRCLE 812
#define FEAT_INQUISITOR_2ND_CIRCLE 813
#define FEAT_INQUISITOR_3RD_CIRCLE 814
#define FEAT_INQUISITOR_4TH_CIRCLE 815
#define FEAT_INQUISITOR_5TH_CIRCLE 816
#define FEAT_INQUISITOR_6TH_CIRCLE 817
#define FEAT_INQUISITOR_EPIC_SPELL 818
/* INQUISITOR slots [MUST BE KEPT TOGETHER] */
#define FEAT_INQUISITOR_1ST_CIRCLE_SLOT 819
#define INQ_SLT_0 (FEAT_INQUISITOR_1ST_CIRCLE_SLOT - 1)
#define FEAT_INQUISITOR_2ND_CIRCLE_SLOT 820
#define FEAT_INQUISITOR_3RD_CIRCLE_SLOT 821
#define FEAT_INQUISITOR_4TH_CIRCLE_SLOT 822
#define FEAT_INQUISITOR_5TH_CIRCLE_SLOT 823
#define FEAT_INQUISITOR_6TH_CIRCLE_SLOT 824
#define FEAT_JUDGEMENT 825
#define FEAT_MONSTER_LORE 826
#define FEAT_STERN_GAZE 827
#define FEAT_CUNNING_INITIATIVE 828
#define FEAT_DETECT_ALIGNMENT 829
#define FEAT_SOLO_TACTICS 830
#define FEAT_TEAMWORK 831
#define FEAT_BANE 832
#define FEAT_STALWART 833
#define FEAT_GREATER_BANE 834
#define FEAT_EXPLOIT_WEAKNESS 835
#define FEAT_SLAYER 836
#define FEAT_TRUE_JUDGEMENT 837
#define FEAT_SECOND_JUDGEMENT 838
#define FEAT_THIRD_JUDGEMENT 839
#define FEAT_FOURTH_JUDGEMENT 840
#define FEAT_FIFTH_JUDGEMENT 841
#define FEAT_PERFECT_JUDGEMENT 842
#define FEAT_BACK_TO_BACK 843
#define FEAT_COORDINATED_DEFENSE 844
#define FEAT_COORDINATED_MANEUVERS 845
#define FEAT_COORDINATED_SHOT 846
#define FEAT_DUCK_AND_COVER 847
#define FEAT_HARDER_THEY_FALL 848
#define FEAT_OUTFLANK 849
#define FEAT_PAIRED_OPPORTUNISTS 850
#define FEAT_PRECISE_FLANKING 851
#define FEAT_PHALANX_FIGHTER 852
#define FEAT_SEIZE_THE_MOMENT 853
#define FEAT_SHAKE_IT_OFF 854
#define FEAT_SHIELD_WALL 855
#define FEAT_SHIELDED_CASTER 856
#define FEAT_STEALTH_SYNERGY 857
#define FEAT_TANDEM_TRIP 858
#define FEAT_TARGETTED_OPPORTUNITY 859
/* wizard bonus feats */
#define FEAT_WIZ_MEMORIZATION 860
#define FEAT_WIZ_CHANT 861
#define FEAT_WIZ_DEBUFF 862
/* END wizard bonus feats */
/* Vampire Racial Feats */
#define FEAT_VAMPIRE_NATURAL_ARMOR 863
#define FEAT_VAMPIRE_DAMAGE_REDUCTION 864
#define FEAT_VAMPIRE_ENERGY_RESISTANCE 865
#define FEAT_VAMPIRE_FAST_HEALING 866
#define FEAT_VAMPIRE_WEAKNESSES 867
#define FEAT_VAMPIRE_BLOOD_DRAIN 868
#define FEAT_VAMPIRE_CHILDREN_OF_THE_NIGHT 869
#define FEAT_VAMPIRE_CREATE_SPAWN 870
#define FEAT_VAMPIRE_DOMINATE 871
#define FEAT_VAMPIRE_ENERGY_DRAIN 872
#define FEAT_VAMPIRE_CHANGE_SHAPE 873
#define FEAT_VAMPIRE_GASEOUS_FORM 874
#define FEAT_VAMPIRE_SPIDER_CLIMB 875
#define FEAT_VAMPIRE_SKILL_BONUSES 876
#define FEAT_VAMPIRE_ABILITY_SCORE_BOOSTS 877
#define FEAT_VAMPIRE_BONUS_FEATS 878
/* END vampire racial feats */
/* some new epic psi feats */
#define FEAT_EPIC_SHAMBLER 879
#define FEAT_EPIC_POWER_PENETRATION 880
#define FEAT_EPIC_POWER_DAMAGE 881
#define FEAT_EPIC_PSI_MIND 882
#define FEAT_EPIC_AUGMENTING 883
#define FEAT_EPIC_PSIONICS 884
#define FEAT_MASTER_OF_THE_MIND 885
#define FEAT_PSI_POWER_IMPALE_MIND 886
#define FEAT_PSI_POWER_RAZOR_STORM 887
#define FEAT_PSI_POWER_PSYCHOKINETIC_THRASHING 888
#define FEAT_PSI_POWER_EPIC_PSIONIC_WARD 889
/*** end new psi epic feats ***/
/* moar feats! */
#define FEAT_INSECTBEING 890
#define FEAT_EPIC_SHIELD_USER 891
// new racial feats
// wood/wild elf
#define FEAT_WOOD_ELF_RACIAL_ADJUSTMENT 892
#define FEAT_WOOD_ELF_FLEETNESS 893
#define FEAT_WOOD_ELF_MASK_OF_THE_WILD 894
// moon / regular elves
#define FEAT_MOON_ELF_RACIAL_ADJUSTMENT 895
#define FEAT_MOON_ELF_BATHED_IN_MOONLIGHT 896
#define FEAT_MOON_ELF_LUNAR_MAGIC 897
// dwarf / shield dwarf
#define FEAT_SHIELD_DWARF_RACIAL_ADJUSTMENT 898
#define FEAT_SHIELD_DWARF_ARMOR_TRAINING 899
#define FEAT_DWARVEN_WEAPON_PROFICIENCY 900
#define FEAT_ENCUMBERED_RESILIENCE 901
// lightfoot / normal halfling
#define FEAT_LIGHTFOOT_HALFLING_RACIAL_ADJUSTMENT 902
#define FEAT_NATURALLY_STEALTHY 903
// gnome / rock gnome
#define FEAT_ROCK_GNOME_RACIAL_ADJUSTMENT 904
#define FEAT_ARTIFICERS_LORE 905
#define FEAT_TINKER 906
// Half Elf
#define FEAT_ADAPTABILITY 907
#define FEAT_HALF_ELF_RACIAL_ADJUSTMENT 908
// half Orc
#define FEAT_MENACING 909
#define FEAT_RELENTLESS_ENDURANCE 910
#define FEAT_SAVAGE_ATTACKS 911
// drow
#define FEAT_DROW_INNATE_MAGIC 912
// duergar
#define FEAT_DUERGAR_MAGIC 913
// half drow
#define FEAT_HALF_DROW_SPELL_RESISTANCE 914
#define FEAT_HALF_DROW_RACIAL_ADJUSTMENT 915
// dragonborn
#define FEAT_DRAGONBORN_BREATH 916
#define FEAT_DRAGONBORN_RESISTANCE 917
#define FEAT_DRAGONBORN_RACIAL_ADJUSTMENT 918
#define FEAT_DRAGONBORN_FURY 919
#define FEAT_DRAGONBORN_ANCESTRY 920
// tieflings
#define FEAT_TIEFLING_HELLISH_RESISTANCE 921
#define FEAT_TIEFLING_RACIAL_ADJUSTMENT 922
#define FEAT_TIEFLING_MAGIC 923
#define FEAT_TIEFLING_INFERNAL_LEGACY FEAT_TIEFLING_MAGIC
#define FEAT_BLOODHUNT 924
// stout halflings
#define FEAT_STOUT_HALFLING_RACIAL_ADJUSTMENT 925
#define FEAT_STOUT_RESILIENCE 926
// forst gnomes
#define FEAT_FOREST_GNOME_RACIAL_ADJUSTMENT 927
#define FEAT_SPEAK_WITH_BEASTS 928
#define FEAT_NATURAL_ILLUSIONIST 929
// gold dwarves
#define FEAT_GOLD_DWARF_RACIAL_ADJUSTMENT 930
#define FEAT_GOLD_DWARF_TOUGHNESS 931
// aasimar
#define FEAT_AASIMAR_CELESTIAL_RESISTANCE 932
#define FEAT_AASIMAR_HEALING_HANDS 933
#define FEAT_AASIMAR_LIGHT_BEARER 934
#define FEAT_AASIMAR_RACIAL_ADJUSTMENT 935
#define FEAT_CELESTIAL_RESISTANCE 936
#define FEAT_ASTRAL_MAJESTY 937
// tabaxi
#define FEAT_TABAXI_RACIAL_ADJUSTMENT 938
#define FEAT_TABAXI_CATS_CLAWS 939
#define FEAT_TABAXI_FELINE_AGILITY 940
#define FEAT_TABAXI_CATS_TALENT 941
// goliath
#define FEAT_GOLIATH_RACIAL_ADJUSTMENT 942
#define FEAT_NATURAL_ATHLETE 943
#define FEAT_STONES_ENDURANCE 944
#define FEAT_POWERFUL_BUILD 945
#define FEAT_MOUNTAIN_BORN 946
// shade
#define FEAT_SHADE_RACIAL_ADJUSTMENT 947
#define FEAT_SHADOWFELL_MIND 948
#define FEAT_ONE_WITH_SHADOW 949
#define FEAT_PRACTICED_SNEAK 950
// high elf
#define FEAT_HIGH_ELF_RACIAL_ADJUSTMENT 951
#define FEAT_HIGH_ELF_CANTRIP 952
#define FEAT_HIGH_ELF_LINGUIST 953
// fae
#define FEAT_FAE_RACIAL_ADJUSTMENT 954
#define FEAT_FAE_FLIGHT 955
#define FEAT_FAE_SENSES 956
#define FEAT_FAE_MAGIC 957
#define FEAT_FAE_RESISTANCE 958
//misc
#define FEAT_DEADLY_AIM 959
// warlock
#define FEAT_ELDRITCH_BLAST 960
#define FEAT_INVOCATIONS_LEAST 961
#define FEAT_INVOCATIONS_LESSER 962
#define FEAT_INVOCATIONS_GREATER 963
#define FEAT_INVOCATIONS_DARK 964
#define FEAT_ELDRITCH_LORE 965
#define FEAT_WARLOCK_DR 966
#define FEAT_WARLOCK_DECEIVE_ITEM 967
#define FEAT_WARLOCK_FIENDISH_RESILIENCE 968
#define FEAT_EPIC_ELDRITCH_MASTER 969
#define FEAT_EPIC_ELDRITCH_BLAST 970
//more misc
#define FEAT_OVERSIZED_TWO_WEAPON_FIGHTING 971
#define FEAT_DAZZLING_DISPLAY 972
#define FEAT_VITAL_STRIKE 973
#define FEAT_IMPROVED_VITAL_STRIKE 974
#define FEAT_GREATER_VITAL_STRIKE 975
#define FEAT_ARCANE_ARMOR_TRAINING 976
#define FEAT_ARCANE_ARMOR_MASTERY 977
#define FEAT_BATTLE_CASTER 978
#define FEAT_STAGGERING_CRITICAL 979
#define FEAT_STUNNING_CRITICAL 980
#define FEAT_SICKENING_CRITICAL 981
#define FEAT_IMPALING_CRITICAL 982          // unfinished
#define FEAT_IMPROVED_IMPALING_CRITICAL 983 // unfinished
#define FEAT_CENSORING_CRITICAL 984
#define FEAT_BLEEDING_CRITICAL 985
#define FEAT_CRITICAL_MASTERY 986
#define FEAT_DOUBLE_WEAPON_FOCUS 987
#define FEAT_DOUBLE_WEAPON_SPECIALIZATION 988
#define FEAT_DOUBLE_WEAPON_DEFENSE 989
#define FEAT_DOUBLE_WEAPON_CRITICAL 990
// summoner
#define FEAT_EIDOLON 991
#define FEAT_LIFE_LINK 992
#define FEAT_SUMMON_MONSTER 993
#define FEAT_BOND_SENSES 994
#define FEAT_SHIELD_ALLY 995
#define FEAT_MAKERS_CALL 996
#define FEAT_TRANSPOSITION 997
#define FEAT_ASPECT 998
#define FEAT_GREATER_SHIELD_ALLY 999
#define FEAT_LIFE_BOND 1000
#define FEAT_MERGE_FORMS 1001
#define FEAT_GREATER_ASPECT 1002
#define FEAT_GRAND_EIDOLON 1003
#define FEAT_SUMMONER_1ST_CIRCLE 1004
#define SUM_SLT_0 (FEAT_SUMMONER_1ST_CIRCLE - 1)
#define FEAT_SUMMONER_2ND_CIRCLE 1005
#define FEAT_SUMMONER_3RD_CIRCLE 1006
#define FEAT_SUMMONER_4TH_CIRCLE 1007
#define FEAT_SUMMONER_5TH_CIRCLE 1008
#define FEAT_SUMMONER_6TH_CIRCLE 1009
#define FEAT_SUMMONER_EPIC_SPELL 1010
#define FEAT_EPIC_ASPECT 1011
#define FEAT_EPIC_EIDOLON 1012
#define FEAT_IMPROVED_AUGMENT_SUMMONING 1013
#define FEAT_EPIC_AUGMENT_SUMMONING 1014
#define FEAT_KENDER_SKILL_MOD 1015
#define FEAT_KENDER_BORROWING 1016
#define FEAT_KENDER_TAUNT 1017
#define FEAT_KENDER_FEARLESSNESS 1018
#define FEAT_WEAPON_PROFICIENCY_KENDER 1019
#define FEAT_KENDER_RACIAL_ADJUSTMENT 1020
#define FEAT_KENDER_LUCK 1021
#define FEAT_MINOTAUR_RACIAL_ADJUSTMENT 1022
#define FEAT_MINOTAUR_TOUGH_HIDE 1023
#define FEAT_MINOTAUR_INTIMIDATING 1024
#define FEAT_MINOTAUR_SEAFARING 1025
#define FEAT_MINOTAUR_GORE 1026
#define FEAT_BAAZ_DEATH_THROES 1027 // not coded yet
#define FEAT_DRACONIAN_CONTROLLED_FALL 1028
#define FEAT_DRACONIC_DEVOTION 1029
#define FEAT_DRACONIAN_GALLOP 1030
#define FEAT_DRACONIAN_DISEASE_IMMUNITY 1031
#define FEAT_BAAZ_DRACONIAN_SCALES 1032
#define FEAT_DRACONIAN_BITE 1033
#define FEAT_DEATHLESS_VIGOR 1034
#define FEAT_UNDEAD_GRAFT 1035
#define FEAT_PARALYZING_TOUCH 1036
#define FEAT_WEAKENING_TOUCH 1037
#define FEAT_DEGENERATIVE_TOUCH 1038
#define FEAT_DESTRUCTIVE_TOUCH 1039
#define FEAT_DEATHLESS_TOUCH 1040
#define FEAT_TOUGH_AS_BONE 1041
#define FEAT_DEATHLESS_MASTERY 1042
#define FEAT_PALE_MASTER_WEAPONS 1043
#define FEAT_UNDEAD_COHORT 1044
#define FEAT_IMPROVED_CHANNELLING 1045
#define FEAT_ADVANCED_CHANNELLING 1046
#define FEAT_GREATER_CHANNELLING 1047
#define FEAT_IMPROVED_ELDRITCH_DAMAGE 1048
#define FEAT_ADVANCED_ELDRITCH_DAMAGE 1049
#define FEAT_GREATER_ELDRITCH_DAMAGE 1050
#define FEAT_EPIC_ELDRITCH_DAMAGE 1051
#define FEAT_IMPROVED_ELDRITCH_POWER 1052
#define FEAT_ADVANCED_ELDRITCH_POWER 1053
#define FEAT_GREATER_ELDRITCH_POWER 1054
#define FEAT_EPIC_ELDRITCH_POWER 1055
#define FEAT_ELDRITCH_MASTER 1056
#define FEAT_GOBLIN_RACIAL_ADJUSTMENT 1057
#define FEAT_FURY_OF_THE_SMALL 1058
#define FEAT_NIMBLE_ESCAPE 1059
#define FEAT_STUBBORN_MIND 1060
#define FEAT_HOBGOBLIN_RACIAL_ADJUSTMENT 1061
#define FEAT_AUTHORITATIVE 1062
#define FEAT_FORTUNE_OF_THE_MANY 1063
// Knight of the Crown
#define FEAT_STRENGTH_OF_HONOR 1064
#define FEAT_KNIGHTLY_COURAGE 1065
#define FEAT_HEROIC_INITIATIVE 1066
#define FEAT_MIGHT_OF_HONOR 1067
#define FEAT_CROWN_OF_KNIGHTHOOD 1068
#define FEAT_HONORBOUND 1069
// Knight of the Sword
#define FEAT_DEMORALIZING_STRIKE 1070
#define FEAT_SOUL_OF_KNIGHTHOOD 1071
// Knight of The Rose
#define FEAT_LEADERSHIP 1072
#define FEAT_INSPIRE_COURAGE 1073
#define FEAT_INSPIRE_GREATNESS 1074
#define FEAT_WISDOM_OF_THE_MEASURE 1075
#define FEAT_FINAL_STAND 1076
#define FEAT_KNIGHTHOODS_FLOWER 1077
// Kapak Draconians
#define FEAT_KAPAK_DEATH_THROES 1078
#define FEAT_KAPAK_DRACONIAN_SCALES 1079
#define FEAT_KAPAK_SALIVA 1080
#define FEAT_DRACONIAN_SPELL_RESISTANCE 1081
// Knight of the Thorn
#define FEAT_DIVINER 1082
#define FEAT_READ_OMENS 1083
#define FEAT_AURA_OF_TERROR 1084
#define FEAT_READ_PORTENTS 1085
#define FEAT_COSMIC_UNDERSTANDING 1086
#define FEAT_WEAPON_TOUCH 1087
// Knight of the Skull
#define FEAT_HEART_OF_TRUTH 1088
#define FEAT_FAVOR_OF_DARKNESS 1089
#define FEAT_AURA_OF_THE_VISION 1090
// Knight of the Lily
#define FEAT_DEMORALIZE 1091
#define FEAT_FIGHT_TO_THE_DEATH 1092
#define FEAT_ONE_THOUGHT 1093
// Dragon Rider
#define FEAT_DRAGON_BOND 1094
#define FEAT_DRAGON_LINK 1095
#define FEAT_RIDERS_BOND 1096
#define FEAT_DRACONIC_PROTECTION 1097
#define FEAT_ADEPT_RIDER 1098
#define FEAT_DRACONIC_RESISTANCE 1099
#define FEAT_SKILLED_RIDER 1100
#define FEAT_MASTER_RIDER 1101
#define FEAT_UNITED_WE_STAND 1102
#define FEAT_DRAGOON_POINTS 1103
#define FEAT_AURA_OF_LIGHT 1104
#define FEAT_AUTOMATIC_SILENT_SPELL 1105
#define FEAT_AUTOMATIC_STILL_SPELL 1106
#define FEAT_BG_ACOLYTE 1107
#define FEAT_BG_CHARLATAN 1108
#define FEAT_BG_CRIMINAL 1109
#define FEAT_BG_ENTERTAINER 1110
#define FEAT_BG_FOLK_HERO 1111
#define FEAT_BG_GLADIATOR 1112
#define FEAT_BG_TRADER 1113
#define FEAT_BG_HERMIT 1114
#define FEAT_BG_SQUIRE 1115
#define FEAT_BG_NOBLE 1116
#define FEAT_BG_OUTLANDER 1117
#define FEAT_BG_PIRATE 1118
#define FEAT_BG_SAGE 1119
#define FEAT_BG_SAILOR 1120
#define FEAT_BG_SOLDIER 1121
#define FEAT_BG_URCHIN 1122
#define FEAT_IMPROVED_CRUELTIES 1123
#define FEAT_ADVANCED_CRUELTIES 1124
#define FEAT_MASTER_CRUELTIES 1125
#define FEAT_EPIC_CRUELTIES 1126
#define FEAT_DEATH_OF_ENEMIES 1127
#define FEAT_BULWARK_OF_DEFENSE 1228
#define FEAT_CHAOTIC_RAGE 1229
#define FEAT_GARGANTUAN_WILD_SHAPE 1230
#define FEAT_COLOSSAL_WILD_SHAPE 1231
#define FEAT_DEAFENING_SONG 1232
#define FEAT_OVERWHELMING_CRITICAL 1233
#define FEAT_DEVASTATING_CRITICAL 1234
#define FEAT_SURVIVAL_INSTINCT 1235
#define FEAT_PITIABLE 1236
#define FEAT_COWARDLY 1237
#define FEAT_GULLY_DWARF_RACIAL_ADJUSTMENT 1238
#define FEAT_GRUBBY 1239
#define FEAT_BOZAK_DEATH_THROES 1240
#define FEAT_BOZAK_DRACONIAN_SCALES 1241
#define FEAT_BOZAK_SPELL_RESISTANCE 1242
#define FEAT_BOZAK_SPELLCASTING 1243
#define FEAT_BOZAK_LIGHTNING_DISCHARGE 1244

// artificer class abilities
#define FEAT_ELBOW_GREASE 1245
#define FEAT_JACK_OF_ALL_TRADES 1246
#define FEAT_WEIRD_SCIENCE 1247
#define FEAT_ARTIFICER_ITEM_CREATION 1248
#define FEAT_SALVAGE 1249
#define FEAT_METAMAGIC_SCIENCE 1250
#define FEAT_IMPROVED_METAMAGIC_SCIENCE 1251
#define FEAT_IMPROVED_JACK_OF_ALL_TRADES 1252
#define FEAT_EXEMPLAR 1253

#define FEAT_GNOMISH_TINKERING 1254
#define FEAT_BRILLIANCE_AND_BLUNDER 1255
#define FEAT_CONSTRUCT_WOOD_GOLEM 1256
#define FEAT_CONSTRUCT_STONE_GOLEM 1257
#define FEAT_CONSTRUCT_IRON_GOLEM 1258

#define FEAT_WOOD_GOLEM_IMMUNITY 1260
#define FEAT_STONE_GOLEM_IMMUNITY 1261

/** reserved above feat# + 1**/
#define FEAT_LAST_FEAT 1262
/** FEAT_LAST_FEAT + 1 ***/
#define NUM_FEATS 1263
/** absolute cap **/
#define MAX_FEATS 1500
/*****/

/* Perks System Constants */
#define MAX_PERKS_PER_CLASS 50  /* Maximum number of perks per class */
#define MAX_CHAR_PERKS 200      /* Maximum perks a character can have */
#define STAGES_PER_LEVEL 4      /* Number of stages per character level */
#define PERK_POINTS_PER_LEVEL 3 /* Points awarded per level (stages 1-3) */

/* Perk Effect Types - what the perk modifies */
#define PERK_EFFECT_NONE 0
#define PERK_EFFECT_HP 1                /* Increases max HP */
#define PERK_EFFECT_SPELL_POINTS 2      /* Increases max spell points */
#define PERK_EFFECT_ABILITY_SCORE 3     /* Modifies STR/DEX/CON/INT/WIS/CHA */
#define PERK_EFFECT_SAVE 4              /* Modifies saving throws */
#define PERK_EFFECT_AC 5                /* Modifies armor class */
#define PERK_EFFECT_SKILL 6             /* Modifies skill ranks/bonuses */
#define PERK_EFFECT_WEAPON_DAMAGE 7     /* Adds damage to weapons */
#define PERK_EFFECT_WEAPON_TOHIT 8      /* Adds to-hit bonus */
#define PERK_EFFECT_SPELL_DC 9          /* Increases spell save DC */
#define PERK_EFFECT_SPELL_DAMAGE 10     /* Increases spell damage */
#define PERK_EFFECT_SPELL_DURATION 11   /* Increases spell duration */
#define PERK_EFFECT_CASTER_LEVEL 12     /* Increases effective caster level */
#define PERK_EFFECT_DAMAGE_REDUCTION 13 /* Adds damage reduction */
#define PERK_EFFECT_SPELL_RESISTANCE 14 /* Adds spell resistance */
#define PERK_EFFECT_CRITICAL_MULT 15    /* Increases critical multiplier */
#define PERK_EFFECT_CRITICAL_CHANCE 16  /* Increases critical chance */
#define PERK_EFFECT_SPECIAL 17          /* Special/unique effect requiring code */
#define PERK_EFFECT_UNARMED_DAMAGE 18   /* Adds damage to unarmed attacks */
#define NUM_PERK_EFFECT_TYPES 19

/* Perk Categories - For organizing perks into talent trees */
#define PERK_CATEGORY_UNDEFINED 0

/* Warrior (Fighter) Perk Categories */
#define PERK_CATEGORY_WEAPON_SPECIALIST 1
#define PERK_CATEGORY_DEFENDER 2
#define PERK_CATEGORY_TACTICAL_FIGHTER 3

/* Wizard Perk Categories */
#define PERK_CATEGORY_EVOKER 4
#define PERK_CATEGORY_CONTROLLER 5
#define PERK_CATEGORY_VERSATILE_CASTER 6

/* Cleric Perk Categories */
#define PERK_CATEGORY_DIVINE_HEALER 7
#define PERK_CATEGORY_BATTLE_CLERIC 8
#define PERK_CATEGORY_DOMAIN_MASTER 9

/* Rogue Perk Categories */
#define PERK_CATEGORY_ASSASSIN 10
#define PERK_CATEGORY_MASTER_THIEF 11
#define PERK_CATEGORY_SHADOW_SCOUT 12

/* Monk Perk Categories */
#define PERK_CATEGORY_IRON_BODY 13
#define PERK_CATEGORY_PERFECT_SELF 14
#define PERK_CATEGORY_WAY_OF_THE_OPEN_HAND 15
#define PERK_CATEGORY_WAY_OF_THE_SHADOW 16
#define PERK_CATEGORY_WAY_OF_THE_FOUR_ELEMENTS 17

/* Ranger Perk Categories */
#define PERK_CATEGORY_HUNTER 18
#define PERK_CATEGORY_BEAST_MASTER 19
#define PERK_CATEGORY_WILDERNESS_WARRIOR 20

/* Druid Perk Categories */
#define PERK_CATEGORY_NATURES_WARRIOR 21
#define PERK_CATEGORY_SEASONS_HERALD 22
#define PERK_CATEGORY_NATURES_PROTECTOR 23

/* Barbarian Perk Categories */
#define PERK_CATEGORY_BERSERKER 24
#define PERK_CATEGORY_TOTEM_WARRIOR 25
#define PERK_CATEGORY_PRIMAL_CHAMPION 26

/* Paladin Perk Categories */
#define PERK_CATEGORY_KNIGHT_OF_THE_CHALICE 27
#define PERK_CATEGORY_SACRED_DEFENDER 28
#define PERK_CATEGORY_DIVINE_CHAMPION 29
/* Bard Perk Categories */
#define PERK_CATEGORY_SPELLSINGER 30
#define PERK_CATEGORY_WARCHANTER 31
#define PERK_CATEGORY_SWASHBUCKLER 32

/* Alchemist Perk Categories */
#define PERK_CATEGORY_MUTAGENIST 33
#define PERK_CATEGORY_BOMB_CRAFTSMAN 34
#define PERK_CATEGORY_EXTRACT_MASTER 35

/* Psionicist Perk Categories */
#define PERK_CATEGORY_TELEPATHIC_CONTROL 36
#define PERK_CATEGORY_PSYCHOKINETIC_ARSENAL 37
#define PERK_CATEGORY_METACREATIVE_GENIUS 38
/* Blackguard Perk Categories */
#define PERK_CATEGORY_TYRANNY_AND_FEAR 39
#define PERK_CATEGORY_PROFANE_MIGHT 40
#define PERK_CATEGORY_UNHOLY_RESILIENCE 41
/* Inquisitor Perk Categories */
#define PERK_CATEGORY_JUDGMENT_SPELLCASTING 42
#define PERK_CATEGORY_HUNTERS_ARSENAL 43
#define PERK_CATEGORY_INVESTIGATION_PERCEPTION 44
#define PERK_CATEGORY_ADAPTABLE_TACTICS 45


/* Perk IDs - organized by class */
/* Base perks start at 0, will define actual IDs in perks.c */
#define PERK_UNDEFINED 0

/* ============================================================================
 * PERK ID ALLOCATION BY CLASS (100 IDs per class)
 * ============================================================================
 * Wizard:      100-199
 * Cleric:      200-299
 * Rogue:       300-399
 * Warrior:     400-499  (Fighter)
 * Monk:        500-599
 * Druid:       600-699
 * Berserker:   700-799  (Barbarian)
 * Sorcerer:    800-899
 * Paladin:     900-999
 * Ranger:      1000-1099
 * Bard:        1100-1199
 * Alchemist:   1200-1299
 * Psionicist:  1300-1399
 * Blackguard:  1400-1499
 * Inquisitor:  1500-1599
 * Summoner:    1600-1699
 * Warlock:     1700-1799
 * Artificer:   1800-1899
 * ============================================================================ */

/* ============================================================================
 * WIZARD PERKS (100-199)
 * ============================================================================ */

/* TREE 1: GENERAL WIZARD - Tier 1 Perks (100-108) */
#define PERK_WIZARD_SPELL_FOCUS_1 100
#define PERK_WIZARD_SPELL_FOCUS_2 101
#define PERK_WIZARD_SPELL_FOCUS_3 102
#define PERK_WIZARD_ARCANE_AUGMENTATION 103
#define PERK_WIZARD_EXTENDED_SPELL_1 104
#define PERK_WIZARD_EXTENDED_SPELL_2 105
#define PERK_WIZARD_POTENT_MAGIC_1 106
#define PERK_WIZARD_POTENT_MAGIC_2 107
#define PERK_WIZARD_POTENT_MAGIC_3 108

/* TREE 2: EVOKER - Tier 1 Perks (109-113) */
#define PERK_WIZARD_SPELL_POWER_1 109
#define PERK_WIZARD_ENERGY_AFFINITY_FIRE 110
#define PERK_WIZARD_ENERGY_AFFINITY_COLD 111
#define PERK_WIZARD_ENERGY_AFFINITY_LIGHTNING 112
#define PERK_WIZARD_SPELL_PENETRATION_1 113

/* TREE 2: EVOKER - Tier 2 Perks (114-119) */
#define PERK_WIZARD_SPELL_POWER_2 114
#define PERK_WIZARD_FOCUSED_ELEMENT_FIRE 115
#define PERK_WIZARD_FOCUSED_ELEMENT_COLD 116
#define PERK_WIZARD_FOCUSED_ELEMENT_LIGHTNING 117
#define PERK_WIZARD_SPELL_CRITICAL_1 118
#define PERK_WIZARD_MAXIMIZE_SPELL 119

/* TREE 2: EVOKER - Tier 3 Perks (120-124) */
#define PERK_WIZARD_SPELL_POWER_3 120
#define PERK_WIZARD_MASTER_OF_ELEMENTS 121
#define PERK_WIZARD_SPELL_CRITICAL_2 122
#define PERK_WIZARD_EMPOWER_SPELL 123
#define PERK_WIZARD_SPELL_PENETRATION_2 124

/* TREE 2: EVOKER - Tier 4 Perks (125-126) */
#define PERK_WIZARD_ARCANE_ANNIHILATION 125
#define PERK_WIZARD_OVERWHELMING_MAGIC 126

/* TREE 3: CONTROLLER - Tier 1 Perks (127-132) */
#define PERK_WIZARD_SPELL_FOCUS_ENCHANTMENT_1 127
#define PERK_WIZARD_SPELL_FOCUS_ENCHANTMENT_2 128
#define PERK_WIZARD_SPELL_FOCUS_ENCHANTMENT_3 129
#define PERK_WIZARD_SPELL_FOCUS_ENCHANTMENT_4 130
#define PERK_WIZARD_SPELL_FOCUS_ENCHANTMENT_5 131
#define PERK_WIZARD_EXTEND_SPELL 132

/* TREE 3: CONTROLLER - Tier 2 Perks (133-137) */
#define PERK_WIZARD_GREATER_SPELL_FOCUS_ENCHANTMENT_1 133
#define PERK_WIZARD_GREATER_SPELL_FOCUS_ENCHANTMENT_2 134
#define PERK_WIZARD_GREATER_SPELL_FOCUS_ENCHANTMENT_3 135
#define PERK_WIZARD_PERSISTENT_SPELL 136
#define PERK_WIZARD_SPLIT_ENCHANTMENT 137

/* TREE 3: CONTROLLER - Tier 3 Perks (138-142) */
#define PERK_WIZARD_EXTENDED_SPELL_3 138
#define PERK_WIZARD_MASTER_ENCHANTER 139
#define PERK_WIZARD_MASTER_ILLUSIONIST 140
#define PERK_WIZARD_MASTER_TRANSMUTER 141
#define PERK_WIZARD_SPELL_MASTERY 142

/* TREE 3: CONTROLLER - Tier 4 Capstones (143-144) */
#define PERK_WIZARD_ARCHMAGE_OF_CONTROL 143
#define PERK_WIZARD_IRRESISTIBLE_MAGIC 144

/* TREE 4: VERSATILE CASTER - Tier 1 Perks (145-148) */
#define PERK_WIZARD_SPELL_FOCUS_I                                                                  \
  145                                /* 2% chance per rank spell doesn't expend slot, max 5 ranks */
#define PERK_WIZARD_QUICK_CAST_I 146 /* Free quicken metamagic once per 5 min */
#define PERK_WIZARD_ARCANE_KNOWLEDGE_I 147 /* +2 spellcraft per rank, max 3 ranks */
#define PERK_WIZARD_COMBAT_CASTING_I 148   /* +2 concentration in combat per rank, max 3 */

/* TREE 4: VERSATILE CASTER - Tier 2 Perks (149-153) */
#define PERK_WIZARD_SPELL_FOCUS_II 149     /* Additional 2% chance per rank, max 3 ranks */
#define PERK_WIZARD_QUICK_CAST_II 150      /* Free quicken once per combat */
#define PERK_WIZARD_SPELL_RECALL 151       /* Restore a spell slot once per day */
#define PERK_WIZARD_METAMAGIC_MASTER_I 152 /* Randomly reduce metamagic circle increase by 1 */
#define PERK_WIZARD_DEFENSIVE_CASTING 153  /* +4 AC when casting */

/* TREE 4: VERSATILE CASTER - Tier 3 Perks (154-158) */
#define PERK_WIZARD_SPELL_FOCUS_III 154 /* Additional 2% chance per rank, max 2 ranks (total 16%) */
#define PERK_WIZARD_METAMAGIC_MASTER_II 155 /* Metamagic circle increase reduced by 1 */
#define PERK_WIZARD_ARCANE_RECOVERY 156     /* Reduce spell prep time once per day */
#define PERK_WIZARD_SPELL_SHIELD 157        /* 10 DR + 4 AC when attacked first */

/* TREE 4: VERSATILE CASTER - Tier 4 Capstones (158-159) */
#define PERK_WIZARD_ARCHMAGES_POWER 158  /* +5% free spell, -1 metamagic cost */
#define PERK_WIZARD_ARCANE_SUPREMACY 159 /* +2 spell DCs, +2 caster level, +2 spell damage */

/* ============================================================================
 * CLERIC PERKS (200-299)
 * ============================================================================ */

/* TREE 1: DIVINE HEALER - Tier 1 Perks (200-203) */
#define PERK_CLERIC_HEALING_POWER_1 200
#define PERK_CLERIC_RADIANT_SERVANT_1 201
#define PERK_CLERIC_EFFICIENT_HEALING 202
#define PERK_CLERIC_PRESERVE_LIFE 203

/* TREE 1: DIVINE HEALER - Tier 2 Perks (204-209) */
#define PERK_CLERIC_HEALING_POWER_2 204
#define PERK_CLERIC_RADIANT_SERVANT_2 205
#define PERK_CLERIC_MASS_HEALING_FOCUS 206
#define PERK_CLERIC_EMPOWERED_HEALING_1 207
#define PERK_CLERIC_CHANNEL_ENERGY_HEAL 208
#define PERK_CLERIC_HEALING_AURA_1 209

/* TREE 1: DIVINE HEALER - Tier 3 Perks (210-214) */
#define PERK_CLERIC_HEALING_POWER_3 210
#define PERK_CLERIC_EMPOWERED_HEALING_2 211
#define PERK_CLERIC_CHANNEL_ENERGY_GREATER_HEAL 212
#define PERK_CLERIC_HEALING_AURA_2 213
#define PERK_CLERIC_RESTORATIVE_TOUCH 214

/* TREE 1: DIVINE HEALER - Tier 4 Capstones (215-216) */
#define PERK_CLERIC_DIVINE_RADIANCE 215
#define PERK_CLERIC_BEACON_OF_HOPE 216

/* TREE 2: BATTLE CLERIC - Tier 1 Perks (217-221) */
#define PERK_CLERIC_DIVINE_FAVOR_1 217
#define PERK_CLERIC_HOLY_WEAPON_1 218
#define PERK_CLERIC_ARMOR_OF_FAITH_1 219
#define PERK_CLERIC_BATTLE_BLESSING 220
#define PERK_CLERIC_SMITE_EVIL_1 221

/* TREE 2: BATTLE CLERIC - Tier 2 Perks (222-228) */
#define PERK_CLERIC_DIVINE_FAVOR_2 222
#define PERK_CLERIC_HOLY_WEAPON_2 223
#define PERK_CLERIC_ARMOR_OF_FAITH_2 224
#define PERK_CLERIC_SMITE_EVIL_2 225
#define PERK_CLERIC_DIVINE_POWER 226
#define PERK_CLERIC_CHANNEL_ENERGY_HARM 227
#define PERK_CLERIC_SPIRITUAL_WEAPON 228

/* TREE 2: BATTLE CLERIC - Tier 3 Perks (229-234) */
#define PERK_CLERIC_DIVINE_FAVOR_3 229
#define PERK_CLERIC_HOLY_WEAPON_3 230
#define PERK_CLERIC_ARMOR_OF_FAITH_3 231
#define PERK_CLERIC_SMITE_EVIL_3 232
#define PERK_CLERIC_CHANNEL_ENERGY_GREATER_HARM 233
#define PERK_CLERIC_RIGHTEOUS_FURY 234

/* TREE 2: BATTLE CLERIC - Tier 4 Capstones (235-236) */
#define PERK_CLERIC_AVATAR_OF_WAR 235
#define PERK_CLERIC_DIVINE_WRATH 236

/* TREE 3: DOMAIN MASTER - Tier 1 Perks (237-240) */
#define PERK_CLERIC_DOMAIN_FOCUS_1 237
#define PERK_CLERIC_DIVINE_SPELL_POWER_1 238
#define PERK_CLERIC_SPELL_POINT_RESERVE_1 239
#define PERK_CLERIC_TURN_UNDEAD_ENHANCEMENT_1 240

/* TREE 3: DOMAIN MASTER - Tier 2 Perks (241-247) */
#define PERK_CLERIC_DOMAIN_FOCUS_2 241
#define PERK_CLERIC_DIVINE_SPELL_POWER_2 242
#define PERK_CLERIC_SPELL_POINT_RESERVE_2 243
#define PERK_CLERIC_TURN_UNDEAD_ENHANCEMENT_2 244
#define PERK_CLERIC_EXTENDED_DOMAIN 245
#define PERK_CLERIC_DIVINE_METAMAGIC_1 246
#define PERK_CLERIC_DESTROY_UNDEAD 247

/* TREE 3: DOMAIN MASTER - Tier 3 Perks (248-253) */
#define PERK_CLERIC_DOMAIN_FOCUS_3 248
#define PERK_CLERIC_DIVINE_SPELL_POWER_3 249
#define PERK_CLERIC_SPELL_POINT_RESERVE_3 250
#define PERK_CLERIC_DIVINE_METAMAGIC_2 251
#define PERK_CLERIC_GREATER_TURNING 252
#define PERK_CLERIC_DOMAIN_MASTERY 253

/* TREE 3: DOMAIN MASTER - Tier 4 Capstones (254-255) */
#define PERK_CLERIC_DIVINE_CHANNELER 254
#define PERK_CLERIC_MASTER_OF_UNDEAD 255

/* Legacy cleric perks - deprecated aliases */
#define PERK_CLERIC_HEALING_AMP 200 /* Now PERK_CLERIC_HEALING_POWER_1 */
#define PERK_CLERIC_TOUGHNESS 205   /* Was Battle Cleric tree, now Radiant Servant 2 */

/* ============================================================================
 * ROGUE PERKS (300-399)
 * ============================================================================ */

/* TREE 1: ASSASSIN - Tier 1 Perks (300-303) */
#define PERK_ROGUE_SNEAK_ATTACK_1 300
#define PERK_ROGUE_VITAL_STRIKE 301
#define PERK_ROGUE_DEADLY_AIM_1 302
#define PERK_ROGUE_OPPORTUNIST_1 303

/* TREE 1: ASSASSIN - Tier 2 Perks (304-309) */
#define PERK_ROGUE_SNEAK_ATTACK_2 304
#define PERK_ROGUE_IMPROVED_VITAL_STRIKE 305
#define PERK_ROGUE_ASSASSINATE_1 306
#define PERK_ROGUE_DEADLY_AIM_2 307
#define PERK_ROGUE_CRIPPLING_STRIKE 308
#define PERK_ROGUE_BLEEDING_ATTACK 309

/* TREE 1: ASSASSIN - Tier 3 Perks (310-314) */
#define PERK_ROGUE_SNEAK_ATTACK_3 310
#define PERK_ROGUE_ASSASSINATE_2 311
#define PERK_ROGUE_CRITICAL_PRECISION 312
#define PERK_ROGUE_OPPORTUNIST_2 313
#define PERK_ROGUE_DEATH_ATTACK 314

/* TREE 1: ASSASSIN - Tier 4 Perks (315-316) */
#define PERK_ROGUE_MASTER_ASSASSIN 315
#define PERK_ROGUE_PERFECT_KILL 316

/* TREE 2: MASTER THIEF - Tier 1 Perks (317-320) */
#define PERK_ROGUE_SKILL_MASTERY_1 317
#define PERK_ROGUE_TRAPFINDING_EXPERT_1 318
#define PERK_ROGUE_FAST_HANDS_1 319
#define PERK_ROGUE_EVASION_TRAINING 320

/* TREE 2: MASTER THIEF - Tier 2 Perks (321-326) */
#define PERK_ROGUE_SKILL_MASTERY_2 321
#define PERK_ROGUE_TRAPFINDING_EXPERT_2 322
#define PERK_ROGUE_FAST_HANDS_2 323
#define PERK_ROGUE_IMPROVED_EVASION 324
#define PERK_ROGUE_TRAP_SENSE_1 325
#define PERK_ROGUE_RESILIENCY 326
#define PERK_ROGUE_TRAP_SCAVENGER 327

/* TREE 2: MASTER THIEF - Tier 3 Perks (328-332) */
#define PERK_ROGUE_SKILL_MASTERY_3 328
#define PERK_ROGUE_TRAPFINDING_EXPERT_3 329
#define PERK_ROGUE_FAST_HANDS_3 330
#define PERK_ROGUE_SHADOW_STEP 331
#define PERK_ROGUE_TRAP_SENSE_2 332

/* TREE 2: MASTER THIEF - Tier 4 Perks (333-334) */
#define PERK_ROGUE_MASTER_THIEF_CAPSTONE 333
#define PERK_ROGUE_LEGENDARY_REFLEXES 334

/* TREE 3: SHADOW SCOUT - Tier 1 Perks (335-338) */
#define PERK_ROGUE_STEALTH_MASTERY_1 335
#define PERK_ROGUE_FLEET_OF_FOOT_1 336
#define PERK_ROGUE_AWARENESS_1 337
#define PERK_ROGUE_LIGHT_STEP 338

/* TREE 3: SHADOW SCOUT - Tier 2 Perks (339-345) */
#define PERK_ROGUE_STEALTH_MASTERY_2 339
#define PERK_ROGUE_FLEET_OF_FOOT_2 340
#define PERK_ROGUE_AWARENESS_2 341
#define PERK_ROGUE_HIDE_IN_PLAIN_SIGHT 342
#define PERK_ROGUE_SHADOW_STEP_TELEPORT 343
#define PERK_ROGUE_UNCANNY_DODGE_1 344
#define PERK_ROGUE_ACROBATICS_1 345

/* TREE 3: SHADOW SCOUT - Tier 3 Perks (346-351) */
#define PERK_ROGUE_STEALTH_MASTERY_3 346
#define PERK_ROGUE_FLEET_OF_FOOT_3 347
#define PERK_ROGUE_AWARENESS_3 348
#define PERK_ROGUE_UNCANNY_DODGE_2 349
#define PERK_ROGUE_ACROBATICS_2 350
#define PERK_ROGUE_VANISH 351

/* TREE 3: SHADOW SCOUT - Tier 4 Perks (352-353) */
#define PERK_ROGUE_SHADOW_MASTER 352
#define PERK_ROGUE_GHOST 353

/* ============================================================================
 * WARRIOR PERKS (400-499) - Fighter Class
 * ============================================================================ */

/* TREE 1: WEAPON MASTER - Tier I Perks (400-402) */
#define PERK_FIGHTER_WEAPON_FOCUS_1 400
#define PERK_FIGHTER_POWER_ATTACK_TRAINING 401
#define PERK_FIGHTER_CRITICAL_AWARENESS_1 402

/* TREE 1: WEAPON MASTER - Tier II Perks (403-407) */
#define PERK_FIGHTER_WEAPON_FOCUS_2 403
#define PERK_FIGHTER_WEAPON_SPECIALIZATION_1 404
#define PERK_FIGHTER_CLEAVING_STRIKE 405
#define PERK_FIGHTER_CRITICAL_AWARENESS_2 406
#define PERK_FIGHTER_IMPROVED_CRITICAL_THREAT 407

/* TREE 1: WEAPON MASTER - Tier III Perks (408-411) */
#define PERK_FIGHTER_WEAPON_FOCUS_3 408
#define PERK_FIGHTER_WEAPON_SPECIALIZATION_2 409
#define PERK_FIGHTER_GREAT_CLEAVE 410
#define PERK_FIGHTER_DEVASTATING_CRITICAL 411

/* TREE 2: DEFENDER - Tier I Perks (412-414) */
#define PERK_FIGHTER_ARMOR_TRAINING_1 412
#define PERK_FIGHTER_TOUGHNESS_1 413
#define PERK_FIGHTER_RESILIENCE 414

/* TREE 2: DEFENDER - Tier II Perks (415-419) */
#define PERK_FIGHTER_ARMOR_TRAINING_2 415
#define PERK_FIGHTER_SHIELD_MASTERY_1 416
#define PERK_FIGHTER_DEFENSIVE_STANCE 417
#define PERK_FIGHTER_IRON_WILL 418
#define PERK_FIGHTER_LIGHTNING_REFLEXES 419

/* TREE 2: DEFENDER - Tier III Perks (420-423) */
#define PERK_FIGHTER_ARMOR_TRAINING_3 420
#define PERK_FIGHTER_SHIELD_MASTERY_2 421
#define PERK_FIGHTER_IMPROVED_DAMAGE_REDUCTION 422
#define PERK_FIGHTER_STALWART 423

/* TREE 2: DEFENDER - Tier IV Perks (424-425) */
#define PERK_FIGHTER_IMMOVABLE_OBJECT 424
#define PERK_FIGHTER_LAST_STAND 425

/* TREE 3: TACTICAL FIGHTER - Tier I Perks (426-428) */
#define PERK_FIGHTER_COMBAT_REFLEXES_1 426
#define PERK_FIGHTER_IMPROVED_INITIATIVE_1 427
#define PERK_FIGHTER_MOBILITY_1 428

/* TREE 3: TACTICAL FIGHTER - Tier II Perks (429-433) */
#define PERK_FIGHTER_COMBAT_REFLEXES_2 429
#define PERK_FIGHTER_IMPROVED_TRIP 430
#define PERK_FIGHTER_IMPROVED_DISARM 431
#define PERK_FIGHTER_IMPROVED_SUNDER 432
#define PERK_FIGHTER_SPRING_ATTACK 433

/* TREE 4: LEGACY PERKS (434-445) */
#define PERK_FIGHTER_WEAPON_SPEC_1 434
#define PERK_FIGHTER_WEAPON_SPEC_2 435
#define PERK_FIGHTER_WEAPON_SPEC_3 436
#define PERK_FIGHTER_ARMOR_MASTERY_1 437
#define PERK_FIGHTER_ARMOR_MASTERY_2 438
#define PERK_FIGHTER_ARMOR_MASTERY_3 439
#define PERK_FIGHTER_SHIELD_EXPERTISE_1 440
#define PERK_FIGHTER_SHIELD_EXPERTISE_2 441
#define PERK_FIGHTER_TOUGHNESS 442
#define PERK_FIGHTER_PHYSICAL_RESISTANCE_1 443
#define PERK_FIGHTER_PHYSICAL_RESISTANCE_2 444
#define PERK_FIGHTER_PHYSICAL_RESISTANCE_3 445

/* ============================================================================
 * MONK PERKS (500-599)
 * ============================================================================ */

/* TREE 1: PATH OF THE IRON FIST - Tier 1 Perks (500-504) */
#define PERK_MONK_IMPROVED_UNARMED_STRIKE_I 500 /* +1 unarmed damage per rank, max 5 */
#define PERK_MONK_FISTS_OF_IRON 501             /* Bypasses 2 DR */
#define PERK_MONK_LIGHTNING_REFLEXES_I 502      /* +1 Reflex save per rank, max 3 */
#define PERK_MONK_SWEEPING_STRIKE 503           /* +2 trip bonus, can trip during flurry */
#define PERK_MONK_MEDITATION_FOCUS_I 504        /* +1 GP regen, +1 ki point per rank, max 3 */

/* TREE 1: PATH OF THE IRON FIST - Tier 2 Perks (505-510) */
#define PERK_MONK_IMPROVED_UNARMED_STRIKE_II                                                       \
  505 /* +1 unarmed damage per rank, lawful attacks, max 3 */
#define PERK_MONK_STUNNING_FIST_ENHANCEMENT 506 /* +2 stunning fis DC, +1 round duration */
#define PERK_MONK_IMPROVED_CRITICAL_UNARMED 507 /* 19-20 crit range */
#define PERK_MONK_TIGER_CLAW 508                /* +2 damage, bleeding 1d4 for 3 rounds */
#define PERK_MONK_ONE_WITH_WOOD_AND_STONE                                                          \
  509                              /* Can use quarterstaff/kama with monk abilities, +1 AC */
#define PERK_MONK_FLURRY_FOCUS 510 /* -1 flurry penalty, 10% chance extra attack */

/* TREE 1: PATH OF THE IRON FIST - Tier 3 Perks (511-516) */
#define PERK_MONK_IMPROVED_UNARMED_STRIKE_III                                                      \
  511                               /* +2 unarmed damage per rank, adamantine attacks, max 2 */
#define PERK_MONK_FISTS_OF_FURY 512 /* Increases Flurry Focus extra attack to 20% */
#define PERK_MONK_CRUSHING_BLOW 513 /* Ki point for +4d6 damage, ignores 10 DR */
#define PERK_MONK_IMPROVED_CRITICAL_UNARMED_II 514 /* 18-20 crit range */
#define PERK_MONK_POWER_STRIKE 515                 /* -1 to hit for +3 damage per rank, max 2 */

/* TREE 1: PATH OF THE IRON FIST - Tier 4 Capstone Perks (516-517) */
#define PERK_MONK_LEGENDARY_FIST 516    /* +2d6 damage, crit multiplier x3 */
#define PERK_MONK_SHATTERING_STRIKE 517 /* Ki point for +8d8 damage */

/* TREE 2: WAY OF THE SHADOW - Tier 1 Perks (518-524) */
#define PERK_MONK_SHADOW_STEP_I 518      /* +5 feet movement per rank (max 3) */
#define PERK_MONK_IMPROVED_HIDE_I 519    /* +2 to Stealth per rank (max 3) */
#define PERK_MONK_ACROBATIC_DEFENSE 520  /* +1 dodge AC, +2 to Acrobatics */
#define PERK_MONK_DEADLY_PRECISION_I 521 /* +1d6 sneak attack per rank (max 3) */

/* TREE 2: WAY OF THE SHADOW - Tier 2 Perks (525-530) */
#define PERK_MONK_SHADOW_STEP_II 525        /* +10 feet movement per rank (max 2) */
#define PERK_MONK_VANISHING_TECHNIQUE 526   /* Ki point to cast invisibility */
#define PERK_MONK_DEADLY_PRECISION_II 527   /* +1d6 sneak attack per rank (max 2) */
#define PERK_MONK_SHADOW_CLONE 528          /* Ki point to cast mirror image */
#define PERK_MONK_PRESSURE_POINT_STRIKE 529 /* 5% stun chance on sneak attacks */
#define PERK_MONK_SMOKE_BOMB 530            /* Ki point to cast darkness */

/* TREE 2: WAY OF THE SHADOW - Tier 3 Perks (531-535) */
#define PERK_MONK_SHADOW_STEP_III 531 /* +15 feet movement, ki point for waterwalk/spider climb */
#define PERK_MONK_DEADLY_PRECISION_III 532 /* +2d6 sneak attack, +3d6 on crits */
#define PERK_MONK_ASSASSINATE 533          /* +4d6 vs stunned/paralyzed */
#define PERK_MONK_SHADOW_FADE 534          /* 20% concealment, 50% in dim light */
#define PERK_MONK_BLINDING_SPEED 535       /* Ki point to cast haste */

/* TREE 2: WAY OF THE SHADOW - Tier 4 Perks (536-537) */
#define PERK_MONK_SHADOW_MASTER 536 /* Hide in plain sight, +4d6 sneak, greater invis */
#define PERK_MONK_VOID_STRIKE 537   /* Stunning fist for +8d6 force, ignores DR */

/* TREE 3: WAY OF THE FOUR ELEMENTS (538-580) */
/* TREE 3: WAY OF THE FOUR ELEMENTS - Tier 1 Perks (538-543) */
#define PERK_MONK_ELEMENTAL_ATTUNEMENT_I 538 /* +1 saves vs elemental, 1 DR per rank */
#define PERK_MONK_FANGS_OF_FIRE_SNAKE 539    /* Stunning fist for +1d6 fire on unarmed */
#define PERK_MONK_WATER_WHIP 540             /* Stunning fist for 3d6 damage + entangle */
#define PERK_MONK_GONG_OF_SUMMIT 541         /* Stunning fist for 3d6 sound + deafen */
#define PERK_MONK_FIST_OF_UNBROKEN_AIR 542   /* Stunning fist for force blast (30ft per rank) */
#define PERK_MONK_ELEMENTAL_RESISTANCE_I 543 /* Resistance 5 per rank to elements */

/* TREE 3: WAY OF THE FOUR ELEMENTS - Tier 2 Perks (544-551) */
#define PERK_MONK_ELEMENTAL_ATTUNEMENT_II 544 /* +2 saves vs elemental per rank, +1 stunning fist */
#define PERK_MONK_SHAPE_FLOWING_RIVER 545     /* 2 ki for wall of water */
#define PERK_MONK_SWEEPING_CINDER_STRIKE 546  /* 2 ki for 15ft cone 3d6 fire */
#define PERK_MONK_RUSH_OF_GALE_SPIRITS 547    /* 2 ki for gust of wind */
#define PERK_MONK_CLENCH_NORTH_WIND 548       /* 2 ki for ice prison */
#define PERK_MONK_ELEMENTAL_RESISTANCE_II 549 /* +5 to all resistances, change element free */
#define PERK_MONK_MIST_STANCE 550             /* 2 ki for gaseous form 1 min */
#define PERK_MONK_SWARMING_ICE_RABBIT 551     /* 2 ki for ice spike ranged 60ft 3d6 cold */
#define PERK_MONK_FLOWING_RIVER 552           /* 1 ki for AoE water damage + extinguish fire */
/* Tier 3 */
#define PERK_MONK_ELEMENTAL_ATTUNEMENT_III 553 /* +4 ki points, immune to one element per rank */
#define PERK_MONK_FLAMES_OF_PHOENIX 554        /* 2 ki for AoE 8d6 fire, set on fire */
#define PERK_MONK_WAVE_OF_ROLLING_EARTH 555    /* 1 ki for AoE 8d6 earth, knock prone */
#define PERK_MONK_RIDE_THE_WIND 556            /* 3 ki for fly 60ft 10 min */
#define PERK_MONK_ETERNAL_MOUNTAIN_DEFENSE 557 /* 1 ki for 5/- DR absorbs 100 HP */
#define PERK_MONK_FIST_OF_FOUR_THUNDERS 558    /* 3 ki 4d6 sound AoE + 3x3d10 lightning */
#define PERK_MONK_RIVER_OF_HUNGRY_FLAME 559    /* 4 ki wall of fire 20-ft 5d8 */
/* Tier 4 */
#define PERK_MONK_BREATH_OF_WINTER 560     /* 5 ki cone of cold 60-ft 12d6 */
#define PERK_MONK_ELEMENTAL_EMBODIMENT 561 /* 5 ki transform elemental 1 min */
#define PERK_MONK_AVATAR_OF_ELEMENTS 562   /* -2 ki cost, +2d6 damage, all elem immunity */

/* ============================================================================
 * DRUID PERKS (600-699)
 * ============================================================================ */

/* Nature's Warrior Tree - Tier 1 */
#define PERK_DRUID_WILD_SHAPE_ENHANCEMENT_1 600
#define PERK_DRUID_NATURAL_ARMOR_1 601
#define PERK_DRUID_NATURAL_WEAPONS_1 602
#define PERK_DRUID_PRIMAL_INSTINCT_1 603

/* Nature's Warrior Tree - Tier 2 */
#define PERK_DRUID_WILD_SHAPE_ENHANCEMENT_2 604
#define PERK_DRUID_NATURAL_ARMOR_2 605
#define PERK_DRUID_NATURAL_WEAPONS_2 606
#define PERK_DRUID_IMPROVED_WILD_SHAPE 607

/* Nature's Warrior Tree - Tier 3 */
#define PERK_DRUID_WILD_SHAPE_ENHANCEMENT_3 608
#define PERK_DRUID_NATURAL_ARMOR_3 609
#define PERK_DRUID_PRIMAL_INSTINCT_2 610
#define PERK_DRUID_MIGHTY_WILD_SHAPE 611

/* Nature's Warrior Tree - Tier 4 */
#define PERK_DRUID_ELEMENTAL_WILD_SHAPE 612
#define PERK_DRUID_PRIMAL_AVATAR 613
#define PERK_DRUID_NATURAL_FURY 614

/* Season's Herald Tree - Tier 1 */
#define PERK_DRUID_SPELL_POWER_1 615
#define PERK_DRUID_NATURES_FOCUS_1 616
#define PERK_DRUID_ELEMENTAL_MANIPULATION_1 617
#define PERK_DRUID_EFFICIENT_CASTER 618

/* Season's Herald Tree - Tier 2 */
#define PERK_DRUID_SPELL_POWER_2 619
#define PERK_DRUID_NATURES_FOCUS_2 620
#define PERK_DRUID_ELEMENTAL_MANIPULATION_2 621
#define PERK_DRUID_SPELL_CRITICAL 622

/* Season's Herald Tree - Tier 3 */
#define PERK_DRUID_SPELL_POWER_3 623
#define PERK_DRUID_STORM_CALLER 624
#define PERK_DRUID_ELEMENTAL_MANIPULATION_3 625
#define PERK_DRUID_NATURES_WRATH 626

/* Season's Herald Tree - Tier 4 */
#define PERK_DRUID_FORCE_OF_NATURE 627
#define PERK_DRUID_ELEMENTAL_MASTERY 628
#define PERK_DRUID_NATURES_VENGEANCE 629

/* Nature's Protector Tree - Tier 1 */
#define PERK_DRUID_HEALING_SPRING_1 630
#define PERK_DRUID_ANIMAL_BOND_1 631
#define PERK_DRUID_NATURAL_REMEDY_1 632
#define PERK_DRUID_NATURES_BLESSING 633

/* Nature's Protector Tree - Tier 2 */
#define PERK_DRUID_HEALING_SPRING_2 634
#define PERK_DRUID_ANIMAL_BOND_2 635
#define PERK_DRUID_NATURAL_REMEDY_2 636
#define PERK_DRUID_COMPANION_ENHANCEMENT 637

/* Nature's Protector Tree - Tier 3 */
#define PERK_DRUID_HEALING_SPRING_3 638
#define PERK_DRUID_ANIMAL_BOND_3 639
#define PERK_DRUID_REJUVENATION 640
#define PERK_DRUID_PACK_LEADER 641

/* Nature's Protector Tree - Tier 4 */
#define PERK_DRUID_NATURES_GUARDIAN 642
#define PERK_DRUID_VITAL_SURGE 643
#define PERK_DRUID_ALPHA_COMPANION 644

/* ============================================================================
 * BERSERKER PERKS (700-799) - Barbarian Class
 * ============================================================================ */

/* RAVAGER TREE (Offensive Fury) - Tier 1 Perks (700-703) */
#define PERK_BERSERKER_POWER_ATTACK_MASTERY_1 700
#define PERK_BERSERKER_RAGE_DAMAGE_1 701
#define PERK_BERSERKER_IMPROVED_CRITICAL_1 702
#define PERK_BERSERKER_CLEAVING_STRIKES 703

/* RAVAGER TREE - Tier 2 Perks (704-707) */
#define PERK_BERSERKER_POWER_ATTACK_MASTERY_2 704
#define PERK_BERSERKER_RAGE_DAMAGE_2 705
#define PERK_BERSERKER_BLOOD_FRENZY 706
#define PERK_BERSERKER_DEVASTATING_CRITICAL 707

/* RAVAGER TREE - Tier 3 Perks (708-711) */
#define PERK_BERSERKER_POWER_ATTACK_MASTERY_3 708
#define PERK_BERSERKER_OVERWHELMING_FORCE 709
#define PERK_BERSERKER_CRIMSON_RAGE 710
#define PERK_BERSERKER_CARNAGE 711

/* RAVAGER TREE - Tier 4 Perks (712-714) */
#define PERK_BERSERKER_FRENZIED_BERSERKER 712
#define PERK_BERSERKER_RELENTLESS_ASSAULT 713
#define PERK_BERSERKER_DEATH_FROM_ABOVE 714

/* OCCULT SLAYER TREE (Supernatural Resilience) - Tier 1 Perks (715-718) */
#define PERK_BERSERKER_THICK_SKIN_1 715
#define PERK_BERSERKER_DAMAGE_REDUCTION_1 716
#define PERK_BERSERKER_ELEMENTAL_RESISTANCE_1 717
#define PERK_BERSERKER_HARDY 718

/* OCCULT SLAYER TREE - Tier 2 Perks (719-722) */
#define PERK_BERSERKER_THICK_SKIN_2 719
#define PERK_BERSERKER_DAMAGE_REDUCTION_2 720
#define PERK_BERSERKER_ELEMENTAL_RESISTANCE_2 721
#define PERK_BERSERKER_SAVAGE_DEFIANCE 722

/* OCCULT SLAYER TREE - Tier 3 Perks (723-726) */
#define PERK_BERSERKER_DAMAGE_REDUCTION_3 723
#define PERK_BERSERKER_DEATHLESS_FRENZY 724
#define PERK_BERSERKER_SPELL_RESISTANCE 725
#define PERK_BERSERKER_PAIN_TOLERANCE 726

/* OCCULT SLAYER TREE - Tier 4 Perks (727-729) */
#define PERK_BERSERKER_UNSTOPPABLE 727
#define PERK_BERSERKER_INDOMITABLE_WILL 728
#define PERK_BERSERKER_RAGING_DEFENDER 729

/* PRIMAL WARRIOR TREE (Mobility & Tactics) - Tier 1 Perks (730-733) */
#define PERK_BERSERKER_FLEET_OF_FOOT_1 730
#define PERK_BERSERKER_INTIMIDATING_PRESENCE_1 731
#define PERK_BERSERKER_MIGHTY_LEAP 732
#define PERK_BERSERKER_THICK_HEADED 733

/* PRIMAL WARRIOR TREE - Tier 2 Perks (734-737) */
#define PERK_BERSERKER_FLEET_OF_FOOT_2 734
#define PERK_BERSERKER_INTIMIDATING_PRESENCE_2 735
#define PERK_BERSERKER_SPRINT 736
#define PERK_BERSERKER_CRIPPLING_BLOW 737

/* Tier 3 - Primal Warrior (738-741) */
#define PERK_BERSERKER_RECKLESS_ABANDON 738
#define PERK_BERSERKER_BLINDING_RAGE 739
#define PERK_BERSERKER_STUNNING_BLOW 740
#define PERK_BERSERKER_UNCANNY_DODGE_MASTERY 741

/* Tier 4 - Primal Warrior (742-744) */
#define PERK_BERSERKER_SAVAGE_CHARGE 742
#define PERK_BERSERKER_WAR_CRY 743
#define PERK_BERSERKER_EARTHSHAKER 744

/* OLD BARBARIAN PERKS - Legacy (750-754) */
#define PERK_BARBARIAN_RAGE_ENHANCEMENT 750
#define PERK_BARBARIAN_EXTENDED_RAGE_1 751
#define PERK_BARBARIAN_EXTENDED_RAGE_2 752
#define PERK_BARBARIAN_EXTENDED_RAGE_3 753
#define PERK_BARBARIAN_TOUGHNESS 754

/* ============================================================================
 * SORCERER PERKS (800-899)
 * ============================================================================ */
/* Not yet implemented */

/* ============================================================================
 * PALADIN PERKS (900-999)
 * ============================================================================ */

/* KNIGHT OF THE CHALICE TREE - Tier 1 Perks (900-903) */
#define PERK_PALADIN_EXTRA_SMITE_1 900
#define PERK_PALADIN_HOLY_WEAPON_1 901
#define PERK_PALADIN_SACRED_DEFENDER 902
#define PERK_PALADIN_FAITHFUL_STRIKE 903

/* KNIGHT OF THE CHALICE TREE - Tier 2 Perks (904-907) */
#define PERK_PALADIN_EXTRA_SMITE_2 904
#define PERK_PALADIN_HOLY_WEAPON_2 905
#define PERK_PALADIN_IMPROVED_SMITE 906
#define PERK_PALADIN_HOLY_BLADE 907

/* KNIGHT OF THE CHALICE TREE - Tier 3 Perks (908-911) */
#define PERK_PALADIN_DIVINE_MIGHT 908
#define PERK_PALADIN_EXORCISM_OF_THE_SLAIN 909
#define PERK_PALADIN_HOLY_SWORD 910
#define PERK_PALADIN_ZEALOUS_SMITE 911

/* KNIGHT OF THE CHALICE TREE - Tier 4 Perks (912-914) */
#define PERK_PALADIN_BLINDING_SMITE 912
#define PERK_PALADIN_OVERWHELMING_SMITE 913
#define PERK_PALADIN_SACRED_VENGEANCE 914

/* SACRED DEFENDER TREE - Tier 1 Perks (915-918) */
#define PERK_PALADIN_EXTRA_LAY_ON_HANDS_1 915
#define PERK_PALADIN_SHIELD_OF_FAITH_1 916
#define PERK_PALADIN_BULWARK_OF_DEFENSE 917
#define PERK_PALADIN_DEFENSIVE_STRIKE 918

/* SACRED DEFENDER TREE - Tier 2 Perks (919-922) */
#define PERK_PALADIN_EXTRA_LAY_ON_HANDS_2 919
#define PERK_PALADIN_SHIELD_OF_FAITH_2 920
#define PERK_PALADIN_HEALING_HANDS 921
#define PERK_PALADIN_SHIELD_GUARDIAN 922

/* SACRED DEFENDER TREE - Tier 3 Perks (923-926) */
#define PERK_PALADIN_AURA_OF_PROTECTION 923
#define PERK_PALADIN_SANCTUARY 924
#define PERK_PALADIN_MERCIFUL_TOUCH 925
#define PERK_PALADIN_BASTION_OF_DEFENSE 926

/* SACRED DEFENDER TREE - Tier 4 Perks (927-929) */
#define PERK_PALADIN_AURA_OF_LIFE 927
#define PERK_PALADIN_CLEANSING_TOUCH 928
#define PERK_PALADIN_DIVINE_SACRIFICE 929

/* DIVINE CHAMPION TREE - Tier 1 Perks (930-933) */
#define PERK_PALADIN_SPELL_FOCUS_1 930
#define PERK_PALADIN_TURN_UNDEAD_MASTERY_1 931
#define PERK_PALADIN_DIVINE_GRACE 932
#define PERK_PALADIN_RADIANT_AURA 933

/* DIVINE CHAMPION TREE - Tier 2 Perks (934-937) */
#define PERK_PALADIN_SPELL_FOCUS_2 934
#define PERK_PALADIN_TURN_UNDEAD_MASTERY_2 935
#define PERK_PALADIN_QUICKENED_BLESSING 936
#define PERK_PALADIN_CHANNEL_ENERGY_1 937

/* DIVINE CHAMPION TREE - Tier 3 Perks (938-941) */
#define PERK_PALADIN_SPELL_PENETRATION 938
#define PERK_PALADIN_DESTROY_UNDEAD 939
#define PERK_PALADIN_CHANNEL_ENERGY_2 940
#define PERK_PALADIN_AURA_OF_COURAGE_MASTERY 941

/* DIVINE CHAMPION TREE - Tier 4 Perks (942-944) */
#define PERK_PALADIN_MASS_CURE_WOUNDS 942
#define PERK_PALADIN_HOLY_AVENGER 943
#define PERK_PALADIN_BEACON_OF_HOPE 944

/* ============================================================================
 * RANGER PERKS (1000-1099)
 * ============================================================================ */

#define PERK_RANGER_FAVORED_ENEMY_1 1000
#define PERK_RANGER_FAVORED_ENEMY_2 1001
#define PERK_RANGER_FAVORED_ENEMY_3 1002
#define PERK_RANGER_TOUGHNESS 1003
#define PERK_RANGER_BOW_MASTERY_1 1004
#define PERK_RANGER_BOW_MASTERY_2 1005
#define PERK_RANGER_BOW_MASTERY_3 1006

/* Hunter Tree - Tier 1 */
#define PERK_RANGER_ARCHERS_FOCUS_I 1007
#define PERK_RANGER_STEADY_AIM_I 1008
#define PERK_RANGER_QUICK_DRAW 1009
#define PERK_RANGER_IMPROVED_CRITICAL_RANGED_I 1010

/* Hunter Tree - Tier 2 */
#define PERK_RANGER_ARCHERS_FOCUS_II 1011
#define PERK_RANGER_DEADLY_AIM 1012
#define PERK_RANGER_MANYSHOT 1013
#define PERK_RANGER_HUNTERS_MARK 1014

/* Hunter Tree - Tier 3 */
#define PERK_RANGER_IMPROVED_MANYSHOT 1015
#define PERK_RANGER_SNIPER 1016
#define PERK_RANGER_LONGSHOT 1017
#define PERK_RANGER_PINPOINT_ACCURACY 1018

/* Hunter Tree - Tier 4 */
#define PERK_RANGER_MASTER_ARCHER 1019
#define PERK_RANGER_ARROW_STORM 1020

/* Beast Master Tree - Tier 1 */
#define PERK_RANGER_ENHANCED_COMPANION_I 1021
#define PERK_RANGER_PACK_TACTICS_I 1022
#define PERK_RANGER_NATURAL_EMPATHY_I 1023
#define PERK_RANGER_SPELL_FOCUS_CONJURATION_I 1024

/* Beast Master Tree - Tier 2 */
#define PERK_RANGER_ENHANCED_COMPANION_II 1025
#define PERK_RANGER_FERAL_CHARGE 1026
#define PERK_RANGER_NATURES_REMEDY 1027
#define PERK_RANGER_SHARED_SPELLS 1028

/* Beast Master Tree - Tier 3 */
#define PERK_RANGER_ALPHA_BOND 1029
#define PERK_RANGER_COORDINATED_ATTACK 1030
#define PERK_RANGER_PRIMAL_VIGOR 1031
#define PERK_RANGER_GREATER_SUMMONS 1032

/* Beast Master Tree - Tier 4 */
#define PERK_RANGER_PRIMAL_AVATAR 1033
#define PERK_RANGER_NATURES_WRATH 1034

/* Wilderness Warrior Tree - Tier 1 */
#define PERK_RANGER_TWO_WEAPON_FOCUS_I 1035
#define PERK_RANGER_DUAL_STRIKE_I 1036
#define PERK_RANGER_FAVORED_ENEMY_MASTERY_I 1037
#define PERK_RANGER_RANGER_TOUGHNESS_I 1038

/* Wilderness Warrior Tree - Tier 2 */
#define PERK_RANGER_TWO_WEAPON_FOCUS_II 1039
#define PERK_RANGER_WW_TWO_WEAPON_FIGHTING 1040
#define PERK_RANGER_TEMPEST 1041
#define PERK_RANGER_FAVORED_ENEMY_SLAYER 1042

/* Wilderness Warrior Tree - Tier 3 */
#define PERK_RANGER_GREATER_WW_TWO_WEAPON_FIGHTING 1043
#define PERK_RANGER_WHIRLING_STEEL 1044
#define PERK_RANGER_DEADLY_HUNTER 1045
#define PERK_RANGER_CRIPPLING_STRIKE 1046

/* Wilderness Warrior Tree - Tier 4 */
#define PERK_RANGER_PERFECT_WW_TWO_WEAPON_FIGHTING 1047
#define PERK_RANGER_APEX_PREDATOR 1048

/* ============================================================================
 * BARD PERKS (1100-1199)
 * ============================================================================ */
/* Spellsinger Tree - Tier 1 */
#define PERK_BARD_SONGWEAVER_I 1100
#define PERK_BARD_ENCHANTERS_GUILE_I 1101
#define PERK_BARD_RESONANT_VOICE_I 1102
#define PERK_BARD_HARMONIC_CASTING 1103

/* Bard Spellsinger Tree Tier II */
#define PERK_BARD_SONGWEAVER_II 1104
#define PERK_BARD_ENCHANTERS_GUILE_II 1105
#define PERK_BARD_CRESCENDO 1106
#define PERK_BARD_SUSTAINING_MELODY 1107

/* Bard Spellsinger Tree Tier III */
#define PERK_BARD_MASTER_OF_MOTIFS 1108
#define PERK_BARD_DIRGE_OF_DISSONANCE 1109
#define PERK_BARD_HEIGHTENED_HARMONY 1110
#define PERK_BARD_PROTECTIVE_CHORUS 1111

/* Bard Spellsinger Tree Tier IV - Capstones */
#define PERK_BARD_SPELLSONG_MAESTRA 1112
#define PERK_BARD_ARIA_OF_STASIS 1113
#define PERK_BARD_SYMPHONIC_RESONANCE 1114
#define PERK_BARD_ENDLESS_REFRAIN 1115

/* Bard Warchanter Tree - Tier 1 */
#define PERK_BARD_BATTLE_HYMN_I 1116
#define PERK_BARD_DRUMMERS_RHYTHM_I 1117
#define PERK_BARD_RALLYING_CRY 1118
#define PERK_BARD_FROSTBITE_REFRAIN_I 1119

/* Bard Warchanter Tree - Tier 2 */
#define PERK_BARD_BATTLE_HYMN_II 1120
#define PERK_BARD_DRUMMERS_RHYTHM_II 1121
#define PERK_BARD_WARBEAT 1122
#define PERK_BARD_FROSTBITE_REFRAIN_II 1123

/* Bard Warchanter Tree - Tier 3 */
#define PERK_BARD_ANTHEM_OF_FORTITUDE 1124
#define PERK_BARD_COMMANDING_CADENCE 1125
#define PERK_BARD_STEEL_SERENADE 1126
#define PERK_BARD_BANNER_VERSE 1127

/* Bard Warchanter Tree - Tier 4 */
#define PERK_BARD_WARCHANTERS_DOMINANCE 1128
#define PERK_BARD_WINTERS_WAR_MARCH 1129

/* Bard Swashbuckler Tree - Tier 1 */
#define PERK_BARD_FENCERS_FOOTWORK_I 1130
#define PERK_BARD_PRECISE_STRIKE_I 1131
#define PERK_BARD_RIPOSTE_TRAINING_I 1132
#define PERK_BARD_FLOURISH 1133

/* Bard Swashbuckler Tree - Tier 2 */
#define PERK_BARD_FENCERS_FOOTWORK_II 1134
#define PERK_BARD_PRECISE_STRIKE_II 1135
#define PERK_BARD_DUELISTS_POISE 1136
#define PERK_BARD_AGILE_DISENGAGE 1137

/* Bard Swashbuckler Tree - Tier 3 */
#define PERK_BARD_PERFECT_TEMPO 1138
#define PERK_BARD_SHOWSTOPPER 1139
#define PERK_BARD_ACROBATIC_CHARGE 1140
#define PERK_BARD_FEINT_AND_FINISH 1141

/* Bard Swashbuckler Tree - Tier 4 (Capstone) */
#define PERK_BARD_SUPREME_STYLE 1142
#define PERK_BARD_CURTAIN_CALL 1143

/* ============================================================================
 * ALCHEMIST PERKS (1200-1299)
 * ============================================================================ */
/* Mutagenist - Tier 1 */
#define PERK_ALCHEMIST_MUTAGEN_I 1200
#define PERK_ALCHEMIST_HARDY_CONSTITUTION_I 1201
#define PERK_ALCHEMIST_ALCHEMICAL_REFLEXES 1202
#define PERK_ALCHEMIST_NATURAL_ARMOR 1203
/* Mutagenist Tree - Tier II */
#define PERK_ALCHEMIST_MUTAGEN_II 1204
#define PERK_ALCHEMIST_PERSISTENCE_MUTAGEN 1205
#define PERK_ALCHEMIST_INFUSED_WITH_VIGOR 1206
#define PERK_ALCHEMIST_CELLULAR_ADAPTATION 1207
/* Mutagenist Tree - Tier III */
#define PERK_ALCHEMIST_IMPROVED_MUTAGEN 1208
#define PERK_ALCHEMIST_UNSTABLE_MUTAGEN 1209
#define PERK_ALCHEMIST_UNIVERSAL_MUTAGEN 1210
#define PERK_ALCHEMIST_MUTAGENIC_MASTERY 1211
/* Mutagenist Tree - Tier IV (Capstones) */
#define PERK_ALCHEMIST_PERFECT_MUTAGEN 1212
#define PERK_ALCHEMIST_CHIMERIC_TRANSMUTATION 1213
/* Bomb Craftsman Tree - Tier I */
#define PERK_ALCHEMIST_ALCHEMICAL_BOMB_I 1214
#define PERK_ALCHEMIST_PRECISE_BOMBS_PERK 1215
#define PERK_ALCHEMIST_SPLASH_DAMAGE 1216
#define PERK_ALCHEMIST_QUICK_BOMB 1217
/* Bomb Craftsman Tree - Tier II */
#define PERK_ALCHEMIST_ALCHEMICAL_BOMB_II 1218
#define PERK_ALCHEMIST_ELEMENTAL_BOMB 1219
#define PERK_ALCHEMIST_CONCUSSIVE_BOMB 1220
#define PERK_ALCHEMIST_POISON_BOMB 1221
/* Bomb Craftsman Tree - Tier III */
#define PERK_ALCHEMIST_INFERNO_BOMB 1222
#define PERK_ALCHEMIST_CLUSTER_BOMB 1223
#define PERK_ALCHEMIST_CALCULATED_THROW 1224
#define PERK_ALCHEMIST_BOMB_MASTERY 1225
/* Bomb Craftsman Tree - Tier IV (Capstones) */
#define PERK_ALCHEMIST_BOMBARDIER_SAVANT 1226
#define PERK_ALCHEMIST_VOLATILE_CATALYST 1227
/* Extract Master Tree - Tier I */
#define PERK_ALCHEMIST_ALCHEMICAL_EXTRACT_I 1228
#define PERK_ALCHEMIST_INFUSION_I 1229
#define PERK_ALCHEMIST_SWIFT_EXTRACTION 1230
#define PERK_ALCHEMIST_RESONANT_EXTRACT 1231
#define PERK_ALCHEMIST_ALCHEMICAL_EXTRACT_II 1232
#define PERK_ALCHEMIST_INFUSION_II 1233
#define PERK_ALCHEMIST_CONCENTRATED_ESSENCE 1234
#define PERK_ALCHEMIST_PERSISTENT_EXTRACTION 1235
/* Extract Master Tree - Tier III */
#define PERK_ALCHEMIST_HEALING_EXTRACTION 1236
#define PERK_ALCHEMIST_ALCHEMICAL_COMPATIBILITY 1237
#define PERK_ALCHEMIST_DISCOVERY_EXTRACTION 1238
#define PERK_ALCHEMIST_MASTER_ALCHEMIST 1239
/* Extract Master Tree - Tier IV (Capstones) */
#define PERK_ALCHEMIST_ETERNAL_EXTRACT 1240
#define PERK_ALCHEMIST_QUINTESSENTIAL_EXTRACTION 1241

/* ============================================================================
 * PSIONICIST PERKS (1300-1399)
 * ============================================================================ */
/* Telepathic Control - Tier I */
#define PERK_PSIONICIST_MIND_SPIKE_I 1300
#define PERK_PSIONICIST_SUGGESTION_PRIMER 1301
#define PERK_PSIONICIST_PSIONIC_DISRUPTOR_I 1302
#define PERK_PSIONICIST_FOCUS_CHANNELING 1303

/* Telepathic Control - Tier II */
#define PERK_PSIONICIST_MIND_SPIKE_II 1304
#define PERK_PSIONICIST_OVERWHELM 1305
#define PERK_PSIONICIST_PSIONIC_DISRUPTOR_II 1306
#define PERK_PSIONICIST_LINKED_MENACE 1307
/* Telepathic Control - Tier III */
#define PERK_PSIONICIST_DOMINION 1308
#define PERK_PSIONICIST_PSYCHIC_SUNDERING 1309
#define PERK_PSIONICIST_MENTAL_BACKLASH 1310
#define PERK_PSIONICIST_PIERCING_WILL 1311
/* Telepathic Control - Tier IV (Capstones) */
#define PERK_PSIONICIST_ABSOLUTE_GEAS 1312
#define PERK_PSIONICIST_HIVE_COMMANDER 1313
/* Psychokinetic Arsenal - Tier I */
#define PERK_PSIONICIST_KINETIC_EDGE_I 1314
#define PERK_PSIONICIST_FORCE_SCREEN_ADEPT 1315
#define PERK_PSIONICIST_VECTOR_SHOVE 1316
#define PERK_PSIONICIST_ENERGY_SPECIALIZATION 1317
/* Psychokinetic Arsenal - Tier II */
#define PERK_PSIONICIST_KINETIC_EDGE_II 1318
#define PERK_PSIONICIST_DEFLECTIVE_SCREEN 1319
#define PERK_PSIONICIST_ACCELERATED_MANIFEST 1320
#define PERK_PSIONICIST_ENERGY_RETORT_PERK 1321
/* Psychokinetic Arsenal - Tier III */
#define PERK_PSIONICIST_KINETIC_EDGE_III 1322
#define PERK_PSIONICIST_GRAVITY_WELL 1323
#define PERK_PSIONICIST_FORCE_AEGIS 1324
#define PERK_PSIONICIST_KINETIC_CRUSH 1325
/* Psychokinetic Arsenal - Tier IV (Capstones) */
#define PERK_PSIONICIST_SINGULAR_IMPACT 1326
#define PERK_PSIONICIST_PERFECT_DEFLECTION 1327
/* Metacreative Genius - Tier I */
#define PERK_PSIONICIST_ECTOPLASMIC_ARTISAN_I 1328
#define PERK_PSIONICIST_SHARD_VOLLEY 1329
#define PERK_PSIONICIST_HARDENED_CONSTRUCTS_I 1330
#define PERK_PSIONICIST_FABRICATE_FOCUS 1331

/* Metacreative Genius - Tier II */
#define PERK_PSIONICIST_ECTOPLASMIC_ARTISAN_II 1332
#define PERK_PSIONICIST_SHARDSTORM 1333
#define PERK_PSIONICIST_HARDENED_CONSTRUCTS_II 1334
#define PERK_PSIONICIST_RAPID_MANIFESTER 1335

/* Metacreative Genius - Tier III */
#define PERK_PSIONICIST_ECTOPLASMIC_ARTISAN_III 1336
#define PERK_PSIONICIST_EMPOWERED_CREATION 1337
#define PERK_PSIONICIST_CONSTRUCT_COMMANDER 1338
#define PERK_PSIONICIST_SELF_FORGED 1339

/* Metacreative Genius - Tier IV (Capstones) */
#define PERK_PSIONICIST_ASTRAL_JUGGERNAUT 1340
#define PERK_PSIONICIST_PERFECT_FABRICATOR 1341

/* ============================================================================
 * BLACKGUARD PERKS (1400-1499)
 * ============================================================================ */
/* TREE A: Tyranny & Fear - Tier 1 */
#define PERK_BLACKGUARD_DREAD_PRESENCE 1400
#define PERK_BLACKGUARD_INTIMIDATING_SMITE 1401
#define PERK_BLACKGUARD_CRUEL_EDGE 1402
#define PERK_BLACKGUARD_COMMAND_THE_WEAK 1403

/* TREE A: Tyranny & Fear - Tier 2 */
#define PERK_BLACKGUARD_AURA_OF_COWARDICE_PERK 1404 /* enhances existing aura feat */
#define PERK_BLACKGUARD_TERROR_TACTICS 1405
#define PERK_BLACKGUARD_BLACK_SERAPH_STEP 1406
#define PERK_BLACKGUARD_NIGHTMARISH_VISAGE 1407

/* TREE A: Tyranny & Fear - Tier 3 */
#define PERK_BLACKGUARD_PARALYZING_DREAD 1408
#define PERK_BLACKGUARD_DESPAIR_HARVEST 1409
#define PERK_BLACKGUARD_SHACKLES_OF_AWE 1410
#define PERK_BLACKGUARD_PROFANE_DOMINION 1411

/* TREE A: Tyranny & Fear - Tier 4 (Capstones) */
#define PERK_BLACKGUARD_SOVEREIGN_OF_TERROR 1412
#define PERK_BLACKGUARD_MIDNIGHT_EDICT 1413

/* TREE A: Tyranny & Fear - Tier 3 */
#define PERK_BLACKGUARD_PARALYZING_DREAD 1408
#define PERK_BLACKGUARD_DESPAIR_HARVEST 1409
#define PERK_BLACKGUARD_SHACKLES_OF_AWE 1410
#define PERK_BLACKGUARD_PROFANE_DOMINION 1411

/* TREE A: Tyranny & Fear - Tier 4 (Capstones) */
#define PERK_BLACKGUARD_SOVEREIGN_OF_TERROR 1412
#define PERK_BLACKGUARD_MIDNIGHT_EDICT 1413

/* TREE B: Profane Might - Tier 1 */
#define PERK_BLACKGUARD_VILE_STRIKE 1414
#define PERK_BLACKGUARD_CRUEL_MOMENTUM 1415
#define PERK_BLACKGUARD_DARK_CHANNEL 1416
#define PERK_BLACKGUARD_BRUTAL_OATH 1417

/* TREE B: Profane Might - Tier 2 */
#define PERK_BLACKGUARD_RAVAGING_SMITE 1418
#define PERK_BLACKGUARD_PROFANE_WEAPON_BOND 1419
#define PERK_BLACKGUARD_RELENTLESS_ASSAULT 1420
#define PERK_BLACKGUARD_SANGUINE_BARRIER 1421

/* TREE B: Profane Might - Tier 3 */
#define PERK_BLACKGUARD_DOOM_CLEAVE 1422
#define PERK_BLACKGUARD_SOUL_REND 1423
#define PERK_BLACKGUARD_BLACKENED_PRECISION 1424
#define PERK_BLACKGUARD_UNHOLY_BLITZ 1425

/* TREE B: Profane Might - Tier 4 (Capstones) */
#define PERK_BLACKGUARD_AVATAR_OF_PROFANITY 1426
#define PERK_BLACKGUARD_CATACLYSMIC_SMITE 1427

/* TREE C: Unholy Resilience - Tier 1 */
#define PERK_BLACKGUARD_PROFANE_FORTITUDE 1428
#define PERK_BLACKGUARD_DARK_AEGIS 1429
#define PERK_BLACKGUARD_GRAVEBORN_VIGOR 1430
#define PERK_BLACKGUARD_SINISTER_RECOVERY 1431

/* TREE C: Unholy Resilience - Tier 2 */
#define PERK_BLACKGUARD_AURA_OF_DESECRATION 1432
#define PERK_BLACKGUARD_FELL_WARD 1433
#define PERK_BLACKGUARD_DEFIANT_HIDE 1434
#define PERK_BLACKGUARD_SHADE_STEP 1435

/* TREE C: Unholy Resilience - Tier 3 */
#define PERK_BLACKGUARD_NECROTIC_REGENERATION 1436
#define PERK_BLACKGUARD_UNHOLY_FORTIFICATION 1437
#define PERK_BLACKGUARD_BLASPHEMOUS_WARDING 1438
#define PERK_BLACKGUARD_RESILIENT_CORRUPTION 1439

/* TREE C: Unholy Resilience - Tier 4 (Capstone) */
#define PERK_BLACKGUARD_UNDYING_VIGOR 1440
/* New Blackguard Unholy Resilience Tier 3 additions */
#define PERK_BLACKGUARD_SOUL_CARAPACE 1441
#define PERK_BLACKGUARD_WARDING_MALICE 1442
#define PERK_BLACKGUARD_BLACKGUARDS_REPRISAL 1443

/* Inquisitor Perks - Judgment & Spellcasting Tree (Tier 1) */
#define PERK_INQUISITOR_EMPOWERED_JUDGMENT 1444
#define PERK_INQUISITOR_SWIFT_SPELLCASTER 1445
#define PERK_INQUISITOR_SPELL_FOCUS_DIVINATION 1446
#define PERK_INQUISITOR_JUDGMENT_RECOVERY 1447

/* Inquisitor Perks - Judgment & Spellcasting Tree (Tier 2) */
#define PERK_INQUISITOR_ENHANCED_BANE 1448
#define PERK_INQUISITOR_DIVINE_RESILIENCE 1449
#define PERK_INQUISITOR_SPELL_PENETRATION 1450
#define PERK_INQUISITOR_PERSISTENT_JUDGMENT 1451

/* Inquisitor Perks - Judgment & Spellcasting Tree (Tier 3) */
#define PERK_INQUISITOR_GREATER_JUDGMENT 1452
#define PERK_INQUISITOR_SPELL_METAMASTERY 1453
#define PERK_INQUISITOR_RIGHTEOUS_STRIKE 1454
#define PERK_INQUISITOR_VERSATILE_JUDGMENT 1455
/* Inquisitor Perks - Judgment & Spellcasting Tree (Tier 4) */
#define PERK_INQUISITOR_JUDGMENT_MASTERY 1456
#define PERK_INQUISITOR_DIVINE_SPELLSTRIKE 1457
#define PERK_INQUISITOR_INEXORABLE_JUDGMENT 1458
#define PERK_INQUISITOR_SUPREME_SPELLCASTING 1459

/* Inquisitor Perks - Hunter's Arsenal Tree (Tier 1) */
#define PERK_INQUISITOR_STUDIED_TARGET 1460
#define PERK_INQUISITOR_FAVORED_TERRAIN 1461
#define PERK_INQUISITOR_HUNTERS_PRECISION 1462
#define PERK_INQUISITOR_TRACK_AND_HUNT 1463

/* Inquisitor Perks - Hunter's Arsenal Tree (Tier 2) */
#define PERK_INQUISITOR_FAVORED_ENEMY_ENHANCEMENT 1464
#define PERK_INQUISITOR_AMBUSH_PREDATOR        1465
#define PERK_INQUISITOR_TERRAIN_MASTERY        1466
#define PERK_INQUISITOR_HUNTERS_ENDURANCE      1467

/* ============================================================================
 * INQUISITOR PERKS (1500-1599)
 * ============================================================================ */
/* Implemented: Judgment & Spellcasting Tree Tier 1 (1444-1447) */
/* Implemented: Judgment & Spellcasting Tree Tier 2 (1448-1451) */
/* Implemented: Judgment & Spellcasting Tree Tier 3 (1452-1455) */
/* Implemented: Judgment & Spellcasting Tree Tier 4 (1456-1459) */
/* Implemented: Hunter's Arsenal Tree Tier 1 (1460-1463) */
/* Implemented: Hunter's Arsenal Tree Tier 2 (1464-1467) */

/* ============================================================================
 * SUMMONER PERKS (1600-1699)
 * ============================================================================ */
/* Not yet implemented */

/* ============================================================================
 * WARLOCK PERKS (1700-1799)
 * ============================================================================ */
/* Not yet implemented */

/* ============================================================================
 * ARTIFICER PERKS (1800-1899)
 * ============================================================================ */
/* Not yet implemented */

/* ============================================================================
 * TOTAL PERK COUNT
 * ============================================================================ */
/* Total number of defined perks - update this as perks are added */
#define NUM_PERKS 1500

/* alchemist */
#define NUM_DISCOVERIES_KNOWN 20
#define MAX_BOMBS_ALLOWED 50
#define NUM_ALC_DISCOVERIES 44
#define NUM_GR_ALC_DISCOVERIES 5

// Paladin Mercies
#define PALADIN_MERCY_NONE 0
#define PALADIN_MERCY_DECEIVED 1
#define PALADIN_MERCY_FATIGUED 2
#define PALADIN_MERCY_SHAKEN 3
#define PALADIN_MERCY_DAZED 4
#define PALADIN_MERCY_ENFEEBLED 5
#define PALADIN_MERCY_STAGGERED 6
#define PALADIN_MERCY_CONFUSED 7
#define PALADIN_MERCY_CURSED 8
#define PALADIN_MERCY_FRIGHTENED 9
#define PALADIN_MERCY_INJURED 10
#define PALADIN_MERCY_NAUSEATED 11
#define PALADIN_MERCY_POISONED 12
#define PALADIN_MERCY_BLINDED 13
#define PALADIN_MERCY_DEAFENED 14
#define PALADIN_MERCY_ENSORCELLED 15
#define PALADIN_MERCY_PARALYZED 16
#define PALADIN_MERCY_STUNNED 17

#define NUM_PALADIN_MERCIES 18

// Blackguard Cruelties
#define BLACKGUARD_CRUELTY_NONE 0
#define BLACKGUARD_CRUELTY_FATIGUED 1
#define BLACKGUARD_CRUELTY_SHAKEN 2
#define BLACKGUARD_CRUELTY_SICKENED 3
#define BLACKGUARD_CRUELTY_DAZED 4
#define BLACKGUARD_CRUELTY_DISEASED 5
#define BLACKGUARD_CRUELTY_STAGGERED 6
#define BLACKGUARD_CRUELTY_CURSED 7
#define BLACKGUARD_CRUELTY_FRIGHTENED 8
#define BLACKGUARD_CRUELTY_NAUSEATED 9
#define BLACKGUARD_CRUELTY_POISONED 10
#define BLACKGUARD_CRUELTY_BLINDED 11
#define BLACKGUARD_CRUELTY_DEAFENED 12
#define BLACKGUARD_CRUELTY_PARALYZED 13
#define BLACKGUARD_CRUELTY_STUNNED 14

#define NUM_BLACKGUARD_CRUELTIES 15

// Blackguard fiendish boons
#define FIENDISH_BOON_NONE 0
#define FIENDISH_BOON_FLAMING 1
#define FIENDISH_BOON_KEEN 2
#define FIENDISH_BOON_VICIOUS 3
#define FIENDISH_BOON_ANARCHIC 4
#define FIENDISH_BOON_FLAMING_BURST 5
#define FIENDISH_BOON_UNHOLY 6
#define FIENDISH_BOON_WOUNDING 7
#define FIENDISH_BOON_SPEED 8
#define FIENDISH_BOON_VORPAL 9

#define NUM_FIENDISH_BOONS 10

#define CHANNEL_ENERGY_TYPE_NONE 0
#define CHANNEL_ENERGY_TYPE_POSITIVE 1
#define CHANNEL_ENERGY_TYPE_NEGATIVE 2

// Inquisitor Judgments
#define INQ_JUDGEMENT_NONE 0
#define INQ_JUDGEMENT_DESTRUCTION 1
#define INQ_JUDGEMENT_HEALING 2
#define INQ_JUDGEMENT_JUSTICE 3
#define INQ_JUDGEMENT_PIERCING 4
#define INQ_JUDGEMENT_PROTECTION 5
#define INQ_JUDGEMENT_PURITY 6
#define INQ_JUDGEMENT_RESILIENCY 7
#define INQ_JUDGEMENT_RESISTANCE 8

#define NUM_INQ_JUDGEMENTS 9

/* Combat feats that apply to a specific weapon type */
#define CFEAT_IMPROVED_CRITICAL 0
#define CFEAT_WEAPON_FINESSE 1
#define CFEAT_WEAPON_FOCUS 2
#define CFEAT_WEAPON_SPECIALIZATION 3
#define CFEAT_GREATER_WEAPON_FOCUS 4
#define CFEAT_GREATER_WEAPON_SPECIALIZATION 5
#define CFEAT_IMPROVED_WEAPON_FINESSE 6
#define CFEAT_SKILL_FOCUS 7
#define CFEAT_EXOTIC_WEAPON_PROFICIENCY 8
#define CFEAT_MONKEY_GRIP 9
#define CFEAT_FAVORED_ENEMY 10
#define CFEAT_EPIC_SKILL_FOCUS 11
#define CFEAT_POWER_CRITICAL 12
#define CFEAT_WEAPON_MASTERY 13
#define CFEAT_WEAPON_FLURRY 14
#define CFEAT_WEAPON_SUPREMACY 15
#define CFEAT_TRIPLE_CRIT 16
#define CFEAT_EPIC_WEAPON_SPECIALIZATION 17
#define CFEAT_OVERWHELMING_CRITICAL 18
#define CFEAT_DEVASTATING_CRITICAL 19
/**/
#define NUM_CFEATS 20
/**/

/* Spell feats that apply to a specific school of spells */
#define SFEAT_SPELL_FOCUS 0
#define SFEAT_GREATER_SPELL_FOCUS 1
#define SFEAT_EPIC_SPELL_FOCUS 2
#define NUM_SFEATS 3

// Skill feats that apply to a specific skill
#define SKFEAT_SKILL_FOCUS 0
#define SKFEAT_EPIC_SKILL_FOCUS 1
#define NUM_SKFEATS 2 /* if this is changed, load_skill_focus() must be modified */

// Sorcerer bloodline feats
#define BLFEAT_DRACONIC 0
#define NUM_BLFEATS 1

/* object-related defines */
/* Item types: used by obj_data.obj_flags.type_flag */
/* make sure to add to - display_item_object_values() */
#define ITEM_LIGHT 1           /**< Item is a light source */
#define ITEM_SCROLL 2          /**< Item is a scroll */
#define ITEM_WAND 3            /**< Item is a wand */
#define ITEM_STAFF 4           /**< Item is a staff	*/
#define ITEM_WEAPON 5          /**< Item is a weapon */
#define ITEM_FURNITURE 6       /**< Sittable Furniture */
#define ITEM_FIREWEAPON 7      /* deprecated - ranged weapon */
#define ITEM_TREASURE 8        /**< Item is a treasure, not gold */
#define ITEM_ARMOR 9           /**< Item is armor */
#define ITEM_POTION 10         /**< Item is a potion */
#define ITEM_WORN 11           /**< General worn item */
#define ITEM_OTHER 12          /**< Misc object */
#define ITEM_TRASH 13          /**< Trash - shopkeepers won't buy */
#define ITEM_MISSILE 14        /* missile/ammo (for ranged weapon) */
#define ITEM_CONTAINER 15      /**< Item is a container */
#define ITEM_NOTE 16           /**< Item is note */
#define ITEM_DRINKCON 17       /**< Item is a drink container */
#define ITEM_KEY 18            /**< Item is a key */
#define ITEM_FOOD 19           /**< Item is food */
#define ITEM_MONEY 20          /**< Item is money (gold) */
#define ITEM_PEN 21            /**< Item is a pen */
#define ITEM_BOAT 22           /**< Item is a boat */
#define ITEM_FOUNTAIN 23       /**< Item is a fountain */
#define ITEM_CLANARMOR 24      /**< Item is clan armor */
#define ITEM_CRYSTAL 25        /* crafting crystal */
#define ITEM_ESSENCE 26        /* component for crafting */
#define ITEM_MATERIAL 27       /* material for crafting */
#define ITEM_SPELLBOOK 28      /* spellbook for wizard types */
#define ITEM_PORTAL 29         /* portal between two locations */
#define ITEM_PLANT 30          /* for transport via plants spell */
#define ITEM_TRAP 31           /* traps */
#define ITEM_TELEPORT 32       /* triggers teleport on command */
#define ITEM_POISON 33         /* apply poison to weapon */
#define ITEM_SUMMON 34         /* summons mob on command */
#define ITEM_SWITCH 35         /* activation mechanism */
#define ITEM_AMMO_POUCH 36     /* ammo pouch mechanic for missile weapons */
#define ITEM_PICK 37           /* pick used for opening locks bonus */
#define ITEM_INSTRUMENT 38     /* instrument used for bard song */
#define ITEM_DISGUISE 39       /* disguise kit used for disguise command */
#define ITEM_WALL 40           /* magical wall (like wall of flames spell) */
#define ITEM_BOWL 41           /* bowl for mixing recipes */
#define ITEM_INGREDIENT 42     /* ingredient used with bowl for recipes */
#define ITEM_BLOCKER 43        /* stops movement in direction X */
#define ITEM_WAGON 44          /* used for carrying resources for trade */
#define ITEM_RESOURCE 45       /* used for trade with wagon */
#define ITEM_PET 46            /* object will convert into a mobile follower upon purchase */
#define ITEM_BLUEPRINT 47      /* NewCraft, recipe for crafting item */
#define ITEM_TREASURE_CHEST 48 /* used with the loot command. */
#define ITEM_HUNT_TROPHY 49    // used to mark a hunt target mob
#define ITEM_WEAPON_OIL 50
#define ITEM_GEAR_OUTFIT 51
#define ITEM_DRINK 52   // Used for the nerw drink system.  Replaces drink containers and fountains.
#define ITEM_VEHICLE 53 // General vehicle object (for CWG style)
#define ITEM_SHIP_OBJECT 54   // Outcast style ship object
#define ITEM_VESSEL 55        // Unified vessel system object
#define ITEM_GREYHAWK_SHIP 56 // Greyhawk ship object type (type 57 conflicts resolved to 56)
/* make sure to add to - display_item_object_values() */
#define ITEM_CRAFTING_TOOL 57 // Crafting tool for item creation
#define NUM_ITEM_TYPES 58     /** Total number of item types.*/

/* reference notes on homeland-port */
/* swapped free1 (7) with fireweapon, swapped free2 (14) with missile
#define ITEM_SHIP 28 // travel on oceans -> ITEM_BOAT (22) */

/** Lootboxes / Treaure chests **/
/* quality of items in chest */
#define LOOTBOX_LEVEL_UNDEFINED 0
#define LOOTBOX_LEVEL_MUNDANE 1
#define LOOTBOX_LEVEL_MINOR 2
#define LOOTBOX_LEVEL_TYPICAL 3
#define LOOTBOX_LEVEL_MEDIUM 4
#define LOOTBOX_LEVEL_MAJOR 5
#define LOOTBOX_LEVEL_SUPERIOR 6
/******/
#define NUM_LOOTBOX_LEVELS 7
/******/

/* treasure type for lootbox */
#define LOOTBOX_TYPE_UNDEFINED 0
#define LOOTBOX_TYPE_GENERIC 1
#define LOOTBOX_TYPE_WEAPON 2
#define LOOTBOX_TYPE_ARMOR 3
#define LOOTBOX_TYPE_CONSUMABLE 4
#define LOOTBOX_TYPE_TRINKET 5
#define LOOTBOX_TYPE_GOLD 6
#define LOOTBOX_TYPE_CRYSTAL 7
/******/
#define NUM_LOOTBOX_TYPES 8
/******/

#define OUTFIT_TYPE_WEAPON 1
#define OUTFIT_TYPE_ARMOR_SET 2

#define NUM_OUTFIT_TYPES 2

#define OUTFIT_VAL_TYPE 0
#define OUTFIT_VAL_BONUS 1
#define OUTFIT_VAL_MATERIAL 2
#define OUTFIT_VAL_APPLY_LOC 3
#define OUTFIT_VAL_APPLY_MOD 4
#define OUTFIT_VAL_APPLY_BONUS 5
#define OUTFIT_VAL_HEAD_APPLY_LOC 6
#define OUTFIT_VAL_HEAD_APPLY_MOD 7
#define OUTFIT_VAL_HEAD_APPLY_BONUS 8
#define OUTFIT_VAL_ARMS_APPLY_LOC 9
#define OUTFIT_VAL_ARMS_APPLY_MOD 10
#define OUTFIT_VAL_ARMS_APPLY_BONUS 11
#define OUTFIT_VAL_LEGS_APPLY_LOC 12
#define OUTFIT_VAL_LEGS_APPLY_MOD 13
#define OUTFIT_VAL_LEGS_APPLY_BONUS 14

/* Item profs: used by obj_data.obj_flags.prof_flag
 * constants.c = item_profs */
/* categories */
#define WEAPON_PROFICIENCY 0
#define ARMOR_PROFICIENCY 1
#define SHIELD_PROFICIENCY 2
/* weapons */
#define ITEM_PROF_NONE 0     // no proficiency required
#define ITEM_PROF_MINIMAL 1  //  "Minimal Weapon Proficiency"
#define ITEM_PROF_BASIC 2    //  "Basic Weapon Proficiency"
#define ITEM_PROF_ADVANCED 3 //  "Advanced Weapon Proficiency"
#define ITEM_PROF_MASTER 4   //  "Master Weapon Proficiency"
#define ITEM_PROF_EXOTIC 5   //  "Exotic Weapon Proficiency"
#define NUM_WEAPON_PROFS 6
/* armor */
#define ITEM_PROF_LIGHT_A 6  // light armor prof
#define ITEM_PROF_MEDIUM_A 7 // medium armor prof
#define ITEM_PROF_HEAVY_A 8  // heavy armor prof
#define NUM_ARMOR_PROFS 3 + NUM_WEAPON_PROFS
/* shields */
#define ITEM_PROF_SHIELDS 9    // shield prof
#define ITEM_PROF_T_SHIELDS 10 // tower shield prof
#define NUM_SHIELD_PROFS 2 + NUM_ARMOR_PROFS
/** Total number of item profs.*/
#define NUM_ITEM_PROFS 11

/* Item materials: used by obj_data.obj_flags.material
 * constants.c = material_name
 */
#define MATERIAL_UNDEFINED 0
#define MATERIAL_COTTON 1
#define MATERIAL_LEATHER 2
#define MATERIAL_GLASS 3
#define MATERIAL_GOLD 4
#define MATERIAL_ORGANIC 5
#define MATERIAL_PAPER 6
#define MATERIAL_STEEL 7
#define MATERIAL_WOOD 8
#define MATERIAL_BONE 9
#define MATERIAL_CRYSTAL 10
#define MATERIAL_ETHER 11
#define MATERIAL_ADAMANTINE 12
#define MATERIAL_MITHRIL 13
#define MATERIAL_IRON 14
#define MATERIAL_COPPER 15
#define MATERIAL_CERAMIC 16
#define MATERIAL_SATIN 17
#define MATERIAL_SILK 18
#define MATERIAL_DRAGONHIDE 19
#define MATERIAL_BURLAP 20
#define MATERIAL_VELVET 21
#define MATERIAL_PLATINUM 22
#define MATERIAL_OBSIDIAN 23
#define MATERIAL_WOOL 24
#define MATERIAL_ONYX 25
#define MATERIAL_IVORY 26
#define MATERIAL_BRASS 27
#define MATERIAL_MARBLE 28
#define MATERIAL_BRONZE 29
#define MATERIAL_PEWTER 30
#define MATERIAL_RUBY 31
#define MATERIAL_SAPPHIRE 32
#define MATERIAL_EMERALD 33
#define MATERIAL_GEMSTONE 34
#define MATERIAL_GRANITE 35
#define MATERIAL_STONE 36
#define MATERIAL_ENERGY 37
#define MATERIAL_HEMP 38
#define MATERIAL_DIAMOND 39
#define MATERIAL_EARTH 40
#define MATERIAL_SILVER 41
#define MATERIAL_ALCHEMAL_SILVER 42
#define MATERIAL_COLD_IRON 43
#define MATERIAL_DARKWOOD 44
#define MATERIAL_DRAGONSCALE 45
#define MATERIAL_DRAGONBONE 46
#define MATERIAL_SEA_IVORY 47
#define MATERIAL_TIN 48
#define MATERIAL_COAL 49
#define MATERIAL_DRAGONMETAL 50
#define MATERIAL_ASH 51
#define MATERIAL_MAPLE 52
#define MATERIAL_MAHAGONY 53
#define MATERIAL_VALENWOOD 54
#define MATERIAL_IRONWOOD 55
#define MATERIAL_LINEN 56
#define MATERIAL_ZINC 57
#define MATERIAL_FLAX 58

/** Total number of item mats.*/
#define NUM_MATERIALS 59

#define NUM_CRAFT_MATS 37
#define NUM_CRAFT_MOTES 9

#define NUM_CRAFT_GROUPS 9

/* Portal types for the portal object */
#define PORTAL_NORMAL 0
#define PORTAL_RANDOM 1
#define PORTAL_CHECKFLAGS 2
#define PORTAL_CLANHALL 3
/****/
#define NUM_PORTAL_TYPES 4

/* Take/Wear flags: used by obj_data.obj_flags.wear_flags */
#define ITEM_WEAR_TAKE 0        /**< Item can be taken */
#define ITEM_WEAR_FINGER 1      /**< Item can be worn on finger */
#define ITEM_WEAR_NECK 2        /**< Item can be worn around neck */
#define ITEM_WEAR_BODY 3        /**< Item can be worn on body */
#define ITEM_WEAR_HEAD 4        /**< Item can be worn on head */
#define ITEM_WEAR_LEGS 5        /**< Item can be worn on legs */
#define ITEM_WEAR_FEET 6        /**< Item can be worn on feet */
#define ITEM_WEAR_HANDS 7       /**< Item can be worn on hands	*/
#define ITEM_WEAR_ARMS 8        /**< Item can be worn on arms */
#define ITEM_WEAR_SHIELD 9      /**< Item can be used as a shield */
#define ITEM_WEAR_ABOUT 10      /**< Item can be worn about body */
#define ITEM_WEAR_WAIST 11      /**< Item can be worn around waist */
#define ITEM_WEAR_WRIST 12      /**< Item can be worn on wrist */
#define ITEM_WEAR_WIELD 13      /**< Item can be wielded */
#define ITEM_WEAR_HOLD 14       /**< Item can be held */
#define ITEM_WEAR_FACE 15       // item can be worn on face
#define ITEM_WEAR_AMMO_POUCH 16 // item can be used as an ammo pouch
/* unfinished */
#define ITEM_WEAR_EAR 17   // item can be worn on ears
#define ITEM_WEAR_EYES 18  // item can be worn on eyes
#define ITEM_WEAR_BADGE 19 // item can be worn as badge
#define ITEM_WEAR_INSTRUMENT 20
#define ITEM_WEAR_SHOULDERS 21
#define ITEM_WEAR_ANKLE 22
#define ITEM_WEAR_SHEATH 23
#define ITEM_WEAR_CRAFT_SICKLE 24        /* harvesting sickle (gathering) */
#define ITEM_WEAR_CRAFT_AXE 25           /* chopping axe (forestry) */
#define ITEM_WEAR_CRAFT_KNIFE 26         /* skinning knife (hunting) */
#define ITEM_WEAR_CRAFT_PICKAXE 27       /* pickaxe (mining) */
#define ITEM_WEAR_CRAFT_ALCHEMY 28       /* alchemy set (alchemy) */
#define ITEM_WEAR_CRAFT_ARMOR_HAMMER 29  /* armorsmith's hammer (armorsmithing) */
#define ITEM_WEAR_CRAFT_JEWEL_PLIERS 30  /* jewel's pliers (jewelcraft) */
#define ITEM_WEAR_CRAFT_NEEDLE 31        /* sewing needle (tailoring) */
#define ITEM_WEAR_CRAFT_WEAPON_HAMMER 32 /* weaponsmith's hammer (weaponsmithing) */
#define ITEM_WEAR_ON_BACK 33
/** Total number of item wears */
#define NUM_ITEM_WEARS 34

/* Extra object flags: used by obj_data.obj_flags.extra_flags */
#define ITEM_GLOW 0             /**< Item is glowing */
#define ITEM_HUM 1              /**< Item is humming */
#define ITEM_NORENT 2           /**< Item cannot be rented */
#define ITEM_NODONATE 3         /**< Item cannot be donated */
#define ITEM_NOINVIS 4          /**< Item cannot be made invis	*/
#define ITEM_INVISIBLE 5        /**< Item is invisible */
#define ITEM_MAGIC 6            /**< Item is magical */
#define ITEM_NODROP 7           /**< Item is cursed: can't drop */
#define ITEM_BLESS 8            /**< Item is blessed */
#define ITEM_ANTI_GOOD 9        /**< Not usable by good people	*/
#define ITEM_ANTI_EVIL 10       /**< Not usable by evil people	*/
#define ITEM_ANTI_NEUTRAL 11    /**< Not usable by neutral people */
#define ITEM_ANTI_WIZARD 12     /**< Not usable by wizards */
#define ITEM_ANTI_CLERIC 13     /**< Not usable by clerics */
#define ITEM_ANTI_ROGUE 14      /**< Not usable by rogues */
#define ITEM_ANTI_WARRIOR 15    /**< Not usable by warriors */
#define ITEM_NOSELL 16          /**< Shopkeepers won't touch it */
#define ITEM_QUEST 17           /**< Item is a quest item         */
#define ITEM_ANTI_HUMAN 18      /* Not usable by Humans*/
#define ITEM_ANTI_ELF 19        /* Not usable by Elfs */
#define ITEM_ANTI_DWARF 20      /* Not usable by Dwarf*/
#define ITEM_ANTI_HALF_TROLL 21 /* Not usable by Half Troll */
#define ITEM_ANTI_MONK 22       /**< Not usable by monks */
#define ITEM_ANTI_DRUID 23      // not usable by druid
#define ITEM_MOLD 24
#define ITEM_ANTI_CRYSTAL_DWARF 25 /* Not usable by C Dwarf*/
#define ITEM_ANTI_HALFLING 26      /* Not usable by halfling*/
#define ITEM_ANTI_H_ELF 27         /* Not usable by half elf*/
#define ITEM_ANTI_H_ORC 28         /* Not usable by half orc*/
#define ITEM_ANTI_GNOME 29         /* Not usable by gnome */
#define ITEM_ANTI_BERSERKER 30     /* Not usable by berserker */
#define ITEM_ANTI_TRELUX 31        /* Not usable by trelux */
#define ITEM_ANTI_SORCERER 32
#define ITEM_DECAY 33 /* portal decay */
#define ITEM_ANTI_PALADIN 34
#define ITEM_ANTI_RANGER 35
#define ITEM_ANTI_BARD 36
#define ITEM_ANTI_ARCANA_GOLEM 37
#define ITEM_FLOAT 38
/* unfinished */
#define ITEM_HIDDEN 39    // item is hidden (need to search to find)
#define ITEM_MAGLIGHT 40  // item is continual-lighted
#define ITEM_NOLOCATE 41  // item can not be located via spells
#define ITEM_NOBURN 42    // item can not be disintegrated by spells
#define ITEM_TRANSIENT 43 // item will crumble and fade when dropped
#define ITEM_AUTOPROC 44  // item can be called by proc_update()
/* Flags dealing with special abilities. */
#define ITEM_FLAMING 45 /* Item is ON FIRE! Used to toggle special ability.*/
#define ITEM_FROST 46   /* Item is sheathed in magical FROST! SPECAB toggle. */
#define ITEM_KI_FOCUS 47
#define ITEM_ANTI_WEAPONMASTER 48
/**/
/*more item flags!*/
#define ITEM_ANTI_DROW 49
#define ITEM_MASTERWORK 50
#define ITEM_ANTI_DUERGAR 51
#define ITEM_SEEKING 52
#define ITEM_ADAPTIVE 53
#define ITEM_AGILE 54
#define ITEM_CORROSIVE 55
#define ITEM_DISRUPTION 56
#define ITEM_DEFENDING 57
#define ITEM_VICIOUS 58
#define ITEM_VORPAL 59
#define ITEM_ANTI_LAWFUL 60
#define ITEM_ANTI_CHAOTIC 61
#define ITEM_REQ_WIZARD 62
#define ITEM_REQ_CLERIC 63
#define ITEM_REQ_ROGUE 64
#define ITEM_REQ_WARRIOR 65
#define ITEM_REQ_MONK 66
#define ITEM_REQ_DRUID 67
#define ITEM_REQ_BERSERKER 68
#define ITEM_REQ_SORCERER 69
#define ITEM_REQ_PALADIN 70
#define ITEM_REQ_RANGER 71
#define ITEM_REQ_BARD 72
#define ITEM_REQ_WEAPONMASTER 73
#define ITEM_REQ_ARCANE_ARCHER 74
#define ITEM_REQ_STALWART_DEFENDER 75
#define ITEM_REQ_SHIFTER 76
#define ITEM_REQ_DUELIST 77
#define ITEM_REQ_MYSTIC_THEURGE 78
#define ITEM_REQ_ALCHEMIST 79
#define ITEM_REQ_ARCANE_SHADOW 80
#define ITEM_REQ_SACRED_FIST 81
#define ITEM_REQ_ELDRITCH_KNIGHT 82
#define ITEM_ANTI_ARCANE_ARCHER 83
#define ITEM_ANTI_STALWART_DEFENDER 84
#define ITEM_ANTI_SHIFTER 85
#define ITEM_ANTI_DUELIST 86
#define ITEM_ANTI_MYSTIC_THEURGE 87
#define ITEM_ANTI_ALCHEMIST 88
#define ITEM_ANTI_ARCANE_SHADOW 89
#define ITEM_ANTI_SACRED_FIST 90
#define ITEM_ANTI_ELDRITCH_KNIGHT 91
#define ITEM_SHOCK 92        // for shocking weapons
#define ITEM_ANTI_LICH 93    /* Not usable by lich */
#define ITEM_ANTI_VAMPIRE 94 // Not useable by Lich
#define ITEM_VAMPIRE_ONLY 95 // Only vampires can use
#define ITEM_REQ_WARLOCK 96  // Must be warlock
#define ITEM_ANTI_WARLOCK 97 // no fancy warlocks
#define ITEM_SET_STATS_AT_LOAD 98
#define ITEM_EXTRACT_AFTER_USE 99
#define ITEM_NOSAC 100
#define ITEM_DOWNGRADED 101
#define ITEM_IDENTIFIED 102
#define ITEM_CRAFTED 103
#define ITEM_ONLY_EQUIP_ONE 104
#define ITEM_ONLY_POSSES_ONE 105
#define ITEM_CRAFTING_SMELTER 106
#define ITEM_CRAFTING_LOOM 107
#define ITEM_CRAFTING_FORGE 108
#define ITEM_CRAFTING_ALCHEMY_LAB 109
#define ITEM_CRAFTING_JEWELCRAFTING_STATION 110
#define ITEM_CRAFTING_TANNERY 111
#define ITEM_CRAFTING_CARPENTRY_TABLE 112
#define ITEM_TRAPPED 113     // This object has a trap attached
#define ITEM_ACCOUNT_EXP 114 // item is bought for account exp
#define ITEM_REFORGEABLE 115 // item can be reforged
/** Total number of item flags */
#define NUM_ITEM_FLAGS 116

/* homeland-port */
/*
#define ITEM_HIDDEN        (1 << 22)  // item is hidden (need to search to find)
#define ITEM_MAGLIGHT      (1 << 23)  // item is continual-lighted
#define ITEM_NOLOCATE      (1 << 24)  // item can not be located via spells
#define ITEM_NOBURN        (1 << 25)  // item can not be disintegrated by spells
#define ITEM_TRANSIENT     (1 << 26)  // item will crumble and fade when dropped
 */

/* Modifier constants used with obj affects ('A' fields) */
#define APPLY_NONE 0           /**< No effect			*/
#define APPLY_STR 1            /**< Apply to strength		*/
#define APPLY_DEX 2            /**< Apply to dexterity		*/
#define APPLY_INT 3            /**< Apply to intelligence	*/
#define APPLY_WIS 4            /**< Apply to wisdom		*/
#define APPLY_CON 5            /**< Apply to constitution	*/
#define APPLY_CHA 6            /**< Apply to charisma		*/
#define APPLY_CLASS 7          /**< Reserved			*/
#define APPLY_LEVEL 8          /**< Reserved			*/
#define APPLY_AGE 9            /**< Apply to age			*/
#define APPLY_CHAR_WEIGHT 10   /**< Apply to weight		*/
#define APPLY_CHAR_HEIGHT 11   /**< Apply to height		*/
#define APPLY_PSP 12           /**< Apply to max psp		*/
#define APPLY_HIT 13           /**< Apply to max hit points	*/
#define APPLY_MOVE 14          /**< Apply to max move points	*/
#define APPLY_GOLD 15          /**< Reserved			*/
#define APPLY_EXP 16           /**< Reserved			*/
#define APPLY_AC 17            /**< AC (deprecated, used as tags for spells, etc) */
#define APPLY_HITROLL 18       /**< Apply to hitroll		*/
#define APPLY_DAMROLL 19       /**< Apply to damage roll		*/
#define APPLY_SAVING_FORT 20   // save fortitude
#define APPLY_SAVING_REFL 21   // safe reflex
#define APPLY_SAVING_WILL 22   // safe will power
#define APPLY_SAVING_POISON 23 // save poison
#define APPLY_SAVING_DEATH 24  // save death
#define APPLY_SPELL_RES 25     // spell resistance
#define APPLY_SIZE 26          // char size
#define APPLY_AC_NEW 27        // apply to armor class (post conversion)
/* dam_types (resistances/vulnerabilties) */
#define APPLY_RES_FIRE 28 // 1
#define APPLY_RES_COLD 29
#define APPLY_RES_AIR 30
#define APPLY_RES_EARTH 31
#define APPLY_RES_ACID 32 // 5
#define APPLY_RES_HOLY 33
#define APPLY_RES_ELECTRIC 34
#define APPLY_RES_UNHOLY 35
#define APPLY_RES_SLICE 36
#define APPLY_RES_PUNCTURE 37 // 10
#define APPLY_RES_FORCE 38
#define APPLY_RES_SOUND 39
#define APPLY_RES_POISON 40
#define APPLY_RES_DISEASE 41
#define APPLY_RES_NEGATIVE 42 // 15
#define APPLY_RES_ILLUSION 43
#define APPLY_RES_MENTAL 44
#define APPLY_RES_LIGHT 45
#define APPLY_RES_ENERGY 46
#define APPLY_RES_WATER 47 // 20
/* end dam_types, make sure it matches NUM_DAM_TYPES */

#define APPLY_DR 48
#define APPLY_FEAT 49
#define APPLY_SKILL 50
#define APPLY_SPECIAL 51
#define APPLY_POWER_RES 52
#define APPLY_HP_REGEN 53
#define APPLY_MV_REGEN 54
#define APPLY_PSP_REGEN 55
#define APPLY_ENCUMBRANCE 56
#define APPLY_FAST_HEALING 57
#define APPLY_INITIATIVE 58
#define APPLY_ELDRITCH_SHAPE 59
#define APPLY_ELDRITCH_ESSENCE 60
#define APPLY_SPELL_CIRCLE_1 61
#define APPLY_SPELL_CIRCLE_2 62
#define APPLY_SPELL_CIRCLE_3 63
#define APPLY_SPELL_CIRCLE_4 64
#define APPLY_SPELL_CIRCLE_5 65
#define APPLY_SPELL_CIRCLE_6 66
#define APPLY_SPELL_CIRCLE_7 67
#define APPLY_SPELL_CIRCLE_8 68
#define APPLY_SPELL_CIRCLE_9 69
#define APPLY_SPELL_POTENCY 70
#define APPLY_SPELL_DC 71
#define APPLY_SPELL_DURATION 72
#define APPLY_SPELL_PENETRATION 73
#define APPLY_MOVE_SPEED 74 // applies to movement speed percentage


/** Total number of applies */
#define NUM_APPLIES 75

#define APPLY_TYPE_NONE 0
#define APPLY_TYPE_ABILITY 1
#define APPLY_TYPE_RESOURCE 2
#define APPLY_TYPE_ATTACK 3
#define APPLY_TYPE_SAVE 4
#define APPLY_TYPE_SKILL 5
#define APPLY_TYPE_RESIST_MAGIC 6
#define APPLY_TYPE_RESIST_PHYSICAL 7
#define APPLY_TYPE_AC 8
#define APPLY_TYPE_DAMAGE_REDUCTION 9
#define APPLY_TYPE_REGEN 10
#define APPLY_TYPE_SPELL_RESIST 11
#define APPLY_TYPE_SPELL_SLOT 12
#define APPLY_TYPE_SPELL_ENHANCE 13

// maximum number of spells/powers to buff
#define MAX_BUFFS 40

// number of award types.  do_award in act.wizard.c
#define NUM_AWARD_TYPES 11

/* Equals the total number of SAVING_* defines in spells.h */
#define NUM_OF_SAVING_THROWS 5

/* Container flags - value[1] */
#define CONT_CLOSEABLE (1 << 0) /**< Container can be closed	*/
#define CONT_PICKPROOF (1 << 1) /**< Container is pickproof	*/
#define CONT_CLOSED (1 << 2)    /**< Container is closed		*/
#define CONT_LOCKED (1 << 3)    /**< Container is locked		*/
#define NUM_CONT_FLAGS 4

/* Some different kind of liquids for use in values of drink containers */
#define LIQ_WATER 0       /**< Liquid type water */
#define LIQ_BEER 1        /**< Liquid type beer */
#define LIQ_WINE 2        /**< Liquid type wine */
#define LIQ_ALE 3         /**< Liquid type ale */
#define LIQ_DARKALE 4     /**< Liquid type darkale */
#define LIQ_WHISKY 5      /**< Liquid type whisky */
#define LIQ_LEMONADE 6    /**< Liquid type lemonade */
#define LIQ_FIREBRT 7     /**< Liquid type firebrt */
#define LIQ_LOCALSPC 8    /**< Liquid type localspc */
#define LIQ_SLIME 9       /**< Liquid type slime */
#define LIQ_MILK 10       /**< Liquid type milk */
#define LIQ_TEA 11        /**< Liquid type tea */
#define LIQ_COFFE 12      /**< Liquid type coffee */
#define LIQ_BLOOD 13      /**< Liquid type blood */
#define LIQ_SALTWATER 14  /**< Liquid type saltwater */
#define LIQ_CLEARWATER 15 /**< Liquid type clearwater */
/** Total number of liquid types */
#define NUM_LIQ_TYPES 16

/* WEAPON and ARMOR defines */

/* Weapon head types */
#define HEAD_TYPE_UNDEFINED 0
#define HEAD_TYPE_BLADE 1
#define HEAD_TYPE_HEAD 2
#define HEAD_TYPE_POINT 3
#define HEAD_TYPE_BOW 4
#define HEAD_TYPE_POUCH 5
#define HEAD_TYPE_CORD 6
#define HEAD_TYPE_MESH 7
#define HEAD_TYPE_CHAIN 8
#define HEAD_TYPE_FIST 9

#define NUM_WEAPON_HEAD_TYPES 10

/* weapon handle types */
#define HANDLE_TYPE_UNDEFINED 0
#define HANDLE_TYPE_SHAFT 1
#define HANDLE_TYPE_HILT 2
#define HANDLE_TYPE_STRAP 3
#define HANDLE_TYPE_STRING 4
#define HANDLE_TYPE_GRIP 5
#define HANDLE_TYPE_HANDLE 6
#define HANDLE_TYPE_GLOVE 7

#define NUM_WEAPON_HANDLE_TYPES 8

/****************************
 WEAPON FLAGS ******
 ****************************/
#define WEAPON_FLAG_SIMPLE (1 << 0)
#define WEAPON_FLAG_MARTIAL (1 << 1)
#define WEAPON_FLAG_EXOTIC (1 << 2)
#define WEAPON_FLAG_RANGED (1 << 3)
#define WEAPON_FLAG_THROWN (1 << 4)
/* Reach: You use a reach weapon to strike opponents 10 feet away, but you can't
 * use it against an adjacent foe. */
#define WEAPON_FLAG_REACH (1 << 5)
#define WEAPON_FLAG_ENTANGLE (1 << 6)
/* Trip*: You can use a trip weapon to make trip attacks. If you are tripped
 * during your own trip attempt, you can drop the weapon to avoid being tripped
 * (*see FAQ/Errata.) */
#define WEAPON_FLAG_TRIP (1 << 7)
/* Double: You can use a double weapon to fight as if fighting with two weapons,
 * but if you do, you incur all the normal attack penalties associated with
 * fighting with two weapons, just as if you were using a one-handed weapon and
 * a light weapon. You can choose to wield one end of a double weapon two-handed,
 * but it cannot be used as a double weapon when wielded in this way—only one
 * end of the weapon can be used in any given round. */
#define WEAPON_FLAG_DOUBLE (1 << 8)
/* Disarm: When you use a disarm weapon, you get a +2 bonus on Combat Maneuver
 * Checks to disarm an enemy. */
#define WEAPON_FLAG_DISARM (1 << 9)
/* Nonlethal: These weapons deal nonlethal damage (see Combat). */
#define WEAPON_FLAG_NONLETHAL (1 << 10)
#define WEAPON_FLAG_SLOW_RELOAD (1 << 11)
#define WEAPON_FLAG_BALANCED (1 << 12)
#define WEAPON_FLAG_CHARGE (1 << 13)
#define WEAPON_FLAG_REPEATING (1 << 14)
#define WEAPON_FLAG_TWO_HANDED (1 << 15)
#define WEAPON_FLAG_LIGHT (1 << 16)
/* Blocking: When you use this weapon to fight defensively, you gain a +1 shield
 * bonus to AC. Source: Ultimate Combat. */
#define WEAPON_FLAG_BLOCKING (1 << 17)
/* Brace: If you use a readied action to set a brace weapon against a charge,
 * you deal double damage on a successful hit against a charging creature
 * (see Combat). */
#define WEAPON_FLAG_BRACING (1 << 18)
/* Deadly: When you use this weapon to deliver a coup de grace, it gains a +4
 * bonus to damage when calculating the DC of the Fortitude saving throw to see
 * whether the target of the coup de grace dies from the attack. The bonus is
 * not added to the actual damage of the coup de grace attack.
 * Source: Ultimate Combat. */
#define WEAPON_FLAG_DEADLY (1 << 19)
/* Distracting: You gain a +2 bonus on Bluff skill checks to feint in combat
 * while wielding this weapon. Source: Ultimate Combat. */
#define WEAPON_FLAG_DISTRACTING (1 << 20)
/* Fragile: Weapons and armor with the fragile quality cannot take the beating
 * that sturdier weapons can. A fragile weapon gains the broken condition if the
 * wielder rolls a natural 1 on an attack roll with the weapon. If a fragile
 * weapon is already broken, the roll of a natural 1 destroys it instead.
 * Masterwork and magical fragile weapons and armor lack these flaws unless
 * otherwise noted in the item description or the special material description.
 * If a weapon gains the broken condition in this way, that weapon is considered
 * to have taken damage equal to half its hit points +1. This damage is repaired
 * either by something that addresses the effect that granted the weapon the
 * broken condition (like quick clear in the case of firearm misfires or the
 * Field Repair feat) or by the repair methods described in the broken condition.
 * When an effect that grants the broken condition is removed, the weapon
 * regains the hit points it lost when the broken condition was applied. Damage
 * done by an attack against a weapon (such as from a sunder combat maneuver)
 * cannot be repaired by an effect that removes the broken condition.
 * Source: Ultimate Combat.*/
#define WEAPON_FLAG_FRAGILE (1 << 21)
/* Grapple: On a successful critical hit with a weapon of this type, you can
 * grapple the target of the attack. The wielder can then attempt a combat
 * maneuver check to grapple his opponent as a free action. This grapple attempt
 * does not provoke an attack of opportunity from the creature you are
 * attempting to grapple if that creature is not threatening you. While you
 * grapple the target with a grappling weapon, you can only move or damage the
 * creature on your turn. You are still considered grappled, though you do not
 * have to be adjacent to the creature to continue the grapple. If you move far
 * enough away to be out of the weapon’s reach, you end the grapple with that
 * action. Source: Ultimate Combat. */
#define WEAPON_FLAG_GRAPPLING (1 << 22)
/* Performance: When wielding this weapon, if an attack or combat maneuver made
 * with this weapon prompts a combat performance check, you gain a +2 bonus on
 * that check. See Gladiator Weapons below for more information. */
#define WEAPON_FLAG_PERFORMANCE (1 << 23)
/* ***Strength (#): This feature is usually only applied to ranged weapons (such
 * as composite bows). Some weapons function better in the hands of stronger
 * users. All such weapons are made with a particular Strength rating (that is,
 * each requires a minimum Strength modifier to use with proficiency and this
 * number is included in parenthesis). If your Strength bonus is less than the
 * strength rating of the weapon, you can't effectively use it, so you take a –2
 * penalty on attacks with it. For example, the default (lowest form of)
 * composite longbow requires a Strength modifier of +0 or higher to use with
 * proficiency. A weapon with the Strength feature allows you to add your
 * Strength bonus to damage, up to the maximum bonus indicated for the bow. Each
 * point of Strength bonus granted by the bow adds 100 gp to its cost. If you
 * have a penalty for low Strength, apply it to damage rolls when you use a
 * composite longbow. Editor's Note: The "Strength" weapon feature was 'created'
 * by d20pfsrd.com as a shorthand note to the composite bow mechanics. This is
 * not "Paizo" or "official" content. */
#define WEAPON_FLAG_STRENGTH (1 << 24)
/* Sunder: When you use a sunder weapon, you get a +2 bonus on Combat Maneuver
 * Checks to sunder attempts. */
#define WEAPON_FLAG_SUNDER (1 << 25)

/* ----------------- */
#define NUM_WEAPON_FLAGS 26

/*****/

// weapon families
/* *Monk: A monk weapon can be used by a monk to perform a flurry of blows
 * (*see FAQ/Errata.) */
#define WEAPON_FAMILY_MONK 0
#define WEAPON_FAMILY_LIGHT_BLADE 1
#define WEAPON_FAMILY_SMALL_BLADE WEAPON_FAMILY_LIGHT_BLADE
#define WEAPON_FAMILY_WHIP WEAPON_FAMILY_LIGHT_BLADE
#define WEAPON_FAMILY_HAMMER 2
#define WEAPON_FAMILY_CLUB WEAPON_FAMILY_HAMMER
#define WEAPON_FAMILY_FLAIL WEAPON_FAMILY_HAMMER
#define WEAPON_FAMILY_RANGED 3
#define WEAPON_FAMILY_BOW WEAPON_FAMILY_RANGED
#define WEAPON_FAMILY_CROSSBOW WEAPON_FAMILY_RANGED
#define WEAPON_FAMILY_THROWN WEAPON_FAMILY_RANGED
#define WEAPON_FAMILY_HEAVY_BLADE 4
#define WEAPON_FAMILY_MEDIUM_BLADE WEAPON_FAMILY_HEAVY_BLADE
#define WEAPON_FAMILY_LARGE_BLADE WEAPON_FAMILY_HEAVY_BLADE
#define WEAPON_FAMILY_POLEARM 5
#define WEAPON_FAMILY_SPEAR WEAPON_FAMILY_POLEARM
#define WEAPON_FAMILY_DOUBLE 6
#define WEAPON_FAMILY_AXE 7
#define WEAPON_FAMILY_PICK WEAPON_FAMILY_AXE

#define NUM_WEAPON_FAMILIES 8

/* Armor types */
#define ARMOR_TYPE_NONE 0
#define ARMOR_TYPE_LIGHT 1
#define ARMOR_TYPE_MEDIUM 2
#define ARMOR_TYPE_HEAVY 3
#define ARMOR_TYPE_SHIELD 4
#define ARMOR_TYPE_TOWER_SHIELD 5
#define NUM_ARMOR_TYPES 6
#define MAX_ARMOR_TYPES 4 /* unused, created for oedit though */

/* Armor Types */
#define SPEC_ARMOR_TYPE_UNDEFINED 0
#define SPEC_ARMOR_TYPE_CLOTHING 1
#define SPEC_ARMOR_TYPE_PADDED 2
#define SPEC_ARMOR_TYPE_LEATHER 3
#define SPEC_ARMOR_TYPE_STUDDED_LEATHER 4
#define SPEC_ARMOR_TYPE_LIGHT_CHAIN 5
#define SPEC_ARMOR_TYPE_HIDE 6
#define SPEC_ARMOR_TYPE_SCALE 7
#define SPEC_ARMOR_TYPE_CHAINMAIL 8
#define SPEC_ARMOR_TYPE_PIECEMEAL 9
#define SPEC_ARMOR_TYPE_SPLINT 10
#define SPEC_ARMOR_TYPE_BANDED 11
#define SPEC_ARMOR_TYPE_HALF_PLATE 12
#define SPEC_ARMOR_TYPE_FULL_PLATE 13
/**/
#define SPEC_ARMOR_TYPE_BUCKLER 14
#define SPEC_ARMOR_TYPE_SMALL_SHIELD 15
#define SPEC_ARMOR_TYPE_LARGE_SHIELD 16
#define SPEC_ARMOR_TYPE_TOWER_SHIELD 17

#define NUM_SPEC_ARMOR_SUIT_TYPES 18

/**/
/* this is the extension added by zusuk for piecemeal system */
#define SPEC_ARMOR_TYPE_CLOTHING_HEAD 18
#define SPEC_ARMOR_TYPE_PADDED_HEAD 19
#define SPEC_ARMOR_TYPE_LEATHER_HEAD 20
#define SPEC_ARMOR_TYPE_STUDDED_LEATHER_HEAD 21
#define SPEC_ARMOR_TYPE_LIGHT_CHAIN_HEAD 22
#define SPEC_ARMOR_TYPE_HIDE_HEAD 23
#define SPEC_ARMOR_TYPE_SCALE_HEAD 24
#define SPEC_ARMOR_TYPE_CHAINMAIL_HEAD 25
#define SPEC_ARMOR_TYPE_CHAIN_HEAD 26 /* duplicate :( */
#define SPEC_ARMOR_TYPE_PIECEMEAL_HEAD 27
#define SPEC_ARMOR_TYPE_SPLINT_HEAD 28
#define SPEC_ARMOR_TYPE_BANDED_HEAD 29
#define SPEC_ARMOR_TYPE_HALF_PLATE_HEAD 30
#define SPEC_ARMOR_TYPE_FULL_PLATE_HEAD 31
/**/
#define SPEC_ARMOR_TYPE_CLOTHING_ARMS 32
#define SPEC_ARMOR_TYPE_PADDED_ARMS 33
#define SPEC_ARMOR_TYPE_LEATHER_ARMS 34
#define SPEC_ARMOR_TYPE_STUDDED_LEATHER_ARMS 35
#define SPEC_ARMOR_TYPE_LIGHT_CHAIN_ARMS 36
#define SPEC_ARMOR_TYPE_HIDE_ARMS 37
#define SPEC_ARMOR_TYPE_SCALE_ARMS 38
#define SPEC_ARMOR_TYPE_CHAINMAIL_ARMS 39
#define SPEC_ARMOR_TYPE_PIECEMEAL_ARMS 40
#define SPEC_ARMOR_TYPE_SPLINT_ARMS 41
#define SPEC_ARMOR_TYPE_BANDED_ARMS 42
#define SPEC_ARMOR_TYPE_HALF_PLATE_ARMS 43
#define SPEC_ARMOR_TYPE_FULL_PLATE_ARMS 44
/**/
#define SPEC_ARMOR_TYPE_CLOTHING_LEGS 45
#define SPEC_ARMOR_TYPE_PADDED_LEGS 46
#define SPEC_ARMOR_TYPE_LEATHER_LEGS 47
#define SPEC_ARMOR_TYPE_STUDDED_LEATHER_LEGS 48
#define SPEC_ARMOR_TYPE_LIGHT_CHAIN_LEGS 49
#define SPEC_ARMOR_TYPE_HIDE_LEGS 50
#define SPEC_ARMOR_TYPE_SCALE_LEGS 51
#define SPEC_ARMOR_TYPE_CHAINMAIL_LEGS 52
#define SPEC_ARMOR_TYPE_PIECEMEAL_LEGS 53
#define SPEC_ARMOR_TYPE_SPLINT_LEGS 54
#define SPEC_ARMOR_TYPE_BANDED_LEGS 55
#define SPEC_ARMOR_TYPE_HALF_PLATE_LEGS 56
#define SPEC_ARMOR_TYPE_FULL_PLATE_LEGS 57
/***/
/***/
#define NUM_SPEC_ARMOR_TYPES 58
/***/

/* Weapon Types */
#define WEAPON_TYPE_UNDEFINED 0
#define WEAPON_TYPE_UNARMED 1
/* Simple Weapons */
#define WEAPON_TYPE_DAGGER 2
#define WEAPON_TYPE_LIGHT_MACE 3
#define WEAPON_TYPE_SICKLE 4
#define WEAPON_TYPE_CLUB 5
#define WEAPON_TYPE_HEAVY_MACE 6
#define WEAPON_TYPE_MORNINGSTAR 7
#define WEAPON_TYPE_SHORTSPEAR 8
#define WEAPON_TYPE_LONGSPEAR 9
#define WEAPON_TYPE_QUARTERSTAFF 10
#define WEAPON_TYPE_SPEAR 11
/* Ranged - thrown and crossbows */
#define WEAPON_TYPE_HEAVY_CROSSBOW 12
#define WEAPON_TYPE_LIGHT_CROSSBOW 13
#define WEAPON_TYPE_DART 14
#define WEAPON_TYPE_JAVELIN 15
#define WEAPON_TYPE_SLING 16
/* Martial Weapons */
/* Melee */
#define WEAPON_TYPE_THROWING_AXE 17
#define WEAPON_TYPE_LIGHT_HAMMER 18
#define WEAPON_TYPE_HAND_AXE 19
#define WEAPON_TYPE_KUKRI 20
#define WEAPON_TYPE_LIGHT_PICK 21
#define WEAPON_TYPE_SAP 22
#define WEAPON_TYPE_SHORT_SWORD 23
#define WEAPON_TYPE_BATTLE_AXE 24
#define WEAPON_TYPE_FLAIL 25
#define WEAPON_TYPE_LONG_SWORD 26
#define WEAPON_TYPE_HEAVY_PICK 27
#define WEAPON_TYPE_RAPIER 28
#define WEAPON_TYPE_SCIMITAR 29
#define WEAPON_TYPE_TRIDENT 30
#define WEAPON_TYPE_WARHAMMER 31
#define WEAPON_TYPE_FALCHION 32
#define WEAPON_TYPE_GLAIVE 33
#define WEAPON_TYPE_GREAT_AXE 34
#define WEAPON_TYPE_GREAT_CLUB 35
#define WEAPON_TYPE_HEAVY_FLAIL 36
#define WEAPON_TYPE_GREAT_SWORD 37
#define WEAPON_TYPE_GUISARME 38
#define WEAPON_TYPE_HALBERD 39
#define WEAPON_TYPE_LANCE 40
#define WEAPON_TYPE_RANSEUR 41
#define WEAPON_TYPE_SCYTHE 42
/* Ranged */
#define WEAPON_TYPE_LONG_BOW 43
#define WEAPON_TYPE_SHORT_BOW 44
#define WEAPON_TYPE_COMPOSITE_LONGBOW 45
#define WEAPON_TYPE_COMPOSITE_SHORTBOW 46
/* Exotic Weapons */
/* Melee */
#define WEAPON_TYPE_KAMA 47
#define WEAPON_TYPE_NUNCHAKU 48
#define WEAPON_TYPE_SAI 49
#define WEAPON_TYPE_SIANGHAM 50
#define WEAPON_TYPE_BASTARD_SWORD 51
#define WEAPON_TYPE_DWARVEN_WAR_AXE 52
#define WEAPON_TYPE_WHIP 53
#define WEAPON_TYPE_SPIKED_CHAIN 54
/* Double Weapons */
#define WEAPON_TYPE_DOUBLE_AXE 55
#define WEAPON_TYPE_DIRE_FLAIL 56
#define WEAPON_TYPE_HOOKED_HAMMER 57
#define WEAPON_TYPE_2_BLADED_SWORD 58
#define WEAPON_TYPE_DWARVEN_URGOSH 59
/* Ranged */
#define WEAPON_TYPE_HAND_CROSSBOW 60
#define WEAPON_TYPE_HEAVY_REP_XBOW 61
#define WEAPON_TYPE_LIGHT_REP_XBOW 62
/* Ranged */
#define WEAPON_TYPE_BOLA 63
#define WEAPON_TYPE_NET 64
#define WEAPON_TYPE_SHURIKEN 65
/* dextension of composite bows */
#define WEAPON_TYPE_COMPOSITE_LONGBOW_2 66
#define WEAPON_TYPE_COMPOSITE_LONGBOW_3 67
#define WEAPON_TYPE_COMPOSITE_LONGBOW_4 68
#define WEAPON_TYPE_COMPOSITE_LONGBOW_5 69
#define WEAPON_TYPE_COMPOSITE_SHORTBOW_2 70
#define WEAPON_TYPE_COMPOSITE_SHORTBOW_3 71
#define WEAPON_TYPE_COMPOSITE_SHORTBOW_4 72
#define WEAPON_TYPE_COMPOSITE_SHORTBOW_5 73
#define WEAPON_TYPE_WARMAUL 74
#define WEAPON_TYPE_KHOPESH 75
#define WEAPON_TYPE_KNIFE 76
#define WEAPON_TYPE_HOOPAK 77
#define WEAPON_TYPE_FOOTMANS_LANCE 78
// One higher than last above
#define NUM_WEAPON_TYPES 79

/* different ammo types */
#define AMMO_TYPE_UNDEFINED 0
#define AMMO_TYPE_ARROW 1
#define AMMO_TYPE_BOLT 2
#define AMMO_TYPE_STONE 3
#define AMMO_TYPE_DART 4
/**/
#define NUM_AMMO_TYPES 5
/*************************/

/* Weapon damage types, used in the weapon definitions
 * and to give the TYPE of damage done by the weapon.
 * Some weapons give multiple damage types, while only
 * having one damage message. */
#define DAMAGE_TYPE_BLUDGEONING (1 << 0)
#define DAMAGE_TYPE_SLASHING (1 << 1)
#define DAMAGE_TYPE_PIERCING (1 << 2)
#define DAMAGE_TYPE_NONLETHAL (1 << 3)

#define NUM_WEAPON_DAMAGE_TYPES 4

/* attack types - indicates mode of combat */
#define ATTACK_TYPE_PRIMARY 0
#define ATTACK_TYPE_OFFHAND 1
#define ATTACK_TYPE_RANGED 2
#define ATTACK_TYPE_UNARMED 3
#define ATTACK_TYPE_TWOHAND 4 /* doesn't really serve any purpose */
#define ATTACK_TYPE_BOMB_TOSS 5
#define ATTACK_TYPE_PRIMARY_SNEAK 6 // impromptu sneak attack
#define ATTACK_TYPE_OFFHAND_SNEAK 7 // impromptu sneak attack
#define ATTACK_TYPE_PSIONICS 8
#define ATTACK_TYPE_ELDRITCH_BLAST 9
#define ATTACK_TYPE_PRIMARY_EVO_BITE 10
#define ATTACK_TYPE_PRIMARY_EVO_CLAWS 11
#define ATTACK_TYPE_PRIMARY_EVO_HOOVES 12
#define ATTACK_TYPE_PRIMARY_EVO_PINCERS 13
#define ATTACK_TYPE_PRIMARY_EVO_STING 14
#define ATTACK_TYPE_PRIMARY_EVO_TAIL_SLAP 15
#define ATTACK_TYPE_PRIMARY_EVO_TENTACLE 16
#define ATTACK_TYPE_PRIMARY_EVO_WING_BUFFET 17
#define ATTACK_TYPE_PRIMARY_EVO_GORE 18
#define ATTACK_TYPE_PRIMARY_EVO_RAKE 19
#define ATTACK_TYPE_PRIMARY_EVO_REND 20
#define ATTACK_TYPE_PRIMARY_EVO_TRAMPLE 21

/* WEAPON ATTACK TYPES - indicates type of attack both
   armed and unarmed attacks are, example: You BITE Bob.
   This use to be located in spells.h but was moved here
   since it is more globally accessed */
#define TYPE_HIT 2300   /* barehand */
#define TYPE_STING 2301 /* pierce */
#define TYPE_WHIP 2302
#define TYPE_SLASH 2303 /* slash */
#define TYPE_BITE 2304
#define TYPE_BLUDGEON 2305 /* bludgeon */
#define TYPE_CRUSH 2306    /* bludgeon */
#define TYPE_POUND 2307    /* bludgeon */
#define TYPE_CLAW 2308
#define TYPE_MAUL 2309
#define TYPE_THRASH 2310
#define TYPE_PIERCE 2311 /* pierce */
#define TYPE_BLAST 2312
#define TYPE_PUNCH 2313   /* barehand */
#define TYPE_STAB 2314    /* pierce */
#define TYPE_SLICE 2315   /* slash */
#define TYPE_THRUST 2316  /* pierce */
#define TYPE_HACK 2317    /* slash */
#define TYPE_RAKE 2318    /* slash? */
#define TYPE_PECK 2319    /* pierce? */
#define TYPE_SMASH 2320   /* bludgeon? */
#define TYPE_TRAMPLE 2321 /* bludgeon? */
#define TYPE_CHARGE 2322  /* pierce? */
#define TYPE_GORE 2323    /* pierce? */
/* don't forget to add to race_list() and all the other places if changed */
/** The total number of attack types */
#define NUM_ATTACK_TYPES 24
#define BOT_WEAPON_TYPES (TYPE_HIT + NUM_ATTACK_TYPES)
#define TOP_ATTACK_TYPES TYPE_HIT
#define TYPE_UNDEFINED_WTYPE 0
/* not hard coded, but up to 2350?  check spells.h!! */

/* combat maneuver types*/
#define COMBAT_MANEUVER_TYPE_UNDEFINED 0
#define COMBAT_MANEUVER_TYPE_KNOCKDOWN 1
#define COMBAT_MANEUVER_TYPE_KICK 2
#define COMBAT_MANEUVER_TYPE_DISARM 3
#define COMBAT_MANEUVER_TYPE_GRAPPLE 4
#define COMBAT_MANEUVER_TYPE_REVERSAL 5 /* try to reverse grapple */
#define COMBAT_MANEUVER_TYPE_INIT_GRAPPLE 6
#define COMBAT_MANEUVER_TYPE_PIN 7
#define COMBAT_MANEUVER_TYPE_BITE 8
#define COMBAT_MANEUVER_TYPE_SLAM 9
#define COMBAT_MANEUVER_TYPE_GORE 10

/* Critical hit types */
#define CRIT_X2 0
#define CRIT_X3 1
#define CRIT_X4 2
#define CRIT_X5 3
#define CRIT_X6 4
#define MAX_CRIT_TYPE CRIT_X6

/* Player conditions */
#define DRUNK 0  /**< Player drunk condition */
#define HUNGER 1 /**< Player hunger condition */
#define THIRST 2 /**< Player thirst condition */

/* Sun state for weather_data */
#define SUN_DARK 0  /**< Night time */
#define SUN_RISE 1  /**< Dawn */
#define SUN_LIGHT 2 /**< Day time */
#define SUN_SET 3   /**< Dusk */

/* Sky conditions for weather_data */
#define SKY_CLOUDLESS 0 /**< Weather = No clouds */
#define SKY_CLOUDY 1    /**< Weather = Cloudy */
#define SKY_RAINING 2   /**< Weather = Rain */
#define SKY_LIGHTNING 3 /**< Weather = Lightning storm */

// Spoken Languages
#define LANG_COMMON SKILL_LANG_COMMON - SKILL_LANG_LOW
#define LANG_DRACONIC SKILL_LANG_DRACONIC - SKILL_LANG_LOW
#define LANG_DRUIDIC SKILL_LANG_DRUIDIC - SKILL_LANG_LOW
#define LANG_DWARVEN SKILL_LANG_DWARVEN - SKILL_LANG_LOW
#define LANG_ELVEN SKILL_LANG_ELVEN - SKILL_LANG_LOW
#define LANG_ELVISH LANG_ELVEN - SKILL_LANG_LOW
#define LANG_ERGOT SKILL_LANG_ERGOT - SKILL_LANG_LOW
#define LANG_GIANT SKILL_LANG_GIANT - SKILL_LANG_LOW
#define LANG_GNOME SKILL_LANG_GNOME - SKILL_LANG_LOW
#define LANG_GOBLIN SKILL_LANG_GOBLIN - SKILL_LANG_LOW
#define LANG_GULLYTALK SKILL_LANG_GULLYTALK - SKILL_LANG_LOW
#define LANG_HALFLING SKILL_LANG_KENDER - SKILL_LANG_LOW
#define LANG_KENDER SKILL_LANG_KENDER - SKILL_LANG_LOW
#define LANG_MINOTAUR SKILL_LANG_MINOTAUR - SKILL_LANG_LOW
#define LANG_NERAKESE SKILL_LANG_NERAKESE - SKILL_LANG_LOW
#define LANG_OGRE SKILL_LANG_OGRE - SKILL_LANG_LOW
#define LANG_PLAINSFOLK SKILL_LANG_PLAINSFOLK - SKILL_LANG_LOW
#define LANG_SOLAMNIC SKILL_LANG_SOLAMNIC - SKILL_LANG_LOW
#define LANG_SYLVAN SKILL_LANG_SYLVAN - SKILL_LANG_LOW
#define LANG_THIEVES_CANT SKILL_LANG_THIEVES_CANT - SKILL_LANG_LOW
#define LANG_ABANASINIAN SKILL_LANG_ABANASINIAN - SKILL_LANG_LOW
#define LANG_CAMPTALK SKILL_LANG_CAMPTALK - SKILL_LANG_LOW
#define LANG_DARGOI SKILL_LANG_DARGOI - SKILL_LANG_LOW
#define LANG_DARGONESTI SKILL_LANG_DARGONESTI - SKILL_LANG_LOW
#define LANG_DIMERNESTI SKILL_LANG_DIMERNESTI - SKILL_LANG_LOW
#define LANG_KALINESE SKILL_LANG_KALINESE - SKILL_LANG_LOW
#define LANG_KOTHIAN SKILL_LANG_KOTHIAN - SKILL_LANG_LOW
#define LANG_NORDMAARIAN SKILL_LANG_NORDMAARIAN - SKILL_LANG_LOW
#define LANG_SAIFHUM SKILL_LANG_SAIFHUM - SKILL_LANG_LOW
#define LANG_KHUR SKILL_LANG_KHUR - SKILL_LANG_LOW
#define LANG_KHAROLIAN SKILL_LANG_KHAROLIAN - SKILL_LANG_LOW

#define NUM_LANGUAGES 30

#define NUM_KENDER_BAUBLES 314

// eldritch blast cooldown types
#define ELDRITCH_BLAST_COOLDOWN_NONE 0
#define ELDRITCH_BLAST_COOLDOWN_DRAINING_BLAST 1
#define ELDRITCH_BLAST_COOLDOWN_FRIGHTFUL_BLAST 2
#define ELDRITCH_BLAST_COOLDOWN_BESHADOWED_BLAST 3
#define ELDRITCH_BLAST_COOLDOWN_BRIMSTONE_BLAST 4
#define ELDRITCH_BLAST_COOLDOWN_HELLRIME_BLAST 5
#define ELDRITCH_BLAST_COOLDOWN_BEWITCHING_BLAST 6
#define ELDRITCH_BLAST_COOLDOWN_NOXIOUS_BLAST 7
#define ELDRITCH_BLAST_COOLDOWN_VITRIOLIC_BLAST 8
#define ELDRITCH_BLAST_COOLDOWN_BINDING_BLAST 9
#define ELDRITCH_BLAST_COOLDOWN_UTTERDARK_BLAST 10

#define NUM_ELDRITCH_BLAST_COOLDOWNS 11

/* invention system */
#define MAX_PLAYER_INVENTIONS 10
#define MAX_INVENTION_KEYWORDS 64
#define MAX_INVENTION_SHORTDESC 80
#define MAX_INVENTION_LONGDESC 256
#define MAX_INVENTION_SPELLS 4

/* Staff Ran Event */
#define STAFF_RAN_EVENTS_VAR 300 /* values saved for staff events on player */

/* Rent codes */
#define RENT_UNDEF 0    /**< Character inv save status = undefined */
#define RENT_CRASH 1    /**< Character inv save status = game crash */
#define RENT_RENTED 2   /**< Character inv save status = rented */
#define RENT_CRYO 3     /**< Character inv save status = cryogenics */
#define RENT_FORCED 4   /**< Character inv save status = forced rent */
#define RENT_TIMEDOUT 5 /**< Character inv save status = timed out */

/* Settings for Bit Vectors */
#define RF_ARRAY_MAX 4 /**< # Bytes in Bit vector - Room flags */
#define PM_ARRAY_MAX 4 /**< # Bytes in Bit vector - Act and Player flags */
#define PR_ARRAY_MAX 4 /**< # Bytes in Bit vector - Player Pref Flags */
#define AF_ARRAY_MAX 4 /**< # Bytes in Bit vector - Affect flags */
#define TW_ARRAY_MAX 4 /**< # Bytes in Bit vector - Obj Wear Locations */
#define EF_ARRAY_MAX 4 /**< # Bytes in Bit vector - Obj Extra Flags */
#define ZN_ARRAY_MAX 4 /**< # Bytes in Bit vector - Zone Flags */
#define FT_ARRAY_MAX 4 /**< # Bytes in Bit vector - Feat Flags */

/* other #defined constants */
/* **DO**NOT** blindly change the number of levels in your MUD merely by
 * changing these numbers and without changing the rest of the code to match.
 * Other changes throughout the code are required.  See coding.doc for details.
 *
 * LVL_IMPL should always be the HIGHEST possible immortal level, and
 * LVL_IMMORT should always be the LOWEST immortal level.  The number of
 * mortal levels will always be LVL_IMMORT - 1. */
#define LVL_IMPL 34    /**< Level of Implementors */
#define LVL_GRSTAFF 33 /**< Level of Greater Gods */
#define LVL_STAFF 32   /**< Level of Gods */
#define LVL_IMMORT 31  /**< Level of Immortals */
#define LVL_IMMORTAL LVL_IMMORT

/* this level and lower is classified as newbie */
#define NEWBIE_LEVEL 6
#define LEVEL_NEWBIE NEWBIE_LEVEL

/** Minimum level to build and to run the saveall command */
#define LVL_BUILDER LVL_IMMORT

/** Arbitrary number that won't be in a string */
#define MAGIC_NUMBER (0x06)

/** OPT_USEC determines how many commands will be processed by the MUD per
 * second and how frequently it does socket I/O.  A low setting will cause
 * actions to be executed more frequently but will increase overhead due to
 * more cycling to check.  A high setting (e.g. 1 Hz) may upset your players
 * as actions (such as large speedwalking chains) take longer to be executed.
 * You shouldn't need to adjust this.
 * This will equate to 10 passes per second.
 * @see PASSES_PER_SEC
 * @see RL_SEC
 */
#define OPT_USEC 100000
/** How many heartbeats equate to one real second.
 * @see OPT_USEC
 * @see RL_SEC
 */
#define PASSES_PER_SEC (1000000 / OPT_USEC)
/** Used with other macros to define at how many heartbeats a control loop
 * gets executed. Helps to translate pulse counts to real seconds for
 * human comprehension.
 * @see PASSES_PER_SEC
 */
#define RL_SEC *PASSES_PER_SEC

/** Controls when a zone update will occur, notice changed from stock
 * value of 10 RL_SEC because of the size of our MUD (the dequeue for zone
 * resets was getting way backed up) */
#define PULSE_ZONE (3 RL_SEC)
/** Controls when mobile (NPC) actions and updates will occur. */
#define PULSE_MOBILE (6 RL_SEC)
/** Controls the time between turns of combat. */
#define PULSE_VIOLENCE (6 RL_SEC)

// controls some new luminari calls from comm.c
#define PULSE_LUMINARI (5 RL_SEC)

/* this is for bard songs via the pulse system versus the event system -zusuk */
#define PULSE_VERSE_INTERVAL (11 RL_SEC)

/* controls rate hints are called */
#define PULSE_HINTS (300 RL_SEC)

/** Controls when characters and houses (if implemented) will be autosaved.
 * @see CONFIG_AUTO_SAVE
 */
#define PULSE_AUTOSAVE (60 RL_SEC)
/** Controls when checks are made for idle name and password CON_ states */
#define PULSE_IDLEPWD (30 RL_SEC)
/** Currently unused. */
#define PULSE_SANITY (30 RL_SEC)
/** How often to log # connected sockets and # active players.
 * Currently set for 5 minutes.
 */
#define PULSE_USAGE (5 * 60 RL_SEC)
/** Controls when to save the current ingame MUD time to disk.
 * This should be set >= SECS_PER_MUD_HOUR */
#define PULSE_TIMESAVE (30 * 60 RL_SEC)
// how often to reset the new crafting system harvest materials
#define PULSE_RESET_HARVEST_MATS (30 * 60 RL_SEC)
/* Variables for the output buffering system */
#define MAX_SOCK_BUF (24 * 1024) /**< Size of kernel's sock buf   */
#define MAX_PROMPT_LENGTH 400    /**< Max length of prompt        */
#define GARBAGE_SPACE 32         /**< Space for **OVERFLOW** etc  */
#define SMALL_BUFSIZE 1024       /**< Static output buffer size   */
/** Max amount of output that can be buffered */
#define LARGE_BUFSIZE (MAX_SOCK_BUF - GARBAGE_SPACE - MAX_PROMPT_LENGTH)

/* an arbitrary cap, medium/small in size for text */
#define SMALL_STRING 128
#define MEDIUM_STRING 256
#define LONG_STRING 512
#define LONGER_STRING 1024

#define MAX_STRING_LENGTH 49152          /**< Max length of string, as defined */
#define MAX_INPUT_LENGTH 512             /**< Max length per *line* of input */
#define MAX_RAW_INPUT_LENGTH (12 * 1024) /**< Max size of *raw* input */
#define PLR_DESC_LENGTH 4096             /**< Max length for PC description */
#define MAX_HELP_ENTRY MAX_STRING_LENGTH /**< Max size of help entry */

#define MAX_MESSAGES 200        /**< Max Different attack message types */
#define MAX_NAME_LENGTH 20      /**< Max PC/NPC name length */
#define MAX_PWD_LENGTH 30       /**< Max PC password length */
#define MAX_TITLE_LENGTH 80     /**< Max PC title length */
#define MAX_IMM_TITLE_LENGTH 20 /**< Max Imm Title Length */
#define HOST_LENGTH 40          /**< Max hostname resolution length */
#define MAX_NOTE_LENGTH 4000    /**< Max length of text on a note obj */
#define MAX_LAST_ENTRIES 6000   /**< Max log entries?? */

#define MAX_SKILLS 4000                 /**< Max number of skills */
#define MAX_SPELLS 2000                 /**< Max number of spells */
#define MAX_ABILITIES 200               /**< Max number of abilities */
#define MAX_AFFECT 32                   /**< Max number of player affections */
#define MAX_OBJ_AFFECT 6                /**< Max object affects */
#define MAX_HELP_KEYWORDS 256           /**< Max length of help keyword string */
#define MAX_COMPLETED_QUESTS 1024       /**< Maximum number of completed quests allowed */
#define MAX_ANGER 100                   /**< Maximum mob anger/frustration as percentage */
#define PLR_BG_LENGTH MAX_STRING_LENGTH /**< Max length for PC background story */
#define PLR_GOALS_LENGTH MAX_STRING_LENGTH
#define PLR_PERSONALITY_LENGTH MAX_STRING_LENGTH
#define PLR_IDEALS_LENGTH MAX_STRING_LENGTH
#define PLR_BONDS_LENGTH MAX_STRING_LENGTH
#define PLR_FLAWS_LENGTH MAX_STRING_LENGTH


#define MAX_INTROS 100
/* this is the value we are sending to act when we want it condensed (condensed combat toggle) -zusuk */
#define ACT_CONDENSE_VALUE -1234

// other MAX_ defines
#define MAX_WEAPON_SPELLS 3
#define MAX_WEAPON_CHANNEL_SPELLS 2
#define MAX_BAB 55 /* zusuk experimentation */
#define NUM_EVOLUTIONS 73

#define MAX_DAM_BONUS 120
#define MAX_AC 60      /* this is now CONFIG_PLAYER_AC_CAP */
#define MAX_CONCEAL 50 // its percentage
#define MAX_DAM_REDUC 25
#define MAX_ENERGY_ABSORB 20
/* NOTE: oasis.h has a maximum value for weapon dice, this is diffrent */
/* 2nd NOTE:  Hard-coded weapon dice caps in db.c */
#define MAX_WEAPON_DAMAGE 24
#define MIN_WEAPON_DAMAGE 2

// maximum number of bags
#define MAX_BAGS 10

/* maximum number of moves a mobile can store for walking paths (patrols) */
#define MAX_PATH 50

#define MAX_GOLD 2140000000 /**< Maximum possible on hand gold (2.14 Billion) */
#define MAX_BANK 2140000000 /**< Maximum possible in bank gold (2.14 Billion) */

/** Define the largest set of commands for a trigger.
 * 16k should be plenty and then some. */
#define MAX_CMD_LENGTH 16384

/* Type Definitions */
typedef signed char sbyte;          /**< 1 byte; vals = -127 to 127 */
typedef unsigned char ubyte;        /**< 1 byte; vals = 0 to 255 */
typedef signed short int sh_int;    /**< 2 bytes; vals = -32,768 to 32,767 */
typedef unsigned short int ush_int; /**< 2 bytes; vals = 0 to 65,535 */

#if !defined(CIRCLE_WINDOWS) || defined(LCC_WIN32) /* Hm, sysdep.h? */
typedef signed char byte; /**< Technically 1 signed byte; vals should only = TRUE or FALSE. */
#endif

/* Various virtual (human-reference) number types. */
typedef IDXTYPE room_vnum;   /**< vnum specifically for room */
typedef IDXTYPE obj_vnum;    /**< vnum specifically for object */
typedef IDXTYPE mob_vnum;    /**< vnum specifically for mob (NPC) */
typedef IDXTYPE zone_vnum;   /**< vnum specifically for zone */
typedef IDXTYPE shop_vnum;   /**< vnum specifically for shop */
typedef IDXTYPE trig_vnum;   /**< vnum specifically for triggers */
typedef IDXTYPE qst_vnum;    /**< vnum specifically for quests */
typedef IDXTYPE clan_vnum;   /**< vnum specifically for clans */
typedef IDXTYPE region_vnum; /**< vnum specifically for regions */
typedef IDXTYPE path_vnum;   /**< vnum specifically for paths */

/* Various real (array-reference) number types. */
typedef IDXTYPE room_rnum;   /**< references an instance of a room */
typedef IDXTYPE house_rnum;  /**< references an instance of a house */
typedef IDXTYPE obj_rnum;    /**< references an instance of a obj */
typedef IDXTYPE mob_rnum;    /**< references an instance of a mob (NPC) */
typedef IDXTYPE zone_rnum;   /**< references an instance of a zone */
typedef IDXTYPE shop_rnum;   /**< references an instance of a shop */
typedef IDXTYPE trig_rnum;   /**< references an instance of a trigger */
typedef IDXTYPE qst_rnum;    /**< references an instance of a quest */
typedef IDXTYPE clan_rnum;   /**< references an instance of a clan */
typedef IDXTYPE region_rnum; /**< references an instance of a region */
typedef IDXTYPE path_rnum;   /**< references an instance of a path */

typedef IDXTYPE room_num;
typedef IDXTYPE room_num;
typedef IDXTYPE obj_num;

/** Bitvector type for 32 bit unsigned long bitvectors. 'unsigned long long'
 * will give you at least 64 bits if you have GCC. You'll have to search
 * throughout the code for "bitvector_t" and change them yourself if you'd
 * like this extra flexibility. */
typedef unsigned long int bitvector_t;

/** Extra description: used in objects, mobiles, and rooms. For example,
 * a 'look hair' might pull up an extra description (if available) for
 * the mob, object or room.
 * Multiple extra descriptions on the same object are implemented as a
 * linked list. */
struct extra_descr_data
{
  char *keyword;                 /**< Keyword for look/examine  */
  char *description;             /**< What is shown when this keyword is 'seen' */
  struct extra_descr_data *next; /**< Next description for this mob/obj/room */
};

/* object-related structures */
/**< Number of elements in the object value array. Raising this will provide
 * more configurability per object type, and shouldn't break anything.
 * DO NOT LOWER from the default value of 4. */
#define NUM_OBJ_VAL_POSITIONS 16
/* Same thing, but for Special Abilities for weapons, armor and shields. */
#define NUM_SPECAB_VAL_POSITIONS 4

/* maximum amount of timrs on a single object, imported from homeland */
#define SPEC_TIMER_MAX 4

/** object flags used in obj_data. These represent the instance values for
 * a real object, values that can change during gameplay. */
struct obj_flag_data
{
  int value[NUM_OBJ_VAL_POSITIONS]; /**< Values of the item (see list)    */
  byte type_flag;                   /**< Type of item			    */
  byte prof_flag;                   // proficiency associated with item
  int level;                        /**< Minimum level to use object	    */
  int wear_flags[TW_ARRAY_MAX];     /**< Where you can wear it, if wearable */
  int extra_flags[EF_ARRAY_MAX];    /**< If it hums, glows, etc.	    */
  int weight;                       /**< Weight of the object */
  int cost;                         /**< Value when sold             */
  int cost_per_day;                 /**< Rent cost per real day */
  int timer;                        /**< Timer for object             */
  int bitvector[AF_ARRAY_MAX];      /**< Affects characters           */
  int bitvector2[AF_ARRAY_MAX];     /**< Affects 2 characters           */
  int i_sort;                       /**< What 'bag' is it sorted into in the inventory? */

  byte material; // what material is the item made of?
  int size;      // how big is the object?

  int spec_timer[SPEC_TIMER_MAX]; /* For timed procs - from homeland*/
  int bound_id;                   /* ID of player this item is bound to */
};

/** Used in obj_file_elem. DO NOT CHANGE if you are using binary object files
 * and already have a player base and don't want to do a player wipe. */
struct obj_affected_type
{
  byte location;  /**< Which ability to change (APPLY_XXX) */
  int modifier;   /**< How much it changes by              */
  int bonus_type; /**< What type of bonus is this. */
  int specific;   // for feats and skills
};

/* For weapon spells. */
struct weapon_spells
{
  int spellnum;  // spellnum weapon will cast
  int level;     // level at which it will cast spellnum
  int percent;   // chance spellnum will fire per round
  int inCombat;  // will spellnum fire only in combat?
  int uses_left; // If it'd a temporary effect, this is the number of uses left
};

/* For special abilities for weapons, armor and 'wonderous items' - Ornir */
struct obj_special_ability
{
  int ability;           /* Which ability does this object have? */
  int level;             /* The 'Caster Level' of the affect. */
  int activation_method; /* Command word, wearing/wielding, Hitting, On Critical, etc. */
  char *command_word; /* Only if the activation_method is ACTTYPE_COMMAND_WORD, NULL otherwise. */
  int value
      [NUM_SPECAB_VAL_POSITIONS]; /* Values for the special ability, see specab.c/specab.h for a list. */

  struct obj_special_ability *next; /* This is a list of abilities. */
};

// Spellbooks
/* maximum # spells in a spellbook */
#define SPELLBOOK_SIZE 200

/* the spellbook struct */
struct obj_spellbook_spell
{
  ush_int spellname; /* Which spell is written */
  ubyte pages;       /* How many pages does it take up */
};

/* for weapons, the poison-data if poison is applied */
struct obj_weapon_poison
{
  int poison;       /* right now this is a spell (i.e. spellnum) */
  int poison_level; /* level to cast above spell */
  int poison_hits;  /* how many times the poison will fire off the weapon */
};

// Supply contract structure for slot-based system
struct supply_contract
{
  int contract_id;
  int contract_type;
  int recipe;
  int variant;
  int quantity;
  int reward;
  int difficulty_modifier;
  char *description;
  char *requirements;
  int time_limit; // in real hours, 0 = no limit
  int reputation_requirement;
  int quality_tier_requirement;
  time_t expiration_time;
};

struct crafting_data_info
{
  // craft info
  int crafting_method;    // crafting method Eg. create, restring, resize, etc.
  int crafting_item_type; // weapon, armor, misc
  int crafting_specific;  // long sword, full plate breastplate, earring
  int skill_type;
  int crafting_recipe;
  int craft_variant;
  int materials[NUM_CRAFT_GROUPS][2]; // 0 = mat type, 1 = mat amount
  int craft_obj_rnum;

  // obj info
  char *keywords;
  char *short_description;
  char *room_description;
  char *ex_description;
  struct obj_flag_data obj_flags;
  struct obj_affected_type affected[MAX_OBJ_AFFECT];
  int motes_required[MAX_OBJ_AFFECT];
  int enhancement;
  int enhancement_motes_required;

  // process info
  int skill_roll;
  int dc;
  int craft_duration;
  int obj_level;
  int level_adjust;

  // refining info
  int refining_materials[3][2];
  int refining_result[2];

  // resize info
  int new_size;
  int resize_mat_type;
  int resize_mat_num;

  // supply order info
  int supply_num_required;
  int supply_contract_type;
  int supply_reputation_points;
  time_t supply_contract_expiration;
  int supply_quality_tier_requirement;
  bool has_supply_order_active; // New field to track active supply orders
  int supply_active_slot;       // Which slot index is currently being worked (-1 if none)

  // supply order slot system
  struct supply_contract supply_slots[5]; // 5 persistent supply order slots
  bool supply_slot_active[5];             // Which slots are occupied
  time_t supply_slot_cooldowns[5];  // Individual cooldowns for each slot (when taken/abandoned)
  time_t supply_slots_last_refresh; // When slots were last refreshed
  time_t supply_slots_next_refresh; // When next refresh is available

  // surveying;
  int survey_rooms;

  // instruments
  int instrument_type;
  int instrument_quality;
  int instrument_effectiveness;
  int instrument_breakability;
  int instrument_motes[4];

  // efficient talent saved materials [material_type][amount]
  int efficient_saved_materials[NUM_CRAFT_GROUPS][2];

  // golem crafting info
  int golem_type;                            // GOLEM_TYPE_WOOD, STONE, IRON
  int golem_size;                            // GOLEM_SIZE_SMALL, MEDIUM, LARGE, HUGE
  int golem_materials[NUM_CRAFT_GROUPS][2];  // 0 = mat type, 1 = mat amount for golem
  int golem_motes_required[NUM_CRAFT_MOTES]; // motes needed for golem
};

/* ============================================================================ */
/* Trap System Structures                                                       */
/* ============================================================================ */

/** Trap Data Structure - Attached to rooms or objects */
struct trap_data
{
  int trap_type;              /* TRAP_TYPE_* constant (acid, fire, spike, etc) */
  int severity;               /* TRAP_SEVERITY_* (minor, average, strong, deadly, epic) */
  int trigger_type;           /* TRAP_TRIGGER_* (enter room, open container, etc) */
  int detect_dc;              /* DC for Perception check to detect trap */
  int disarm_dc;              /* DC for Disable Device check to disarm trap */
  int save_dc;                /* DC for saving throw if trap triggers */
  int save_type;              /* TRAP_SAVE_* (none, reflex, fortitude, will) */
  int damage_dice_num;        /* Number of damage dice (e.g., 3 in 3d6) */
  int damage_dice_size;       /* Size of damage dice (e.g., 6 in 3d6) */
  int damage_type;            /* DAM_* type (fire, cold, acid, etc) */
  int special_effect;         /* TRAP_SPECIAL_* effect (paralysis, slow, etc) */
  int special_duration;       /* Duration of special effect in rounds */
  int area_radius;            /* Radius of area effect (0 = single target) */
  int max_targets;            /* Max targets for area effect traps */
  long flags;                 /* TRAP_FLAG_* bitvector */
  int trigger_vnum;           /* For object traps: vnum of triggering object/door */
  int trigger_direction;      /* For door traps: direction of the door */
  char *trap_name;            /* Custom name for the trap (optional) */
  char *trigger_message_char; /* Message to character when trap triggers */
  char *trigger_message_room; /* Message to room when trap triggers */
  struct trap_data *next;     /* For lists of traps in a room */
};

/** The Object structure. */
struct obj_data
{
  obj_rnum item_number; /**< The unique id of this object instance. */
  room_rnum in_room;    /**< What room is the object lying in, or -1? */

  struct obj_flag_data obj_flags;                    /**< Object information */
  struct obj_affected_type affected[MAX_OBJ_AFFECT]; /**< affects */
  struct obj_weapon_poison weapon_poison;            /* for weapons, applied poison */

  char *name;                              /**< Keyword reference(s) for object. */
  char *description;                       /**< Shown when the object is lying in a room. */
  char *short_description;                 /**< Shown when worn, carried, in a container */
  char *action_description;                /**< Displays when (if) the object is used */
  struct extra_descr_data *ex_description; /**< List of extra descriptions */
  struct char_data *carried_by;            /**< Points to PC/NPC carrying, or NULL */
  struct char_data *worn_by;               /**< Points to PC/NPC wearing, or NULL */
  sh_int worn_on;                          /**< If the object can be worn, where can it be worn? */

  struct obj_data *in_obj;   /**< Points to carrying object, or NULL */
  struct obj_data *contains; /**< List of objects being carried, or NULL */

  long id;                              /**< used by DG triggers - unique id  */
  struct trig_proto_list *proto_script; /**< list of default triggers  */
  struct script_data *script;           /**< script info for the object */

  struct obj_data *next_gitem;    /**< For group loot list   */
  struct obj_data *next_content;  /**< For 'contains' lists   */
  struct obj_data *next;          /**< For the object list */
  struct char_data *sitting_here; /**< For furniture, who is sitting in it */

  bool has_spells; // used to keep track if weapon has weapon_spells
  // weapon spells allow gear to fire off spells intermittently or in combat
  struct weapon_spells wpn_spells[MAX_WEAPON_SPELLS];

  struct obj_spellbook_spell *sbinfo; /* For spellbook info */

  struct list_data *events; /**< Used for object events */

  struct obj_special_ability *special_abilities; /**< List used to store special abilities */

  long missile_id; // non saving variable to id missiles

  struct weapon_spells channel_spells[MAX_WEAPON_CHANNEL_SPELLS];

  mob_vnum
      mob_recepient; // if this is set, then the object can only be given to a mob with this vnum (or any player)

  bool
      drainKilled; // Used for corpse objects while the killed creature was killed by an energy draining creature (vampire) under the effect of AFFECT_LEVEL_DRAIN
  char *
      char_sdesc; // This is the short desc of the player/mob whose corpse this is, for corpse objs only

  /* Arcane mark imprint */
  char *arcane_mark;

  /* Restring identifier for partial object restrings */
  char *restring_identifier;

  int tinker_bonus;
  int temp_bag_num;

  int activate_spell[5]; // used for spells that the item allows you to use.

  struct obj_data *sheath_primary;   // for wielded or 2H weapon
  struct obj_data *sheath_secondary; // for offhand weapon or shield

  /* Trap system - trap attached to this object (container/door) */
  struct trap_data *trap; // Trap on this object

  /* Hash table support for fast rnum lookups */
  struct obj_data *next_in_hash; // Next object in hash bucket
  struct obj_data *prev_in_hash; // Previous object in hash bucket
};

/** Instance info for an object that gets saved to disk.
 * DO NOT CHANGE if you are using binary object files
 * and already have a player base and don't want to do a player wipe. */
struct obj_file_elem
{
  obj_vnum item_number; /**< The prototype, non-unique info for this object. */

#if USE_AUTOEQ
  sh_int location; /**< If re-equipping objects on load, wear object here */
#endif
  int value[NUM_OBJ_VAL_POSITIONS];                  /**< Current object values */
  int extra_flags[EF_ARRAY_MAX];                     /**< Object extra flags */
  int weight;                                        /**< Object weight */
  int timer;                                         /**< Current object timer setting */
  int bitvector[AF_ARRAY_MAX];                       /**< Object affects */
  struct obj_affected_type affected[MAX_OBJ_AFFECT]; /**< Affects to mobs */
};

/** Header block for rent files.
 * DO NOT CHANGE the structure if you are using binary object files
 * and already have a player base and don't want to do a player wipe.
 * If you are using binary player files, feel free to turn the spare
 * variables into something more meaningful, as long as you keep the
 * int datatype.
 * NOTE: This is *not* used with the ascii playerfiles.
 * NOTE 2: This structure appears to be unused in this codebase? */
struct rent_info
{
  int time;
  int rentcode;          /**< How this character rented */
  int net_cost_per_diem; /**< ? Appears to be unused ? */
  int gold;              /**< ? Appears to be unused ? */
  int account;           /**< ? Appears to be unused ? */
  int nitems;            /**< ? Appears to be unused ? */
  int spare0;
  int spare1;
  int spare2;
  int spare3;
  int spare4;
  int spare5;
  int spare6;
  int spare7;
};

/* room-related structures */

/** Direction (north, south, east...) information for rooms. */
struct room_direction_data
{
  char *general_description; /**< Show to char looking in this direction. */

  char *keyword; /**< for interacting (open/close) this direction */

  sh_int /*bitvector_t*/ exit_info; /**< Door, and what type? */
  obj_vnum key;                     /**< Key's vnum (-1 for no key) */
  room_rnum to_room;                /**< Where direction leads, or NOWHERE if not defined */

  /* Extra door flags. */
};

struct raff_node
{
  room_rnum room;       /* location in the world[] array of the room */
  int timer;            /* how many rounds this affection lasts */
  long affection;       /* which affection does this room have */
  int spell;            /* the spell number */
  struct char_data *ch; // caster of this affection
  int dc;               // save dc, if specified
  bool special;         // true if a special affect associated with the room affect applies

  struct raff_node *next; /* link to the next node */
};

/* From trails.h */
struct trail_data_list;

/** The Room Structure. */
struct room_data
{
  room_vnum number;                                    /**< Rooms number (vnum) */
  zone_rnum zone;                                      /**< Room zone (for resetting) */
  int coords[2];                                       /**< Room coordinates (for wilderness) */
  int sector_type;                                     /**< sector type (move/hide) */
  int room_flags[RF_ARRAY_MAX];                        /**< INDOORS, DARK, etc */
  long room_affections;                                /* bitvector for spells/skills */
  char *name;                                          /**< Room name */
  char *description;                                   /**< Shown when entered, looked at */
  struct extra_descr_data *ex_description;             /**< Additional things to look at */
  struct room_direction_data *dir_option[NUM_OF_DIRS]; /**< Directions */
  byte light;                                          /**< Number of lightsources in room */
  byte globe;                                          /**< Number of darkness sources in room */
  SPECIAL_DECL(*func);                  /**< Points to special function attached to room */
  struct trig_proto_list *proto_script; /**< list of default triggers */
  struct script_data *script;           /**< script info for the room */
  struct obj_data *contents;            /**< List of items in room */
  struct char_data *people;             /**< List of NPCs / PCs in room */

  struct list_data *events; // room events

  struct trail_data_list *trail_tracks;
  // struct trail_data_list *trail_scent;
  // struct trail_data_list *trail_blood;
  //// struct trail_data_list *trail_magic;
  struct moving_room_data *mover; /*  if it's a moving room       */

  int harvest_material;
  int harvest_material_amount;

  /* Greyhawk ship system - pointer to ship data if room is a ship */
  struct greyhawk_ship_data *ship;

  /* Trap system - linked list of traps in this room */
  struct trap_data *traps; // Pointer to first trap in room (can have multiple)
};

/* char-related structures */

/** Memory structure used by NPCs to remember specific PCs. */
struct memory_rec_struct
{
  long id;                        /**< The PC id to remember. */
  struct memory_rec_struct *next; /**< Next PC to remember */
};

/** memory_rec_struct typedef */
typedef struct memory_rec_struct memory_rec;

/** This structure is purely intended to be an easy way to transfer and return
 * information about time (real or mudwise). */
struct time_info_data
{
  int hours;   /**< numeric hour */
  int day;     /**< numeric day */
  int month;   /**< numeric month */
  sh_int year; /**< numeric year */
};

/** Player specific time information. */
struct time_data
{
  time_t birth; /**< Represents the PCs birthday, used to calculate age. */
  time_t logon; /**< Time of the last logon, used to calculate time played */
  int played;   /**< This is the total accumulated time played in secs */
};

/* Group Data Struct */
struct group_data
{
  struct char_data *leader;  /**< leader of group >**/
  struct list_data *members; /**< list of members >**/
  int group_flags;           /**< group flags set >**/
  struct obj_data *gitems;   /**< List head for objects in group loot >**/
};

/** The pclean_criteria_data is set up in config.c and used in db.c to determine
 * the conditions which will cause a player character to be deleted from disk
 * if the automagic pwipe system is enabled (see config.c). */
struct pclean_criteria_data
{
  int level; /**< PC level and below to check for deletion */
  int days;  /**< time limit in days, for this level of PC */
};

/** General info used by PC's and NPC's. */
struct char_player_data
{
  char passwd[MAX_PWD_LENGTH + 1]; /**< PC's password */
  char *name;                      /**< PC / NPC name */
  char *short_descr;               /**< NPC 'actions' */
  char *long_descr;                /**< PC / NPC look description */
  char *description;               /**< NPC Extra descriptions */
  char *title;                     /**< PC / NPC title */
  byte sex;                        /**< PC / NPC sex */
  byte chclass;                    /**< PC / NPC class */
  byte level;                      /**< PC / NPC level */
  struct time_data time;           /**< PC AGE in days */
  ubyte weight;                    /**< PC / NPC weight */
  ubyte height;                    /**< PC / NPC height */
  byte race;                       // Race
  byte pc_subrace;                 // SubRace
  char *walkin;                    // NPC (for now) walkin message
  char *walkout;                   // NPC (for now) walkout message
  char *background;                // Character Backgrounds
  byte exploit_weaknesses;         // has exploit weaknesses taken effect?
  char *eidolon_shortdescription;
  char *eidolon_longdescription;
  char *eidolon_detaildescription;
  bool weaponSpellProc;
  char *imm_title;   // custom title for staff members
  char *goals;       // character role play goals
  char *personality; // character role play personality
  char *ideals;      // character role play ideals
  char *bonds;       // character role play bonds
  char *flaws;       // character role play flaws
};

/** Character abilities. Different instances of this structure are used for
 * both inherent and current ability scores (like when poison affects the
 * player strength). */
struct char_ability_data
{
  sbyte str;   /**< Strength.  */
  sbyte intel; /**< Intelligence */
  sbyte wis;   /**< Wisdom */
  sbyte dex;   /**< Dexterity */
  sbyte con;   /**< Constitution */
  sbyte cha;   /**< Charisma */

  /*unused*/ sbyte str_add; /**< Strength multiplier if str = 18. Usually from 0 to 100 */
};
#define NUM_ABILITY_MODS 6

/* make sure this matches spells.h define */
#define NUM_DAM_TYPES 28

/* Character 'points', or health statistics. (we have points and real_points) */
struct char_point_data
{
  int psp;               /**< Current psp level  */
  int max_psp;           /**< Max psp level */
  int hit;               /**< Curent hit point, or health, level */
  int max_hit;           /**< Max hit point, or health, level */
  int move;              /**< Current move point, or stamina, level */
  int max_move;          /**< Max move point, or stamina, level */
  sh_int armor;          /**< armor class */
  sh_int disguise_armor; /**< disguise armor class bonus */
  sh_int spell_res;      /**< spell resistance */

  int gold;        /**< Current gold carried on character */
  int bank_gold;   /**< Gold the char has in a bank account	*/
  long int exp;    /**< The experience points, or value, of the character. */
  int artisan_exp; /**< Artisan experience points from supply orders */

  sbyte hitroll; /**< Any bonus or penalty to the hit roll */
  sbyte damroll; /**< Any bonus or penalty to the damage roll */

  int size;                                        /**< size */
  sh_int apply_saving_throw[NUM_OF_SAVING_THROWS]; /**< Saving throw (Bonuses) */
  sh_int resistances[NUM_DAM_TYPES];               /**< resistances (dam-types) */

  /* note - if you add something new here, make sure to check
     handler.c reset_char_points() to see if it needs to be added */
};

/** char_special_data_saved: specials which both a PC and an NPC have in
 * common, but which must be saved to the players file for PC's. */
struct char_special_data_saved
{
  int alignment;                  /**< -1000 (evil) to 1000 (good) range. */
  long idnum;                     /**< PC's idnum; -1 for mobiles. */
  int act[PM_ARRAY_MAX];          /**< act flags for NPC's; player flag for PC's */
  int affected_by[AF_ARRAY_MAX];  /**< Bitvector for spells/skills affected by */
  int affected2_by[AF_ARRAY_MAX]; /**< Second bitvector for spells/skills affected by */
  int warding[MAX_WARDING];       // saved warding spells like stoneskin
  int spec_abil[MAX_CLASSES];     // spec abilities (ex. lay on hands)

  struct damage_reduction_type *damage_reduction; /**< Damage Reduction */

  /* disguise system port d20mud */
  sh_int disguise_race;
  sh_int disguise_sex;
  sh_int disguise_dsc1;
  sh_int disguise_dsc2;
  sh_int disguise_adj1;
  sh_int disguise_adj2;
  sh_int disguise_roll;
  sh_int disguise_seen;

  /* Feat data */
  int feats[NUM_FEATS]; /* Feats (value is the number of times each feat is taken) */
  int combat_feats[NUM_CFEATS][FT_ARRAY_MAX]; /* One bitvector array per CFEAT_ type  */
  int school_feats[NUM_SFEATS];               /* One bitvector array per CFEAT_ type  */
  int hp_regen;
  int mv_regen;
  int psp_regen;
  int encumbrance_mod; // This is added to strength only for purposes of calculating encumbrance limits.
  int fast_healing_mod; // This is like hp regen, except it will heal in combat.
  int initiative_mod;   // bonus to initative

  /* Warlock data */
  int eldritch_shape;   // saved shape for eldritch blasts
  int eldritch_essence; // the essence used for eldritch blasts
  int damage_reduction_mod;

  // summoner
  int eidolon_evolutions[NUM_EVOLUTIONS]; //active eidolon evolutions
  int known_evolutions[NUM_EVOLUTIONS];   // known eidolon evolutions
  int eidolon_base_form; // Eidolon base form determines their starting stats and evolutions

  int kapak_healing_cooldown; // number of ticks before able to benefit from kapak healing saliva

  /* Perfect Kill tracking (Rogue Assassin perk) */
  time_t perfect_kill_last_combat; // timestamp of last combat end
  bool perfect_kill_used;          // whether perfect kill was used this combat cycle

  /* Blackguard Brutal Oath favored foe type */
  int blackguard_favored_foe; // race/creature type for Brutal Oath perk
};

/* not saved player data used for condensed combat */
struct condensed_combat_data
{
  /* attacker */
  int num_times_attacking;
  int num_times_hit_targets; /* skills / spells (non melee) */
  int num_times_hit_targets_ranged;
  int num_times_hit_targets_melee;
  int num_times_performed_deathblow;
  int damage_inflicted;

  /* target/victim */
  int num_times_others_attack_you;
  int num_times_shieldblock;
  int num_times_parry;
  int num_times_glance;
  int num_times_dodge;
  int num_times_hit_by_others;
  int num_times_hit_by_others_ranged;
  int num_times_hit_by_others_melee;
  int damage_received;

  int num_targets_hit_by_your_spells;
  int num_times_hit_by_spell;
};

/** Special playing constants shared by PCs and NPCs which aren't in pfile */
struct char_special_data
{
  /* combat related */
  int initiative;             /* What is this char's initiative score? */
  struct char_data *fighting; /**< Target of fight; else NULL */
  struct char_data *hunting;  /**< Target of NPC hunt; else NULL */
  int totalDefense;           /* how many totaldefense attempts left in the round */
  struct char_data *guarding; /* target for 'guard' ability */
  bool firing;                /* is char firing missile weapon? */
  bool blasting;              /* is char eldritch blasting? */
  int mounted_blocks_left;    /* how many mounted combat blocks left in the round */
  int deflect_arrows_left;    /* deflect arrows left */
  struct condensed_combat_data *condensed_combat; /* condensed combat struct */


  /* Mode Data */
  int mode_value; /* Bonus/penalty for power attack and combat expertise. */

  /* Combat related, reset each combat round. We do not use events for these because
     * the timing needs to be perfect - They should be reset in accordance with the
     * initiation of auto-attacks in each round. */
  int attacks_of_opportunity; /* The number of AOO performed this round. */

  /* furniture */
  struct obj_data *furniture;          /**< Object being sat on/in; else NULL */
  struct char_data *next_in_furniture; /**< Next person sitting, else NULL */

  /* mounts */
  struct char_data *riding;    /* Who are they riding? */
  struct char_data *ridden_by; /* Who is riding them? */

  /* carrying */
  int carry_weight; /**< Carried weight */
  int carry_items;  /**< Number of items carried */

  /** casting (time) **/
  bool isCasting;               // casting or not
  int castingTime;              // casting time (remaining)
  int castingTimeMax;           // original casting time (for progress calc)
  int castingSpellnum;          // spell casting
  int castingMetamagic;         // spell metamagic
  int castingClass;             // spell casting class
  struct char_data *castingTCH; // target char of spell
  struct obj_data *castingTOBJ; // target obj of spell

  int performance_vars[MAX_PERFORMANCE_VARS]; /* bardic performance variables */

  /** crafting **/
  ubyte crafting_type;              // like SCMD_x
  ubyte crafting_ticks;             // ticks left to complete task
  struct obj_data *crafting_object; // refers to obj crafting (deprecated)
  ubyte crafting_repeat;            // multiple objects created in one session
  int crafting_bonus;               // bonus for crafting the item

  /* mob feats (npc's and pc wildshaped) */
  byte mob_feats[MAX_FEATS]; /* Feats (booleans and counters)  */

  /* miscellaneous */
  int is_preparing[NUM_CASTERS];    // memorization
  int preparing_state[NUM_CLASSES]; /* spell preparation */
  byte position;                    /**< Standing, fighting, sleeping, etc. */
  int timer;                        /**< Timer for update */

  int weather; /**< The current weather this player is affected by. */

  struct queue_type *action_queue; /**< Action command queue */
  struct queue_type *attack_queue; /**< Attack action queue */

  struct char_special_data_saved saved; /**< Constants saved for PCs. */

  struct char_data *grapple_target;   /**< Target of grapple attempt; else NULL */
  struct char_data *grapple_attacker; /**< Who is grappling me?; else NULL */

  bool energy_retort_used; // used with energy retort ability, which only fires once per round.

  bool autodoor_message; // used for message handling in autodoor

  bool
      drainKilled; // true if killed by an energy draining creature (like a vampire), while under the effect of AFFECT_LEVEL_DRAIN

  bool
      banishing_blade_procced_this_round; // has the creature had a banishing blade affect attempted against him this round?

  bool quick_chant; // true if under the effect of quick chant
  bool quick_mind;  // true if under the effect of quick mind

  struct list_data *repulse_blacklist; // characters who can't attack through repulse
  struct list_data *repulse_whitelist; // characters who are able to attack through repulse

  /* Warlock data */
  int eldritch_shape; // saved shape for eldritch blasts
  int daze_cooldown;  // once a character is dazed, we'll give them temporary immunity

  int consecutive_hits; // increases each time a melee attack hits, resets to zero on a miss.
  int has_been_pushed; // If they have been pushed, this is the cooldown until they can be pushed again
  int sickening_aura_timer; // When this timer is active, the creature is not susceptible to sickening aura
  int frightful_presence_timer; // When this timer is active, the creature is not susceptible to frightful presence
  int temporary_eidolon_evolutions
      [NUM_EVOLUTIONS]; // temporary eidolon evolutions , such as with merge forms ability

  bool
      has_borrow_been_attempted; // if true, the mob can no longer be 'borrowed' from (kender ability)
  int which_treasure_message;    // when we want to use a custom message for random treasure
  int swindle_cooldown;
  int entertain_cooldown;
  int tribute_cooldown;
  int extortion_cooldown;

  int acid_arrow_level;

  byte recently_kicked;
  byte recently_slammed;

  bool
      deathless_touch; // when killing a victim with deathless touch, the necromancer will give bonus stats on his next animate dead or greater animation spell

  bool
      has_performed_demoralizing_strike; // this ensures the combatant can only do a demoralizing strike once per round.

  bool perfect_kill_active; // temporary flag set when Perfect Kill is triggered for this attack

  /* Raging Defender flags - set when hit by crit/sneak, checked in DR calculation */
  bool hit_by_critical;     // temporary flag set when struck by a critical hit
  bool hit_by_sneak_attack; // temporary flag set when struck by a sneak attack

  /* Blackguard Resilient Corruption stacks */
  int blackguard_corruption_stacks; // stacking DR bonus, max 5, resets out of combat

  int terror_cooldown;

  byte foretell_uses;
  bool
      not_commanded_to_cast; // This is set in the mobact.c file to prevent players from using the order command on charmees to use psionic powers

  // warlock blast essence cooldowns
  int eldritch_blast_cooldowns[NUM_ELDRITCH_BLAST_COOLDOWNS];

  bool is_charmie;
  int sage_mob_vnum;

  bool post_combat_messages;
  int post_combat_exp;
  int post_combat_gold;
  int post_combat_account_exp;
};

/* old memorization struct */
struct old_spell_data
{
  int spell;     /* spellnum of this spell in the collection */
  int metamagic; /* Bitvector of metamagic affecting this spell. */
  int prep_time; /* time to prepare */
};
/**/

/***/

/* known spells list */
struct known_spell_data
{
  int spell;     /* spellnum of this spell in the collection */
  int metamagic; /* Bitvector of metamagic affecting this spell. */
  int prep_time; /* Remaining time for preparing this spell. */
  int domain;    /* domain info */

  struct known_spell_data *next; /*linked-list*/
};

/* spell parapation, collection data */
struct prep_collection_spell_data
{
  int spell;     /* spellnum of this spell in the collection */
  int metamagic; /* Bitvector of metamagic affecting this spell. */
  int prep_time; /* Remaining time for preparing this spell. */
  int domain;    /* domain info */

  struct prep_collection_spell_data *next; /*linked-list*/
};

/* innate magic preparation data */
struct innate_magic_data
{
  int circle;    /* circle in the collection */
  int metamagic; /* Bitvector of metamagic affecting this spell. */
  int prep_time; /* Remaining time for preparing this spell. */
  int domain;    /* domain info */

  struct innate_magic_data *next; /*linked-list*/
};
/***/

/* Perks System Structures */

/** Stage progression tracking - holds XP progress within a level */
struct stage_data
{
  int current_stage;     /* Current stage (1-4 for stages, 4 = ready to level) */
  int stage_exp;         /* Experience points within current stage */
  int exp_to_next_stage; /* XP needed to reach next stage (25% of level XP) */
};

/** Perk definition - describes a perk's properties */
struct perk_data
{
  int id;                    /* Unique perk identifier */
  char *name;                /* Perk name */
  char *description;         /* Perk description */
  int associated_class;      /* Which class this perk belongs to */
  int perk_category;         /* Which perk tree/category (e.g., PERK_CATEGORY_WEAPON_SPECIALIST) */
  int cost;                  /* Perk point cost to purchase */
  int max_rank;              /* Maximum times this perk can be taken */
  int prerequisite_perk;     /* Perk ID required before this one (-1 if none) */
  int prerequisite_rank;     /* Rank of prerequisite required */
  int effect_type;           /* Type of effect (PERK_EFFECT_*) */
  int effect_value;          /* Magnitude of effect per rank */
  int effect_modifier;       /* Additional modifier (skill num, save type, etc) */
  char *special_description; /* For PERK_EFFECT_SPECIAL, describe what it does */
  bool toggleable;           /* Can this perk be toggled on/off? */
};

/** Character's acquired perk - tracks which perks a PC has and their ranks */
struct char_perk_data
{
  int perk_id;      /* Which perk this is */
  int perk_class;   /* Which class granted this perk */
  int current_rank; /* Current rank in this perk */

  struct char_perk_data *next; /* Linked list of character's perks */
};

/***/

/* Phase 4.5: Material storage structure for wilderness harvesting */
/* Maximum materials a player can store - reasonable limit */
#define MAX_STORED_MATERIALS 100

/* Quality level constants for clarity */
#define MATERIAL_QUALITY_POOR 1
#define MATERIAL_QUALITY_COMMON 2
#define MATERIAL_QUALITY_UNCOMMON 3
#define MATERIAL_QUALITY_RARE 4
#define MATERIAL_QUALITY_LEGENDARY 5

struct material_storage
{
  int category; /* Resource category (RESOURCE_HERBS, etc) */
  int subtype;  /* Specific material (HERB_MARJORAM, etc) */
  int quality;  /* Quality level (1-5) */
  int quantity; /* Amount stored */
};

struct player_invention
{
  char keywords[MAX_INVENTION_KEYWORDS];
  char short_description[MAX_INVENTION_SHORTDESC];
  char long_description[MAX_INVENTION_LONGDESC];
  int spell_effects[MAX_INVENTION_SPELLS]; /* spell vnums or IDs */
  int spell_levels
      [MAX_INVENTION_SPELLS]; /* chosen class spell level for each effect (1-7), 0 = unspecified */
  int num_spells;
  int duration;
  int reliability;
  int uses;                /* Number of times this device has been used */
  time_t cooldown_expires; /* Individual device cooldown timestamp */
  int dc_penalty;          /* +2 DC penalty per failed out-of-charges attempt */
  bool broken;             /* Device is broken and cannot be used */
};

struct player_special_data_saved
{
  int skills[MAX_SKILLS + 1];         // saved skills
  int spells[MAX_SPELLS];             // saved spells, should be MAX_SPELLS + 1 from spells.h
  ubyte abilities[MAX_ABILITIES + 1]; // abilities

  /* Feats */
  byte feat_points;                         /* How many general feats you can take  */
  byte epic_feat_points;                    /* How many epic feats you can take */
  byte class_feat_points[NUM_CLASSES];      /* How many class feats you can take  */
  byte epic_class_feat_points[NUM_CLASSES]; /* How many epic class feats    */

  /* Talent system (crafting / harvesting) */
  int talent_points; /* Unspent crafting talent points */
  /* New rank-based talent storage; index by talent id. 0 = not learned. */
  /* Using 64 as a stable upper bound; must be >= TALENT_MAX from talents.h */
  ubyte talent_ranks[64];
  /* Legacy bitset kept for backwards-compat load. No longer used by game logic. */
  unsigned int talents_bits[2]; /* [DEPRECATED] Bitset for up to 64 talents */

  bool skill_focus[MAX_ABILITIES + 1][NUM_SKFEATS]; /* Data for FEAT_SKILL_FOCUS */

  ubyte morphed;                    // polymorphed and form
  int class_level[MAX_CLASSES];     // multi class
  int spells_to_learn;              // prac sessions left
  int abilities_to_learn;           // training sessiosn left
  ubyte boosts;                     // stat boosts left
  ubyte favored_enemy[MAX_ENEMIES]; // list of ranger favored enemies

  /* old spell prep system, can be removed */
  struct old_spell_data prep_queue[MAX_MEM][NUM_CASTERS];
  struct old_spell_data collection[MAX_MEM][NUM_CASTERS];

  /* new system for spell preparation */
  struct prep_collection_spell_data *preparation_queue[NUM_CLASSES];
  struct prep_collection_spell_data *spell_collection[NUM_CLASSES];
  struct innate_magic_data *innate_magic_queue[NUM_CLASSES];
  struct known_spell_data *known_spells[NUM_CLASSES];

  byte church; // homeland-port, currently unused

  /* schools / domains */
  byte domain_1;            /* cleric domains */
  byte domain_2;            /* cleric domains */
  byte specialty_school;    /* wizard specialty */
  byte restricted_school_1; /* restricted school */
  byte restricted_school_2; /* restricted school */

  /* preferred caster classs, used for prestige classes such as arcane archer */
  byte preferred_arcane;
  byte preferred_divine;

  int wimp_level;                        /**< Below this # of hit points, flee! */
  byte freeze_level;                     /**< Level of god who froze char, if any */
  sh_int invis_level;                    /**< level of invisibility */
  room_vnum load_room;                   /**< Which room to load PC into */
  int pref[PR_ARRAY_MAX];                /**< preference flags */
  ubyte bad_pws;                         /**< number of bad login attempts */
  sbyte conditions[3];                   /**< Drunk, hunger, and thirst */
  struct txt_block *comm_hist[NUM_HIST]; /**< Communication history */
  struct txt_block *todo_list;           /* Player's todo list */
  ubyte page_length;                     /**< Max number of rows of text to send at once */
  ubyte screen_width;                    /**< How wide the display page is */
  int olc_zone;                          /**< Current olc permissions */

  /* clan system */
  int clanpoints; /**< Clan points may be spent in a clanhall */
  clan_vnum clan; /**< The clan number to which the player belongs     */
  int clanrank;   /**< The player's rank within their clan (1=highest) */

/* autoquest */
#define MAX_CURRENT_QUESTS 3
<<<<<<< HEAD
  int questpoints;                       // quest points earned
  qst_vnum *completed_quests;            /**< Quests completed              */
  int num_completed_quests;              /**< Number completed              */
  int current_quest[MAX_CURRENT_QUESTS]; /**< vnums of current quests         */
  int quest_time[MAX_CURRENT_QUESTS];    /**< time left on current quest    */
  int quest_counter[MAX_CURRENT_QUESTS]; /**< Count of targets left to get  */
  int failed_dialogue_quests[100];

  /* auto crafting quest */
  unsigned int autocquest_vnum; // vnum of crafting quest item
  char *autocquest_desc;        // description of crafting quest item
  ubyte autocquest_material;    // material used for crafting quest
  ubyte autocquest_makenum;     // how many more objects to finish quest
  ubyte autocquest_qp;          // quest point reward for quest
  unsigned int autocquest_exp;  // exp reward for quest
  unsigned int autocquest_gold; // gold reward for quest

  time_t lastmotd; /**< Last time player read motd */
  time_t lastnews; /**< Last time player read news */

  char *account_name; // The account stored with this character.

  int sorcerer_bloodline_subtype; // if the sorcerer bloodline has a subtype (ie. draconic)
  int new_arcana_circles[4];
  int mail_days;

  /* alchemists */
  int discoveries[NUM_ALC_DISCOVERIES];
  int bombs[MAX_BOMBS_ALLOWED];
  int grand_discovery;
  int cluster_bomb_iterations; /* Temporary tracker for cluster bomb hits (not saved) */

  /* template system */
  ubyte template;
  int premade_build;

  int high_elf_cantrip; // the cantrip selected that high elves can cast at will.  Set in study menu

  int racial_magic[3];
  int racial_cooldown[3];
  int primordial_magic[3];
  int primordial_cooldown[3];
  int dragonborn_draconic_ancestry;

  /* factional mission system */
  int current_mission;
  long mission_credits;
  long mission_standing;
  int mission_faction;
  long mission_reputation;
  long mission_experience;
  int mission_difficulty;
  long faction_standing[NUM_FACTIONS + 1];
  long faction_standing_spent[NUM_FACTIONS + 1];
  bool mission_decline;
  int mission_rand_name;
  bool mission_complete;
  int mission_cooldown;
  room_rnum current_mission_room;
  int faction;

  /* staff event variables */
  int staff_ran_events[STAFF_RAN_EVENTS_VAR];

  // set true if ability scores have been set in study
  bool have_stats_been_set_study;

  int pixie_dust_uses;
  int pixie_dust_timer;
  int efreeti_magic_uses;
  int efreeti_magic_timer;
  int dragon_magic_uses;
  int dragon_magic_timer;
  int laughing_touch_uses;
  int laughing_touch_timer;
  int fleeting_glance_uses;
  int fleeting_glance_timer;
  int fey_shadow_walk_uses;
  int fey_shadow_walk_timer;
  int grave_touch_uses;
  int grave_touch_timer;
  int grasp_of_the_dead_uses;
  int grasp_of_the_dead_timer;
  int incorporeal_form_uses;
  int incorporeal_form_timer;

  int psionic_energy_type; // this is the element that will be used when using psionic energy powers

  int potions[MAX_SPELLS]; // used in new consumables system store/unstore/quaff
  int scrolls[MAX_SPELLS]; // used in new consumables system store/unstore/recite
  int wands[MAX_SPELLS];   // used in new consumables system store/unstore/use
  int staves[MAX_SPELLS];  // used in new consumables system store/unstore/use

  int holy_weapon_type; // type of weapon to use withn holy weapon spell, also known as holy sword spell
  int paladin_mercies[NUM_PALADIN_MERCIES];           // stores a paladin's mercies known
  int blackguard_cruelties[NUM_BLACKGUARD_CRUELTIES]; // stores a blackguard's mercies known
  int active_fiendish_boons;                          // active fiendish boons by blackguard
  int channel_energy_type;            // neutral clerics must decide either positive or negative
  int deity;                          // what deity does the person follow?
  int languages_known[NUM_LANGUAGES]; // languages known by the character
  int speaking;                       // language currently being spoken, defaults to common
  int region;                         // the region in which a human hails from.  Used for languages

  // used for the character short description system
  int sdesc_descriptor_1;
  int sdesc_descriptor_2;
  int sdesc_adjective_1;
  int sdesc_adjective_2;

  byte judgement_enabled[NUM_INQ_JUDGEMENTS]; // which inquisitor judgements are active
  int bane_enemy_type;   // which type of enemy the inquisitor's bane effect with target
  byte slayer_judgement; // which judgement is using the slayer bonus

  int inq_favored_terrain;          // selected favored terrain type (-1 = none)
  time_t inq_favored_terrain_reset; // real-time timestamp when terrain can be changed again

  int setcloak_timer; // used for setting stats on vampire cloaks.

  int time_since_last_feeding; // how long since the vampire last fed on blood

  int buff_abilities
      [MAX_BUFFS]
      [2]; // This is used with the buff command to simplify the process of buffing by casters

  bool new_race_stats; // For use with racefix command.

  int call_eidolon_cooldown; // When this cooldown is active, the summoner cannot call their eidolon
  int merge_forms_timer;     // How long the merge forms process lasts
  char *bag_names[MAX_BAGS + 1]; // nicknames for the characters' bags
  int fixed_bab; // This is the character's final bab which is set upon reaching lvl 20 and determines # of attacks per round
  bool vital_strike;            /* if we're using vital strike */
  int necromancer_bonus_levels; // 1 for arcane, 2 for divine
  int fight_to_the_death_cooldown;
  int dragon_bond_type;
  int dragon_rider_dragon_type;
  int background_type;

  int hometown;

  int forage_cooldown;
  int retainer_cooldown;
  int scrounge_cooldown;
  int spiritual_weapon_cooldown; // Battle Cleric perk: 5 minute cooldown for free spiritual weapon casting
  int irresistible_magic_cooldown; // Wizard Controller perk: 5 minute cooldown for auto-success spell
  int quick_cast_cooldown;    // Versatile Caster perk: 5 minute cooldown for free quicken metamagic
  int spell_recall_cooldown;  // Versatile Caster perk: daily cooldown for restoring a spell slot
  int deathless_frenzy_timer; // Berserker Occult Slayer perk: 5 minute cooldown for Deathless Frenzy

  /* Domain Master perk bonus spell slot tracking */
  int bonus_domain_slots_used;  // Tracks used bonus domain spell slots
  int bonus_domain_regen_timer; // Timer for domain slot regeneration (ticks until next regen)
  int bonus_slots_used;         // Tracks used bonus any-level spell slots
  int bonus_slots_regen_timer;  // Timer for any-level slot regeneration (ticks until next regen)

  int character_age;
  bool character_age_saved;

  room_vnum last_room;

  char *intro_list[MAX_INTROS]; // Stores names of characters known

  struct crafting_data_info craft_data; // New crafting system info

  int craft_mats_owned[NUM_CRAFT_MATS];
  int craft_motes_owned[NUM_CRAFT_MOTES];

  /* Arcane mark personalization */
  char *arcane_mark; /**< Stored arcane mark string */

  /* Phase 4.5: Material subtype storage system */
  /* Stores wilderness materials with (category, subtype, quality) structure */
  int stored_material_count; /* Number of different materials stored */
  struct material_storage stored_materials[MAX_STORED_MATERIALS]; /* Material storage array */
  int ability_exp[MAX_ABILITIES + 1];                             // abilities

  int new_supply_num_made;
  int new_supply_cooldown;

  /* Score display preferences */
  byte score_display_width; /**< Preferred score display width (80, 120, 160) */
  byte
      score_color_theme; /**< Color theme preference (0=enhanced, 1=classic, 2=minimal, 3=highcontrast, 4=dark, 5=colorblind) */
  byte score_info_density; /**< Information density (0=full, 1=compact, 2=minimal) */
  byte
      score_layout_template; /**< Layout template (0=default, 1=combat, 2=roleplay, 3=explorer, 4=caster) */
  byte score_section_order[8]; /**< Custom section ordering for score display */

  /* Device destruction tracking to prevent abuse */
  time_t last_device_destruction;  /**< Timestamp of last device destruction */
  int devices_destroyed_today;     /**< Number of devices destroyed in past 24 hours */
  time_t device_creation_cooldown; /**< Timestamp until when device creation is blocked */
  time_t last_device_recharge;     /**< Timestamp of last out-of-combat device recharge */

  /* PvP timer - tracks when PvP flag was enabled */
  time_t pvp_timer; /**< Timestamp when PvP was enabled, prevents turning off for 15 minutes */

  struct player_invention inventions[MAX_PLAYER_INVENTIONS];
  int num_inventions;

  /* Perks System - Stage-based progression */
  struct stage_data stage_info; /**< Current stage and stage XP within level */
  int perk_points[NUM_CLASSES]; /**< Unspent perk points per class */
  struct char_perk_data *perks; /**< Linked list of acquired perks */
  byte perk_toggles[32];        /**< Bitfield tracking toggled perks (256 perks max, 1 bit each) */

  /* Perfect Kill tracking (Rogue Assassin perk) */
  time_t perfect_kill_last_combat; /**< Timestamp of last combat end */
  bool perfect_kill_used;          /**< Whether perfect kill was used this combat cycle */

  /* Alchemist Chimeric Transmutation tracking (Mutagenist Tier 4) */
  time_t chimeric_breath_last_combat; /**< Timestamp of last combat end for chimeric breath */
  bool chimeric_breath_used;          /**< Whether chimeric breath was used this combat cycle */

  /* Wizard Evoker perks */
  time_t
      maximize_spell_cooldown;   /**< Timestamp until when free maximize spell is available again */
  time_t empower_spell_cooldown; /**< Timestamp until when next empower spell charge regenerates */
  int empower_spell_uses;        /**< Number of empower spell uses available (max 2) */
  int master_of_elements_type; /**< Preferred elemental damage type (DAM_FIRE, DAM_COLD, DAM_ELECTRIC), 0 = none */

  /* Wizard Controller perks */
  time_t
      persistent_spell_cooldown; /**< Timestamp until when next persistent spell charge regenerates */
  int persistent_spell_uses;     /**< Number of persistent spell uses available (max 2) */
  bool persistent_spell_active; /**< Whether persistent spell effect is active for next spell */
  time_t
      split_enchantment_cooldown; /**< Timestamp until when split enchantment is available again */

  /* Wizard Versatile Caster perks */
  int defensive_casting_timer;     /**< Rounds remaining for defensive casting AC bonus */
  time_t arcane_recovery_cooldown; /**< Timestamp until when arcane recovery is available again */
  int spell_shield_timer;          /**< Rounds remaining for spell shield effect (10 DR + 4 AC) */
  time_t
      spell_shield_cooldown; /**< Timestamp until when spell shield can be activated again (2 min cooldown) */
  time_t
      metamagic_reduction_cooldown; /**< Timestamp until when next metamagic reduction charge regenerates */

  /* Monk Power Strike mode - separate from power attack */
  sbyte
      power_strike; /**< Power strike value 0-2: -1 hit/+2 dam per rank for unarmed/monk weapons */
  int void_strike_timer; /**< Rounds remaining for void strike effect (+8d6 force, ignores DR) */
  time_t
      void_strike_cooldown; /**< Timestamp until when void strike can be used again (1 min cooldown) */
  int firesnake_timer; /**< Rounds remaining for fangs of fire snake effect (+1d6 fire per attack) */
  int clench_of_north_wind_timer; /**< Rounds remaining for clench of north wind effect (ice prison on next attack) */
  time_t
      clench_of_north_wind_cooldown; /**< Timestamp until when clench of the north wind can be used again (1 min cooldown) */
  int metamagic_reduction_uses;   /**< Number of metamagic reduction uses available (max 2) */
  int elemental_embodiment_timer; /**< Rounds remaining for elemental embodiment transformation */
  int elemental_embodiment_type; /**< Type of element embodied: 1=fire, 2=water, 3=air, 4=earth, 0=none */

  /* Druid Elemental Mastery */
  bool
      elemental_mastery_active; /**< Whether elemental mastery is active for next elemental spell */
  time_t
      elemental_mastery_cooldown; /**< Timestamp until when elemental mastery can be used again (5 min cooldown) */

  /* Moon-based Bonus Spell Slots System */
  int moon_bonus_spells;      /**< Maximum moon bonus spells available (based on moon phase) */
  int moon_bonus_spells_used; /**< Number of moon bonus spells used (current in use) */
  int moon_bonus_regen_timer; /**< Timer for next moon bonus spell regeneration (in ticks, regen at 1 per 5 mins) */
=======
    int questpoints;                       // quest points earned
    qst_vnum *completed_quests;            /**< Quests completed              */
    int num_completed_quests;              /**< Number completed              */
    int current_quest[MAX_CURRENT_QUESTS]; /**< vnums of current quests         */
    int quest_time[MAX_CURRENT_QUESTS];    /**< time left on current quest    */
    int quest_counter[MAX_CURRENT_QUESTS]; /**< Count of targets left to get  */
    int failed_dialogue_quests[100];

    /* auto crafting quest */
    unsigned int autocquest_vnum; // vnum of crafting quest item
    char *autocquest_desc;        // description of crafting quest item
    ubyte autocquest_material;    // material used for crafting quest
    ubyte autocquest_makenum;     // how many more objects to finish quest
    ubyte autocquest_qp;          // quest point reward for quest
    unsigned int autocquest_exp;  // exp reward for quest
    unsigned int autocquest_gold; // gold reward for quest

    time_t lastmotd; /**< Last time player read motd */
    time_t lastnews; /**< Last time player read news */

    char *account_name; // The account stored with this character.

    int sorcerer_bloodline_subtype; // if the sorcerer bloodline has a subtype (ie. draconic)
    int new_arcana_circles[4];
    int mail_days;

    /* alchemists */
    int discoveries[NUM_ALC_DISCOVERIES];
    int bombs[MAX_BOMBS_ALLOWED];
    int grand_discovery;
    int cluster_bomb_iterations;  /* Temporary tracker for cluster bomb hits (not saved) */

    /* template system */
    ubyte template;
    int premade_build;

    int high_elf_cantrip; // the cantrip selected that high elves can cast at will.  Set in study menu

    int racial_magic[3];
    int racial_cooldown[3];
    int primordial_magic[3];
    int primordial_cooldown[3];
    int dragonborn_draconic_ancestry;

    /* factional mission system */
    int current_mission;
    long mission_credits;
    long mission_standing;
    int mission_faction;
    long mission_reputation;
    long mission_experience;
    int mission_difficulty;
    long faction_standing[NUM_FACTIONS + 1];
    long faction_standing_spent[NUM_FACTIONS + 1];
    bool mission_decline;
    int mission_rand_name;
    bool mission_complete;
    int mission_cooldown;
    room_rnum current_mission_room;
    int faction;

    /* staff event variables */
    int staff_ran_events[STAFF_RAN_EVENTS_VAR];

    // set true if ability scores have been set in study
    bool have_stats_been_set_study;

    int pixie_dust_uses;
    int pixie_dust_timer;
    int efreeti_magic_uses;
    int efreeti_magic_timer;
    int dragon_magic_uses;
    int dragon_magic_timer;
    int laughing_touch_uses;
    int laughing_touch_timer;
    int fleeting_glance_uses;
    int fleeting_glance_timer;
    int fey_shadow_walk_uses;
    int fey_shadow_walk_timer;
    int grave_touch_uses;
    int grave_touch_timer;
    int grasp_of_the_dead_uses;
    int grasp_of_the_dead_timer;
    int incorporeal_form_uses;
    int incorporeal_form_timer;

    int psionic_energy_type; // this is the element that will be used when using psionic energy powers

    int potions[MAX_SPELLS]; // used in new consumables system store/unstore/quaff
    int scrolls[MAX_SPELLS]; // used in new consumables system store/unstore/recite
    int wands[MAX_SPELLS];   // used in new consumables system store/unstore/use
    int staves[MAX_SPELLS];  // used in new consumables system store/unstore/use

    int holy_weapon_type;                               // type of weapon to use withn holy weapon spell, also known as holy sword spell
    int paladin_mercies[NUM_PALADIN_MERCIES];           // stores a paladin's mercies known
    int blackguard_cruelties[NUM_BLACKGUARD_CRUELTIES]; // stores a blackguard's mercies known
    int active_fiendish_boons;                          // active fiendish boons by blackguard
    int channel_energy_type;                            // neutral clerics must decide either positive or negative
    int deity;                                          // what deity does the person follow?
    int languages_known[NUM_LANGUAGES]; // languages known by the character
    int speaking; // language currently being spoken, defaults to common
    int region;   // the region in which a human hails from.  Used for languages

    // used for the character short description system
    int sdesc_descriptor_1;
    int sdesc_descriptor_2;
    int sdesc_adjective_1;
    int sdesc_adjective_2;

    byte judgement_enabled[NUM_INQ_JUDGEMENTS]; // which inquisitor judgements are active
    int bane_enemy_type;                        // which type of enemy the inquisitor's bane effect with target
    byte slayer_judgement;                      // which judgement is using the slayer bonus

    int inq_favored_terrain;                    // selected favored terrain type (-1 = none) [LEGACY - use favored_terrains]
    time_t inq_favored_terrain_reset;           // real-time timestamp when terrain can be changed again
    sbyte favored_terrains[MAX_ENEMIES];        // array of favored terrain types for Terrain Mastery perk (-1 = not selected)

    int setcloak_timer; // used for setting stats on vampire cloaks.

    int time_since_last_feeding; // how long since the vampire last fed on blood

    int buff_abilities[MAX_BUFFS][2]; // This is used with the buff command to simplify the process of buffing by casters

    bool new_race_stats; // For use with racefix command.

    int call_eidolon_cooldown;  // When this cooldown is active, the summoner cannot call their eidolon
    int merge_forms_timer;      // How long the merge forms process lasts
    char *bag_names[MAX_BAGS+1];  // nicknames for the characters' bags
    int fixed_bab;  // This is the character's final bab which is set upon reaching lvl 20 and determines # of attacks per round
    bool vital_strike;                              /* if we're using vital strike */
    int necromancer_bonus_levels; // 1 for arcane, 2 for divine
    int fight_to_the_death_cooldown;
    int dragon_bond_type;
    int dragon_rider_dragon_type;
    int background_type;

    int hometown;

    int forage_cooldown;
    int retainer_cooldown;
    int scrounge_cooldown;
    int spiritual_weapon_cooldown;  // Battle Cleric perk: 5 minute cooldown for free spiritual weapon casting
    int irresistible_magic_cooldown;  // Wizard Controller perk: 5 minute cooldown for auto-success spell
    int quick_cast_cooldown;          // Versatile Caster perk: 5 minute cooldown for free quicken metamagic
    int spell_recall_cooldown;        // Versatile Caster perk: daily cooldown for restoring a spell slot
    int deathless_frenzy_timer;       // Berserker Occult Slayer perk: 5 minute cooldown for Deathless Frenzy
    
    /* Domain Master perk bonus spell slot tracking */
    int bonus_domain_slots_used;    // Tracks used bonus domain spell slots
    int bonus_domain_regen_timer;   // Timer for domain slot regeneration (ticks until next regen)
    int bonus_slots_used;           // Tracks used bonus any-level spell slots
    int bonus_slots_regen_timer;    // Timer for any-level slot regeneration (ticks until next regen)
    
    int character_age;
    bool character_age_saved;

    room_vnum last_room;

    char *intro_list[MAX_INTROS];                     // Stores names of characters known

    struct crafting_data_info craft_data;             // New crafting system info

    int craft_mats_owned[NUM_CRAFT_MATS];
    int craft_motes_owned[NUM_CRAFT_MOTES]; 

    /* Arcane mark personalization */
    char *arcane_mark;                           /**< Stored arcane mark string */
    
    /* Phase 4.5: Material subtype storage system */
    /* Stores wilderness materials with (category, subtype, quality) structure */
    int stored_material_count;                         /* Number of different materials stored */
    struct material_storage stored_materials[MAX_STORED_MATERIALS];  /* Material storage array */ 
    int ability_exp[MAX_ABILITIES + 1];               // abilities

    int new_supply_num_made;
    int new_supply_cooldown;

    /* Score display preferences */
    byte score_display_width;     /**< Preferred score display width (80, 120, 160) */
    byte score_color_theme;       /**< Color theme preference (0=enhanced, 1=classic, 2=minimal, 3=highcontrast, 4=dark, 5=colorblind) */
    byte score_info_density;      /**< Information density (0=full, 1=compact, 2=minimal) */
    byte score_layout_template;   /**< Layout template (0=default, 1=combat, 2=roleplay, 3=explorer, 4=caster) */
    byte score_section_order[8];  /**< Custom section ordering for score display */

    /* Device destruction tracking to prevent abuse */
    time_t last_device_destruction;    /**< Timestamp of last device destruction */
    int devices_destroyed_today;       /**< Number of devices destroyed in past 24 hours */
    time_t device_creation_cooldown;   /**< Timestamp until when device creation is blocked */
    time_t last_device_recharge;       /**< Timestamp of last out-of-combat device recharge */

    /* PvP timer - tracks when PvP flag was enabled */
    time_t pvp_timer;                  /**< Timestamp when PvP was enabled, prevents turning off for 15 minutes */

    struct player_invention inventions[MAX_PLAYER_INVENTIONS];
    int num_inventions;

    /* Perks System - Stage-based progression */
    struct stage_data stage_info;               /**< Current stage and stage XP within level */
    int perk_points[NUM_CLASSES];               /**< Unspent perk points per class */
    struct char_perk_data *perks;               /**< Linked list of acquired perks */
    byte perk_toggles[32];                      /**< Bitfield tracking toggled perks (256 perks max, 1 bit each) */
    
    /* Perfect Kill tracking (Rogue Assassin perk) */
    time_t perfect_kill_last_combat;            /**< Timestamp of last combat end */
    bool perfect_kill_used;                     /**< Whether perfect kill was used this combat cycle */
    
    /* Alchemist Chimeric Transmutation tracking (Mutagenist Tier 4) */
    time_t chimeric_breath_last_combat;         /**< Timestamp of last combat end for chimeric breath */
    bool chimeric_breath_used;                  /**< Whether chimeric breath was used this combat cycle */
    
    /* Wizard Evoker perks */
    time_t maximize_spell_cooldown;             /**< Timestamp until when free maximize spell is available again */
    time_t empower_spell_cooldown;              /**< Timestamp until when next empower spell charge regenerates */
    int empower_spell_uses;                     /**< Number of empower spell uses available (max 2) */
    int master_of_elements_type;                /**< Preferred elemental damage type (DAM_FIRE, DAM_COLD, DAM_ELECTRIC), 0 = none */
    
    /* Wizard Controller perks */
    time_t persistent_spell_cooldown;           /**< Timestamp until when next persistent spell charge regenerates */
    int persistent_spell_uses;                  /**< Number of persistent spell uses available (max 2) */
    bool persistent_spell_active;               /**< Whether persistent spell effect is active for next spell */
    time_t split_enchantment_cooldown;          /**< Timestamp until when split enchantment is available again */
    
    /* Wizard Versatile Caster perks */
    int defensive_casting_timer;                /**< Rounds remaining for defensive casting AC bonus */
    time_t arcane_recovery_cooldown;            /**< Timestamp until when arcane recovery is available again */
    int spell_shield_timer;                     /**< Rounds remaining for spell shield effect (10 DR + 4 AC) */
    time_t spell_shield_cooldown;               /**< Timestamp until when spell shield can be activated again (2 min cooldown) */
    time_t metamagic_reduction_cooldown;        /**< Timestamp until when next metamagic reduction charge regenerates */
    
    /* Monk Power Strike mode - separate from power attack */
    sbyte power_strike;                         /**< Power strike value 0-2: -1 hit/+2 dam per rank for unarmed/monk weapons */
    int void_strike_timer;                      /**< Rounds remaining for void strike effect (+8d6 force, ignores DR) */
    time_t void_strike_cooldown;                /**< Timestamp until when void strike can be used again (1 min cooldown) */
    int firesnake_timer;                        /**< Rounds remaining for fangs of fire snake effect (+1d6 fire per attack) */
    int clench_of_north_wind_timer;             /**< Rounds remaining for clench of north wind effect (ice prison on next attack) */
    time_t clench_of_north_wind_cooldown;       /**< Timestamp until when clench of the north wind can be used again (1 min cooldown) */
    int metamagic_reduction_uses;               /**< Number of metamagic reduction uses available (max 2) */
    int elemental_embodiment_timer;             /**< Rounds remaining for elemental embodiment transformation */
    int elemental_embodiment_type;              /**< Type of element embodied: 1=fire, 2=water, 3=air, 4=earth, 0=none */
    
    /* Druid Elemental Mastery */
    bool elemental_mastery_active;              /**< Whether elemental mastery is active for next elemental spell */
    time_t elemental_mastery_cooldown;          /**< Timestamp until when elemental mastery can be used again (5 min cooldown) */
    
    /* Moon-based Bonus Spell Slots System */
    int moon_bonus_spells;                      /**< Maximum moon bonus spells available (based on moon phase) */
    int moon_bonus_spells_used;                 /**< Number of moon bonus spells used (current in use) */
    int moon_bonus_regen_timer;                 /**< Timer for next moon bonus spell regeneration (in ticks, regen at 1 per 5 mins) */
>>>>>>> 5e16b232
};

struct weird_science_level
{
  int level;
  int devices[4]; /* Max devices at spell levels 1-4 */
};

/** Specials needed only by PCs, not NPCs.  Space for this structure is
 * not allocated in memory for NPCs, but it is for PCs and the portion
 * of it labelled 'saved' is saved in the players file. */
struct player_special_data
{
  struct player_special_data_saved saved; /**< Information to be saved. */

  char *poofin;               /**< Description displayed to room on arrival of a god. */
  char *poofout;              /**< Description displayed to room at a god's exit. */
  struct alias_data *aliases; /**< Command aliases			*/
  long last_tell;             /**< idnum of PC who last told this PC, used to reply */
  void *last_olc_targ;        /**< ? Currently Unused ? */
  int last_olc_mode;          /**< ? Currently Unused ? */
  char *host;                 /**< Resolved hostname, or ip, for player. */
  int diplomacy_wait;         /**< Diplomacy Timer */
  int buildwalk_sector;       /**< Default sector type for buildwalk */

  /* salvation spell */
  room_vnum salvation_room;
  char *salvation_name;

  /* levelup data structure - Saved data for study process. */
  struct level_data *levelup;

  byte dc_bonus;                /* used to apply dc bonuses, usually to spells.
                    Must be reset to zero manually after applying the bonus */
  byte arcane_apotheosis_slots; /* used with the apotheosis command to store spell slots
                                   to be used in place of wand or staff charges.  These stored
                                  slots decay at a rate of 1 per 6-second round and cannot have
                                  more than 9 stored at any given time.  They are not saved over
                                  reboots/copyovers/character quitting. */
  char *new_mail_receiver;
  char *new_mail_subject;
  char *new_mail_content;
  byte has_eldritch_knight_spell_critical;
  int destination;            // used for carriage and sailing systems
  int travel_timer;           // used for carriage and sailing systems
  int travel_type;            // used for carriage and sailing systems
  int travel_locale;          // used for carriage and sailing systems
  int bane_race;              // used in applyoil command to create a proper bane weapon
  int bane_subrace;           // used in applyoil command to create a proper bane weapon
  int augment_psp;            // used when augmenting psionic powers
  int temp_attack_roll_bonus; // used when needing to add to an attack roll from outside, and before calling the attack_roll function
  int dam_co_holder_ndice;    // a holder for number of damage dice for psionic_concussive_onslaught
  int dam_co_holder_sdice;    // a holder for size of damage dice for psionic_concussive_onslaught
  int dam_co_holder_bonus;    // a holder for bonus to damage for psionic_concussive_onslaught
  int save_co_holder_dc_bonus; // a holder for bonus to save dc for psionic_concussive_onslaught
  bool cosmic_awareness;       // cosmic awareness psionic power and command
  int energy_conversion[NUM_DAM_TYPES]; // energy conversion ability

  int casting_class;   // The class number that is currently casting a spell
  sbyte canCastInnate; // for innate racial skills and other innate powers

  int concussive_onslaught_duration;
  bool has_banishment_been_attempted; // for use with holy/unholy champion banishment attempt
  struct obj_data *outfit_obj;
  int outfit_type;
  char *outfit_desc;
  char *outfit_confirmation;

  short mark_rounds;             // number of rounds a character has marked their opponent for
  struct char_data *mark_target; // person the character is marking for assassination
  int death_attack_hit_bonus;
  int death_attack_dam_bonus;
  room_vnum walkto_location;

  struct char_data *judgement_target;   // target of an inquisitor's judgement
  struct char_data *inq_studied_target; // target of the Studied Target perk
  int inq_greater_judgment_type;        // selected judgment type for Greater Judgment perk (0-9)
  int inq_last_spell_cast;              // last inquisitor spell cast (for Righteous Strike perk)
  int inq_righteous_strike_rounds;      // rounds remaining for Righteous Strike bonus

  // for the self buffing system
  int buff_slot;
  int buff_timer;
  bool is_buffing;
  struct char_data *buff_target;
  char *unstuck;
  int weapon_touch_spell;
  int touch_spell_queued;

  int buildwalk_flags[RF_ARRAY_MAX];
  char *buildwalk_name;
  char *buildwalk_desc;

  char *downgrade_confirm;

  char *forge_as_signature;
  int forge_check;
  char *retainer_mail_recipient;

  bool surveyed_room;

  char *clan_leave_code;

  /* Device destroy confirmation */
  char *device_destroy_confirm;
  int device_destroy_inv_idx;
};

/** Special data used by NPCs, not PCs */
struct mob_special_data
{
  memory_rec *memory;         /**< List of PCs to remember */
  byte attack_type;           /**< The primary attack type (bite, sting, hit, etc.) */
  byte default_pos;           /**< Default position (standing, sleeping, etc.) */
  byte damnodice;             /**< The number of dice to roll for damage */
  byte damsizedice;           /**< The size of each die rolled for damage. */
  float frustration_level;    /**< The anger/frustration level of the mob */
  byte subrace[MAX_SUBRACES]; // SubRace
  struct quest_entry *quest;  // quest info for a mob (homeland-port)
  room_rnum loadroom;         // mob loadroom saved
  /* echo system */
  byte echo_is_zone;    // display the echo to entire zone
  byte echo_frequency;  // how often to display echo
  byte echo_sequential; // sequential/random
  sh_int echo_count;    // how many echos
  char **echo_entries;  // echo array
  sh_int current_echo;  // keep track of the current echo, for sequential echos
  /* path system */
  int path_index;
  int path_delay;
  int path_reset;
  int path_size;
  int path[MAX_PATH];
  /* a (generally) boolean macro that marks whether a proc fired, general use is
       for zone-procs */
  int proc_fired;
  room_rnum temp_room_data; /* for homeland, for storing temporary room data */
  bool hostile;             // used for encounters, hostile mobs will aggro after a timer
  bool sentient;   // used for encounters, sentient mobs can be bribeed, intimidated, bluffed, etc.
  int aggro_timer; // used for encounters, this timer will start for hostile mobs, after which the aggro flag will be applied
  int extract_timer; // used for encounters.  This timer is set when the player(s) leave the room.  When timer ends, mob will be extracted
  int peaceful_timer; // used for encounter. While active hostile encounters are suspended, and the player(s) can leave the room
  bool coersion_attempted
      [5]; // used for encounters to track if they've been coerced before (intimidate, bluff, stealth and diplomacy)
  int hunt_type; // for hunts, used to track which hunt entry it is on the huhnt table
  int hunt_cooldown; // for hunts, when hunt expires, this is set to 5 minutes, at which point it will be extracted
  int temp_feat;
  byte spells_known[MAX_SPELLS]; /* Changed from int to byte - saves 6KB per mob! */

  /* Spell slot system for mobs */
  int spell_slots[10];     /* Current spell slots per circle (0-9) */
  int max_spell_slots[10]; /* Maximum spell slots per circle (0-9) */
  time_t last_slot_regen;  /* Timestamp of last spell slot regeneration */

  /* Known spell slot system for mobs (max 2 slots per known spell, regenerate 1 per minute) */
  byte known_spell_slots[MAX_SPELLS]; /* Current slots per known spell (max 2) */
  time_t last_known_slot_regen;       /* Timestamp of last known spell slot regeneration */
};

/** An affect structure. */
struct affected_type
{
  sh_int spell;                 /**< The spell that caused this */
  sh_int duration;              /**< For how long its effects will last      */
  sh_int modifier;              /**< Added/subtracted to/from apropriate ability     */
  int location;                 /**< Tells which ability to change(APPLY_XXX). */
  int bitvector[AF_ARRAY_MAX];  /**< Tells which bits to set (AFF_XXX). */
  int bitvector2[AF_ARRAY_MAX]; /**< Tells which bits to set (AFF2_XXX). */

  int bonus_type; /**< What type of bonus (if this is a bonus) is this. */

  struct affected_type *next; /**< The next affect in the list of affects. */
  sh_int specific;
};

/* The Maximum number of types that can be required to bypass DR. */
#define MAX_DR_BYPASS 3

#define DR_BYPASS_CAT_UNUSED 0    /* Unused bypass - skip. */
#define DR_BYPASS_CAT_NONE 1      /* Nothing bypasses the DR */
#define DR_BYPASS_CAT_MATERIAL 2  /* Materials that bypass the DR*/
#define DR_BYPASS_CAT_MAGIC 3     /* Magical weapons bypass the DR */
#define DR_BYPASS_CAT_DAMTYPE 4   /* DR Damage types that bypass the DR */
#define DR_BYPASS_CAT_ALIGNMENT 5 // Alignment types that bypass the DR

#define DR_DAMTYPE_BLUDGEONING 0 /* Bludgeoning damage bypasses the DR */
#define DR_DAMTYPE_SLASHING 1    /* Slashing damage bypasses the DR */
#define DR_DAMTYPE_PIERCING 2    /* Piercing damage bypasses the DR */
#define NUM_DR_DAMTYPES 3

#define DR_ALIGNTYPE_EVIL 1
#define DR_ALIGNTYPE_GOOD 2
#define DR_ALIGNTYPE_LAW 3
#define DR_ALIGNTYPE_CHAOS 4

/* Note that spells ALWAYS bypass DR! Resistances are for Spells, DR is for
 * physical damage! */

/** A damage reduction structure. */
struct damage_reduction_type
{
  int duration;   /* The duration of this DR effect. */
  int amount;     /* The amount of DR. */
  int max_damage; /* The amount of damage this DR can take before it dissipates.  -1 is perm. */
  int spell;      /* Spell granting this DR. */
  int feat;       /* Feat granting this DR. */

  /* The following values can be a bit confusing - So a clarification
     * is in order.
     *
     * 'bypass_cat' is an array of integer values (one of the above defines)
     * 'bypass_val' is an array of integer values that expands upon the category.
     *
     * 'bypass_val' only has values for the following categories:
     *
     * DR_BYPASS_CAT_MATERIAL - The value is the corresponding material.
     * DR_BYPASS_CAT_DAMTYPE- The value is the corresponding damage type.
     *
     * MAX_DR_BYPASS sets the maximum number of bypasses that can be set
     * on a particular DR.  For simplicity, bypasses are only 'OR' separated...
     * meaning that if a dr 10 has two categories, for example magic and spell, it
     * would be DR 10/(magic or spell)
     */
  int bypass_cat[MAX_DR_BYPASS]; /* Category of bypass */
  int bypass_val[MAX_DR_BYPASS]; /* Value (required for certain categories) */

  struct damage_reduction_type *next;
};

/* Structure for levelup data - Used as a temporary storage area during 'study' command
 * Ascess via the LEVELUP(ch) macro. */

struct level_data
{
  int level;
  int class;
  int feats[NUM_FEATS];
  int combat_feats[NUM_CFEATS][FT_ARRAY_MAX];
  int school_feats[NUM_SFEATS];
  int boosts[6];
  bool skill_focus[MAX_ABILITIES + 1][NUM_SKFEATS]; /* Data for FEAT_SKILL_FOCUS */

  /* Feat point information */
  int feat_points;
  int class_feat_points;
  int epic_feat_points;
  int epic_class_feat_points;
  int teamwork_feat_points;

  /* Ability, skill, boost information */
  int practices;
  int trains;
  int num_boosts;

  int spell_circle;
  int favored_slot;

  int feat_type;
  int tempFeat;
  int feat_weapons[NUM_FEATS];
  int feat_skills[NUM_FEATS];
  /*        int spells_known[NUM_SPELLS];*/
  int spell_slots[10];
  int spells_learned[MAX_SPELLS];

  /* setting stats */
  int str;
  int dex;
  int con;
  int inte;
  int wis;
  int cha;

  // Sorcerer Bloodline Subtype
  int sorcerer_bloodline_subtype;
  // Alchemist Discoveries
  int discoveries[NUM_ALC_DISCOVERIES];
  int tempDiscovery;
  int grand_discovery;
  int skills[MAX_SKILLS + 1];
  int paladin_mercies[NUM_PALADIN_MERCIES];
  int tempMercy;
  int blackguard_cruelties[NUM_BLACKGUARD_CRUELTIES];
  int tempCruelty;
  int dragonborn_draconic_ancestry;
  int high_elf_cantrip; // the cantrip selected that high elves can cast at will.  Set in study menu
  int languages[NUM_LANGUAGES];

  int eidolon_base_form;
  int eidolon_evolutions[NUM_EVOLUTIONS];
  int summoner_aspects[NUM_EVOLUTIONS];
  int temp_evolution;
  int necromancer_bonus_levels; // 1 for arcane, 2 for divine
  int dragon_rider_dragon_type;
  int dragon_rider_bond_type;
};

/** The list element that makes up a list of characters following this
 * character. */
struct follow_type
{
  struct char_data *follower; /**< Character directly following. */
  struct follow_type *next;   /**< Next character following. */
};

struct bag_data
{
  struct obj_data *bag1;
  struct obj_data *bag2;
  struct obj_data *bag3;
  struct obj_data *bag4;
  struct obj_data *bag5;
  struct obj_data *bag6;
  struct obj_data *bag7;
  struct obj_data *bag8;
  struct obj_data *bag9;
  struct obj_data *bag10;
};


/*
 *  PDH 11/17/97
 *  structs for moving room (zone) connections
 *
 *  structure of the *.wld file where:
 *  <dirD>      direction to enter the moving room (constant)
 *  <reset>     number of zone pulses between resets (constant)
 *  <random>    0=move in sequence   1=random selection
 *  <exitInfo>  0=no door  1=door  2=close  3=locked  4=pickproof
 *  <keyInfo>   key number (virtual obj number) (-1 for no key)
 *  <keywords>  keywords for the door
 *
 *  <room>      virtual room number of a connecting room
 *  <dir>       direction to leave the connecting room
 *  <count>     times (1-50) this room:dir sequence occurs (mostly with random)

M <dirD> <reset> <random> <exit> <key>
message to room when in transit~
message to room when docking~
message to dest room when docking~
<room> <dir> <count>
<room> <dir> <count>
...
~
*/

#define MAX_MOVING_ROOMS 150 /* # of connectiong rooms             */
#define ENDMOVING -2         /* end of moving room list in from[]  */

struct moving_room_data
{ /*  all room num are VNUM  */
  /*  current state  */
  int resetZonePulse;      /* zone pulses per reset         */
  int remainingZonePulses; /* zone pulses left until reset  */
  int currentInbound;      /* current conn room (array idx) */

  /*  constants  */
  room_num destination; /* the target room               */
  int inbound_dir;      /* the in/out dir of target room */
  int randomMove;       /* whether room moves randomly   */
  sh_int exitInfo;      /* door type                     */
  obj_num keyInfo;      /* virtual key number            */
  char *keywords;       /* keywords                      */

  room_num *from; /* array of from rooms           */
  int *fromDir;   /* array of from dirs            */

  char *msg_transit;
  char *msg_docking;
  char *msg_dest_docking;

  struct room_direction_data *dir_option[NUM_OF_DIRS]; /* Directions */

  struct moving_room_data *next; /* the next in the list          */
};

struct oldNextMove
{
  int nextDir;
  int oldDir;
  room_num nextRoom;
  room_num oldRoom;
  room_num moveRoom;
};

/** Master structure for PCs and NPCs. */
struct char_data
{
  int pfilepos;          /**< PC playerfile pos and id number */
  mob_rnum nr;           /**< NPC real instance number */
  int coords[2];         /**< Current coordinate location, used in wilderness. */
  room_rnum in_room;     /**< Current location (real room number) */
  room_rnum was_in_room; /**< Previous location for linkdead people  */
  int wait;              /**< wait for how many loops before taking action. */

  struct char_player_data player;              /**< General PC/NPC data */
  struct char_ability_data real_abils;         /**< Abilities without modifiers */
  struct char_ability_data aff_abils;          /**< Abilities with modifiers */
  struct char_ability_data disguise_abils;     /* wildshape/shapechange/etc bonuses */
  struct char_point_data points;               /**< Point/statistics */
  struct char_point_data real_points;          /**< Point/statistics */
  struct char_special_data char_specials;      /**< PC/NPC specials	  */
  struct player_special_data *player_specials; /**< PC specials		  */
  struct mob_special_data mob_specials;        /**< NPC specials		  */

  struct affected_type *affected;        /**< affected by what spells    */
  struct obj_data *equipment[NUM_WEARS]; /**< Equipment array            */

  struct obj_data *carrying;    /**< List head for objects in inventory */
  struct bag_data *bags;        /**< List head for objects in various bags */
  struct descriptor_data *desc; /**< Descriptor/connection info; NPCs = NULL */

  long id;                              /**< used by DG triggers - unique id */
  struct trig_proto_list *proto_script; /**< list of default triggers */
  struct script_data *script;           /**< script info for the object */
  struct script_memory *memory;         /**< for mob memory triggers */

  struct char_data *next_in_room;  /**< Next PC in the room */
  struct char_data *next;          /**< Next char_data in the room */
  struct char_data *next_fighting; /**< Next in line to fight */

  struct follow_type *followers; /**< List of characters following */
  struct char_data *master;      /**< List of character being followed */

  struct group_data *group; /**< Character's Group */

  long pref; /**< unique session id */

  struct list_data *events;

  struct char_data *last_attacker; // mainly to prevent type_suffering from awarding exp

  int sticky_bomb[3];
  long mission_owner;
  bool dead;

  long int confuser_idnum;
  bool preserve_organs_procced;
  bool mute_equip_messages;

  int natures_wrath_cooldown; /* Beast Master capstone cooldown (seconds) */
};

/** descriptor-related structures */
struct txt_block
{
  char *text;             /**< ? */
  int aliased;            /**< ? */
  struct txt_block *next; /**< ? */
};

/** ? */
struct txt_q
{
  struct txt_block *head; /**< ? */
  struct txt_block *tail; /**< ? */
};

/** Master structure players. Holds the real players connection to the mud.
 * An analogy is the char_data is the body of the character, the descriptor_data
 * is the soul. */
struct descriptor_data
{
  socket_t descriptor;               /**< file descriptor for socket */
  char host[HOST_LENGTH + 1];        /**< hostname */
  byte bad_pws;                      /**< number of bad pw attemps this login */
  byte idle_tics;                    /**< tics idle at password prompt		*/
  int connected;                     /**< mode of 'connectedness'		*/
  int desc_num;                      /**< unique num assigned to desc		*/
  time_t login_time;                 /**< when the person connected		*/
  char *showstr_head;                /**< for keeping track of an internal str	*/
  char **showstr_vector;             /**< for paging through texts		*/
  int showstr_count;                 /**< number of pages to page through	*/
  int showstr_page;                  /**< which page are we currently showing?	*/
  char **str;                        /**< for the modify-str system		*/
  char *backstr;                     /**< backup string for modify-str system	*/
  size_t max_str;                    /**< maximum size of string in modify-str	*/
  long mail_to;                      /**< name for mail system			*/
  int has_prompt;                    /**< is the user at a prompt?             */
  char inbuf[MAX_RAW_INPUT_LENGTH];  /**< buffer for raw input		*/
  char last_input[MAX_INPUT_LENGTH]; /**< the last input			*/
  char small_outbuf[SMALL_BUFSIZE];  /**< standard output buffer		*/
  char *output;                      /**< ptr to the current output buffer	*/
  char **history;                    /**< History of commands, for ! mostly.	*/
  int history_pos;                   /**< Circular array position.		*/
  int bufptr;                        /**< ptr to end of current output		*/
  int bufspace;                      /**< space left in the output buffer	*/
  struct txt_block *large_outbuf;    /**< ptr to large buffer, if we need it */
  struct txt_q input;                /**< q of unprocessed input		*/
  struct char_data *character;       /**< linked to char			*/
  struct char_data *original;        /**< original char if switched		*/
  struct descriptor_data *snooping;  /**< Who is this char snooping	*/
  struct descriptor_data *snoop_by;  /**< And who is snooping this char	*/
  struct descriptor_data *next;      /**< link to next descriptor		*/
  struct oasis_olc_data *olc;        /**< OLC info */

  protocol_t *pProtocol;    /**< Kavir plugin */
  struct list_data *events; // event system

  struct account_data *account; /**< Account system */

  /* Board system fields */
  int board_id;         /**< Board ID for board posting system */
  char *board_title;    /**< Title being written for board post */
  int reply_to_post_id; /**< Post ID being replied to (0 = not a reply) */

  /* Short description setup tracking */
  bool forced_short_desc_setup; /**< TRUE if forced to set short desc before game entry */
};

/* other miscellaneous structures */

/** Fight message display. This structure is used to hold the information to
 * be displayed for every different violent hit type. */
struct msg_type
{
  char *attacker_msg; /**< Message displayed to attecker. */
  char *victim_msg;   /**< Message displayed to victim. */
  char *room_msg;     /**< Message displayed to rest of players in room. */
};

/** An entire message structure for a type of hit or spell or skill. */
struct message_type
{
  struct msg_type die_msg;   /**< Messages for death strikes. */
  struct msg_type miss_msg;  /**< Messages for missed strikes. */
  struct msg_type hit_msg;   /**< Messages for a succesful strike. */
  struct msg_type god_msg;   /**< Messages when trying to hit a god. */
  struct message_type *next; /**< Next set of messages. */
};

/** Head of list of messages for an attack type. */
struct message_list
{
  int a_type;               /**< The id of this attack type. */
  int number_of_attacks;    /**< How many attack messages to chose from. */
  struct message_type *msg; /**< List of messages.			*/
};

/** Social message data structure. */
struct social_messg
{
  int act_nr;              /**< The social id. */
  char *command;           /**< The command to activate (smile, wave, etc.) */
  char *sort_as;           /**< Priority of social sorted by this. */
  int hide;                /**< If true, and target can't see actor, target doesn't see */
  int min_victim_position; /**< Required Position of victim */
  int min_char_position;   /**< Required Position of char */
  int min_level_char;      /**< Minimum PC level required to use this social. */

  /* No argument was supplied */
  char *char_no_arg;   /**< Displayed to char when no argument is supplied */
  char *others_no_arg; /**< Displayed to others when no arg is supplied */

  /* An argument was there, and a victim was found */
  char *char_found;   /**< Display to char when arg is supplied */
  char *others_found; /**< Display to others when arg is supplied */
  char *vict_found;   /**< Display to target arg */

  /* An argument was there, as well as a body part, and a victim was found */
  char *char_body_found;   /**< Display to actor */
  char *others_body_found; /**< Display to others */
  char *vict_body_found;   /**< Display to target argument */

  /* An argument was there, but no victim was found */
  char *not_found; /**< Display when no victim is found */

  /* The victim turned out to be the character */
  char *char_auto;   /**< Display when self is supplied */
  char *others_auto; /**< Display to others when self is supplied */

  /* If the char cant be found search the char's inven and do these: */
  char *char_obj_found;   /**< Social performed on object, display to char */
  char *others_obj_found; /**< Social performed on object, display to others */
};

/** Describes bonuses, or negatives, applied to thieves skills. In practice
 * this list is tied to the character's dexterity attribute. */
struct dex_skill_type
{
  sh_int p_pocket; /**< Alters the success rate of pick pockets */
  sh_int p_locks;  /**< Alters the success of pick locks */
  sh_int traps;    /**< Historically alters the success of trap finding. */
  sh_int sneak;    /**< Alters the success of sneaking without being detected */
  sh_int hide;     /**< Alters the success of hiding out of sight */
};

/** Describes the bonuses applied for a specific value of a character's
 * strength attribute. */
struct dex_app_type
{
  sh_int reaction;  /**< Historically affects reaction savings throws. */
  sh_int miss_att;  /**< Historically affects missile attacks */
  sh_int defensive; /**< Alters character's inherent armor class */
};

/** Describes the bonuses applied for a specific value of a character's
 * strength attribute. */
struct str_app_type
{
  sh_int tohit;   /**< To Hit (THAC0) Bonus/Penalty        */
  sh_int todam;   /**< Damage Bonus/Penalty                */
  int carry_w;    /**< Maximum weight that can be carrried */
  sh_int wield_w; /**< Maximum weight that can be wielded  */
};

/** Describes the bonuses applied for a specific value of a character's
 * wisdom attribute. */
struct wis_app_type
{
  byte bonus; /**< how many practices player gains per lev */
};

/** Describes the bonuses applied for a specific value of a character's
 * intelligence attribute. */
struct int_app_type
{
  byte learn; /**< how many % a player learns a spell/skill */
};

/** Describes the bonuses applied for a specific value of a
 * character's constitution attribute. */
struct con_app_type
{
  sh_int hitp; /**< Added to a character's new MAXHP at each new level. */
};

/** Describes the bonuses applied for a specific value of a
 * character's charisma attribute. */
struct cha_app_type
{
  sh_int cha_bonus; /* charisma bonus */
};
/** Stores the current phase and associated bonuses of the three moons. */
struct moon_data
{
  int solinari_phase; /* Good Moon                  */
  int lunitari_phase; /* Neutral Moon               */
  int nuitari_phase;  /* Evil Moon                  */
  int solinari_st;    /* Good Saving Throw Mod      */
  int lunitari_st;    /* Neutral Saving Throw Mod   */
  int nuitari_st;     /* Evil Saving Throw Mod      */
  int solinari_sp;    /* Good Spell Bonus           */
  int lunitari_sp;    /* Neutral Spell Bonus        */
  int nuitari_sp;     /* Evil Spell Bonus           */
  int solinari_lv;    /* Good Spell Level           */
  int lunitari_lv;    /* Neutral Spell Level        */
  int nuitari_lv;     /* Evil Spell Level           */
};

/** Stores, and used to deliver, the current weather information
 * in the mud world. */
struct weather_data
{
  int pressure; /**< How is the pressure ( Mb )? */
  int change;   /**< How fast and what way does it change? */
  int sky;      /**< How is the sky? */
  int sunlight; /**< And how much sun? */
  struct moon_data moons;
};

/** Element in monster and object index-tables.
 NOTE: Assumes sizeof(mob_vnum) >= sizeof(obj_vnum) */
struct index_data
{
  mob_vnum vnum; /**< virtual number of this mob/obj   */
  int number;    /**< number of existing units of this mob/obj  */
  /** Point to any SPECIAL function assoicated with mob/obj.
     * Note: These are not trigger scripts. They are functions hard coded in
     * the source code. */
  SPECIAL_DECL(*func);

  char *farg;              /**< String argument for special function. */
  struct trig_data *proto; /**< Points to the trigger prototype. */
};

/** Master linked list for the mob/object prototype trigger lists. */
struct trig_proto_list
{
  int vnum;                     /**< vnum of the trigger   */
  struct trig_proto_list *next; /**< next trigger          */
};

struct guild_info_type
{
  int pc_class;
  room_vnum guild_room;
  int direction;
};

/* Staff Ran Event Data */
struct staffevent_struct
{
  int event_num;  /* index # reference for event happening */
  int ticks_left; /* time left for event */
  int delay;      /* time between the events */
};

/** Happy Hour Data */
struct happyhour
{
  int qp_rate;       // % increase in qp
  int exp_rate;      // % increase in exp
  int gold_rate;     // % increase in gold
  int treasure_rate; // % increase in treasure drop
  int ticks_left;    // time left for happyhour
};

/** structure for list of recent players (see 'recent' command) */
struct recent_player
{
  int vnum;                   /* The ID number for this instance */
  char name[MAX_NAME_LENGTH]; /* The char name of the player     */
  bool new_player;            /* Is this a new player?           */
  bool copyover_player;       /* Is this a player that was on during the last copyover? */
  time_t time;                /* login time                      */
  char host[HOST_LENGTH + 1]; /* Host IP address                 */
  struct recent_player *next; /* Pointer to the next instance    */
};

/* Config structs */

/** The game configuration structure used for configurating the game play
 * variables. */
struct game_data
{
  int pk_allowed;              /**< Is player killing allowed?    */
  int pt_allowed;              /**< Is player thieving allowed?   */
  int level_can_shout;         /**< Level player must be to shout.   */
  int holler_move_cost;        /**< Cost to holler in move points.    */
  int tunnel_size;             /**< Number of people allowed in a tunnel.*/
  int max_exp_gain;            /**< Maximum experience gainable per kill.*/
  int max_exp_loss;            /**< Maximum experience losable per death.*/
  int experience_multiplier;   /**< Percentage multiplier for experience gain (100 = normal).*/
  int max_npc_corpse_time;     /**< Num tics before NPC corpses decompose*/
  int max_pc_corpse_time;      /**< Num tics before PC corpse decomposes.*/
  int idle_void;               /**< Num tics before PC sent to void(idle)*/
  int idle_rent_time;          /**< Num tics before PC is autorented.   */
  int idle_max_level;          /**< Level of players immune to idle.     */
  int dts_are_dumps;           /**< Should items in dt's be junked?   */
  int load_into_inventory;     /**< Objects load in immortals inventory. */
  int track_through_doors;     /**< Track through doors while closed?    */
  int no_mort_to_immort;       /**< Prevent mortals leveling to imms?    */
  int disp_closed_doors;       /**< Display closed doors in autoexit?    */
  int diagonal_dirs;           /**< Are there 6 or 10 directions? */
  int map_option;              /**< MAP_ON, MAP_OFF or MAP_IMM_ONLY      */
  int map_size;                /**< Default size for map command         */
  int minimap_size;            /**< Default size for mini-map (automap)  */
  int script_players;          /**< Is attaching scripts to players allowed? */
  float min_pop_to_claim;      /**< Minimum popularity percentage required to claim a zone */
  int use_introduction_system; /**< Use the introduction system for character names? */
  int perk_system;             /**< Is the perk system enabled? */

  char *OK;       /**< When player receives 'Okay.' text.    */
  char *NOPERSON; /**< 'No one by that name here.'   */
  char *NOEFFECT; /**< 'Nothing seems to happen.'            */
};

// automatic hour happy info saved in game config, cedit
struct happy_hour_data
{
  int qp;       // percent increase in number of qp
  int exp;      // percent increase in exp
  int gold;     // percent increase in gold
  int treasure; // percent increase in random treasure chance
  int chance;   // percent chance the happy hour will occur each rl hour
};

/** The rent and crashsave options. */
struct crash_save_data
{
  int free_rent;          /**< Should the MUD allow rent for free?   */
  int max_obj_save;       /**< Max items players can rent.           */
  int min_rent_cost;      /**< surcharge on top of item costs.       */
  int auto_save;          /**< Does the game automatically save ppl? */
  int autosave_time;      /**< if auto_save=TRUE, how often?         */
  int crash_file_timeout; /**< Life of crashfiles and idlesaves.     */
  int rent_file_timeout;  /**< Lifetime of normal rent files in days */
};

/** Important room numbers. This structure stores vnums, not real array
 * numbers. */
struct room_numbers
{
  room_vnum mortal_start_room;  /**< vnum of room that mortals enter at.  */
  room_vnum mortal_start_room2; /**< vnum of room that mortals enter at.  */
  room_vnum immort_start_room;  /**< vnum of room that immorts enter at.  */
  room_vnum frozen_start_room;  /**< vnum of room that frozen ppl enter.  */
  room_vnum donation_room_1;    /**< vnum of donation room #1.            */
  room_vnum donation_room_2;    /**< vnum of donation room #2.            */
  room_vnum donation_room_3;    /**< vnum of donation room #3.            */
};

/** Operational game variables. */
struct game_operation
{
  ush_int DFLT_PORT;        /**< The default port to run the game.  */
  char *DFLT_IP;            /**< Bind to all interfaces.     */
  char *DFLT_DIR;           /**< The default directory (lib).    */
  char *LOGNAME;            /**< The file to log messages to.    */
  int max_playing;          /**< Maximum number of players allowed. */
  int max_filesize;         /**< Maximum size of misc files.   */
  int max_bad_pws;          /**< Maximum number of pword attempts.  */
  int siteok_everyone;      /**< Everyone from all sites are SITEOK.*/
  int nameserver_is_slow;   /**< Is the nameserver slow or fast?   */
  int use_new_socials;      /**< Use new or old socials file ?      */
  int auto_save_olc;        /**< Does OLC save to disk right away ? */
  char *MENU;               /**< The MAIN MENU.        */
  char *WELC_MESSG;         /**< The welcome message.      */
  char *START_MESSG;        /**< The start msg for new characters.  */
  int medit_advanced;       /**< Does the medit OLC show the advanced stats menu ? */
  int ibt_autosave;         /**< Does "bug resolve" autosave ? */
  int protocol_negotiation; /**< Enable the protocol negotiation system ? */
  int special_in_comm;      /**< Enable use of a special character in communication channels ? */
  int debug_mode;           /**< Current Debug Mode */
};

/** The Autowizard options. */
struct autowiz_data
{
  int use_autowiz;     /**< Use the autowiz feature?   */
  int min_wizlist_lev; /**< Minimun level to show on wizlist.  */
};

struct mob_stat_category
{
  int hit_points;
  int armor_class;
  int attack_bonus;
  int damage_bonus;
  int saving_throws;
  int ability_scores;
  int gold;
};

struct mob_stats_config_data
{
  struct mob_stat_category warriors;
  struct mob_stat_category arcane_casters;
  struct mob_stat_category divine_casters;
  struct mob_stat_category rogues;
};

struct player_config_data
{
  // spell damage.  This is the percent of extra damage done.
  // if 0, damage is normal.  If 20, damage will be 120% normal.
  // if -20, damage will be 80% normal.
  int psionic_power_damage_bonus;
  int divine_spell_damage_bonus;
  int arcane_spell_damage_bonus;

  int extra_hp_per_level;
  int extra_mv_per_level;

  // No player armor class can go above this value
  int armor_class_cap;

  // This is the maximum difference in level between the
  // level of the player and the mob, to gain exp.
  // If 3, and the player level is 20, the player will
  // gain exp over any mobs level 17+. Anything 16 or
  // less will yeild no exp.
  int group_level_difference_restriction;

  // these values apply to mobs created with any kind
  // of summoning spell, such as summon creature, dragon knight,
  // mummy dust, etc.
  // The value is a percentage of the normal values. If 100
  // then the stats are unchanged.  If 80, the stats are 80%
  // of normal.  if 120, the stats are 120% normal.
  int level_1_10_summon_hp;
  int level_1_10_summon_hit_and_dam;
  int level_1_10_summon_ac;
  int level_11_20_summon_hp;
  int level_11_20_summon_hit_and_dam;
  int level_11_20_summon_ac;
  int level_21_30_summon_hp;
  int level_21_30_summon_hit_and_dam;
  int level_21_30_summon_ac;

  // spell/power prep time modifiers
  int psionic_mem_times;
  int divine_mem_times;
  int arcane_mem_times;
  int alchemy_mem_times;

  // death penalty exp loss modifier
  int death_exp_loss_penalty;
};

struct extra_game_data
{
  ubyte campaign;
  ubyte bag_system;
  ubyte new_player_gear;
  ubyte crafting_system;
  ubyte landmarks_system;
  ubyte allow_cexchange;
  ubyte wilderness_system;
  ubyte melee_exp_option;
  ubyte spell_cast_exp_option;
  ubyte spellcasting_time_mode; /**< 0: Standard action, 1: Per-spell seconds */
  ubyte arcane_moon_phases;     /**< Enable arcane moon phase bonus spells */
};

/**
 Main Game Configuration Structure.
 Global variables that can be changed within the game are held within this
 structure. During gameplay, elements within this structure can be altered,
 thus affecting the gameplay immediately, and avoiding the need to recompile
 the code.
 If changes are made to values of the elements of this structure during game
 play, the information will be saved to disk.
 */
struct config_data
{
  /** Path to on-disk file where the config_data structure gets written. */
  char *CONFFILE;
  /** In-game specific global settings, such as allowing player killing. */
  struct game_data play;
  /** How is renting, crash files, and object saving handled? */
  struct crash_save_data csd;
  /** Special designated rooms, like start rooms, and donation rooms. */
  struct room_numbers room_nums;
  /** Basic operational settings, like max file sizes and max players. */
  struct game_operation operation;
  /** Autowiz specific settings, like turning it on and minimum level */
  struct autowiz_data autowiz;
  /** Automatic happy hour activation options */
  struct happy_hour_data happy_hour;
  /** player stat config data */
  struct player_config_data player_config;
  /** mob stats config data */
  struct mob_stats_config_data mob_stats;
  /** additonal game options */
  struct extra_game_data extra;
};

#ifdef MEMORY_DEBUG
#include "zmalloc.h"
#endif

/* Action types */
typedef enum
{
  atSTANDARD,
  atMOVE,
  atSWIFT
} action_type;

#define NUM_ACTIONS 3

#define ACTION_NONE 0
#define ACTION_STANDARD (1 << 0)
#define ACTION_MOVE (1 << 1)
#define ACTION_SWIFT (1 << 2)

#define MAX_CHARS_PER_ACCOUNT 100

#define MAX_UNLOCKED_CLASSES 50
#define MAX_UNLOCKED_RACES 50

/* Account data structure.  Account data is kept in the database,
 * but loaded into this structure while the player is in-game. */
struct account_data
{
  int id;
  char *name;
  char password[MAX_PWD_LENGTH + 1];
  sbyte bad_password_count;
  char *character_names[MAX_CHARS_PER_ACCOUNT];
  int experience;
  //        ush_int gift_experience;
  //        sbyte level;
  //        int account_flags;
  //        time_t last_login;
  //        sbyte read_rules;
  //        char * websiteAccount;
  //        byte polls[100];
  //        char * web_password;
  int classes[MAX_UNLOCKED_CLASSES];
  int races[MAX_UNLOCKED_RACES];
  char *email;
  //        int surveys[4];
  //        struct obj_data *item_bank;
  //        int item_bank_size;
  //        char *ignored[MAX_CHARS_PER_ACCOUNT];
};

/* structs - race data for extension of races */
struct race_data
{
  /* displaying the race */
  char *name;         /* lower case no-spaces (for like accessing help file) */
  char *type;         /* full capitalized and spaced version */
  char *type_color;   /* full colored, capitalized and spaced version */
  char *abbrev;       /* 4 letter abbreviation */
  char *abbrev_color; /* 4 letter abbreviation colored */

  /* extended race details */
  char *descrip;       /* race description */
  char *morph_to_char; /* wildshape message to ch */
  char *morph_to_room; /* wildshape message to room */

  /* race assigned values! */
  ubyte family;           /* race's family type (iron golem would be a CONSTRUCT) */
  byte size;              /* default size class for this race */
  bool is_pc;             /* can a PC select this race to play? */
  ubyte level_adjustment; /* for pc-races: penalty to xp for race due to power */
  int unlock_cost;        /* if locked, cost to unlock in account xp */
  byte epic_adv;          /* normal, advance or epic race (pc)? */

  /* array assigned values! */
  sbyte genders[NUM_SEX];              /* this race can be this sex? */
  byte ability_mods[NUM_ABILITY_MODS]; /* modifications to base stats based on race */
  sbyte alignments[NUM_ALIGNMENTS];    /* acceptable alignments for this race */
  byte attack_types[NUM_ATTACK_TYPES]; /* race have this attack type? (when not wielding) */

  /* linked lists */
  struct race_feat_assign *featassign_list; /* list of feat assigns */
  struct affect_assign *affassign_list;     /* list of affect assigns */

  int racial_language; // automatic spoken language for race.  Mainly used in Faeurn

  /* these are only ideas for now */

  /*int body_parts[NUM_WEARS];*/   /* for expansion - to add customized wear slots */
  /*byte favored_class[NUM_SEX];*/ /* favored class system, not yet implemented */
  /*ush_int language;*/            /* default language - not used yet */
};

extern struct race_data race_list[];

#undef NUM_DAM_TYPES

/* Talent system accessor macros */
#ifndef TALENT_ACCESS_MACROS
#define TALENT_ACCESS_MACROS
/* Rank access; bounds-safe: talents are 1..TALENT_MAX-1. */
#define GET_TALENT_RANK(ch, talent)                                                                \
  (((ch) && (ch)->player_specials && (talent) > 0 && (talent) < 64)                                \
       ? (ch)->player_specials->saved.talent_ranks[(talent)]                                       \
       : 0)

/* Backward-compatible boolean check: has at least rank 1 */
#define HAS_TALENT(ch, talent) (GET_TALENT_RANK((ch), (talent)) > 0)

/* Historical macro; now sets at least rank 1 if currently zero. Prefer using learn_talent(). */
#define SET_TALENT(ch, talent)                                                                     \
  do                                                                                               \
  {                                                                                                \
    if ((ch) && (talent) > 0 && (talent) < 64 && GET_TALENT_RANK((ch), (talent)) == 0)             \
      (ch)->player_specials->saved.talent_ranks[(talent)] = 1;                                     \
  } while (0)

#define GET_TALENT_POINTS(ch) ((ch)->player_specials->saved.talent_points)
#define PLR_TALENTS(ch, talent) HAS_TALENT(ch, talent)

/* Monk power strike - separate from power attack mode */
#define GET_POWER_STRIKE(ch) ((ch)->player_specials->saved.power_strike)
#endif
#endif /* _STRUCTS_H_ */<|MERGE_RESOLUTION|>--- conflicted
+++ resolved
@@ -4241,9 +4241,9 @@
 
 /* Inquisitor Perks - Hunter's Arsenal Tree (Tier 2) */
 #define PERK_INQUISITOR_FAVORED_ENEMY_ENHANCEMENT 1464
-#define PERK_INQUISITOR_AMBUSH_PREDATOR        1465
-#define PERK_INQUISITOR_TERRAIN_MASTERY        1466
-#define PERK_INQUISITOR_HUNTERS_ENDURANCE      1467
+#define PERK_INQUISITOR_AMBUSH_PREDATOR 1465
+#define PERK_INQUISITOR_TERRAIN_MASTERY 1466
+#define PERK_INQUISITOR_HUNTERS_ENDURANCE 1467
 
 /* ============================================================================
  * INQUISITOR PERKS (1500-1599)
@@ -6624,7 +6624,6 @@
 
 /* autoquest */
 #define MAX_CURRENT_QUESTS 3
-<<<<<<< HEAD
   int questpoints;                       // quest points earned
   qst_vnum *completed_quests;            /**< Quests completed              */
   int num_completed_quests;              /**< Number completed              */
@@ -6738,8 +6737,10 @@
   int bane_enemy_type;   // which type of enemy the inquisitor's bane effect with target
   byte slayer_judgement; // which judgement is using the slayer bonus
 
-  int inq_favored_terrain;          // selected favored terrain type (-1 = none)
-  time_t inq_favored_terrain_reset; // real-time timestamp when terrain can be changed again
+  int inq_favored_terrain; /* selected favored terrain type (-1 = none) [LEGACY - use favored_terrains] */
+  time_t inq_favored_terrain_reset; /* real-time timestamp when terrain can be changed again */
+  sbyte favored_terrains
+      [MAX_ENEMIES]; /* array of favored terrain types for Terrain Mastery perk (-1 = not selected) */
 
   int setcloak_timer; // used for setting stats on vampire cloaks.
 
@@ -6886,256 +6887,6 @@
   int moon_bonus_spells;      /**< Maximum moon bonus spells available (based on moon phase) */
   int moon_bonus_spells_used; /**< Number of moon bonus spells used (current in use) */
   int moon_bonus_regen_timer; /**< Timer for next moon bonus spell regeneration (in ticks, regen at 1 per 5 mins) */
-=======
-    int questpoints;                       // quest points earned
-    qst_vnum *completed_quests;            /**< Quests completed              */
-    int num_completed_quests;              /**< Number completed              */
-    int current_quest[MAX_CURRENT_QUESTS]; /**< vnums of current quests         */
-    int quest_time[MAX_CURRENT_QUESTS];    /**< time left on current quest    */
-    int quest_counter[MAX_CURRENT_QUESTS]; /**< Count of targets left to get  */
-    int failed_dialogue_quests[100];
-
-    /* auto crafting quest */
-    unsigned int autocquest_vnum; // vnum of crafting quest item
-    char *autocquest_desc;        // description of crafting quest item
-    ubyte autocquest_material;    // material used for crafting quest
-    ubyte autocquest_makenum;     // how many more objects to finish quest
-    ubyte autocquest_qp;          // quest point reward for quest
-    unsigned int autocquest_exp;  // exp reward for quest
-    unsigned int autocquest_gold; // gold reward for quest
-
-    time_t lastmotd; /**< Last time player read motd */
-    time_t lastnews; /**< Last time player read news */
-
-    char *account_name; // The account stored with this character.
-
-    int sorcerer_bloodline_subtype; // if the sorcerer bloodline has a subtype (ie. draconic)
-    int new_arcana_circles[4];
-    int mail_days;
-
-    /* alchemists */
-    int discoveries[NUM_ALC_DISCOVERIES];
-    int bombs[MAX_BOMBS_ALLOWED];
-    int grand_discovery;
-    int cluster_bomb_iterations;  /* Temporary tracker for cluster bomb hits (not saved) */
-
-    /* template system */
-    ubyte template;
-    int premade_build;
-
-    int high_elf_cantrip; // the cantrip selected that high elves can cast at will.  Set in study menu
-
-    int racial_magic[3];
-    int racial_cooldown[3];
-    int primordial_magic[3];
-    int primordial_cooldown[3];
-    int dragonborn_draconic_ancestry;
-
-    /* factional mission system */
-    int current_mission;
-    long mission_credits;
-    long mission_standing;
-    int mission_faction;
-    long mission_reputation;
-    long mission_experience;
-    int mission_difficulty;
-    long faction_standing[NUM_FACTIONS + 1];
-    long faction_standing_spent[NUM_FACTIONS + 1];
-    bool mission_decline;
-    int mission_rand_name;
-    bool mission_complete;
-    int mission_cooldown;
-    room_rnum current_mission_room;
-    int faction;
-
-    /* staff event variables */
-    int staff_ran_events[STAFF_RAN_EVENTS_VAR];
-
-    // set true if ability scores have been set in study
-    bool have_stats_been_set_study;
-
-    int pixie_dust_uses;
-    int pixie_dust_timer;
-    int efreeti_magic_uses;
-    int efreeti_magic_timer;
-    int dragon_magic_uses;
-    int dragon_magic_timer;
-    int laughing_touch_uses;
-    int laughing_touch_timer;
-    int fleeting_glance_uses;
-    int fleeting_glance_timer;
-    int fey_shadow_walk_uses;
-    int fey_shadow_walk_timer;
-    int grave_touch_uses;
-    int grave_touch_timer;
-    int grasp_of_the_dead_uses;
-    int grasp_of_the_dead_timer;
-    int incorporeal_form_uses;
-    int incorporeal_form_timer;
-
-    int psionic_energy_type; // this is the element that will be used when using psionic energy powers
-
-    int potions[MAX_SPELLS]; // used in new consumables system store/unstore/quaff
-    int scrolls[MAX_SPELLS]; // used in new consumables system store/unstore/recite
-    int wands[MAX_SPELLS];   // used in new consumables system store/unstore/use
-    int staves[MAX_SPELLS];  // used in new consumables system store/unstore/use
-
-    int holy_weapon_type;                               // type of weapon to use withn holy weapon spell, also known as holy sword spell
-    int paladin_mercies[NUM_PALADIN_MERCIES];           // stores a paladin's mercies known
-    int blackguard_cruelties[NUM_BLACKGUARD_CRUELTIES]; // stores a blackguard's mercies known
-    int active_fiendish_boons;                          // active fiendish boons by blackguard
-    int channel_energy_type;                            // neutral clerics must decide either positive or negative
-    int deity;                                          // what deity does the person follow?
-    int languages_known[NUM_LANGUAGES]; // languages known by the character
-    int speaking; // language currently being spoken, defaults to common
-    int region;   // the region in which a human hails from.  Used for languages
-
-    // used for the character short description system
-    int sdesc_descriptor_1;
-    int sdesc_descriptor_2;
-    int sdesc_adjective_1;
-    int sdesc_adjective_2;
-
-    byte judgement_enabled[NUM_INQ_JUDGEMENTS]; // which inquisitor judgements are active
-    int bane_enemy_type;                        // which type of enemy the inquisitor's bane effect with target
-    byte slayer_judgement;                      // which judgement is using the slayer bonus
-
-    int inq_favored_terrain;                    // selected favored terrain type (-1 = none) [LEGACY - use favored_terrains]
-    time_t inq_favored_terrain_reset;           // real-time timestamp when terrain can be changed again
-    sbyte favored_terrains[MAX_ENEMIES];        // array of favored terrain types for Terrain Mastery perk (-1 = not selected)
-
-    int setcloak_timer; // used for setting stats on vampire cloaks.
-
-    int time_since_last_feeding; // how long since the vampire last fed on blood
-
-    int buff_abilities[MAX_BUFFS][2]; // This is used with the buff command to simplify the process of buffing by casters
-
-    bool new_race_stats; // For use with racefix command.
-
-    int call_eidolon_cooldown;  // When this cooldown is active, the summoner cannot call their eidolon
-    int merge_forms_timer;      // How long the merge forms process lasts
-    char *bag_names[MAX_BAGS+1];  // nicknames for the characters' bags
-    int fixed_bab;  // This is the character's final bab which is set upon reaching lvl 20 and determines # of attacks per round
-    bool vital_strike;                              /* if we're using vital strike */
-    int necromancer_bonus_levels; // 1 for arcane, 2 for divine
-    int fight_to_the_death_cooldown;
-    int dragon_bond_type;
-    int dragon_rider_dragon_type;
-    int background_type;
-
-    int hometown;
-
-    int forage_cooldown;
-    int retainer_cooldown;
-    int scrounge_cooldown;
-    int spiritual_weapon_cooldown;  // Battle Cleric perk: 5 minute cooldown for free spiritual weapon casting
-    int irresistible_magic_cooldown;  // Wizard Controller perk: 5 minute cooldown for auto-success spell
-    int quick_cast_cooldown;          // Versatile Caster perk: 5 minute cooldown for free quicken metamagic
-    int spell_recall_cooldown;        // Versatile Caster perk: daily cooldown for restoring a spell slot
-    int deathless_frenzy_timer;       // Berserker Occult Slayer perk: 5 minute cooldown for Deathless Frenzy
-    
-    /* Domain Master perk bonus spell slot tracking */
-    int bonus_domain_slots_used;    // Tracks used bonus domain spell slots
-    int bonus_domain_regen_timer;   // Timer for domain slot regeneration (ticks until next regen)
-    int bonus_slots_used;           // Tracks used bonus any-level spell slots
-    int bonus_slots_regen_timer;    // Timer for any-level slot regeneration (ticks until next regen)
-    
-    int character_age;
-    bool character_age_saved;
-
-    room_vnum last_room;
-
-    char *intro_list[MAX_INTROS];                     // Stores names of characters known
-
-    struct crafting_data_info craft_data;             // New crafting system info
-
-    int craft_mats_owned[NUM_CRAFT_MATS];
-    int craft_motes_owned[NUM_CRAFT_MOTES]; 
-
-    /* Arcane mark personalization */
-    char *arcane_mark;                           /**< Stored arcane mark string */
-    
-    /* Phase 4.5: Material subtype storage system */
-    /* Stores wilderness materials with (category, subtype, quality) structure */
-    int stored_material_count;                         /* Number of different materials stored */
-    struct material_storage stored_materials[MAX_STORED_MATERIALS];  /* Material storage array */ 
-    int ability_exp[MAX_ABILITIES + 1];               // abilities
-
-    int new_supply_num_made;
-    int new_supply_cooldown;
-
-    /* Score display preferences */
-    byte score_display_width;     /**< Preferred score display width (80, 120, 160) */
-    byte score_color_theme;       /**< Color theme preference (0=enhanced, 1=classic, 2=minimal, 3=highcontrast, 4=dark, 5=colorblind) */
-    byte score_info_density;      /**< Information density (0=full, 1=compact, 2=minimal) */
-    byte score_layout_template;   /**< Layout template (0=default, 1=combat, 2=roleplay, 3=explorer, 4=caster) */
-    byte score_section_order[8];  /**< Custom section ordering for score display */
-
-    /* Device destruction tracking to prevent abuse */
-    time_t last_device_destruction;    /**< Timestamp of last device destruction */
-    int devices_destroyed_today;       /**< Number of devices destroyed in past 24 hours */
-    time_t device_creation_cooldown;   /**< Timestamp until when device creation is blocked */
-    time_t last_device_recharge;       /**< Timestamp of last out-of-combat device recharge */
-
-    /* PvP timer - tracks when PvP flag was enabled */
-    time_t pvp_timer;                  /**< Timestamp when PvP was enabled, prevents turning off for 15 minutes */
-
-    struct player_invention inventions[MAX_PLAYER_INVENTIONS];
-    int num_inventions;
-
-    /* Perks System - Stage-based progression */
-    struct stage_data stage_info;               /**< Current stage and stage XP within level */
-    int perk_points[NUM_CLASSES];               /**< Unspent perk points per class */
-    struct char_perk_data *perks;               /**< Linked list of acquired perks */
-    byte perk_toggles[32];                      /**< Bitfield tracking toggled perks (256 perks max, 1 bit each) */
-    
-    /* Perfect Kill tracking (Rogue Assassin perk) */
-    time_t perfect_kill_last_combat;            /**< Timestamp of last combat end */
-    bool perfect_kill_used;                     /**< Whether perfect kill was used this combat cycle */
-    
-    /* Alchemist Chimeric Transmutation tracking (Mutagenist Tier 4) */
-    time_t chimeric_breath_last_combat;         /**< Timestamp of last combat end for chimeric breath */
-    bool chimeric_breath_used;                  /**< Whether chimeric breath was used this combat cycle */
-    
-    /* Wizard Evoker perks */
-    time_t maximize_spell_cooldown;             /**< Timestamp until when free maximize spell is available again */
-    time_t empower_spell_cooldown;              /**< Timestamp until when next empower spell charge regenerates */
-    int empower_spell_uses;                     /**< Number of empower spell uses available (max 2) */
-    int master_of_elements_type;                /**< Preferred elemental damage type (DAM_FIRE, DAM_COLD, DAM_ELECTRIC), 0 = none */
-    
-    /* Wizard Controller perks */
-    time_t persistent_spell_cooldown;           /**< Timestamp until when next persistent spell charge regenerates */
-    int persistent_spell_uses;                  /**< Number of persistent spell uses available (max 2) */
-    bool persistent_spell_active;               /**< Whether persistent spell effect is active for next spell */
-    time_t split_enchantment_cooldown;          /**< Timestamp until when split enchantment is available again */
-    
-    /* Wizard Versatile Caster perks */
-    int defensive_casting_timer;                /**< Rounds remaining for defensive casting AC bonus */
-    time_t arcane_recovery_cooldown;            /**< Timestamp until when arcane recovery is available again */
-    int spell_shield_timer;                     /**< Rounds remaining for spell shield effect (10 DR + 4 AC) */
-    time_t spell_shield_cooldown;               /**< Timestamp until when spell shield can be activated again (2 min cooldown) */
-    time_t metamagic_reduction_cooldown;        /**< Timestamp until when next metamagic reduction charge regenerates */
-    
-    /* Monk Power Strike mode - separate from power attack */
-    sbyte power_strike;                         /**< Power strike value 0-2: -1 hit/+2 dam per rank for unarmed/monk weapons */
-    int void_strike_timer;                      /**< Rounds remaining for void strike effect (+8d6 force, ignores DR) */
-    time_t void_strike_cooldown;                /**< Timestamp until when void strike can be used again (1 min cooldown) */
-    int firesnake_timer;                        /**< Rounds remaining for fangs of fire snake effect (+1d6 fire per attack) */
-    int clench_of_north_wind_timer;             /**< Rounds remaining for clench of north wind effect (ice prison on next attack) */
-    time_t clench_of_north_wind_cooldown;       /**< Timestamp until when clench of the north wind can be used again (1 min cooldown) */
-    int metamagic_reduction_uses;               /**< Number of metamagic reduction uses available (max 2) */
-    int elemental_embodiment_timer;             /**< Rounds remaining for elemental embodiment transformation */
-    int elemental_embodiment_type;              /**< Type of element embodied: 1=fire, 2=water, 3=air, 4=earth, 0=none */
-    
-    /* Druid Elemental Mastery */
-    bool elemental_mastery_active;              /**< Whether elemental mastery is active for next elemental spell */
-    time_t elemental_mastery_cooldown;          /**< Timestamp until when elemental mastery can be used again (5 min cooldown) */
-    
-    /* Moon-based Bonus Spell Slots System */
-    int moon_bonus_spells;                      /**< Maximum moon bonus spells available (based on moon phase) */
-    int moon_bonus_spells_used;                 /**< Number of moon bonus spells used (current in use) */
-    int moon_bonus_regen_timer;                 /**< Timer for next moon bonus spell regeneration (in ticks, regen at 1 per 5 mins) */
->>>>>>> 5e16b232
 };
 
 struct weird_science_level
