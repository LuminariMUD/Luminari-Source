--- conflicted
+++ resolved
@@ -948,14 +948,11 @@
 #define PRF_AVOID_ENCOUNTERS 55       // will try to avoid random encounters in wilderness
 #define PRF_USE_STORED_CONSUMABLES 56 // will use the stored consumables system instead of stock TBAMUD use command
 #define PRF_DISPTIME 57               // shows game time in prompt
-<<<<<<< HEAD
-#define PRF_BLOOD_DRAIN 58        // Vampires will drain blood when grappling if this is turned on.
-=======
 #define PRF_AUTO_STAND 58             // attempt to auto stand
->>>>>>> dc493b09
+#define PRF_BLOOD_DRAIN 59        // Vampires will drain blood when grappling if this is turned on.
 
 /** Total number of available PRF flags */
-#define NUM_PRF_FLAGS 59
+#define NUM_PRF_FLAGS 60
 
 /* Affect bits: used in char_data.char_specials.saved.affected_by */
 /* WARNING: In the world files, NEVER set the bits marked "R" ("Reserved") */
