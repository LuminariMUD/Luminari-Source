--- conflicted
+++ resolved
@@ -1,4 +1,3 @@
-<<<<<<< HEAD
 /**
  * @file structs.h                                 Part of LuminariMUD
  * Core structures used within the core mud code.
@@ -3951,3972 +3950,3 @@
 extern struct race_data race_list[];
 
 #endif /* _STRUCTS_H_ */
-=======
-/**
- * @file structs.h                                 Part of LuminariMUD
- * Core structures used within the core mud code.
- *
- * Part of the core tbaMUD source code distribution, which is a derivative
- * of, and continuation of, CircleMUD.
- *
- * All rights reserved.  See license for complete information.
- * Copyright (C) 1993, 94 by the Trustees of the Johns Hopkins University
- * CircleMUD is based on DikuMUD, Copyright (C) 1990, 1991.
- */
-#ifndef _STRUCTS_H_
-#define _STRUCTS_H_
-
-#include "protocol.h" /* Kavir Plugin*/
-#include "lists.h"
-
-/** Intended use of this macro is to allow external packages to work with a
- * variety of versions without modifications.  For instance, an IS_CORPSE()
- * macro was introduced in pl13.  Any future code add-ons could take into
- * account the version and supply their own definition for the macro if used
- * on an older version. You are supposed to compare this with the macro
- * LUMINARIMUD_VERSION() in utils.h.
- * It is read as Major/Minor/Patchlevel - MMmmPP */
-#define _LUMINARIMUD    0x030640
-
-/** If you want equipment to be automatically equipped to the same place
- * it was when players rented, set the define below to 1 because
- * TRUE/FALSE aren't defined yet. */
-#define USE_AUTOEQ	1
-
-/* preamble */
-/** As of bpl20, it should be safe to use unsigned data types for the various
- * virtual and real number data types.  There really isn't a reason to use
- * signed anymore so use the unsigned types and get 65,535 objects instead of
- * 32,768. NOTE: This will likely be unconditionally unsigned later.
- * 0 = use signed indexes; 1 = use unsigned indexes */
-#define CIRCLE_UNSIGNED_INDEX	1
-
-#if CIRCLE_UNSIGNED_INDEX
-#define IDXTYPE       unsigned int   /** Index types are unsigned ints */
-#define IDXTYPE_MAX   UINT_MAX       /** Used for compatibility checks. */
-#define IDXTYPE_MIN   0              /**< Used for compatibility checks. */
-#define NOWHERE	  ((IDXTYPE)~0)  /**< Sets to unsigned_int_MAX, or -1 */
-#define NOTHING	  ((IDXTYPE)~0)  /**< Sets to unsigned_int_MAX, or -1 */
-#define NOBODY		  ((IDXTYPE)~0)  /**< Sets to unsigned_int_MAX, or -1 */
-#define NOFLAG        ((IDXTYPE)~0)  /**< Sets to unsigned_int_MAX, or -1 */
-#else
-#define IDXTYPE       signed int     /** Index types are unsigned short ints */
-#define IDXTYPE_MAX   INT_MAX        /** Used for compatibility checks. */
-#define IDXTYPE_MIN   INT_MIN        /** Used for compatibility checks. */
-#define NOWHERE	  ((IDXTYPE)-1)  /**< nil reference for rooms */
-#define NOTHING	  ((IDXTYPE)-1)  /**< nil reference for objects */
-#define NOBODY		  ((IDXTYPE)-1)  /**< nil reference for mobiles  */
-#define NOFLAG        ((IDXTYPE)-1)  /**< nil reference for flags   */
-#endif
-
-/** Function macro for the mob, obj and room special functions */
-#define SPECIAL(name) \
-   int (name)(struct char_data *ch, void *me, int cmd, char *argument)
-
-/* room-related defines */
-/* The cardinal directions: used as index to room_data.dir_option[] */
-#define NORTH          0    /**< The direction north */
-#define EAST           1    /**< The direction east */
-#define SOUTH          2    /**< The direction south */
-#define WEST           3    /**< The direction west */
-#define UP             4    /**< The direction up */
-#define DOWN           5    /**< The direction down */
-#define NORTHWEST      6    /**< The direction north-west */
-#define NORTHEAST      7    /**< The direction north-east */
-#define SOUTHEAST      8    /**< The direction south-east */
-#define SOUTHWEST      9    /**< The direction south-west */
-/** Total number of directions available to move in. BEFORE CHANGING THIS, make
- * sure you change every other direction and movement based item that this will
- * impact. */
-#define NUM_OF_DIRS    10
-#define NUM_OF_INGAME_DIRS 6
-
-/* TRAPS */
-/* trap types */
-#define TRAP_TYPE_LEAVE_ROOM         0
-#define TRAP_TYPE_OPEN_DOOR          1
-#define TRAP_TYPE_UNLOCK_DOOR        2
-#define TRAP_TYPE_OPEN_CONTAINER     3
-#define TRAP_TYPE_UNLOCK_CONTAINER   4
-#define TRAP_TYPE_GET_OBJECT         5
-#define TRAP_TYPE_ENTER_ROOM         6
-/**/
-#define MAX_TRAP_TYPES               7
-/******************************************/
-/* trap effects
-   if the effect is < 1000, its just suppose to cast a spell */
-#define TRAP_EFFECT_FIRST_VALUE         1000
-/**/
-#define TRAP_EFFECT_WALL_OF_FLAMES      1000
-#define TRAP_EFFECT_LIGHTNING_STRIKE    1001
-#define TRAP_EFFECT_IMPALING_SPIKE      1002
-#define TRAP_EFFECT_DARK_GLYPH          1003
-#define TRAP_EFFECT_SPIKE_PIT           1004
-#define TRAP_EFFECT_DAMAGE_DART         1005
-#define TRAP_EFFECT_POISON_GAS          1006
-#define TRAP_EFFECT_DISPEL_MAGIC        1007
-#define TRAP_EFFECT_DARK_WARRIOR_AMBUSH 1008
-#define TRAP_EFFECT_BOULDER_DROP        1009
-#define TRAP_EFFECT_WALL_SMASH          1010
-#define TRAP_EFFECT_SPIDER_HORDE        1011
-#define TRAP_EFFECT_DAMAGE_GAS          1012
-#define TRAP_EFFECT_FREEZING_CONDITIONS 1013
-#define TRAP_EFFECT_SKELETAL_HANDS      1014
-#define TRAP_EFFECT_SPIDER_WEBS         1015
-/**/
-#define TOP_TRAP_EFFECTS                1016
-#define MAX_TRAP_EFFECTS                (TOP_TRAP_EFFECTS - TRAP_EFFECT_FIRST_VALUE)
-/******************************************/
-/*end traps*/
-
-/* Room flags: used in room_data.room_flags */
-/* WARNING: In the world files, NEVER set the bits marked "R" ("Reserved") */
-#define ROOM_DARK           0   /**< Dark room, light needed to see */
-#define ROOM_DEATH          1   /**< Death trap, instant death */
-#define ROOM_NOMOB          2   /**< MOBs not allowed in room */
-#define ROOM_INDOORS        3   /**< Indoors, no weather */
-#define ROOM_PEACEFUL       4   /**< Violence not allowed	*/
-#define ROOM_SOUNDPROOF     5   /**< Shouts, gossip blocked */
-#define ROOM_NOTRACK        6   /**< Track won't go through */
-#define ROOM_NOMAGIC        7   /**< Magic not allowed */
-#define ROOM_TUNNEL         8   /**< Room for only 1 pers	*/
-#define ROOM_PRIVATE        9   /**< Can't teleport in */
-#define ROOM_STAFFROOM     10   /**< LVL_STAFF+ only allowed */
-#define ROOM_HOUSE         11   /**< (R) Room is a house */
-#define ROOM_HOUSE_CRASH   12   /**< (R) House needs saving */
-#define ROOM_ATRIUM        13   /**< (R) The door to a house */
-#define ROOM_OLC           14   /**< (R) Modifyable/!compress */
-#define ROOM_BFS_MARK      15   /**< (R) breath-first srch mrk */
-#define ROOM_WORLDMAP      16   /**< World-map style maps here */
-#define ROOM_REGEN         17  /* regen room */
-#define ROOM_FLY_NEEDED    18  /* will drop without fly */
-#define ROOM_NORECALL      19  /* no recalling from/to this room */
-#define ROOM_SINGLEFILE    20  /* very narrow room */
-#define ROOM_NOTELEPORT    21  /* no teleportin from/to this room */
-#define ROOM_MAGICDARK     22  /* pitch black, not lightable */
-#define ROOM_MAGICLIGHT    23  /* lit */
-#define ROOM_NOSUMMON      24  /* no summoning from/to this room */
-#define ROOM_NOHEAL        25  /* all regen stops in this room */
-#define ROOM_NOFLY         26  /* can't fly in this room */
-#define ROOM_FOG           27  /* fogged (hamper vision/stops daylight) */
-#define ROOM_AIRY          28  /* airy (breathe underwater) */
-#define ROOM_OCCUPIED      29  /* Used only in wilderness zones, if set the
-                                  room will be kept and used for the set
-                                  coordinates. */
-#define ROOM_SIZE_TINY        30 /* need to be tiny or smaller to enter */
-#define ROOM_SIZE_DIMINUTIVE  31 /* need to be diminutive or smaller to enter */
-#define ROOM_CLIMB_NEEDED     32 /* need climb skill, based on zone level */
-#define ROOM_HASTRAP          33  /* has trap (not implemented yet) */
-#define ROOM_GENDESC          34 /* Must be a wilderness room!  Use generated
-                                   descriptions in a static room, useful for 
-                                   rooms that block different directions. 
-                                   (eg. around obstacles.) */
-/* idea:  possible room-flag for doing free memorization w/o spellbooks */
-/****/
-/** The total number of Room Flags */
-#define NUM_ROOM_FLAGS     35
-
-/* Room affects */
-/* Old room-affection system, could be replaced by room-events
-   theoritically, but for the time being its still in usage */
-#define RAFF_FOG             (1 << 0)
-#define RAFF_DARKNESS        (1 << 1)
-#define RAFF_LIGHT           (1 << 2)
-#define RAFF_STINK           (1 << 3)
-#define RAFF_BILLOWING       (1 << 4)
-#define RAFF_ANTI_MAGIC      (1 << 5)
-#define RAFF_ACID_FOG        (1 << 6)
-#define RAFF_BLADE_BARRIER   (1 << 7)
-#define RAFF_SPIKE_GROWTH    (1 << 8)
-#define RAFF_SPIKE_STONES    (1 << 9)
-#define RAFF_HOLY            (1 << 10)
-#define RAFF_UNHOLY          (1 << 11)
-#define RAFF_OBSCURING_MIST  (1 << 12)
-/** The total number of Room Affections */
-#define NUM_RAFF             13
-
-/* Zone info: Used in zone_data.zone_flags */
-#define ZONE_CLOSED         0  /**< Zone is closed - players cannot enter */
-#define ZONE_NOIMMORT       1  /**< Immortals (below LVL_GRSTAFF) cannot enter this zone */
-#define ZONE_QUEST          2  /**< This zone is a quest zone (not implemented) */
-#define ZONE_GRID           3  /**< Zone is 'on the grid', connected, show on 'areas' */
-#define ZONE_NOBUILD        4  /**< Building is not allowed in the zone */
-#define ZONE_NOASTRAL       5  /**< No teleportation magic will work to or from this zone */
-#define ZONE_WORLDMAP       6 /**< Whole zone uses the WORLDMAP by default */
-#define ZONE_NOCLAIM        7 /**< Zone can't be claimed, or popularity changed */
-#define ZONE_ASTRAL_PLANE   8 /* astral plane */
-#define ZONE_ETH_PLANE      9 /* ethereal plane */
-#define ZONE_ELEMENTAL      10 /* elemental plane */
-#define ZONE_WILDERNESS     11
-/** The total number of Zone Flags */
-#define NUM_ZONE_FLAGS      12
-
-/* Exit info: used in room_data.dir_option.exit_info */
-#define EX_ISDOOR    	 (1 << 0) /**< Exit is a door */
-#define EX_CLOSED    	 (1 << 1) /**< The door is closed */
-#define EX_LOCKED        EX_LOCKED_EASY | EX_LOCKED_MEDIUM | EX_LOCKED_HARD
-#define EX_PICKPROOF 	 (1 << 3) /**< Lock can't be picked */
-#define EX_HIDDEN_EASY   (1 << 4) /**< Exit is hidden, easy difficulty to find. */
-#define EX_HIDDEN_MEDIUM (1 << 5) /**< Exit is hidden, medium difficulty to find. */
-#define EX_HIDDEN_HARD   (1 << 6) /**< Exit is hidden, hard difficulty to find. */
-#define EX_HIDDEN    	 EX_HIDDEN_EASY | EX_HIDDEN_MEDIUM | EX_HIDDEN_HARD
-#define EX_LOCKED_EASY   (1 << 2) /**< The door is locked, easy to pick */
-#define EX_LOCKED_MEDIUM (1 << 7) /**< The door is locked, medium difficulty to pick. */
-#define EX_LOCKED_HARD   (1 << 8) /**< The door is locked, hard difficulty to pick. */
-/** The total number of Exit Bits */
-#define NUM_EXIT_BITS 9
-
-/* Sector types: used in room_data.sector_type */
-#define SECT_INSIDE          0  /**< Indoors, connected to SECT macro. */
-#define SECT_CITY            1  /**< In a city			*/
-#define SECT_FIELD           2  /**< In a field		*/
-#define SECT_FOREST          3  /**< In a forest		*/
-#define SECT_HILLS           4  /**< In the hills		*/
-#define SECT_MOUNTAIN        5  /**< On a mountain		*/
-#define SECT_WATER_SWIM      6  /**< Swimmable water		*/
-#define SECT_WATER_NOSWIM    7  /**< Water - need a boat	*/
-#define SECT_FLYING          8  /**< Flying			*/
-#define SECT_UNDERWATER	     9  /**< Underwater		*/
-#define SECT_ZONE_START      10  // zone start (for asciimap)
-#define SECT_ROAD_NS         11  // road runing north-south
-#define SECT_ROAD_EW         12  // road running east-north
-#define SECT_ROAD_INT        13  // road intersection
-#define SECT_DESERT          14  // desert
-#define SECT_OCEAN           15  // ocean (ships only, unfinished)
-#define SECT_MARSHLAND       16  // marsh/swamps
-#define SECT_HIGH_MOUNTAIN   17  // mountains (climb only)
-#define SECT_PLANES          18  // non-prime (no effect yet)
-#define SECT_OUTTER_PLANES   SECT_PLANES
-#define SECT_UD_WILD         19  // the outdoors of the underdark
-#define SECT_UD_CITY         20  // city in the underdark
-#define SECT_UD_INSIDE       21  // inside in the underdark
-#define SECT_UD_WATER        22  // water in the underdark
-#define SECT_UD_NOSWIM       23  // water, boat needed, in the underdark
-#define SECT_UD_WATER_NOSWIM SECT_UD_NOSWIM
-#define SECT_UD_NOGROUND     24  // chasm in the underdark (Flying)
-#define SECT_LAVA            25  // lava (damaging)
-#define SECT_D_ROAD_NS       26  // dirt road
-#define SECT_D_ROAD_EW       27  // dirt road
-#define SECT_D_ROAD_INT	     28  // dirt road
-#define SECT_CAVE            29  // cave
-/* The following were added with the wilderness system - Ornir */
-#define SECT_JUNGLE          30  // jungle, wet, mid elevations, hot.
-#define SECT_TUNDRA          31  // tundra, dry, high elevations, extreme cold.
-#define SECT_TAIGA           32  // boreal forest, higher elevations, cold.
-#define SECT_BEACH           33  // beach, borders low areas and water.
-/* End wilderness sectors. These can (and should!) be used in zones too! */
-/** The total number of room Sector Types */
-#define NUM_ROOM_SECTORS     34
-
-/* char and mob-related defines */
-
-/* History */
-#define HIST_ALL       0  /**< Index to history of all channels */
-#define HIST_SAY       1  /**< Index to history of all 'say' */
-#define HIST_GOSSIP    2  /**< Index to history of all 'gossip' */
-#define HIST_WIZNET    3  /**< Index to history of all 'wiznet' */
-#define HIST_TELL      4  /**< Index to history of all 'tell' */
-#define HIST_SHOUT     5  /**< Index to history of all 'shout' */
-#define HIST_GRATS     6  /**< Index to history of all 'grats' */
-#define HIST_HOLLER    7  /**< Index to history of all 'holler' */
-#define HIST_AUCTION   8  /**< Index to history of all 'auction' */
-#define HIST_CLANTALK  9  /**< Index to history of all 'clantalk' */
-#define HIST_GSAY      10 /**< Index to history of all 'gsay' */
-#define HIST_GTELL     HIST_GSAY
-/**/
-#define NUM_HIST       11 /**< Total number of history indexes */
-#define HISTORY_SIZE   5 /**< Number of last commands kept in each history */
-
-/* Group Defines */
-#define GROUP_OPEN    (1 << 0)  /**< Group is open for members */
-#define GROUP_ANON    (1 << 1)  /**< Group is Anonymous */
-#define GROUP_NPC     (1 << 2)  /**< Group created by NPC and thus not listed */
-
-// size definitions, based on DnD3.5
-#define SIZE_UNDEFINED	  (-1)
-#define SIZE_RESERVED      0
-#define SIZE_FINE          1
-#define SIZE_DIMINUTIVE    2
-#define SIZE_TINY          3
-#define SIZE_SMALL         4
-#define SIZE_MEDIUM        5
-#define SIZE_LARGE         6
-#define SIZE_HUGE          7
-#define SIZE_GARGANTUAN    8
-#define SIZE_COLOSSAL      9
-/* ** */
-#define NUM_SIZES          10
-
-/* this sytem is built on top of stock alignment
- * which is a value between -1000 to 1000
- * alignments */
-#define LAWFUL_GOOD         0
-#define NEUTRAL_GOOD        1
-#define CHAOTIC_GOOD        2
-#define LAWFUL_NEUTRAL      3
-#define TRUE_NEUTRAL        4
-#define CHAOTIC_NEUTRAL     5
-#define LAWFUL_EVIL         6
-#define NEUTRAL_EVIL        7
-#define CHAOTIC_EVIL        8
-/***/
-#define NUM_ALIGNMENTS      9
-/***/
-
-/* PC classes */
-#define CLASS_UNDEFINED	   (-1) /**< PC Class undefined */
-#define CLASS_WIZARD        0    /**< PC Class wizard */
-#define CLASS_CLERIC        1    /**< PC Class Cleric */
-#define CLASS_ROGUE         2    /**< PC Class Rogue (former Thief) */
-#define CLASS_WARRIOR       3    /**< PC Class Warrior */
-#define CLASS_MONK	    4    /**< PC Class monk */
-#define CLASS_DRUID	    5	//druids
-#define CLASS_BERSERKER	    6	//berserker
-#define CLASS_SORCERER      7
-#define CLASS_PALADIN       8
-#define CLASS_RANGER        9
-#define CLASS_BARD          10
-#define CLASS_WEAPON_MASTER 11
-#define CLASS_WEAPONMASTER  CLASS_WEAPON_MASTER
-#define CLASS_ARCANE_ARCHER 12
-#define CLASS_ARCANEARCHER  CLASS_ARCANE_ARCHER
-#define CLASS_STALWART_DEFENDER 13
-#define CLASS_STALWARTDEFENDER CLASS_STALWART_DEFENDER
-#define CLASS_SHIFTER           14
-#define CLASS_DUELIST           15
-#define CLASS_MYSTIC_THEURGE    16
-#define CLASS_MYSTICTHEURGE     CLASS_MYSTIC_THEURGE
-#define CLASS_ALCHEMIST         17
-#define CLASS_ARCANE_SHADOW     18
-#define CLASS_ARCANESHADOW      CLASS_ARCANE_SHADOW 
-//#define CLASS_PSIONICIST        16
-//#define CLASS_PSION CLASS_PSIONICIST
-//#define CLASS_PSYCHIC_WARRIOR   17
-//#define CLASS_PSY_WARR CLASS_PSYCHIC_WARRIOR
-//#define CLASS_SOULKNIFE         18
-//#define CLASS_SOUL_KNIFE CLASS_SOULKNIFE
-//#define CLASS_WILDER            19
-//#define CLASS_SHADOW_DANCER     20
-//#define CLASS_SHADOWDANCER CLASS_SHADOW_DANCER
-//#define CLASS_ASSASSIN          21
-/* !!!---- CRITICAL ----!!! make sure to add class names to constants.c's
-   class_names[] - we are dependent on that for loading the feat-list */
-/** Total number of available PC Classes */
-#define NUM_CLASSES             19
-
-// related to pc (classes, etc)
-/* note that max_classes was established to reign in some of the
-   pfile arrays associated with classes */
-#define MAX_CLASSES	30	// total number of maximum pc classes
-#define NUM_CASTERS	8	//direct reference to pray array
-/*  x wizard 1
- *  x sorcerer 2
- *  x cleric 3
- *  x druid 4
- *  x bard 5
- *  x paladin 6
- *  x ranger 7
- * ****  load_prayX has to be changed in players.c manually for this ****
- */
-/**************************/
-
-/* cleric domains */
-#define DOMAIN_UNDEFINED        0
-#define DOMAIN_AIR              1
-#define DOMAIN_EARTH            2
-#define DOMAIN_FIRE             3
-#define DOMAIN_WATER            4
-#define DOMAIN_CHAOS            5
-#define DOMAIN_DESTRUCTION      6
-#define DOMAIN_EVIL             7
-#define DOMAIN_GOOD             8
-#define DOMAIN_HEALING          9
-#define DOMAIN_KNOWLEDGE       10
-#define DOMAIN_LAW             11
-#define DOMAIN_TRICKERY        12
-#define DOMAIN_PROTECTION      13
-#define DOMAIN_TRAVEL          14
-#define DOMAIN_WAR             15
-/****************/
-#define NUM_DOMAINS            16
-
-// warding spells that need to be saved
-#define MIRROR			0
-#define STONESKIN		1
-/*---------*/
-#define NUM_WARDING		2
-#define MAX_WARDING		10	// "warding" type spells such as stoneskin that save
-
-/* at the beginning, spec_abil was an array reserved for daily resets
-   considering we've converted most of our system to a cooldown system
-   we have abandoned that primary purpose and converted her to an array
-   of easy to use reserved values in the pfile that saves for special
-   ability info we need */
-#define SPELL_MANTLE            0 // spell mantle left
-#define INCEND                  1 // incendiary cloud
-#define SONG_AFF                2 // how much to modify skill with song-affects
-#define CALLCOMPANION           3 // animal companion vnum
-#define CALLFAMILIAR            4 // familiars vnum
-#define SORC_KNOWN              5 // true/false if can 'study'
-#define RANG_KNOWN              6 // true/false if can 'study'
-#define CALLMOUNT               7 // paladin mount vnum
-#define WIZ_KNOWN               8 // true/false if can 'study'
-#define BARD_KNOWN              9 // true/false if can 'study'
-#define SHAPECHANGES           10 // druid shapechanges left today
-#define C_DOOM                 11 // creeping doom
-#define DRUID_KNOWN            12 // true/false if can 'study'
-#define AG_SPELLBATTLE         13 // arg for spellbattle racial
-/* trelux weapon poison, applypoison skill */
-#define TRLX_PSN_SPELL_VAL     14 // poison weapon data for trelux
-#define TRLX_PSN_SPELL_LVL     15 // poison weapon data for trelux
-#define TRLX_PSN_SPELL_HIT     16 // poison weapon data for trelux
-#define CLOUD_K                17 /* cloud kill spells bursts remaining */
-/* -- */
-/*---------------*/
-#define NUM_SPEC_ABIL		 18
-#define MAX_SPEC_ABIL          MAX_CLASSES
-/* max = MAX_CLASSES right now, which was 30 last time i checked  */
-
-/* max enemies, reserved space for array of ranger's favored enemies */
-#define MAX_ENEMIES  10
-
-// Memorization
-/* sorc can get up to 9 + charisma bonus of stat cap 50 = 5 */
-#define NUM_SLOTS	15  //conersative-value max num slots per circle
-#define NUM_CIRCLES	10  //max num circles
-/* how much space to reserve in the mem arrays */
-#define MAX_MEM		NUM_SLOTS * NUM_CIRCLES
-
-/* Instruments - bardic_performance */
-#define INSTRUMENT_LYRE       0 
-#define INSTRUMENT_FLUTE      1 
-#define INSTRUMENT_HORN       2 
-#define INSTRUMENT_DRUM       3
-#define INSTRUMENT_HARP       4
-#define INSTRUMENT_MANDOLIN   5
-/**/
-#define MAX_INSTRUMENTS       6
-/***************/
-
-/* Draconic Heritages from Sorcerer Bloodline: Draconic */
-#define DRACONIC_HERITAGE_NONE      0
-#define DRACONIC_HERITAGE_BLACK     1
-#define DRACONIC_HERITAGE_BLUE      2
-#define DRACONIC_HERITAGE_GREEN     3
-#define DRACONIC_HERITAGE_RED       4
-#define DRACONIC_HERITAGE_WHITE     5
-#define DRACONIC_HERITAGE_BRASS     6
-#define DRACONIC_HERITAGE_BRONZE    7
-#define DRACONIC_HERITAGE_COPPER    8
-#define DRACONIC_HERITAGE_SILVER    9
-#define DRACONIC_HERITAGE_GOLD      10
-#define NUM_DRACONIC_HERITAGE_TYPES 11 // 1 more than the last above
-
-// Races - specific, race type defines are below
-#define RACE_UNDEFINED       (-1) /*Race Undefined*/
-#define RACE_HUMAN           0 /* Race Human */
-#define RACE_ELF             1 /* Race Elf   */
-#define RACE_DWARF           2 /* Race Dwarf */
-#define RACE_H_TROLL         3 /* Race Troll (advanced) */
-#define RACE_HALF_TROLL      RACE_H_TROLL
-#define RACE_CRYSTAL_DWARF   4  /* crystal dwarf (epic) */
-#define RACE_HALFLING        5  // halfling
-#define RACE_H_ELF           6  // half elf
-#define RACE_HALF_ELF        RACE_H_ELF
-#define RACE_H_ORC           7  // half orc
-#define RACE_HALF_ORC        RACE_H_ORC
-#define RACE_GNOME           8  // gnome
-#define RACE_TRELUX          9  // trelux (epic)
-#define RACE_ARCANA_GOLEM    10  // arcana golem (advanced)
-#define RACE_ARCANE_GOLEM    RACE_ARCANA_GOLEM
-#define RACE_DROW            11  // not yet implemented
-#define RACE_DROW_ELF        RACE_DROW
-#define RACE_DARK_ELF        RACE_DROW
-//NUM_RACES = last playable race +1, set below [12]
-/* coming soon!*/
-#define RACE_DUERGAR         12  // not yet implemented
-#define RACE_GRAY_DWARF      RACE_DUERGAR
-#define RACE_H_OGRE          13  // not yet implemented
-#define RACE_HALF_OGRE       RACE_H_OGRE
-#define RACE_RAT                    14
-#define RACE_HORSE                  15
-#define RACE_HALF_DROW              16
-#define RACE_ROCK_GNOME             17
-#define RACE_DEEP_GNOME             18
-#define RACE_SVIRFNEBLIN            RACE_DEEP_GNOME
-#define RACE_ORC                    19
-#define RACE_IRON_GOLEM             20
-#define RACE_DRAGON_CLOUD           21
-#define RACE_DINOSAUR               22
-#define RACE_PIXIE                  23
-#define RACE_MEDIUM_FIRE_ELEMENTAL  24
-#define RACE_MEDIUM_EARTH_ELEMENTAL 25
-#define RACE_MEDIUM_AIR_ELEMENTAL   26
-#define RACE_MEDIUM_WATER_ELEMENTAL 27
-#define RACE_FIRE_ELEMENTAL         28
-#define RACE_EARTH_ELEMENTAL        29
-#define RACE_AIR_ELEMENTAL          30
-#define RACE_WATER_ELEMENTAL        31
-#define RACE_HUGE_FIRE_ELEMENTAL    32
-#define RACE_HUGE_EARTH_ELEMENTAL   33
-#define RACE_HUGE_AIR_ELEMENTAL     34
-#define RACE_HUGE_WATER_ELEMENTAL   35
-#define RACE_APE                    36
-#define RACE_BOAR                   37
-#define RACE_CHEETAH                38
-#define RACE_CROCODILE              39
-#define RACE_GIANT_CROCODILE        40
-#define RACE_HYENA                  41
-#define RACE_LEOPARD                42
-#define RACE_RHINOCEROS             43
-#define RACE_WOLVERINE              44
-#define RACE_MEDIUM_VIPER           45
-#define RACE_LARGE_VIPER            46
-#define RACE_HUGE_VIPER             47
-#define RACE_CONSTRICTOR_SNAKE      48
-#define RACE_GIANT_CONSTRICTOR_SNAKE 49
-#define RACE_TIGER                  50
-#define RACE_BLACK_BEAR             51
-#define RACE_BROWN_BEAR             52
-#define RACE_POLAR_BEAR             53
-#define RACE_LION                   54
-#define RACE_ELEPHANT               55
-#define RACE_EAGLE                  56
-#define RACE_GHOUL                  57
-#define RACE_GHAST                  58
-#define RACE_MUMMY                  59
-#define RACE_MOHRG                  60
-#define RACE_SMALL_FIRE_ELEMENTAL    61
-#define RACE_SMALL_EARTH_ELEMENTAL   62
-#define RACE_SMALL_AIR_ELEMENTAL     63
-#define RACE_SMALL_WATER_ELEMENTAL   64
-#define RACE_LARGE_FIRE_ELEMENTAL    65
-#define RACE_LARGE_EARTH_ELEMENTAL   66
-#define RACE_LARGE_AIR_ELEMENTAL     67
-#define RACE_LARGE_WATER_ELEMENTAL   68
-#define RACE_BLINK_DOG               69
-#define RACE_OWLBEAR                 70
-#define RACE_SHAMBLING_MOUND         71
-#define RACE_TREANT                  72
-#define RACE_MYCANOID                73
-#define RACE_SKELETON                74
-#define RACE_ZOMBIE                  75
-#define RACE_WOLF                    76
-#define RACE_GREAT_CAT               77
-#define RACE_MANDRAGORA              78
-#define RACE_AEON_THELETOS           79
-#define RACE_STIRGE                  80
-/**/
-/* Total Number of available (in-game) PC Races*/
-#define NUM_RACES                    12
-#define NUM_EXTENDED_RACES           81
-/*****/
-
-// npc sub-race types, currently our NPC's get 3 of these
-#define SUBRACE_UNDEFINED	   (-1)	/*Race Undefined*/
-#define SUBRACE_UNKNOWN          0
-#define SUBRACE_AIR              1
-#define SUBRACE_ANGEL            2
-#define SUBRACE_AQUATIC          3
-#define SUBRACE_ARCHON		 4
-#define SUBRACE_AUGMENTED	 5
-#define SUBRACE_CHAOTIC          6
-#define SUBRACE_COLD             7
-#define SUBRACE_EARTH            8
-#define SUBRACE_EVIL             9
-#define SUBRACE_EXTRAPLANAR      10
-#define SUBRACE_FIRE	         11
-#define SUBRACE_GOBLINOID        12
-#define SUBRACE_GOOD             13
-#define SUBRACE_INCORPOREAL      14
-#define SUBRACE_LAWFUL           15
-#define SUBRACE_NATIVE           16
-#define SUBRACE_REPTILIAN        17
-#define SUBRACE_SHAPECHANGER     18
-#define SUBRACE_SWARM            19
-#define SUBRACE_WATER            20
-//total
-#define NUM_SUB_RACES		   21
-/* how many subrace-types can a mobile have? */
-/* note, if this is changed, a lot of other places have
- * to be changed as well -zusuk */
-#define MAX_SUBRACES          3
-
-// pc sub-race types, so far used for animal shapes spell
-#define PC_SUBRACE_UNDEFINED        (-1)	/*Race Undefined*/
-#define PC_SUBRACE_UNKNOWN          0
-#define PC_SUBRACE_BADGER           1
-#define PC_SUBRACE_PANTHER          2
-#define PC_SUBRACE_BEAR             3
-#define PC_SUBRACE_G_CROCODILE      4
-//total
-#define MAX_PC_SUBRACES	           5
-
-/* here we have our race types, like family category of races
-   used for both pc and npc's currently */
-#define RACE_TYPE_UNDEFINED          (-1)
-#define RACE_TYPE_UNKNOWN            0
-#define RACE_TYPE_HUMANOID           1
-#define RACE_TYPE_UNDEAD             2
-#define RACE_TYPE_ANIMAL             3
-#define RACE_TYPE_DRAGON             4
-#define RACE_TYPE_GIANT              5
-#define RACE_TYPE_ABERRATION         6
-#define RACE_TYPE_CONSTRUCT          7
-#define RACE_TYPE_ELEMENTAL          8
-#define RACE_TYPE_FEY                9
-#define RACE_TYPE_MAGICAL_BEAST      10
-#define RACE_TYPE_MONSTROUS_HUMANOID 11
-#define RACE_TYPE_OOZE               12
-#define RACE_TYPE_OUTSIDER           13
-#define RACE_TYPE_PLANT              14
-#define RACE_TYPE_VERMIN             15
-/**/
-#define NUM_RACE_TYPES               16
-/**/
-
-/* Sex */
-#define SEX_NEUTRAL   0   /**< Neutral Sex (Hermaphrodite) */
-#define SEX_MALE      1   /**< Male Sex (XY Chromosome) */
-#define SEX_FEMALE    2   /**< Female Sex (XX Chromosome) */
-/** Total number of Genders */
-#define NUM_GENDERS   3
-#define NUM_SEX NUM_GENDERS
-
-/* Positions */
-#define POS_DEAD       0	/**< Position = dead */
-#define POS_MORTALLYW  1	/**< Position = mortally wounded */
-#define POS_INCAP      2	/**< Position = incapacitated */
-#define POS_STUNNED    3	/**< Position = stunned	*/
-#define POS_SLEEPING   4	/**< Position = sleeping */
-#define POS_RECLINING  5	/**< Position = reclining */
-#define POS_CRAWLING   5	/**< Position = crawling - at behest of ornir */
-#define POS_RESTING    6	/**< Position = resting	*/
-#define POS_SITTING    7	/**< Position = sitting	*/
-#define POS_FIGHTING   8	/**< Position = fighting */
-#define POS_STANDING   9	/**< Position = standing */
-/** Total number of positions. */
-#define NUM_POSITIONS   10
-
-/* Player flags: used by char_data.char_specials.act */
-#define PLR_KILLER        0   /**< Player is a player-killer */
-#define PLR_THIEF         1   /**< Player is a player-thief */
-#define PLR_FROZEN        2   /**< Player is frozen */
-#define PLR_DONTSET       3   /**< Don't EVER set (ISNPC bit, set by mud) */
-#define PLR_WRITING       4   /**< Player writing (board/mail/olc) */
-#define PLR_MAILING       5   /**< Player is writing mail */
-#define PLR_CRASH         6   /**< Player needs to be crash-saved */
-#define PLR_SITEOK        7   /**< Player has been site-cleared */
-#define PLR_NOSHOUT       8   /**< Player not allowed to shout/goss */
-#define PLR_NOTITLE       9   /**< Player not allowed to set title */
-#define PLR_DELETED       10   /**< Player deleted - space reusable */
-#define PLR_LOADROOM      11   /**< Player uses nonstandard loadroom */
-#define PLR_NOWIZLIST     12   /**< Player shouldn't be on wizlist */
-#define PLR_NODELETE      13   /**< Player shouldn't be deleted */
-#define PLR_INVSTART      14   /**< Player should enter game wizinvis */
-#define PLR_CRYO          15   /**< Player is cryo-saved (purge prog) */
-#define PLR_NOTDEADYET    16   /**< (R) Player being extracted */
-#define PLR_BUG           17   /**< Player is writing a bug */
-#define PLR_IDEA          18   /**< Player is writing an idea */
-#define PLR_TYPO          19   /**< Player is writing a typo */
-#define PLR_SALVATION     20   /* for salvation cleric spell */
-/***************/
-#define NUM_PLR_BITS      21
-
-/* Mobile flags: used by char_data.char_specials.act */
-#define MOB_SPEC            0   /**< Mob has a callable spec-proc */
-#define MOB_SENTINEL        1   /**< Mob should not move */
-#define MOB_SCAVENGER       2   /**< Mob picks up stuff on the ground */
-#define MOB_ISNPC           3   /**< (R) Automatically set on all Mobs */
-#define MOB_AWARE           4   /**< Mob can't be backstabbed */
-#define MOB_AGGRESSIVE      5   /**< Mob auto-attacks everybody nearby */
-#define MOB_STAY_ZONE       6   /**< Mob shouldn't wander out of zone */
-#define MOB_WIMPY           7   /**< Mob flees if severely injured */
-#define MOB_AGGR_EVIL       8   /**< Auto-attack any evil PC's */
-#define MOB_AGGR_GOOD       9   /**< Auto-attack any good PC's */
-#define MOB_AGGR_NEUTRAL   10   /**< Auto-attack any neutral PC's */
-#define MOB_MEMORY         11   /**< remember attackers if attacked */
-#define MOB_HELPER         12   /**< attack PCs fighting other NPCs */
-#define MOB_NOCHARM        13   /**< Mob can't be charmed */
-#define MOB_NOSUMMON       14   /**< Mob can't be summoned */
-#define MOB_NOSLEEP        15   /**< Mob can't be slept */
-#define MOB_NOBASH         16   /**< Mob can't be bashed (e.g. trees) */
-#define MOB_NOBLIND        17   /**< Mob can't be blinded */
-#define MOB_NOKILL         18   /**< Mob can't be attacked */
-#define MOB_SENTIENT       19
-#define MOB_NOTDEADYET     20   /**< (R) Mob being extracted */
-#define MOB_MOUNTABLE      21
-#define MOB_NODEAF         22
-#define MOB_NOFIGHT        23
-#define MOB_NOCLASS        24
-#define MOB_NOGRAPPLE      25
-#define MOB_C_ANIMAL       26
-#define MOB_C_FAMILIAR     27
-#define MOB_C_MOUNT        28
-#define MOB_ELEMENTAL      29
-#define MOB_ANIMATED_DEAD  30
-#define MOB_GUARD          31  /* will protect citizen */
-#define MOB_CITIZEN	   32  /* will be protected by guard */
-#define MOB_HUNTER         33  /* will track down foes & memory targets */
-#define MOB_LISTEN         34  /* will enter room if hearing fighting */
-#define MOB_LIT            35  /* light up mob */
-#define MOB_PLANAR_ALLY    36  /* is a planar ally (currently unused) */
-#define MOB_NOSTEAL        37  /* Can't steal from mob*/
-#define MOB_INFO_KILL      38 /* mob, when killed, sends a message in game to everyone */
-#define MOB_CUSTOM_GOLD    39 // These mobs will use the gold amounts set in OLC instead of automated amounts on mob load
-#define MOB_NO_AI          40 // mob will not perform any actions in mobact
-/* we added a bunch of filler flags due to incompatible zone files */
-#define MOB_UNUSED_4       41
-#define MOB_UNUSED_5       42
-#define MOB_UNUSED_6       43
-#define MOB_UNUSED_7       44
-#define MOB_UNUSED_8       45
-#define MOB_UNUSED_9       46
-#define MOB_UNUSED_10      47
-#define MOB_UNUSED_11      48
-#define MOB_UNUSED_12      49
-#define MOB_UNUSED_13      50
-#define MOB_UNUSED_14      51
-#define MOB_UNUSED_15      52
-#define MOB_UNUSED_16      53
-#define MOB_UNUSED_17      54
-#define MOB_UNUSED_18      55
-#define MOB_UNUSED_19      56
-#define MOB_UNUSED_20      57
-#define MOB_UNUSED_21      58
-#define MOB_UNUSED_22      59
-#define MOB_UNUSED_23      60
-#define MOB_UNUSED_24      61
-#define MOB_UNUSED_25      62
-#define MOB_UNUSED_26      63
-
-/**********************/
-#define NUM_MOB_FLAGS      64
-
-/* Preference flags: used by char_data.player_specials.pref */
-#define PRF_BRIEF         0   /**< Room descs won't normally be shown */
-#define PRF_COMPACT       1   /**< No extra CRLF pair before prompts */
-#define PRF_NOSHOUT       2   /**< Can't hear shouts */
-#define PRF_NOTELL        3   /**< Can't receive tells */
-#define PRF_DISPHP        4   /**< Display hit points in prompt */
-#define PRF_DISPPSP      5   /**< Display psp points in prompt */
-#define PRF_DISPMOVE      6   /**< Display move points in prompt */
-#define PRF_AUTOEXIT      7   /**< Display exits in a room */
-#define PRF_NOHASSLE      8   /**< Aggr mobs won't attack */
-#define PRF_QUEST         9   /**< On quest */
-#define PRF_SUMMONABLE   10   /**< Can be summoned */
-#define PRF_NOREPEAT     11   /**< No repetition of comm commands */
-#define PRF_HOLYLIGHT    12   /**< Can see in dark */
-#define PRF_COLOR_1      13   /**< Color (low bit) */
-#define PRF_COLOR_2      14   /**< Color (high bit) */
-#define PRF_NOWIZ        15   /**< Can't hear wizline */
-#define PRF_LOG1         16   /**< On-line System Log (low bit) */
-#define PRF_LOG2         17   /**< On-line System Log (high bit) */
-#define PRF_NOAUCT       18   /**< Can't hear auction channel */
-#define PRF_NOGOSS       19   /**< Can't hear gossip channel */
-#define PRF_NOGRATZ      20   /**< Can't hear grats channel */
-#define PRF_SHOWVNUMS    21   /**< Can see VNUMs */
-#define PRF_DISPAUTO     22   /**< Show prompt HP, MP, MV when < 25% */
-#define PRF_CLS          23   /**< Clear screen in OLC */
-#define PRF_BUILDWALK    24   /**< Build new rooms while walking */
-#define PRF_AFK          25   /**< AFK flag */
-#define PRF_AUTOLOOT     26   /**< Loot everything from a corpse */
-#define PRF_AUTOGOLD     27   /**< Loot gold from a corpse */
-#define PRF_AUTOSPLIT    28   /**< Split gold with group */
-#define PRF_AUTOSAC      29   /**< Sacrifice a corpse */
-#define PRF_AUTOASSIST   30   /**< Auto-assist toggle */
-#define PRF_AUTOMAP      31   /**< Show map at the side of room descs */
-#define PRF_AUTOKEY      32   /**< Automatically unlock locked doors when opening */
-#define PRF_AUTODOOR     33   /**< Use the next available door */
-#define PRF_NOCLANTALK   34   /**< Don't show ALL clantalk channels (Imm-only) */
-#define PRF_AUTOSCAN     35  // automatically scan each step?
-#define PRF_DISPEXP      36  // autoprompt xp display
-#define PRF_DISPEXITS    37  // autoprompt exits display
-#define PRF_DISPROOM     38  // display room name and/or #
-#define PRF_DISPMEMTIME  39  // display memtimes
-#define PRF_DISPACTIONS  40   /**< action system display on prompt */
-#define PRF_AUTORELOAD   41   /**< Attempt to automatically reload weapon (xbow/slings) */
-#define PRF_COMBATROLL   42   /**< extra info during combat */
-#define PRF_GUI_MODE     43   /**< add special tags to code for MSDP GUI */
-#define PRF_NOHINT       44   /**< show in-game hints to newer players */
-#define PRF_AUTOCOLLECT  45   /**< collect ammo after combat automatically */
-#define PRF_RP           46   /**< Interested in Role-Playing! */
-#define PRF_AOE_BOMBS    47  /** Bombs will use splash damage instead of single target */
-#define PRF_FRIGHTENED   48  /* If set, victims of fear affects will flee */
-#define PRF_PVP          49  /* If set, will allow player vs. player combat against others also flagged */
-#define PRF_AUTOCON      50 /* autoconsider, shows level difference of mobs in look command */
-
-/** Total number of available PRF flags */
-#define NUM_PRF_FLAGS    51
-
-/* Affect bits: used in char_data.char_specials.saved.affected_by */
-/* WARNING: In the world files, NEVER set the bits marked "R" ("Reserved") */
-#define AFF_DONTUSE          0   /**< DON'T USE! */
-#define AFF_BLIND            1   /**< (R) Char is blind */
-#define AFF_INVISIBLE        2   /**< Char is invisible */
-#define AFF_DETECT_ALIGN     3   /**< Char is sensitive to align */
-#define AFF_DETECT_INVIS     4   /**< Char can see invis chars */
-#define AFF_DETECT_MAGIC     5   /**< Char is sensitive to magic */
-#define AFF_SENSE_LIFE       6   /**< Char can sense hidden life */
-#define AFF_WATERWALK        7   /**< Char can walk on water */
-#define AFF_SANCTUARY        8   /**< Char protected by sanct */
-#define AFF_GROUP            9   /**< (R) Char is grouped */
-#define AFF_CURSE            10   /**< Char is cursed */
-#define AFF_INFRAVISION      11   /**< Char can kinda see in dark */
-#define AFF_POISON           12   /**< (R) Char is poisoned */
-#define AFF_PROTECT_EVIL     13   /**< Char protected from evil */
-#define AFF_PROTECT_GOOD     14   /**< Char protected from good */
-#define AFF_SLEEP            15   /**< (R) Char magically asleep */
-#define AFF_NOTRACK          16   /**< Char can't be tracked */
-#define AFF_FLYING           17   /**< Char is flying */
-#define AFF_SCUBA            18  // waterbreathe
-#define AFF_WATER_BREATH     AFF_SCUBA  // just the more conventional name
-#define AFF_SNEAK            19   /**< Char can move quietly */
-#define AFF_HIDE             20   /**< Char is hidden */
-#define AFF_VAMPIRIC_CURSE   21   // hit victim heals attacker
-#define AFF_CHARM            22   /**< Char is charmed */
-#define AFF_BLUR             23  // char has blurry image
-#define AFF_POWER_ATTACK     24  // power attack mode
-#define AFF_EXPERTISE        25  // combat expertise mode
-#define AFF_HASTE            26  // hasted
-#define AFF_TOTAL_DEFENSE    27  // total defense mode
-#define AFF_ELEMENT_PROT     28  // endure elements, etc
-#define AFF_DEAF             29  // deafened
-#define AFF_FEAR             30  // under affect of fear
-#define AFF_STUN             31  // stunned
-#define AFF_PARALYZED        32  // paralyzed
-#define AFF_ULTRAVISION      33  /**< Char can see in dark */
-#define AFF_GRAPPLED         34  // grappled (combat maneuver)
-#define AFF_TAMED            35  // tamed therefore mountable
-#define AFF_CLIMB            36  // affect that allows you to climb
-#define AFF_NAUSEATED        37  // nauseated - physical abilities reduced
-#define AFF_NON_DETECTION    38  /* can't be scryed */
-#define AFF_SLOW             39  /* supernaturally slowed - less attacks */
-#define AFF_FSHIELD          40  // fire shield - reflect damage
-#define AFF_CSHIELD          41  // cold shield - reflect damage
-#define AFF_MINOR_GLOBE      42  // invulnerable to lower level spells
-#define AFF_ASHIELD          43  // acid shield - reflect damage
-#define AFF_SIZECHANGED      44  /* size is unusual, bigger or smaller class */
-#define AFF_TRUE_SIGHT       45  /* highest level of enhanced magical vision */
-#define AFF_SPOT             46  /* spot mode - better chance at seeing 'hide' */
-#define AFF_FATIGUED         47  /* exhausted, less physically effective */
-#define AFF_REGEN            48  /* regenerating health at accelerated rate */
-#define AFF_DISEASE          49  /* affected by a disease */
-#define AFF_TFORM            50  // tenser's transformation - powerful physical transofmration
-#define AFF_GLOBE_OF_INVULN  51  /* invulernability to certain spells */
-#define AFF_LISTEN           52  /* in listen mode - better chance at hearing 'sneak' */
-#define AFF_DISPLACE         53  /* displacement - 50% concealment */
-#define AFF_SPELL_MANTLE     54  /* spell absorbtion defense */
-#define AFF_CONFUSED         55  /* confused, taking random actions */
-#define AFF_REFUGE           56  /* refuge from danger - effectively stealthed */
-#define AFF_SPELL_TURNING    57  /* able to deflect an opponents offensive spell! */
-#define AFF_MIND_BLANK       58  /* mind blanked from harsh enchantments */
-#define AFF_SHADOW_SHIELD    59  /* surrounded by powerful defensive shadow magic */
-#define AFF_TIME_STOPPED     60  /* all non-offensive spells are free actions! */
-#define AFF_BRAVERY          61  /* immune to fear */
-#define AFF_FREE_MOVEMENT    62  /* able to resist movement impending effects */
-#define AFF_FAERIE_FIRE      63  /* surrounded by purple flame */
-#define AFF_BATTLETIDE       64  /* powerful physical presence */
-#define AFF_SPELL_RESISTANT  65  /* bonus to resisting spells */
-#define AFF_DIM_LOCK         66 //locked to current plane (can't teleport)
-#define AFF_DEATH_WARD       67  /* warded from death effects */
-#define AFF_SPELLBATTLE      68  /* arcana golem spellbattle mode */
-#define AFF_VAMPIRIC_TOUCH   69  // will make next attack vampiric
-#define AFF_BLACKMANTLE      70  // stop normal regen, reduce healing
-#define AFF_DANGERSENSE      71  // sense aggro in surround rooms
-#define AFF_SAFEFALL         72  // reduce damage from falling
-#define AFF_TOWER_OF_IRON_WILL 73  // reduce psionic damage (no effect yet)
-#define AFF_INERTIAL_BARRIER 74  // absorb damage based on psp
-#define AFF_NOTELEPORT       75  // make target not reachable via teleport
-/* works in progress */
-#define AFF_MAX_DAMAGE       76  // enhance next attack/spell/etc (no affect yet)
-#define AFF_IMMATERIAL       77  // no physical body (ghost-like)
-#define AFF_CAGE             78  // can't interact/be-interacted with
-#define AFF_MAGE_FLAME       79  // light up an individual
-#define AFF_DARKVISION       80  // perfect vision day/night
-#define AFF_BODYWEAPONRY     81  // martial arts
-#define AFF_FARSEE           82  // can see outside of room
-#define AFF_MENZOCHOKER      83  // special object affect
-/** Total number of affect flags not including the don't use flag. */
-// don't forget to add to constants.c!
-#define AFF_RAPID_SHOT       84 /* Rapid Shot Mode (FEAT_RAPID_SHOT) */
-#define AFF_DAZED            85 /* Dazed*/
-#define AFF_FLAT_FOOTED      86 /* caught off guard! */
-
-#define AFF_DUAL_WIELD        87 /* Dual wield mode */
-#define AFF_FLURRY_OF_BLOWS   88 /* Flurry of blows mode */
-#define AFF_COUNTERSPELL      89 /* Counterspell mode */
-#define AFF_DEFENSIVE_CASTING 90 /* Defensive casting mode */
-#define AFF_WHIRLWIND_ATTACK  91 /*  Whirlwind attack mode */
-
-#define AFF_CHARGING         92 /* charging in combat */
-#define AFF_WILD_SHAPE       93 /* wildshape, shapechange */
-#define AFF_FEINTED          94 /* flat-footed */
-#define AFF_PINNED           95 /* pinned to the ground (grapple) */
-#define AFF_MIRROR_IMAGED    96 /* duplicate illusions of self! */
-#define AFF_WARDED           97 /* warded (damage protection) */
-#define AFF_ENTANGLED        98 /* entangled (can't move) */
-#define AFF_ACROBATIC        99 /* acrobatic!  currently used for druid jump 
-                                   spell, possible expansion to follow */
-#define AFF_BLINKING         100 /* in a state of blinking between prime/eth */
-#define AFF_AWARE            101 /* aware - too aware to be backstabed */
-#define AFF_CRIPPLING_CRITICAL 102 /* duelist crippling critical affection */
-#define AFF_LEVITATE         103   /**< Char can float above the ground */
-#define AFF_BLEED            104  /* character suffers bleed damage each round unless healed by treatinjury or another healing effect. */
-#define AFF_STAGGERED        105  /* A staggered character has a 50% chance to fail a spell or a single melee attack */
-#define AFF_DAZZLED          106 /* suffers -1 to attacks and perception checks */
-#define AFF_SHAKEN           107 // fear/mind effect.  -2 to attack rols, saving throws, skill checks and ability checks
-/*---*/
-#define NUM_AFF_FLAGS        108
-/********************************/
-/* add aff_ flag?  don't forget to add to:
-   1)  places in code the affect will directly modify values
-   2)  get_eq_score() in act.wizard.c - value of this affection on an object
-   3)  constants.c:  const char *affected_bits
-                     const char *affected_bit_descs */
-
-/* Bonus types */
-#define BONUS_TYPE_UNDEFINED     0 /* Undefined bonus type (stacks) */
-#define BONUS_TYPE_ALCHEMICAL    1 /* Alchemical bonus : potion/food/chemical */
-#define BONUS_TYPE_ARMOR         2 /* Armor bonus : +/- AC */
-#define BONUS_TYPE_CIRCUMSTANCE  3 /* Circumstance Bonus (stacks) */
-#define BONUS_TYPE_COMPETENCE    4 /* Competence bonus : skills, etc. */
-#define BONUS_TYPE_DEFLECTION    5 /* Deflection bonus : + AC usually */
-#define BONUS_TYPE_DODGE         6 /* Dodge bonus : + AC usually */
-#define BONUS_TYPE_ENHANCEMENT   7 /* Enhancement bonus : weapon/armor */
-#define BONUS_TYPE_INHERENT      8 /* Inherent bonus : powerful magic */
-#define BONUS_TYPE_INSIGHT       9 /* Insight bonus */
-#define BONUS_TYPE_LUCK         10 /* Luck bonus */
-#define BONUS_TYPE_MORALE       11 /* Morale bonus */
-#define BONUS_TYPE_NATURALARMOR 12 /* Natural Armor bonus : + AC */
-#define BONUS_TYPE_PROFANE      13 /* Profane bonus : evil */
-#define BONUS_TYPE_RACIAL       14 /* Racial bonus */
-#define BONUS_TYPE_RESISTANCE   15 /* Resistance bonus : saves */
-#define BONUS_TYPE_SACRED       16 /* Sacred Bonus : good */
-#define BONUS_TYPE_SHIELD       17 /* Shield bonus */
-#define BONUS_TYPE_SIZE         18 /* Size bonus */
-#define BONUS_TYPE_TRAIT        19 /* Character Trait bonus */
-/**/
-#define NUM_BONUS_TYPES         20
-/****/
-
-/* Modes of connectedness: used by descriptor_data.state 		*/
-#define CON_PLAYING       0 /**< Playing - Nominal state 		*/
-#define CON_CLOSE         1 /**< User disconnect, remove character.	*/
-#define CON_GET_NAME      2 /**< Login with name */
-#define CON_NAME_CNFRM    3 /**< New character, confirm name */
-#define CON_PASSWORD      4 /**< Login with password */
-#define CON_NEWPASSWD     5 /**< New character, create password */
-#define CON_CNFPASSWD     6 /**< New character, confirm password */
-#define CON_QSEX          7 /**< Choose character sex */
-#define CON_QCLASS        8 /**< Choose character class */
-#define CON_RMOTD         9 /**< Reading the message of the day */
-#define CON_MENU         10 /**< At the main menu */
-#define CON_PLR_DESC     11 /**< Enter a new character description prompt */
-#define CON_CHPWD_GETOLD 12 /**< Changing passwd: Get old		*/
-#define CON_CHPWD_GETNEW 13 /**< Changing passwd: Get new */
-#define CON_CHPWD_VRFY   14 /**< Changing passwd: Verify new password */
-#define CON_DELCNF1      15 /**< Character Delete: Confirmation 1		*/
-#define CON_DELCNF2      16 /**< Character Delete: Confirmation 2		*/
-#define CON_DISCONNECT   17 /**< In-game link loss (leave character)	*/
-#define CON_OEDIT        18 /**< OLC mode - object editor		*/
-#define CON_REDIT        19 /**< OLC mode - room editor		*/
-#define CON_ZEDIT        20 /**< OLC mode - zone info editor		*/
-#define CON_MEDIT        21 /**< OLC mode - mobile editor		*/
-#define CON_SEDIT        22 /**< OLC mode - shop editor		*/
-#define CON_TEDIT        23 /**< OLC mode - text editor		*/
-#define CON_CEDIT        24 /**< OLC mode - conf editor		*/
-#define CON_AEDIT        25 /**< OLC mode - social (action) edit      */
-#define CON_TRIGEDIT     26 /**< OLC mode - trigger edit              */
-#define CON_HEDIT        27 /**< OLC mode - help edit */
-#define CON_QEDIT        28 /**< OLC mode - quest edit */
-#define CON_PREFEDIT     29 /**< OLC mode - preference edit */
-#define CON_IBTEDIT      30 /**< OLC mode - idea/bug/typo edit */
-#define CON_GET_PROTOCOL 31 /**< Used at log-in while attempting to get protocols > */
-#define CON_QRACE        32 /**< Choose character race */
-#define CON_CLANEDIT     33 /**< OLC mode - clan edit */
-#define CON_MSGEDIT      34 /**< OLC mode - message editor */
-#define CON_STUDY        35 /**< OLC mode - sorc-spells-known editor */
-#define CON_QCLASS_HELP  36 /**< help info during char creation */
-#define CON_QALIGN       37 /**< alignment selection in char creation */
-#define CON_QRACE_HELP   38 /**< help info (race) during char creation */
-#define CON_HLQEDIT      39 /**< homeland-port quest editor */
-#define CON_CRAFTEDIT    40 /**< crafts system */
-#define CON_QSTATS       41 /**< Point-buy system for stats */
-/* Account connection states - Ornir Oct 20, 2014 */
-#define CON_ACCOUNT_NAME         42
-#define CON_ACCOUNT_NAME_CONFIRM 43
-#define CON_ACCOUNT_MENU         44
-#define CON_ACCOUNT_ADD          45
-#define CON_ACCOUNT_ADD_PWD      46
-#define CON_HSEDIT               47 /* OLC mode - house edit      .*/
-#define CON_NEWMAIL		 48 // new mail system mail composition
-
-/* OLC States range - used by IS_IN_OLC and IS_PLAYING */
-#define FIRST_OLC_STATE CON_OEDIT     /**< The first CON_ state that is an OLC */
-#define LAST_OLC_STATE  CON_CRAFTEDIT    /**< The last CON_ state that is an OLC  */
-#define NUM_CON_STATES	49
-
-/* Character equipment positions: used as index for char_data.equipment[] */
-/* NOTE: Don't confuse these constants with the ITEM_ bitvectors
- which control the valid places you can wear a piece of equipment.
- For example, there are two neck positions on the player, and items
- only get the generic neck type. */
-#define WEAR_LIGHT      0  /**< Equipment Location Light */
-#define WEAR_FINGER_R   1  /**< Equipment Location Right Finger */
-#define WEAR_FINGER_L   2  /**< Equipment Location Left Finger */
-#define WEAR_NECK_1     3  /**< Equipment Location Neck #1 */
-#define WEAR_NECK_2     4  /**< Equipment Location Neck #2 */
-#define WEAR_BODY       5  /**< Equipment Location Body */
-#define WEAR_HEAD       6  /**< Equipment Location Head */
-#define WEAR_LEGS       7  /**< Equipment Location Legs */
-#define WEAR_FEET       8  /**< Equipment Location Feet */
-#define WEAR_HANDS      9  /**< Equipment Location Hands */
-#define WEAR_ARMS      10  /**< Equipment Location Arms */
-#define WEAR_SHIELD    11  /**< Equipment Location Shield */
-#define WEAR_ABOUT     12  /**< Equipment Location about body (like a cape)*/
-#define WEAR_WAIST     13  /**< Equipment Location Waist */
-#define WEAR_WRIST_R   14  /**< Equipment Location Right Wrist */
-#define WEAR_WRIST_L   15  /**< Equipment Location Left Wrist */
-#define WEAR_WIELD_1   16  /**< Equipment Location Weapon */
-#define WEAR_HOLD_1	   17  /**< Equipment Location held in offhand */
-#define WEAR_WIELD_OFFHAND   18  // off-hand weapon
-#define WEAR_HOLD_2    19  // off-hand held
-#define WEAR_WIELD_2H  20  // two-hand weapons
-#define WEAR_HOLD_2H   21  // two-hand held
-#define WEAR_FACE      22  // equipment location face
-#define WEAR_AMMO_POUCH 23      // ammo pouch (for ranged weapons)
-/* unfinished (might not implement) */
-#define WEAR_EAR_R      24 /* worn on/in right ear */
-#define WEAR_EAR_L      25 /* worn on/in left ear */
-#define WEAR_EYES       26 /* worn in/over eye(s) */
-#define WEAR_BADGE      27 /* attached to your body armor as a badge */
-/** Total number of available equipment lcoations */
-#define NUM_WEARS      28
-/**/
-
-/* ranged combat */
-#define RANGED_BOW           0
-#define RANGED_CROSSBOW      1
-/**/
-#define NUM_RANGED_WEAPONS   2
-
-/* ranged combat */
-#define MISSILE_ARROW         0
-#define MISSILE_BOLT          1
-/**/
-#define NUM_RANGED_MISSILES   2
-
-/***************************************/
-/* Feats defined below up to MAX_FEATS */
-#define FEAT_UNDEFINED                 0
-#define FEAT_ALERTNESS                 1
-#define FEAT_SEEKER_ARROW              2  //arcane archer
-#define FEAT_ARMOR_PROFICIENCY_HEAVY   3
-#define FEAT_ARMOR_PROFICIENCY_LIGHT   4
-#define FEAT_ARMOR_PROFICIENCY_MEDIUM  5
-#define FEAT_BLIND_FIGHT               6
-#define FEAT_BREW_POTION               7
-#define FEAT_CLEAVE                    8
-#define FEAT_COMBAT_CASTING            9
-#define FEAT_COMBAT_REFLEXES           10
-#define FEAT_CRAFT_MAGICAL_ARMS_AND_ARMOR  11
-#define FEAT_CRAFT_ROD                 12
-#define FEAT_CRAFT_STAFF               13
-#define FEAT_CRAFT_WAND                14
-#define FEAT_CRAFT_WONDEROUS_ITEM      15
-#define FEAT_DEFLECT_ARROWS            16  //monk, etc
-#define FEAT_DODGE                     17
-#define FEAT_EMPOWER_SPELL             18
-#define FEAT_ENDURANCE                 19
-#define FEAT_ENLARGE_SPELL             20
-#define FEAT_QUICK_TO_MASTER           21
-#define FEAT_NATURAL_TRACKER           22
-#define FEAT_EXTEND_SPELL              23
-#define FEAT_EXTRA_TURNING             24
-#define FEAT_FAR_SHOT                  25
-#define FEAT_FORGE_RING                26
-#define FEAT_GREAT_CLEAVE              27
-#define FEAT_GREAT_FORTITUDE           28
-#define FEAT_HEIGHTEN_SPELL            29
-#define FEAT_IMPROVED_BULL_RUSH        30
-#define FEAT_IMPROVED_CRITICAL         31
-#define FEAT_RAGE                      32
-#define FEAT_FAST_MOVEMENT             33
-#define FEAT_LAYHANDS                  34  //paladin
-#define FEAT_AURA_OF_GOOD              35
-#define FEAT_AURA_OF_COURAGE           36
-#define FEAT_DIVINE_GRACE              37  //paladin
-#define FEAT_SMITE_EVIL                38
-#define FEAT_REMOVE_DISEASE            39
-#define FEAT_DIVINE_HEALTH             40
-#define FEAT_TURN_UNDEAD               41
-#define FEAT_DETECT_EVIL               42
-#define FEAT_SKILLED                   43
-#define FEAT_IMPROVED_REACTION         44
-#define FEAT_ENHANCED_MOBILITY         45
-#define FEAT_GRACE                     46
-#define FEAT_PRECISE_STRIKE            47
-#define FEAT_ACROBATIC_CHARGE          48  //duelist
-#define FEAT_ELABORATE_PARRY           49  //duelist
-#define FEAT_DAMAGE_REDUCTION          50
-#define FEAT_GREATER_RAGE              51
-#define FEAT_MIGHTY_RAGE               52
-#define FEAT_TIRELESS_RAGE             53
-#define FEAT_ARMORED_MOBILITY          54
-#define FEAT_SLEEP_ENCHANTMENT_IMMUNITY 55
-#define FEAT_KEEN_SENSES               56
-#define FEAT_RESISTANCE_TO_ENCHANTMENTS 57
-#define FEAT_RALLYING_CRY              58
-#define FEAT_POISON_BITE               59
-#define FEAT_POISON_RESIST             60
-#define FEAT_IMPROVED_DISARM           61
-#define FEAT_IMPROVED_INITIATIVE       62
-#define FEAT_IMPROVED_TRIP             63
-#define FEAT_IMPROVED_TWO_WEAPON_FIGHTING 64
-#define FEAT_IMPROVED_UNARMED_STRIKE   65
-#define FEAT_IRON_WILL                 66
-#define FEAT_ELF_RACIAL_ADJUSTMENT     67  //elf
-#define FEAT_LIGHTNING_REFLEXES        68
-#define FEAT_MARTIAL_WEAPON_PROFICIENCY 69
-#define FEAT_MAXIMIZE_SPELL            70
-#define FEAT_MOBILITY                  71
-#define FEAT_MOUNTED_ARCHERY        72
-#define FEAT_MOUNTED_COMBAT         73
-#define FEAT_POINT_BLANK_SHOT       74
-#define FEAT_POWER_ATTACK           75
-#define FEAT_PRECISE_SHOT           76
-#define FEAT_QUICK_DRAW             77
-#define FEAT_QUICKEN_SPELL          78
-#define FEAT_RAPID_SHOT             79
-#define FEAT_RIDE_BY_ATTACK         80
-#define FEAT_STABILITY              81  //dwarf
-#define FEAT_SCRIBE_SCROLL          82
-#define FEAT_SONG_OF_FOCUSED_MIND   83  //bard
-#define FEAT_SHOT_ON_THE_RUN        84
-#define FEAT_SILENT_SPELL           85
-#define FEAT_SIMPLE_WEAPON_PROFICIENCY  86
-#define FEAT_SKILL_FOCUS            87
-#define FEAT_SPELL_FOCUS            88
-#define FEAT_SONG_OF_FEAR           89  //bard
-#define FEAT_SONG_OF_ROOTING        90  //bard
-#define FEAT_SONG_OF_THE_MAGI       91  //bard
-#define FEAT_SONG_OF_HEALING        92  //bard
-#define FEAT_DANCE_OF_PROTECTION    93  //bard
-#define FEAT_SONG_OF_FLIGHT         94  //bard
-#define FEAT_SONG_OF_HEROISM        95  //bard
-#define FEAT_SPELL_MASTERY          96
-#define FEAT_SPELL_PENETRATION      97
-#define FEAT_SPIRITED_CHARGE        98
-#define FEAT_SPRING_ATTACK          99
-#define FEAT_STILL_SPELL            100
-#define FEAT_STUNNING_FIST          101  //monk
-#define FEAT_SUNDER                 102
-#define FEAT_TOUGHNESS              103
-#define FEAT_TRACK                  104
-#define FEAT_TRAMPLE                105
-#define FEAT_TWO_WEAPON_FIGHTING    106
-#define FEAT_WEAPON_FINESSE         107
-#define FEAT_SPELL_HARDINESS        108
-#define FEAT_COMBAT_TRAINING_VS_GIANTS  109
-#define FEAT_CANNY_DEFENSE          110
-#define FEAT_DWARF_RACIAL_ADJUSTMENT  111
-#define FEAT_ORATORY_OF_REJUVENATION  112
-#define FEAT_SHADOW_HOPPER            113  //halfling
-#define FEAT_LUCKY                    114  //halfling
-#define FEAT_HALFLING_RACIAL_ADJUSTMENT 115  //halfling
-#define FEAT_INDOMITABLE_WILL           116
-#define FEAT_UNCANNY_DODGE              117
-#define FEAT_IMPROVED_UNCANNY_DODGE     118
-#define FEAT_TRAP_SENSE              119
-#define FEAT_UNARMED_STRIKE          120
-#define FEAT_STILL_MIND              121
-#define FEAT_KI_STRIKE               122  //monk
-#define FEAT_SLOW_FALL               123  //monk
-#define FEAT_PURITY_OF_BODY          124  //monk
-#define FEAT_WHOLENESS_OF_BODY       125  //monk
-#define FEAT_DIAMOND_BODY            126  //monk
-#define FEAT_GREATER_FLURRY          127  //monk
-#define FEAT_ABUNDANT_STEP           128  //monk
-#define FEAT_DIAMOND_SOUL            129  //monk
-#define FEAT_QUIVERING_PALM          130  //monk
-#define FEAT_TIMELESS_BODY           131  //monk
-#define FEAT_TONGUE_OF_THE_SUN_AND_MOON 132  //monk
-#define FEAT_EMPTY_BODY              133  //monk
-#define FEAT_PERFECT_SELF            134  //monk
-#define FEAT_SUMMON_FAMILIAR         135
-#define FEAT_TRAPFINDING             136
-#define FEAT_WEAPON_FOCUS            137
-#define FEAT_HONORABLE_WILL          138
-#define FEAT_INFRAVISION             139
-#define FEAT_FLURRY_OF_BLOWS         140
-#define FEAT_IMPROVED_WEAPON_FINESSE 141
-#define FEAT_HALF_BLOOD              142
-#define FEAT_UNBREAKABLE_WILL        143
-#define FEAT_ACT_OF_FORGETFULNESS    144
-#define FEAT_DETECT_GOOD             145
-#define FEAT_SMITE_GOOD              146
-#define FEAT_AURA_OF_EVIL            147
-#define FEAT_DARK_BLESSING           148
-#define FEAT_SONG_OF_REVELATION      149
-#define FEAT_HALF_ORC_RACIAL_ADJUSTMENT 150  //half orc
-#define FEAT_RESISTANCE_TO_ILLUSIONS 151
-#define FEAT_ILLUSION_AFFINITY       152
-#define FEAT_ARMORED_SPELLCASTING    153
-#define FEAT_TINKER_FOCUS            154
-#define FEAT_GNOME_RACIAL_ADJUSTMENT 155
-#define FEAT_TROLL_REGENERATION      156
-#define FEAT_WEAKNESS_TO_FIRE        157
-#define FEAT_IMPROVED_TAUNTING       158
-#define FEAT_IMPROVED_INSTIGATION    159
-#define FEAT_IMPROVED_INTIMIDATION   160
-#define FEAT_FAVORED_ENEMY           161
-#define FEAT_WILD_EMPATHY            162
-#define FEAT_COMBAT_STYLE            163
-#define FEAT_ANIMAL_COMPANION        164
-#define FEAT_IMPROVED_COMBAT_STYLE   165
-#define FEAT_WOODLAND_STRIDE         166
-#define FEAT_WEAPON_SPECIALIZATION   167
-#define FEAT_SWIFT_TRACKER           168
-#define FEAT_COMBAT_STYLE_MASTERY    169
-#define FEAT_CAMOUFLAGE              170
-#define FEAT_HIDE_IN_PLAIN_SIGHT     171
-#define FEAT_NATURE_SENSE            172
-#define FEAT_TRACKLESS_STEP          173
-#define FEAT_RESIST_NATURES_LURE     174
-#define FEAT_WILD_SHAPE              175 // level 4
-#define FEAT_WILD_SHAPE_2            176 // level 6
-#define FEAT_VENOM_IMMUNITY          177
-#define FEAT_WILD_SHAPE_3            178 // level 8
-#define FEAT_WILD_SHAPE_4            179 // level 10
-#define FEAT_THOUSAND_FACES          180
-#define FEAT_WILD_SHAPE_5            181 // level 12
-#define FEAT_SAP                     182
-#define FEAT_GREATER_DISARM          183
-#define FEAT_FAVORED_ENEMY_AVAILABLE 184
-#define FEAT_CALL_MOUNT              185
-#define FEAT_ABLE_LEARNER            186
-#define FEAT_EXTEND_RAGE             187
-#define FEAT_EXTRA_RAGE              188
-#define FEAT_FAST_HEALER             189
-#define FEAT_DEFENSIVE_STANCE        190
-#define FEAT_MOBILE_DEFENSE          191
-#define FEAT_WEAPON_OF_CHOICE        192
-#define FEAT_UNSTOPPABLE_STRIKE      193
-#define FEAT_INCREASED_MULTIPLIER    194
-#define FEAT_CRITICAL_SPECIALIST     195
-#define FEAT_SUPERIOR_WEAPON_FOCUS   196
-#define FEAT_WHIRLWIND_ATTACK        197
-#define FEAT_WEAPON_PROFICIENCY_DRUID 198
-#define FEAT_WEAPON_PROFICIENCY_ROGUE 199
-#define FEAT_WEAPON_PROFICIENCY_MONK  200
-#define FEAT_WEAPON_PROFICIENCY_WIZARD 201
-#define FEAT_WEAPON_PROFICIENCY_ELF  202
-#define FEAT_ARMOR_PROFICIENCY_SHIELD 203
-#define FEAT_SNEAK_ATTACK            204
-#define FEAT_EVASION                 205
-#define FEAT_IMPROVED_EVASION        206
-#define FEAT_ACROBATIC               207
-#define FEAT_AGILE                   208
-#define FEAT_ANIMAL_AFFINITY         209
-#define FEAT_ATHLETIC                210
-#define FEAT_AUGMENT_SUMMONING       211
-#define FEAT_COMBAT_EXPERTISE     212
-#define FEAT_DECEITFUL        213
-#define FEAT_DEFT_HANDS       214
-#define FEAT_DIEHARD        215
-#define FEAT_DILIGENT       216
-#define FEAT_ESCHEW_MATERIALS     217
-#define FEAT_EXOTIC_WEAPON_PROFICIENCY    218
-#define FEAT_GREATER_SPELL_FOCUS    219
-#define FEAT_GREATER_SPELL_PENETRATION    220
-#define FEAT_GREATER_TWO_WEAPON_FIGHTING  221
-#define FEAT_GREATER_WEAPON_FOCUS   222
-#define FEAT_GREATER_WEAPON_SPECIALIZATION  223
-#define FEAT_IMPROVED_COUNTERSPELL    224
-#define FEAT_IMPROVED_FAMILIAR      225
-#define FEAT_IMPROVED_FEINT     226
-#define FEAT_IMPROVED_GRAPPLE     227
-#define FEAT_IMPROVED_OVERRUN     228
-#define FEAT_IMPROVED_PRECISE_SHOT    229
-#define FEAT_IMPROVED_SHIELD_PUNCH   230
-#define FEAT_IMPROVED_SUNDER      231
-#define FEAT_IMPROVED_TURNING     232
-#define FEAT_INVESTIGATOR     233
-#define FEAT_MAGICAL_APTITUDE     234
-#define FEAT_MANYSHOT       235
-#define FEAT_NATURAL_SPELL      236
-#define FEAT_NEGOTIATOR       237
-#define FEAT_NIMBLE_FINGERS     238
-#define FEAT_PERSUASIVE       239
-#define FEAT_RAPID_RELOAD     240
-#define FEAT_SELF_SUFFICIENT        241
-#define FEAT_STEALTHY               242
-#define FEAT_ARMOR_PROFICIENCY_TOWER_SHIELD 243
-#define FEAT_TWO_WEAPON_DEFENSE     244
-#define FEAT_WIDEN_SPELL            245
-#define FEAT_CRIPPLING_STRIKE       246
-#define FEAT_DEFENSIVE_ROLL         247
-#define FEAT_OPPORTUNIST            248
-#define FEAT_WEAKNESS_TO_ACID       249
-#define FEAT_SLIPPERY_MIND          250
-#define FEAT_NATURAL_ARMOR_INCREASE 251
-#define FEAT_SNATCH_ARROWS          252
-#define FEAT_STRENGTH_BOOST         253
-#define FEAT_CLAWS_AND_BITE         254
-#define FEAT_BREATH_WEAPON          255
-#define FEAT_BLINDSENSE             256
-#define FEAT_CONSTITUTION_BOOST     257
-#define FEAT_INTELLIGENCE_BOOST     258
-#define FEAT_WINGS                  259
-#define FEAT_DRAGON_APOTHEOSIS      260
-#define FEAT_CHARISMA_BOOST         261
-#define FEAT_SLEEP_PARALYSIS_IMMUNITY 262
-#define FEAT_ELEMENTAL_IMMUNITY     263
-#define FEAT_BARDIC_MUSIC           264
-#define FEAT_BARDIC_KNOWLEDGE       265
-#define FEAT_COUNTERSONG            266
-#define FEAT_IMBUE_ARROW            267
-#define FEAT_ARROW_OF_DEATH         268
-#define FEAT_AC_BONUS               269
-#define FEAT_FEARLESS_DEFENSE       270
-#define FEAT_IMMOBILE_DEFENSE       271
-#define FEAT_DR_DEFENSE             272
-#define FEAT_RENEWED_DEFENSE        273
-#define FEAT_SMASH_DEFENSE          274
-#define FEAT_ULTRAVISION            275
-#define FEAT_LINGERING_SONG         276
-#define FEAT_EXTRA_MUSIC            277
-#define FEAT_EXCEPTIONAL_TURNING    278
-#define FEAT_IMPROVED_POWER_ATTACK  279
-#define FEAT_MONKEY_GRIP            280
-#define FEAT_FAST_CRAFTER           281
-#define FEAT_PROFICIENT_CRAFTER 282
-#define FEAT_PROFICIENT_HARVESTER 283
-#define FEAT_SCAVENGE 284
-#define FEAT_MASTERWORK_CRAFTING 285
-#define FEAT_ELVEN_CRAFTING 286
-#define FEAT_DWARVEN_CRAFTING 287
-#define FEAT_BRANDING 288
-#define FEAT_DRACONIC_CRAFTING 289
-#define FEAT_LEARNED_CRAFTER 290
-#define FEAT_POISON_USE 291
-#define FEAT_DEATH_ATTACK 292 //assassin
-#define FEAT_POISON_SAVE_BONUS 293
-#define FEAT_GREAT_STRENGTH 294
-#define FEAT_GREAT_DEXTERITY 295
-#define FEAT_GREAT_CONSTITUTION 296
-#define FEAT_GREAT_WISDOM 297
-#define FEAT_GREAT_INTELLIGENCE 298
-#define FEAT_GREAT_CHARISMA 299
-#define FEAT_ARMOR_SKIN 300
-#define FEAT_FAST_HEALING 301
-#define FEAT_FASTER_MEMORIZATION 302
-#define FEAT_EMPOWERED_MAGIC 303
-#define FEAT_ENHANCED_SPELL_DAMAGE 304
-#define FEAT_ENHANCE_SPELL 305
-#define FEAT_GREAT_SMITING 306
-#define FEAT_DIVINE_MIGHT 307
-#define FEAT_DIVINE_SHIELD 308
-#define FEAT_DIVINE_VENGEANCE 309
-#define FEAT_PERFECT_TWO_WEAPON_FIGHTING 310
-#define FEAT_EPIC_DODGE 311
-#define FEAT_IMPROVED_SNEAK_ATTACK 312
-#define FEAT_SHRUG_DAMAGE 313
-#define FEAT_HASTE 314
-#define FEAT_DEITY_WEAPON_PROFICIENCY 315
-#define FEAT_ENERGY_RESISTANCE 316
-#define FEAT_EPIC_SKILL_FOCUS 317
-#define FEAT_EPIC_SPELLCASTING 318
-#define FEAT_POWER_CRITICAL 319
-#define FEAT_IMPROVED_NATURAL_WEAPON 320
-#define FEAT_BONE_ARMOR 321
-#define FEAT_ANIMATE_DEAD 322
-#define FEAT_UNDEAD_FAMILIAR 323
-#define FEAT_SUMMON_UNDEAD 324
-#define FEAT_SUMMON_GREATER_UNDEAD 325
-#define FEAT_TOUCH_OF_UNDEATH 326
-#define FEAT_ESSENCE_OF_UNDEATH 327
-#define FEAT_DIVINE_BOND 328
-#define FEAT_COMBAT_CHALLENGE 329
-#define FEAT_IMPROVED_COMBAT_CHALLENGE 330
-#define FEAT_GREATER_COMBAT_CHALLENGE 331
-#define FEAT_EPIC_COMBAT_CHALLENGE 332
-#define FEAT_BLEEDING_ATTACK 333 //assassin ?
-#define FEAT_POWERFUL_SNEAK 334
-#define FEAT_ARMOR_SPECIALIZATION_LIGHT 335
-#define FEAT_ARMOR_SPECIALIZATION_MEDIUM 336
-#define FEAT_ARMOR_SPECIALIZATION_HEAVY  337
-#define FEAT_WEAPON_MASTERY              338
-#define FEAT_WEAPON_FLURRY               339
-#define FEAT_WEAPON_SUPREMACY            340
-#define FEAT_ROBILARS_GAMBIT             341
-#define FEAT_KNOCKDOWN                   342
-#define FEAT_EPIC_TOUGHNESS              343
-#define FEAT_AUTOMATIC_QUICKEN_SPELL     344
-#define FEAT_ENHANCE_ARROW_MAGIC         345
-#define FEAT_ENHANCE_ARROW_ELEMENTAL     346
-#define FEAT_ENHANCE_ARROW_ELEMENTAL_BURST 347
-#define FEAT_ENHANCE_ARROW_ALIGNED       348
-#define FEAT_ENHANCE_ARROW_DISTANCE      349
-#define FEAT_INTENSIFY_SPELL             350
-#define FEAT_SNEAK_ATTACK_OF_OPPORTUNITY 351
-#define FEAT_STEADFAST_DETERMINATION     352
-#define FEAT_BACKSTAB                    353
-#define FEAT_SELF_CONCEALMENT            354
-#define FEAT_SWARM_OF_ARROWS             355
-#define FEAT_EPIC_PROWESS                356
-#define FEAT_PARRY                       357
-#define FEAT_RIPOSTE                     358
-#define FEAT_NO_RETREAT                  359
-#define FEAT_CRIPPLING_CRITICAL          360
-#define FEAT_DRAGON_MOUNT_BOOST          361
-#define FEAT_DRAGON_MOUNT_BREATH         362
-#define FEAT_SACRED_FLAMES               363
-#define FEAT_FINANCIAL_EXPERT            364
-#define FEAT_THEORY_TO_PRACTICE          365
-#define FEAT_RUTHLESS_NEGOTIATOR         366
-#define FEAT_CRYSTAL_FIST                367
-#define FEAT_CRYSTAL_BODY                368
-#define FEAT_IMPROVED_SPELL_RESISTANCE   369
-#define FEAT_SHIELD_CHARGE               370
-#define FEAT_SHIELD_SLAM                 371
-#define FEAT_SPELLBATTLE                 372
-#define FEAT_APPLY_POISON                373
-#define FEAT_DIRT_KICK                   374
-#define FEAT_INDOMITABLE_RAGE            375
-/* rage powers (1st batch) */
-#define FEAT_RP_SUPRISE_ACCURACY         376
-#define FEAT_RP_POWERFUL_BLOW            377
-#define FEAT_RP_RENEWED_VIGOR            378
-#define FEAT_RP_HEAVY_SHRUG              379
-#define FEAT_RP_FEARLESS_RAGE            380
-#define FEAT_RP_COME_AND_GET_ME          381
-/* end rage powers */
-#define FEAT_DUAL_WEAPON_FIGHTING           382
-#define FEAT_IMPROVED_DUAL_WEAPON_FIGHTING  383
-#define FEAT_GREATER_DUAL_WEAPON_FIGHTING   384
-#define FEAT_PERFECT_DUAL_WEAPON_FIGHTING   385
-#define FEAT_EPIC_MANYSHOT                  386
-#define FEAT_BLINDING_SPEED                 387
-#define FEAT_VANISH                         388
-#define FEAT_IMPROVED_VANISH                389
-#define FEAT_WEAPON_PROFICIENCY_BARD        390
-#define FEAT_RAGING_CRITICAL                391
-#define FEAT_EATER_OF_MAGIC                 392
-#define FEAT_RAGE_RESISTANCE                393
-#define FEAT_DEATHLESS_FRENZY               394
-#define FEAT_KEEN_STRIKE                    395
-#define FEAT_OUTSIDER                       396
-#define FEAT_ARMOR_TRAINING                 397
-#define FEAT_WEAPON_TRAINING                398
-#define FEAT_ARMOR_MASTERY                  399
-#define FEAT_WEAPON_MASTERY_2               400
-#define FEAT_ARMOR_MASTERY_2                401
-#define FEAT_STALWART_WARRIOR               402
-#define FEAT_EPIC_WEAPON_SPECIALIZATION     403
-#define FEAT_LIGHTNING_ARC                  404
-#define FEAT_ACID_DART                      405
-#define FEAT_FIRE_BOLT                      406
-#define FEAT_ICICLE                         407
-#define FEAT_DOMAIN_ELECTRIC_RESIST         408
-#define FEAT_DOMAIN_ACID_RESIST             409
-#define FEAT_DOMAIN_FIRE_RESIST             410
-#define FEAT_DOMAIN_COLD_RESIST             411
-#define FEAT_GLORIOUS_RIDER                 412
-#define FEAT_LEGENDARY_RIDER                413
-#define FEAT_EPIC_MOUNT                     414
-#define FEAT_BANE_OF_ENEMIES                415
-#define FEAT_EPIC_FAVORED_ENEMY             416
-#define FEAT_QUICK_CHANT                    417
-#define FEAT_MUMMY_DUST                     418
-#define FEAT_DRAGON_KNIGHT                  419
-#define FEAT_GREATER_RUIN                   420
-#define FEAT_HELLBALL                       421
-#define FEAT_EPIC_MAGE_ARMOR                422
-#define FEAT_EPIC_WARDING                   423
-#define FEAT_CHAOTIC_WEAPON                 424
-#define FEAT_CURSE_TOUCH                    425
-#define FEAT_DESTRUCTIVE_SMITE              426
-#define FEAT_DESTRUCTIVE_AURA               427
-#define FEAT_EVIL_TOUCH                     428
-#define FEAT_EVIL_SCYTHE                    429
-#define FEAT_GOOD_TOUCH                     430
-#define FEAT_GOOD_LANCE                     431
-#define FEAT_HEALING_TOUCH                  432
-#define FEAT_EMPOWERED_HEALING              433
-#define FEAT_KNOWLEDGE                      434
-#define FEAT_EYE_OF_KNOWLEDGE               435
-#define FEAT_BLESSED_TOUCH                  436
-#define FEAT_LAWFUL_WEAPON                  437
-#define FEAT_DECEPTION                      438
-#define FEAT_COPYCAT                        439
-#define FEAT_MASS_INVIS                     440
-#define FEAT_RESISTANCE                     441
-#define FEAT_SAVES                          442
-#define FEAT_AURA_OF_PROTECTION             443
-#define FEAT_ETH_SHIFT                      444
-#define FEAT_BATTLE_RAGE                    445
-#define FEAT_WEAPON_EXPERT                  446
-#define FEAT_SONG_OF_DRAGONS                447
-#define FEAT_STRONG_AGAINST_POISON          448
-#define FEAT_STRONG_AGAINST_DISEASE         449
-#define FEAT_HALF_TROLL_RACIAL_ADJUSTMENT   450
-#define FEAT_SPELL_VULNERABILITY            451
-#define FEAT_ENCHANTMENT_VULNERABILITY      452
-#define FEAT_PHYSICAL_VULNERABILITY         453
-#define FEAT_MAGICAL_HERITAGE               454
-#define FEAT_ARCANA_GOLEM_RACIAL_ADJUSTMENT 455
-#define FEAT_VITAL                          456
-#define FEAT_HARDY                          457
-#define FEAT_CRYSTAL_SKIN                   458
-#define FEAT_LAST_WORD                      459
-#define FEAT_LIMITLESS_SHAPES               460
-#define FEAT_CRYSTAL_DWARF_RACIAL_ADJUSTMENT 461
-#define FEAT_VULNERABLE_TO_COLD             462
-#define FEAT_TRELUX_EXOSKELETON             463
-#define FEAT_LEAP                           464
-#define FEAT_TRELUX_EQ                      465
-#define FEAT_TRELUX_PINCERS                 466
-#define FEAT_TRELUX_RACIAL_ADJUSTMENT       467
-#define FEAT_NATURAL_ATTACK                 468
-#define FEAT_SHIFTER_SHAPES_1               469
-#define FEAT_SHIFTER_SHAPES_2               470
-#define FEAT_SHIFTER_SHAPES_3               471
-#define FEAT_SHIFTER_SHAPES_4               472
-#define FEAT_SHIFTER_SHAPES_5               473
-/* cleric circle */
-#define FEAT_CLERIC_1ST_CIRCLE              474
-#define FEAT_CLERIC_2ND_CIRCLE              475
-#define FEAT_CLERIC_3RD_CIRCLE              476
-#define FEAT_CLERIC_4TH_CIRCLE              477
-#define FEAT_CLERIC_5TH_CIRCLE              478
-#define FEAT_CLERIC_6TH_CIRCLE              479
-#define FEAT_CLERIC_7TH_CIRCLE              480
-#define FEAT_CLERIC_8TH_CIRCLE              481
-#define FEAT_CLERIC_9TH_CIRCLE              482
-#define FEAT_CLERIC_EPIC_SPELL              483
-/* wizard circle */
-#define FEAT_WIZARD_1ST_CIRCLE              484
-#define FEAT_WIZARD_2ND_CIRCLE              485
-#define FEAT_WIZARD_3RD_CIRCLE              486
-#define FEAT_WIZARD_4TH_CIRCLE              487
-#define FEAT_WIZARD_5TH_CIRCLE              488
-#define FEAT_WIZARD_6TH_CIRCLE              489
-#define FEAT_WIZARD_7TH_CIRCLE              490
-#define FEAT_WIZARD_8TH_CIRCLE              491
-#define FEAT_WIZARD_9TH_CIRCLE              492
-#define FEAT_WIZARD_EPIC_SPELL              493
-/**/
-#define FEAT_WEAPON_PROFICIENCY_DROW        494 //drow
-#define FEAT_DROW_RACIAL_ADJUSTMENT         495 //drow
-#define FEAT_DROW_SPELL_RESISTANCE          496 //drow
-#define FEAT_SLA_FAERIE_FIRE                497 //drow, spell-like ability
-#define FEAT_SLA_LEVITATE                   498 //drow, spell-like ability
-#define FEAT_SLA_DARKNESS                   499 //drow, spell-like ability
-#define FEAT_LIGHT_BLINDNESS                500 //underdark/underworld racial disadvantage
-/* druid circle */
-#define FEAT_DRUID_1ST_CIRCLE               501
-#define FEAT_DRUID_2ND_CIRCLE               502
-#define FEAT_DRUID_3RD_CIRCLE               503
-#define FEAT_DRUID_4TH_CIRCLE               504
-#define FEAT_DRUID_5TH_CIRCLE               505
-#define FEAT_DRUID_6TH_CIRCLE               506
-#define FEAT_DRUID_7TH_CIRCLE               507
-#define FEAT_DRUID_8TH_CIRCLE               508
-#define FEAT_DRUID_9TH_CIRCLE               509
-#define FEAT_DRUID_EPIC_SPELL               510
-/* sorcerer circle */
-#define FEAT_SORCERER_1ST_CIRCLE            511
-#define FEAT_SORCERER_2ND_CIRCLE            512
-#define FEAT_SORCERER_3RD_CIRCLE            513
-#define FEAT_SORCERER_4TH_CIRCLE            514
-#define FEAT_SORCERER_5TH_CIRCLE            515
-#define FEAT_SORCERER_6TH_CIRCLE            516
-#define FEAT_SORCERER_7TH_CIRCLE            517
-#define FEAT_SORCERER_8TH_CIRCLE            518
-#define FEAT_SORCERER_9TH_CIRCLE            519
-#define FEAT_SORCERER_EPIC_SPELL            520
-/* paladin circle */
-#define FEAT_PALADIN_1ST_CIRCLE             521
-#define FEAT_PALADIN_2ND_CIRCLE             522
-#define FEAT_PALADIN_3RD_CIRCLE             523
-#define FEAT_PALADIN_4TH_CIRCLE             524
-/* ranger circle */
-#define FEAT_RANGER_1ST_CIRCLE              525
-#define FEAT_RANGER_2ND_CIRCLE              526
-#define FEAT_RANGER_3RD_CIRCLE              527
-#define FEAT_RANGER_4TH_CIRCLE              528
-/* bard circle */
-#define FEAT_BARD_1ST_CIRCLE                529
-#define FEAT_BARD_2ND_CIRCLE                530
-#define FEAT_BARD_3RD_CIRCLE                531
-#define FEAT_BARD_4TH_CIRCLE                532
-#define FEAT_BARD_5TH_CIRCLE                533
-#define FEAT_BARD_6TH_CIRCLE                534
-#define FEAT_BARD_EPIC_SPELL                535
-/* cleric slots [MUST BE KEPT TOGETHER] */
-#define FEAT_CLERIC_1ST_CIRCLE_SLOT              536
-#define CLR_SLT_0 (FEAT_CLERIC_1ST_CIRCLE_SLOT-1)
-#define FEAT_CLERIC_2ND_CIRCLE_SLOT              537
-#define FEAT_CLERIC_3RD_CIRCLE_SLOT              538
-#define FEAT_CLERIC_4TH_CIRCLE_SLOT              539
-#define FEAT_CLERIC_5TH_CIRCLE_SLOT              540
-#define FEAT_CLERIC_6TH_CIRCLE_SLOT              541
-#define FEAT_CLERIC_7TH_CIRCLE_SLOT              542
-#define FEAT_CLERIC_8TH_CIRCLE_SLOT              543
-#define FEAT_CLERIC_9TH_CIRCLE_SLOT              544
-#define FEAT_CLERIC_EPIC_SPELL_SLOT              545
-/* wizard slots [MUST BE KEPT TOGETHER] */
-/*marker for slot-assignment, must match 1st slot */
-#define FEAT_WIZARD_1ST_CIRCLE_SLOT              546
-#define WIZ_SLT_0 (FEAT_WIZARD_1ST_CIRCLE_SLOT-1)
-#define FEAT_WIZARD_2ND_CIRCLE_SLOT              547
-#define FEAT_WIZARD_3RD_CIRCLE_SLOT              548
-#define FEAT_WIZARD_4TH_CIRCLE_SLOT              549
-#define FEAT_WIZARD_5TH_CIRCLE_SLOT              550
-#define FEAT_WIZARD_6TH_CIRCLE_SLOT              551
-#define FEAT_WIZARD_7TH_CIRCLE_SLOT              552
-#define FEAT_WIZARD_8TH_CIRCLE_SLOT              553
-#define FEAT_WIZARD_9TH_CIRCLE_SLOT              554
-#define FEAT_WIZARD_EPIC_SPELL_SLOT              555
-/* druid slots [MUST BE KEPT TOGETHER] */
-#define FEAT_DRUID_1ST_CIRCLE_SLOT              556
-#define DRD_SLT_0 (FEAT_DRUID_1ST_CIRCLE_SLOT-1)
-#define FEAT_DRUID_2ND_CIRCLE_SLOT              557
-#define FEAT_DRUID_3RD_CIRCLE_SLOT              558
-#define FEAT_DRUID_4TH_CIRCLE_SLOT              559
-#define FEAT_DRUID_5TH_CIRCLE_SLOT              560
-#define FEAT_DRUID_6TH_CIRCLE_SLOT              561
-#define FEAT_DRUID_7TH_CIRCLE_SLOT              562
-#define FEAT_DRUID_8TH_CIRCLE_SLOT              563
-#define FEAT_DRUID_9TH_CIRCLE_SLOT              564
-#define FEAT_DRUID_EPIC_SPELL_SLOT              565
-/* sorcerer slots [MUST BE KEPT TOGETHER] */
-#define FEAT_SORCERER_1ST_CIRCLE_SLOT              566
-#define SRC_SLT_0 (FEAT_SORCERER_1ST_CIRCLE_SLOT-1)
-#define FEAT_SORCERER_2ND_CIRCLE_SLOT              567
-#define FEAT_SORCERER_3RD_CIRCLE_SLOT              568
-#define FEAT_SORCERER_4TH_CIRCLE_SLOT              569
-#define FEAT_SORCERER_5TH_CIRCLE_SLOT              570
-#define FEAT_SORCERER_6TH_CIRCLE_SLOT              571
-#define FEAT_SORCERER_7TH_CIRCLE_SLOT              572
-#define FEAT_SORCERER_8TH_CIRCLE_SLOT              573
-#define FEAT_SORCERER_9TH_CIRCLE_SLOT              574
-#define FEAT_SORCERER_EPIC_SPELL_SLOT              575
-/* paladin slots [MUST BE KEPT TOGETHER] */
-#define FEAT_PALADIN_1ST_CIRCLE_SLOT              576
-#define PLD_SLT_0 (FEAT_PALADIN_1ST_CIRCLE_SLOT-1)
-#define FEAT_PALADIN_2ND_CIRCLE_SLOT              577
-#define FEAT_PALADIN_3RD_CIRCLE_SLOT              578
-#define FEAT_PALADIN_4TH_CIRCLE_SLOT              579
-/* ranger slots [MUST BE KEPT TOGETHER] */
-#define FEAT_RANGER_1ST_CIRCLE_SLOT              580
-#define RNG_SLT_0 (FEAT_RANGER_1ST_CIRCLE_SLOT-1)
-#define FEAT_RANGER_2ND_CIRCLE_SLOT              581
-#define FEAT_RANGER_3RD_CIRCLE_SLOT              582
-#define FEAT_RANGER_4TH_CIRCLE_SLOT              583
-/* bard slots [MUST BE KEPT TOGETHER] */
-#define FEAT_BARD_1ST_CIRCLE_SLOT              584
-#define BRD_SLT_0 (FEAT_BARD_1ST_CIRCLE_SLOT-1)
-#define FEAT_BARD_2ND_CIRCLE_SLOT              585
-#define FEAT_BARD_3RD_CIRCLE_SLOT              586
-#define FEAT_BARD_4TH_CIRCLE_SLOT              587
-#define FEAT_BARD_5TH_CIRCLE_SLOT              588
-#define FEAT_BARD_6TH_CIRCLE_SLOT              589
-#define FEAT_BARD_EPIC_SPELL_SLOT              590
-/* sorcerer bloodlines (1st batch) */
-#define FEAT_SORCERER_BLOODLINE_DRACONIC       591
-#define FEAT_DRACONIC_HERITAGE_CLAWS           592
-#define FEAT_DRACONIC_HERITAGE_DRAGON_RESISTANCES 593
-#define FEAT_DRACONIC_HERITAGE_BREATHWEAPON    594
-#define FEAT_DRACONIC_HERITAGE_WINGS           595
-#define FEAT_DRACONIC_HERITAGE_POWER_OF_WYRMS  596
-#define FEAT_DRACONIC_BLOODLINE_ARCANA         597
-#define FEAT_SORCERER_BLOODLINE_ARCANE         598
-#define FEAT_ARCANE_BLOODLINE_ARCANA           599
-#define FEAT_METAMAGIC_ADEPT                   600
-#define FEAT_NEW_ARCANA                        601
-#define FEAT_SCHOOL_POWER                      602
-#define FEAT_ARCANE_APOTHEOSIS                 603
-/* Mystic theurge */
-#define FEAT_THEURGE_SPELLCASTING              604      
-/* Alchemist */
-#define FEAT_CONCOCT_LVL_1                     605
-#define ALC_SLT_0                              (FEAT_CONCOCT_LVL_1-1)
-#define FEAT_CONCOCT_LVL_2                     606
-#define FEAT_CONCOCT_LVL_3                     607
-#define FEAT_CONCOCT_LVL_4                     608
-#define FEAT_CONCOCT_LVL_5                     609
-#define FEAT_CONCOCT_LVL_6                     610
-#define FEAT_MUTAGEN                           611
-#define FEAT_BOMBS                             612
-#define FEAT_ALCHEMICAL_DISCOVERY              613
-#define FEAT_SWIFT_POISONING                   614
-#define FEAT_SWIFT_ALCHEMY                     615
-#define FEAT_POISON_IMMUNITY                   616
-#define FEAT_PERSISTENT_MUTAGEN                617
-#define FEAT_INSTANT_ALCHEMY                   618
-#define FEAT_GRAND_ALCHEMICAL_DISCOVERY        619
-#define FEAT_PSYCHOKINETIC                     620
-#define FEAT_CURING_TOUCH                      621
-#define FEAT_LUCK_OF_HEROES                    622
-/*arcane shadow (trickster)*/
-#define FEAT_IMPROMPTU_SNEAK_ATTACK            623
-#define FEAT_INVISIBLE_ROGUE                   624
-#define FEAT_MAGICAL_AMBUSH                    625
-#define FEAT_SURPRISE_SPELLS                   626
-
-/**************/
-/** reserved above feat# + 1**/
-#define FEAT_LAST_FEAT                      627
-/** FEAT_LAST_FEAT + 1 ***/
-#define NUM_FEATS                           628
-/** absolute cap **/
-#define MAX_FEATS                           750
-/*****/
-
-#define NUM_DISCOVERIES_KNOWN                  20
-#define MAX_BOMBS_ALLOWED                      50
-#define NUM_ALC_DISCOVERIES                    44
-#define NUM_GR_ALC_DISCOVERIES                 5
-
-/* Combat feats that apply to a specific weapon type */
-#define CFEAT_IMPROVED_CRITICAL                0
-#define CFEAT_WEAPON_FINESSE                   1
-#define CFEAT_WEAPON_FOCUS                     2
-#define CFEAT_WEAPON_SPECIALIZATION            3
-#define CFEAT_GREATER_WEAPON_FOCUS             4
-#define CFEAT_GREATER_WEAPON_SPECIALIZATION    5
-#define CFEAT_IMPROVED_WEAPON_FINESSE          6
-#define CFEAT_SKILL_FOCUS                      7
-#define CFEAT_EXOTIC_WEAPON_PROFICIENCY        8
-#define CFEAT_MONKEY_GRIP                      9
-#define CFEAT_FAVORED_ENEMY                    10
-#define CFEAT_EPIC_SKILL_FOCUS                 11
-#define CFEAT_POWER_CRITICAL                   12
-#define CFEAT_WEAPON_MASTERY                   13
-#define CFEAT_WEAPON_FLURRY                    14
-#define CFEAT_WEAPON_SUPREMACY                 15
-#define CFEAT_TRIPLE_CRIT                      16
-#define CFEAT_EPIC_WEAPON_SPECIALIZATION       17
-/**/
-#define NUM_CFEATS                             18
-/**/
-
-/* Spell feats that apply to a specific school of spells */
-#define SFEAT_SPELL_FOCUS     0
-#define SFEAT_GREATER_SPELL_FOCUS   1
-#define NUM_SFEATS       2
-
-// Skill feats that apply to a specific skill
-#define SKFEAT_SKILL_FOCUS 0
-#define SKFEAT_EPIC_SKILL_FOCUS 1
-#define NUM_SKFEATS 2 /* if this is changed, load_skill_focus() must be modified */
-
-// Sorcerer bloodline feats
-#define BLFEAT_DRACONIC         0
-#define NUM_BLFEATS             1
-
-/* object-related defines */
-/* Item types: used by obj_data.obj_flags.type_flag */
-#define ITEM_LIGHT      1		/**< Item is a light source	*/
-#define ITEM_SCROLL     2		/**< Item is a scroll		*/
-#define ITEM_WAND       3		/**< Item is a wand		*/
-#define ITEM_STAFF      4		/**< Item is a staff		*/
-#define ITEM_WEAPON     5		/**< Item is a weapon		*/
-#define ITEM_FURNITURE  6   /**< Sittable Furniture		*/
-#define ITEM_FIREWEAPON 7  // ranged weapon, deprecated
-#define ITEM_TREASURE   8   /**< Item is a treasure, not gold	*/
-#define ITEM_ARMOR      9   /**< Item is armor		*/
-#define ITEM_POTION    10   /**< Item is a potion		*/
-#define ITEM_WORN      11		/**< Unimplemented		*/
-#define ITEM_OTHER     12		/**< Misc object			*/
-#define ITEM_TRASH     13		/**< Trash - shopkeepers won't buy	*/
-#define ITEM_MISSILE   14  // missile weapon (for ranged weapon)
-#define ITEM_CONTAINER 15		/**< Item is a container		*/
-#define ITEM_NOTE      16		/**< Item is note 		*/
-#define ITEM_DRINKCON  17		/**< Item is a drink container	*/
-#define ITEM_KEY       18		/**< Item is a key		*/
-#define ITEM_FOOD      19		/**< Item is food			*/
-#define ITEM_MONEY     20		/**< Item is money (gold)		*/
-#define ITEM_PEN       21		/**< Item is a pen		*/
-#define ITEM_BOAT      22		/**< Item is a boat		*/
-#define ITEM_FOUNTAIN  23		/**< Item is a fountain		*/
-#define ITEM_CLANARMOR 24		/**< Item is clan armor		*/
-#define ITEM_CRYSTAL   25  //crafting
-#define ITEM_ESSENCE   26  //crafting
-#define ITEM_MATERIAL  27  //crafting / general
-#define ITEM_SPELLBOOK 28
-#define ITEM_PORTAL    29
-#define ITEM_PLANT     30 /* for transport via plants spell */
-/* unfinished item_types */
-#define ITEM_TRAP        31  // traps
-#define ITEM_TELEPORT    32  // triggers teleport on command
-#define ITEM_POISON      33  // apply poison
-#define ITEM_SUMMON      34  // summons mob on command
-#define ITEM_SWITCH	     35  // activation mechanism
-#define ITEM_AMMO_POUCH  36  // ammo pouch mechanic for missile weapons
-#define ITEM_PICK        37  // pick used for opening locks bonus
-#define ITEM_INSTRUMENT	38  // instrument used for bard song
-#define ITEM_DISGUISE    39  // disguise kit used for disguise command
-#define ITEM_WALL        40  // magical wall (like wall of flames spell)
-#define ITEM_BOWL        41  // bowl for mixing recipes
-#define ITEM_INGREDIENT  42  // ingredient used with bowl for recipes
-#define ITEM_BLOCKER     43  // stops movement in direction X
-#define ITEM_WAGON       44  // used for carrying resources for trade
-#define ITEM_RESOURCE    45  // used for trade with wagon
-#define ITEM_PET         46  /* object will convert into a mobile follower upon purchase */
-#define ITEM_BLUEPRINT   47  /* NewCraft */
-#define ITEM_TREASURE_CHEST 48 /* used with the loot command. */
-/**/
-/** Total number of item types.*/
-#define NUM_ITEM_TYPES   49
-
-// Lootboxes / Treaure chests
-
-#define LOOTBOX_LEVEL_MUNDANE 1
-#define LOOTBOX_LEVEL_MINOR 2
-#define LOOTBOX_LEVEL_TYPICAL 3
-#define LOOTBOX_LEVEL_MEDIUM 4
-#define LOOTBOX_LEVEL_MAJOR 5
-#define LOOTBOX_LEVEL_SUPERIOR 6
-
-#define LOOTBOX_TYPE_GENERIC 1
-#define LOOTBOX_TYPE_WEAPON 2
-#define LOOTBOX_TYPE_ARMOR 3
-#define LOOTBOX_TYPE_CONSUMABLE 4
-#define LOOTBOX_TYPE_TRINKET 5
-#define LOOTBOX_TYPE_GOLD 6
-#define LOOTBOX_TYPE_CRYSTAL 7
-
-/* homeland-port */
-/*  note:  swapped free1 (7) with fireweapon
-           swapped free2 (14) with missile */
-/*
-#define ITEM_SHIP        28  // travel on oceans -> ITEM_BOAT  (22)
-#define ITEM_PET         33  // ?                -> ITEM_OTHER (12)
- */
-
-
-/* Item profs: used by obj_data.obj_flags.prof_flag
- * constants.c = item_profs */
-/* categories */
-#define WEAPON_PROFICIENCY    0
-#define ARMOR_PROFICIENCY     1
-#define SHIELD_PROFICIENCY    2
-/* weapons */
-#define ITEM_PROF_NONE		0	// no proficiency required
-#define ITEM_PROF_MINIMAL	1	//  "Minimal Weapon Proficiency"
-#define ITEM_PROF_BASIC		2	//  "Basic Weapon Proficiency"
-#define ITEM_PROF_ADVANCED	3	//  "Advanced Weapon Proficiency"
-#define ITEM_PROF_MASTER 	4	//  "Master Weapon Proficiency"
-#define ITEM_PROF_EXOTIC 	5	//  "Exotic Weapon Proficiency"
-#define NUM_WEAPON_PROFS      6
-/* armor */
-#define ITEM_PROF_LIGHT_A	6	// light armor prof
-#define ITEM_PROF_MEDIUM_A	7	// medium armor prof
-#define ITEM_PROF_HEAVY_A	8	// heavy armor prof
-#define NUM_ARMOR_PROFS       3 + NUM_WEAPON_PROFS
-/* shields */
-#define ITEM_PROF_SHIELDS	9	// shield prof
-#define ITEM_PROF_T_SHIELDS	10	// tower shield prof
-#define NUM_SHIELD_PROFS      2 + NUM_ARMOR_PROFS
-/** Total number of item profs.*/
-#define NUM_ITEM_PROFS        11
-
-
-/* Item materials: used by obj_data.obj_flags.material
- * constants.c = material_name
- */
-#define MATERIAL_UNDEFINED       0
-#define MATERIAL_COTTON          1
-#define MATERIAL_LEATHER         2
-#define MATERIAL_GLASS           3
-#define MATERIAL_GOLD            4
-#define MATERIAL_ORGANIC         5
-#define MATERIAL_PAPER           6
-#define MATERIAL_STEEL           7
-#define MATERIAL_WOOD            8
-#define MATERIAL_BONE            9
-#define MATERIAL_CRYSTAL         10
-#define MATERIAL_ETHER           11
-#define MATERIAL_ADAMANTINE      12
-#define MATERIAL_MITHRIL         13
-#define MATERIAL_IRON            14
-#define MATERIAL_COPPER          15
-#define MATERIAL_CERAMIC         16
-#define MATERIAL_SATIN           17
-#define MATERIAL_SILK            18
-#define MATERIAL_DRAGONHIDE      19
-#define MATERIAL_BURLAP          20
-#define MATERIAL_VELVET          21
-#define MATERIAL_PLATINUM        22
-#define MATERIAL_OBSIDIAN        23
-#define MATERIAL_WOOL            24
-#define MATERIAL_ONYX            25
-#define MATERIAL_IVORY           26
-#define MATERIAL_BRASS           27
-#define MATERIAL_MARBLE          28
-#define MATERIAL_BRONZE          29
-#define MATERIAL_PEWTER          30
-#define MATERIAL_RUBY            31
-#define MATERIAL_SAPPHIRE        32
-#define MATERIAL_EMERALD         33
-#define MATERIAL_GEMSTONE        34
-#define MATERIAL_GRANITE         35
-#define MATERIAL_STONE           36
-#define MATERIAL_ENERGY          37
-#define MATERIAL_HEMP            38
-#define MATERIAL_DIAMOND         39
-#define MATERIAL_EARTH           40
-#define MATERIAL_SILVER          41
-#define MATERIAL_ALCHEMAL_SILVER 42
-#define MATERIAL_COLD_IRON       43
-#define MATERIAL_DARKWOOD        44
-/** Total number of item mats.*/
-#define NUM_MATERIALS            45
-
-
-/* Portal types for the portal object */
-#define PORTAL_NORMAL     0
-#define PORTAL_RANDOM     1
-#define PORTAL_CHECKFLAGS 2
-#define PORTAL_CLANHALL   3
-/****/
-#define NUM_PORTAL_TYPES  4
-
-
-/* Take/Wear flags: used by obj_data.obj_flags.wear_flags */
-#define ITEM_WEAR_TAKE      0   /**< Item can be taken */
-#define ITEM_WEAR_FINGER    1   /**< Item can be worn on finger */
-#define ITEM_WEAR_NECK      2   /**< Item can be worn around neck */
-#define ITEM_WEAR_BODY      3   /**< Item can be worn on body */
-#define ITEM_WEAR_HEAD      4   /**< Item can be worn on head */
-#define ITEM_WEAR_LEGS      5   /**< Item can be worn on legs */
-#define ITEM_WEAR_FEET      6   /**< Item can be worn on feet */
-#define ITEM_WEAR_HANDS	   7   /**< Item can be worn on hands	*/
-#define ITEM_WEAR_ARMS      8   /**< Item can be worn on arms */
-#define ITEM_WEAR_SHIELD    9   /**< Item can be used as a shield */
-#define ITEM_WEAR_ABOUT	   10  /**< Item can be worn about body */
-#define ITEM_WEAR_WAIST     11  /**< Item can be worn around waist */
-#define ITEM_WEAR_WRIST	   12  /**< Item can be worn on wrist */
-#define ITEM_WEAR_WIELD	   13  /**< Item can be wielded */
-#define ITEM_WEAR_HOLD      14  /**< Item can be held */
-#define ITEM_WEAR_FACE      15  // item can be worn on face
-#define ITEM_WEAR_AMMO_POUCH    16 // item can be used as an ammo pouch
-/* unfinished */
-#define ITEM_WEAR_EAR           17 // item can be worn on ears
-#define ITEM_WEAR_EYES          18 // item can be worn on eyes
-#define ITEM_WEAR_BADGE         19 // item can be worn as badge
-
-/** Total number of item wears */
-#define NUM_ITEM_WEARS      20
-
-
-/* Extra object flags: used by obj_data.obj_flags.extra_flags */
-#define ITEM_GLOW                 0   /**< Item is glowing */
-#define ITEM_HUM                  1   /**< Item is humming */
-#define ITEM_NORENT               2   /**< Item cannot be rented */
-#define ITEM_NODONATE             3   /**< Item cannot be donated */
-#define ITEM_NOINVIS              4   /**< Item cannot be made invis	*/
-#define ITEM_INVISIBLE            5   /**< Item is invisible */
-#define ITEM_MAGIC                6   /**< Item is magical */
-#define ITEM_NODROP               7   /**< Item is cursed: can't drop */
-#define ITEM_BLESS                8   /**< Item is blessed */
-#define ITEM_ANTI_GOOD            9   /**< Not usable by good people	*/
-#define ITEM_ANTI_EVIL            10   /**< Not usable by evil people	*/
-#define ITEM_ANTI_NEUTRAL         11   /**< Not usable by neutral people */
-#define ITEM_ANTI_WIZARD          12   /**< Not usable by wizards */
-#define ITEM_ANTI_CLERIC          13   /**< Not usable by clerics */
-#define ITEM_ANTI_ROGUE	         14   /**< Not usable by rogues */
-#define ITEM_ANTI_WARRIOR         15   /**< Not usable by warriors */
-#define ITEM_NOSELL               16   /**< Shopkeepers won't touch it */
-#define ITEM_QUEST                17   /**< Item is a quest item         */
-#define ITEM_ANTI_HUMAN           18   /* Not usable by Humans*/
-#define ITEM_ANTI_ELF             19   /* Not usable by Elfs */
-#define ITEM_ANTI_DWARF           20   /* Not usable by Dwarf*/
-#define ITEM_ANTI_HALF_TROLL           21   /* Not usable by Half Troll */
-#define ITEM_ANTI_MONK		    22   /**< Not usable by monks */
-#define ITEM_ANTI_DRUID		    23   // not usable by druid
-#define ITEM_MOLD                 24
-#define ITEM_ANTI_CRYSTAL_DWARF   25   /* Not usable by C Dwarf*/
-#define ITEM_ANTI_HALFLING        26   /* Not usable by halfling*/
-#define ITEM_ANTI_H_ELF           27   /* Not usable by half elf*/
-#define ITEM_ANTI_H_ORC           28   /* Not usable by half orc*/
-#define ITEM_ANTI_GNOME           29   /* Not usable by gnome */
-#define ITEM_ANTI_BERSERKER       30   /* Not usable by berserker */
-#define ITEM_ANTI_TRELUX          31   /* Not usable by trelux */
-#define ITEM_ANTI_SORCERER        32
-#define ITEM_DECAY                33  /* portal decay */
-#define ITEM_ANTI_PALADIN         34
-#define ITEM_ANTI_RANGER          35
-#define ITEM_ANTI_BARD            36
-#define ITEM_ANTI_ARCANA_GOLEM    37
-#define ITEM_FLOAT                38
-/* unfinished */
-#define ITEM_HIDDEN               39  // item is hidden (need to search to find)
-#define ITEM_MAGLIGHT             40  // item is continual-lighted
-#define ITEM_NOLOCATE             41  // item can not be located via spells
-#define ITEM_NOBURN               42  // item can not be disintegrated by spells
-#define ITEM_TRANSIENT            43  // item will crumble and fade when dropped
-#define ITEM_AUTOPROC	          44  // item can be called by proc_update()
-/* Flags dealing with special abilities. */
-#define ITEM_FLAMING              45  /* Item is ON FIRE! Used to toggle special ability.*/
-#define ITEM_FROST                46  /* Item is sheathed in magical FROST! SPECAB toggle. */
-#define ITEM_KI_FOCUS             47
-#define ITEM_ANTI_WEAPONMASTER    48
-/**/
-/*more item flags!*/
-#define ITEM_ANTI_DROW            49
-#define ITEM_MASTERWORK           50
-/** Total number of item flags */
-#define NUM_ITEM_FLAGS            51
-
-/* homeland-port */
-/*
-#define ITEM_HIDDEN        (1 << 22)  // item is hidden (need to search to find)
-#define ITEM_MAGLIGHT      (1 << 23)  // item is continual-lighted
-#define ITEM_NOLOCATE      (1 << 24)  // item can not be located via spells
-#define ITEM_NOBURN        (1 << 25)  // item can not be disintegrated by spells
-#define ITEM_TRANSIENT     (1 << 26)  // item will crumble and fade when dropped
-#define ITEM_AUTOPROC	  (1 << 27)  // item can be called by proc_update()
- */
-
-/* Modifier constants used with obj affects ('A' fields) */
-#define APPLY_NONE              0	/**< No effect			*/
-#define APPLY_STR               1	/**< Apply to strength		*/
-#define APPLY_DEX               2	/**< Apply to dexterity		*/
-#define APPLY_INT               3	/**< Apply to intelligence	*/
-#define APPLY_WIS               4	/**< Apply to wisdom		*/
-#define APPLY_CON               5	/**< Apply to constitution	*/
-#define APPLY_CHA               6 /**< Apply to charisma		*/
-#define APPLY_CLASS             7	/**< Reserved			*/
-#define APPLY_LEVEL             8	/**< Reserved			*/
-#define APPLY_AGE               9	/**< Apply to age			*/
-#define APPLY_CHAR_WEIGHT      10	/**< Apply to weight		*/
-#define APPLY_CHAR_HEIGHT      11	/**< Apply to height		*/
-#define APPLY_PSP             12	/**< Apply to max psp		*/
-#define APPLY_HIT              13	/**< Apply to max hit points	*/
-#define APPLY_MOVE             14	/**< Apply to max move points	*/
-#define APPLY_GOLD             15	/**< Reserved			*/
-#define APPLY_EXP              16	/**< Reserved			*/
-#define APPLY_AC               17	/**< AC (deprecated, used as tags for spells, etc) */
-#define APPLY_HITROLL          18	/**< Apply to hitroll		*/
-#define APPLY_DAMROLL          19	/**< Apply to damage roll		*/
-#define APPLY_SAVING_FORT      20	// save fortitude
-#define APPLY_SAVING_REFL      21	// safe reflex
-#define APPLY_SAVING_WILL      22	// safe will power
-#define APPLY_SAVING_POISON    23	// save poison
-#define APPLY_SAVING_DEATH     24	// save death
-#define APPLY_SPELL_RES        25	// spell resistance
-#define APPLY_SIZE             26	// char size
-#define APPLY_AC_NEW           27  // apply to armor class (post conversion)
-/* dam_types (resistances/vulnerabilties) */
-#define APPLY_RES_FIRE         28  //1
-#define APPLY_RES_COLD         29
-#define APPLY_RES_AIR          30
-#define APPLY_RES_EARTH        31
-#define APPLY_RES_ACID         32  //5
-#define APPLY_RES_HOLY         33
-#define APPLY_RES_ELECTRIC     34
-#define APPLY_RES_UNHOLY       35
-#define APPLY_RES_SLICE        36
-#define APPLY_RES_PUNCTURE     37  //10
-#define APPLY_RES_FORCE        38
-#define APPLY_RES_SOUND        39
-#define APPLY_RES_POISON       40
-#define APPLY_RES_DISEASE      41
-#define APPLY_RES_NEGATIVE     42  //15
-#define APPLY_RES_ILLUSION     43
-#define APPLY_RES_MENTAL       44
-#define APPLY_RES_LIGHT        45
-#define APPLY_RES_ENERGY       46
-#define APPLY_RES_WATER        47  //20
-/* end dam_types, make sure it matches NUM_DAM_TYPES */
-
-#define APPLY_DR               48
-#define APPLY_FEAT             49
-#define APPLY_SKILL            50
-
-/** Total number of applies */
-#define NUM_APPLIES            51
-
-/* Equals the total number of SAVING_* defines in spells.h */
-#define NUM_OF_SAVING_THROWS  5
-
-/* Container flags - value[1] */
-#define CONT_CLOSEABLE      (1 << 0)	/**< Container can be closed	*/
-#define CONT_PICKPROOF      (1 << 1)	/**< Container is pickproof	*/
-#define CONT_CLOSED         (1 << 2)	/**< Container is closed		*/
-#define CONT_LOCKED         (1 << 3)	/**< Container is locked		*/
-#define NUM_CONT_FLAGS		    4
-
-/* Some different kind of liquids for use in values of drink containers */
-#define LIQ_WATER      0   /**< Liquid type water */
-#define LIQ_BEER       1   /**< Liquid type beer */
-#define LIQ_WINE       2   /**< Liquid type wine */
-#define LIQ_ALE        3   /**< Liquid type ale */
-#define LIQ_DARKALE    4   /**< Liquid type darkale */
-#define LIQ_WHISKY     5   /**< Liquid type whisky */
-#define LIQ_LEMONADE   6   /**< Liquid type lemonade */
-#define LIQ_FIREBRT    7   /**< Liquid type firebrt */
-#define LIQ_LOCALSPC   8   /**< Liquid type localspc */
-#define LIQ_SLIME      9   /**< Liquid type slime */
-#define LIQ_MILK       10  /**< Liquid type milk */
-#define LIQ_TEA        11  /**< Liquid type tea */
-#define LIQ_COFFE      12  /**< Liquid type coffee */
-#define LIQ_BLOOD      13  /**< Liquid type blood */
-#define LIQ_SALTWATER  14  /**< Liquid type saltwater */
-#define LIQ_CLEARWATER 15  /**< Liquid type clearwater */
-/** Total number of liquid types */
-#define NUM_LIQ_TYPES     16
-
-/* WEAPON and ARMOR defines */
-
-/* Weapon head types */
-#define HEAD_TYPE_UNDEFINED 0
-#define HEAD_TYPE_BLADE     1
-#define HEAD_TYPE_HEAD      2
-#define HEAD_TYPE_POINT     3
-#define HEAD_TYPE_BOW       4
-#define HEAD_TYPE_POUCH     5
-#define HEAD_TYPE_CORD      6
-#define HEAD_TYPE_MESH      7
-#define HEAD_TYPE_CHAIN     8
-#define HEAD_TYPE_FIST      9
-
-#define NUM_WEAPON_HEAD_TYPES      10
-
-/* weapon handle types */
-#define HANDLE_TYPE_UNDEFINED 0
-#define HANDLE_TYPE_SHAFT     1
-#define HANDLE_TYPE_HILT      2
-#define HANDLE_TYPE_STRAP     3
-#define HANDLE_TYPE_STRING    4
-#define HANDLE_TYPE_GRIP      5
-#define HANDLE_TYPE_HANDLE    6
-#define HANDLE_TYPE_GLOVE     7
-
-#define NUM_WEAPON_HANDLE_TYPES      8
-
-/****************************
- WEAPON FLAGS ******
- ****************************/
-#define WEAPON_FLAG_SIMPLE      (1 << 0)
-#define WEAPON_FLAG_MARTIAL     (1 << 1)
-#define WEAPON_FLAG_EXOTIC      (1 << 2)
-#define WEAPON_FLAG_RANGED      (1 << 3)
-#define WEAPON_FLAG_THROWN      (1 << 4)
-/* Reach: You use a reach weapon to strike opponents 10 feet away, but you can't
- * use it against an adjacent foe. */
-#define WEAPON_FLAG_REACH       (1 << 5)
-#define WEAPON_FLAG_ENTANGLE    (1 << 6)
-/* Trip*: You can use a trip weapon to make trip attacks. If you are tripped
- * during your own trip attempt, you can drop the weapon to avoid being tripped
- * (*see FAQ/Errata.) */
-#define WEAPON_FLAG_TRIP        (1 << 7)
-/* Double: You can use a double weapon to fight as if fighting with two weapons,
- * but if you do, you incur all the normal attack penalties associated with
- * fighting with two weapons, just as if you were using a one-handed weapon and
- * a light weapon. You can choose to wield one end of a double weapon two-handed,
- * but it cannot be used as a double weapon when wielded in this way—only one
- * end of the weapon can be used in any given round. */
-#define WEAPON_FLAG_DOUBLE      (1 << 8)
-/* Disarm: When you use a disarm weapon, you get a +2 bonus on Combat Maneuver
- * Checks to disarm an enemy. */
-#define WEAPON_FLAG_DISARM      (1 << 9)
-/* Nonlethal: These weapons deal nonlethal damage (see Combat). */
-#define WEAPON_FLAG_NONLETHAL   (1 << 10)
-#define WEAPON_FLAG_SLOW_RELOAD (1 << 11)
-#define WEAPON_FLAG_BALANCED    (1 << 12)
-#define WEAPON_FLAG_CHARGE      (1 << 13)
-#define WEAPON_FLAG_REPEATING   (1 << 14)
-#define WEAPON_FLAG_TWO_HANDED  (1 << 15)
-#define WEAPON_FLAG_LIGHT       (1 << 16)
-/* Blocking: When you use this weapon to fight defensively, you gain a +1 shield
- * bonus to AC. Source: Ultimate Combat. */
-#define WEAPON_FLAG_BLOCKING    (1 << 17)
-/* Brace: If you use a readied action to set a brace weapon against a charge,
- * you deal double damage on a successful hit against a charging creature
- * (see Combat). */
-#define WEAPON_FLAG_BRACING     (1 << 18)
-/* Deadly: When you use this weapon to deliver a coup de grace, it gains a +4
- * bonus to damage when calculating the DC of the Fortitude saving throw to see
- * whether the target of the coup de grace dies from the attack. The bonus is
- * not added to the actual damage of the coup de grace attack.
- * Source: Ultimate Combat. */
-#define WEAPON_FLAG_DEADLY      (1 << 19)
-/* Distracting: You gain a +2 bonus on Bluff skill checks to feint in combat
- * while wielding this weapon. Source: Ultimate Combat. */
-#define WEAPON_FLAG_DISTRACTING (1 << 20)
-/* Fragile: Weapons and armor with the fragile quality cannot take the beating
- * that sturdier weapons can. A fragile weapon gains the broken condition if the
- * wielder rolls a natural 1 on an attack roll with the weapon. If a fragile
- * weapon is already broken, the roll of a natural 1 destroys it instead.
- * Masterwork and magical fragile weapons and armor lack these flaws unless
- * otherwise noted in the item description or the special material description.
- * If a weapon gains the broken condition in this way, that weapon is considered
- * to have taken damage equal to half its hit points +1. This damage is repaired
- * either by something that addresses the effect that granted the weapon the
- * broken condition (like quick clear in the case of firearm misfires or the
- * Field Repair feat) or by the repair methods described in the broken condition.
- * When an effect that grants the broken condition is removed, the weapon
- * regains the hit points it lost when the broken condition was applied. Damage
- * done by an attack against a weapon (such as from a sunder combat maneuver)
- * cannot be repaired by an effect that removes the broken condition.
- * Source: Ultimate Combat.*/
-#define WEAPON_FLAG_FRAGILE     (1 << 21)
-/* Grapple: On a successful critical hit with a weapon of this type, you can
- * grapple the target of the attack. The wielder can then attempt a combat
- * maneuver check to grapple his opponent as a free action. This grapple attempt
- * does not provoke an attack of opportunity from the creature you are
- * attempting to grapple if that creature is not threatening you. While you
- * grapple the target with a grappling weapon, you can only move or damage the
- * creature on your turn. You are still considered grappled, though you do not
- * have to be adjacent to the creature to continue the grapple. If you move far
- * enough away to be out of the weapon’s reach, you end the grapple with that
- * action. Source: Ultimate Combat. */
-#define WEAPON_FLAG_GRAPPLING   (1 << 22)
-/* Performance: When wielding this weapon, if an attack or combat maneuver made
- * with this weapon prompts a combat performance check, you gain a +2 bonus on
- * that check. See Gladiator Weapons below for more information. */
-#define WEAPON_FLAG_PERFORMANCE (1 << 23)
-/* ***Strength (#): This feature is usually only applied to ranged weapons (such
- * as composite bows). Some weapons function better in the hands of stronger
- * users. All such weapons are made with a particular Strength rating (that is,
- * each requires a minimum Strength modifier to use with proficiency and this
- * number is included in parenthesis). If your Strength bonus is less than the
- * strength rating of the weapon, you can't effectively use it, so you take a –2
- * penalty on attacks with it. For example, the default (lowest form of)
- * composite longbow requires a Strength modifier of +0 or higher to use with
- * proficiency. A weapon with the Strength feature allows you to add your
- * Strength bonus to damage, up to the maximum bonus indicated for the bow. Each
- * point of Strength bonus granted by the bow adds 100 gp to its cost. If you
- * have a penalty for low Strength, apply it to damage rolls when you use a
- * composite longbow. Editor's Note: The "Strength" weapon feature was 'created'
- * by d20pfsrd.com as a shorthand note to the composite bow mechanics. This is
- * not "Paizo" or "official" content. */
-#define WEAPON_FLAG_STRENGTH    (1 << 24)
-/* Sunder: When you use a sunder weapon, you get a +2 bonus on Combat Maneuver
- * Checks to sunder attempts. */
-#define WEAPON_FLAG_SUNDER      (1 << 25)
-
-/* ----------------- */
-#define NUM_WEAPON_FLAGS        26
-
-/*****/
-
-// weapon families
-/* *Monk: A monk weapon can be used by a monk to perform a flurry of blows
- * (*see FAQ/Errata.) */
-#define WEAPON_FAMILY_MONK 0
-#define WEAPON_FAMILY_LIGHT_BLADE 1
-#define WEAPON_FAMILY_SMALL_BLADE WEAPON_FAMILY_LIGHT_BLADE
-#define WEAPON_FAMILY_WHIP WEAPON_FAMILY_LIGHT_BLADE
-#define WEAPON_FAMILY_HAMMER 2
-#define WEAPON_FAMILY_CLUB WEAPON_FAMILY_HAMMER
-#define WEAPON_FAMILY_FLAIL WEAPON_FAMILY_HAMMER
-#define WEAPON_FAMILY_RANGED 3
-#define WEAPON_FAMILY_BOW WEAPON_FAMILY_RANGED
-#define WEAPON_FAMILY_CROSSBOW WEAPON_FAMILY_RANGED
-#define WEAPON_FAMILY_THROWN WEAPON_FAMILY_RANGED
-#define WEAPON_FAMILY_HEAVY_BLADE 4
-#define WEAPON_FAMILY_MEDIUM_BLADE WEAPON_FAMILY_HEAVY_BLADE
-#define WEAPON_FAMILY_LARGE_BLADE WEAPON_FAMILY_HEAVY_BLADE
-#define WEAPON_FAMILY_POLEARM 5
-#define WEAPON_FAMILY_SPEAR WEAPON_FAMILY_POLEARM
-#define WEAPON_FAMILY_DOUBLE 6
-#define WEAPON_FAMILY_AXE 7
-#define WEAPON_FAMILY_PICK WEAPON_FAMILY_AXE
-
-#define NUM_WEAPON_FAMILIES 8
-
-/* Armor types */
-#define ARMOR_TYPE_NONE     0
-#define ARMOR_TYPE_LIGHT    1
-#define ARMOR_TYPE_MEDIUM   2
-#define ARMOR_TYPE_HEAVY    3
-#define ARMOR_TYPE_SHIELD   4
-#define ARMOR_TYPE_TOWER_SHIELD   5
-#define NUM_ARMOR_TYPES     6
-#define MAX_ARMOR_TYPES     4 /* unused, created for oedit though */
-
-/* Armor Types */
-#define SPEC_ARMOR_TYPE_UNDEFINED            0
-#define SPEC_ARMOR_TYPE_CLOTHING             1
-#define SPEC_ARMOR_TYPE_PADDED               2
-#define SPEC_ARMOR_TYPE_LEATHER              3
-#define SPEC_ARMOR_TYPE_STUDDED_LEATHER      4
-#define SPEC_ARMOR_TYPE_LIGHT_CHAIN 	     5
-#define SPEC_ARMOR_TYPE_HIDE                 6
-#define SPEC_ARMOR_TYPE_SCALE                7
-#define SPEC_ARMOR_TYPE_CHAINMAIL 	          8
-#define SPEC_ARMOR_TYPE_PIECEMEAL            9
-#define SPEC_ARMOR_TYPE_SPLINT               10
-#define SPEC_ARMOR_TYPE_BANDED               11
-#define SPEC_ARMOR_TYPE_HALF_PLATE           12
-#define SPEC_ARMOR_TYPE_FULL_PLATE           13
-/**/
-#define SPEC_ARMOR_TYPE_BUCKLER              14
-#define SPEC_ARMOR_TYPE_SMALL_SHIELD         15
-#define SPEC_ARMOR_TYPE_LARGE_SHIELD         16
-#define SPEC_ARMOR_TYPE_TOWER_SHIELD         17
-/**/
-/* this is the extension added by zusuk for piecemeal system */
-#define SPEC_ARMOR_TYPE_CLOTHING_HEAD        18
-#define SPEC_ARMOR_TYPE_PADDED_HEAD          19
-#define SPEC_ARMOR_TYPE_LEATHER_HEAD         20
-#define SPEC_ARMOR_TYPE_STUDDED_LEATHER_HEAD 21
-#define SPEC_ARMOR_TYPE_LIGHT_CHAIN_HEAD     22
-#define SPEC_ARMOR_TYPE_HIDE_HEAD            23
-#define SPEC_ARMOR_TYPE_SCALE_HEAD           24
-#define SPEC_ARMOR_TYPE_CHAINMAIL_HEAD       25
-#define SPEC_ARMOR_TYPE_CHAIN_HEAD           26 /* duplicate :( */
-#define SPEC_ARMOR_TYPE_PIECEMEAL_HEAD       27
-#define SPEC_ARMOR_TYPE_SPLINT_HEAD          28
-#define SPEC_ARMOR_TYPE_BANDED_HEAD          29
-#define SPEC_ARMOR_TYPE_HALF_PLATE_HEAD      30
-#define SPEC_ARMOR_TYPE_FULL_PLATE_HEAD      31
-/**/
-#define SPEC_ARMOR_TYPE_CLOTHING_ARMS        32
-#define SPEC_ARMOR_TYPE_PADDED_ARMS          33
-#define SPEC_ARMOR_TYPE_LEATHER_ARMS         34
-#define SPEC_ARMOR_TYPE_STUDDED_LEATHER_ARMS 35
-#define SPEC_ARMOR_TYPE_LIGHT_CHAIN_ARMS     36
-#define SPEC_ARMOR_TYPE_HIDE_ARMS            37
-#define SPEC_ARMOR_TYPE_SCALE_ARMS           38
-#define SPEC_ARMOR_TYPE_CHAINMAIL_ARMS       39
-#define SPEC_ARMOR_TYPE_PIECEMEAL_ARMS       40
-#define SPEC_ARMOR_TYPE_SPLINT_ARMS          41
-#define SPEC_ARMOR_TYPE_BANDED_ARMS          42
-#define SPEC_ARMOR_TYPE_HALF_PLATE_ARMS      43
-#define SPEC_ARMOR_TYPE_FULL_PLATE_ARMS      44
-/**/
-#define SPEC_ARMOR_TYPE_CLOTHING_LEGS        45
-#define SPEC_ARMOR_TYPE_PADDED_LEGS          46
-#define SPEC_ARMOR_TYPE_LEATHER_LEGS         47
-#define SPEC_ARMOR_TYPE_STUDDED_LEATHER_LEGS 48
-#define SPEC_ARMOR_TYPE_LIGHT_CHAIN_LEGS     49
-#define SPEC_ARMOR_TYPE_HIDE_LEGS            50
-#define SPEC_ARMOR_TYPE_SCALE_LEGS           51
-#define SPEC_ARMOR_TYPE_CHAINMAIL_LEGS       52
-#define SPEC_ARMOR_TYPE_PIECEMEAL_LEGS       53
-#define SPEC_ARMOR_TYPE_SPLINT_LEGS          54
-#define SPEC_ARMOR_TYPE_BANDED_LEGS          55
-#define SPEC_ARMOR_TYPE_HALF_PLATE_LEGS      56
-#define SPEC_ARMOR_TYPE_FULL_PLATE_LEGS      57
-/***/
-/***/
-#define NUM_SPEC_ARMOR_TYPES                 58
-/***/
-
-/* Weapon Types */
-#define WEAPON_TYPE_UNDEFINED       0
-#define WEAPON_TYPE_UNARMED         1
-/* Simple Weapons */
-#define WEAPON_TYPE_DAGGER          2
-#define WEAPON_TYPE_LIGHT_MACE      3
-#define WEAPON_TYPE_SICKLE          4
-#define WEAPON_TYPE_CLUB            5
-#define WEAPON_TYPE_HEAVY_MACE      6
-#define WEAPON_TYPE_MORNINGSTAR     7
-#define WEAPON_TYPE_SHORTSPEAR      8
-#define WEAPON_TYPE_LONGSPEAR       9
-#define WEAPON_TYPE_QUARTERSTAFF    10
-#define WEAPON_TYPE_SPEAR           11
-/* Ranged - thrown and crossbows */
-#define WEAPON_TYPE_HEAVY_CROSSBOW  12
-#define WEAPON_TYPE_LIGHT_CROSSBOW  13
-#define WEAPON_TYPE_DART            14
-#define WEAPON_TYPE_JAVELIN         15
-#define WEAPON_TYPE_SLING           16
-/* Martial Weapons */
-/* Melee */
-#define WEAPON_TYPE_THROWING_AXE    17
-#define WEAPON_TYPE_LIGHT_HAMMER    18
-#define WEAPON_TYPE_HAND_AXE        19
-#define WEAPON_TYPE_KUKRI           20
-#define WEAPON_TYPE_LIGHT_PICK      21
-#define WEAPON_TYPE_SAP             22
-#define WEAPON_TYPE_SHORT_SWORD     23
-#define WEAPON_TYPE_BATTLE_AXE      24
-#define WEAPON_TYPE_FLAIL           25
-#define WEAPON_TYPE_LONG_SWORD      26
-#define WEAPON_TYPE_HEAVY_PICK      27
-#define WEAPON_TYPE_RAPIER          28
-#define WEAPON_TYPE_SCIMITAR        29
-#define WEAPON_TYPE_TRIDENT         30
-#define WEAPON_TYPE_WARHAMMER       31
-#define WEAPON_TYPE_FALCHION        32
-#define WEAPON_TYPE_GLAIVE          33
-#define WEAPON_TYPE_GREAT_AXE       34
-#define WEAPON_TYPE_GREAT_CLUB      35
-#define WEAPON_TYPE_HEAVY_FLAIL     36
-#define WEAPON_TYPE_GREAT_SWORD     37
-#define WEAPON_TYPE_GUISARME        38
-#define WEAPON_TYPE_HALBERD         39
-#define WEAPON_TYPE_LANCE           40
-#define WEAPON_TYPE_RANSEUR         41
-#define WEAPON_TYPE_SCYTHE          42
-/* Ranged */
-#define WEAPON_TYPE_LONG_BOW        43
-#define WEAPON_TYPE_SHORT_BOW       44
-#define WEAPON_TYPE_COMPOSITE_LONGBOW   45
-#define WEAPON_TYPE_COMPOSITE_SHORTBOW  46
-/* Exotic Weapons */
-/* Melee */
-#define WEAPON_TYPE_KAMA            47
-#define WEAPON_TYPE_NUNCHAKU        48
-#define WEAPON_TYPE_SAI             49
-#define WEAPON_TYPE_SIANGHAM        50
-#define WEAPON_TYPE_BASTARD_SWORD   51
-#define WEAPON_TYPE_DWARVEN_WAR_AXE 52
-#define WEAPON_TYPE_WHIP            53
-#define WEAPON_TYPE_SPIKED_CHAIN    54
-/* Double Weapons */
-#define WEAPON_TYPE_DOUBLE_AXE      55
-#define WEAPON_TYPE_DIRE_FLAIL      56
-#define WEAPON_TYPE_HOOKED_HAMMER   57
-#define WEAPON_TYPE_2_BLADED_SWORD  58
-#define WEAPON_TYPE_DWARVEN_URGOSH  59
-/* Ranged */
-#define WEAPON_TYPE_HAND_CROSSBOW   60
-#define WEAPON_TYPE_HEAVY_REP_XBOW  61
-#define WEAPON_TYPE_LIGHT_REP_XBOW  62
-/* Ranged */
-#define WEAPON_TYPE_BOLA            63
-#define WEAPON_TYPE_NET             64
-#define WEAPON_TYPE_SHURIKEN        65
-/* dextension of composite bows */
-#define WEAPON_TYPE_COMPOSITE_LONGBOW_2   66
-#define WEAPON_TYPE_COMPOSITE_LONGBOW_3   67
-#define WEAPON_TYPE_COMPOSITE_LONGBOW_4   68
-#define WEAPON_TYPE_COMPOSITE_LONGBOW_5   69
-#define WEAPON_TYPE_COMPOSITE_SHORTBOW_2  70
-#define WEAPON_TYPE_COMPOSITE_SHORTBOW_3  71
-#define WEAPON_TYPE_COMPOSITE_SHORTBOW_4  72
-#define WEAPON_TYPE_COMPOSITE_SHORTBOW_5  73
-#define WEAPON_TYPE_WARMAUL               74
-// One higher than last above
-#define NUM_WEAPON_TYPES                  75
-
-/* different ammo types */
-#define AMMO_TYPE_UNDEFINED             0
-#define AMMO_TYPE_ARROW                 1
-#define AMMO_TYPE_BOLT                  2
-#define AMMO_TYPE_STONE                 3
-#define AMMO_TYPE_DART                  4
-/**/
-#define NUM_AMMO_TYPES                  5
-/*************************/
-
-/* Weapon damage types, used in the weapon definitions
- * and to give the TYPE of damage done by the weapon.
- * Some weapons give multiple damage types, while only
- * having one damage message. */
-#define DAMAGE_TYPE_BLUDGEONING        (1 << 0)
-#define DAMAGE_TYPE_SLASHING           (1 << 1)
-#define DAMAGE_TYPE_PIERCING           (1 << 2)
-#define DAMAGE_TYPE_NONLETHAL          (1 << 3)
-
-#define NUM_WEAPON_DAMAGE_TYPES               4
-
-/* attack types - indicates mode of combat */
-#define ATTACK_TYPE_PRIMARY   0
-#define ATTACK_TYPE_OFFHAND   1
-#define ATTACK_TYPE_RANGED    2
-#define ATTACK_TYPE_UNARMED   3
-#define ATTACK_TYPE_TWOHAND   4 /* doesn't really serve any purpose */
-#define ATTACK_TYPE_BOMB_TOSS 5
-#define ATTACK_TYPE_PRIMARY_SNEAK   6  /*impromptu sneak attack*/
-#define ATTACK_TYPE_OFFHAND_SNEAK   7  /*impromptu sneak attack*/
-
-/* WEAPON ATTACK TYPES - indicates type of attack both
-   armed and unarmed attacks are, example: You BITE Bob.
-   This use to be located in spells.h but was moved here
-   since it is more globally accessed */
-#define TYPE_HIT          700 /* barehand */
-#define TYPE_STING        701 /* pierce */
-#define TYPE_WHIP         702
-#define TYPE_SLASH        703 /* slash */
-#define TYPE_BITE         704
-#define TYPE_BLUDGEON     705 /* bludgeon */
-#define TYPE_CRUSH        706 /* bludgeon */
-#define TYPE_POUND        707 /* bludgeon */
-#define TYPE_CLAW         708
-#define TYPE_MAUL         709
-#define TYPE_THRASH       710
-#define TYPE_PIERCE       711 /* pierce */
-#define TYPE_BLAST        712
-#define TYPE_PUNCH        713 /* barehand */
-#define TYPE_STAB         714 /* pierce */
-#define TYPE_SLICE        715 /* slash */
-#define TYPE_THRUST       716 /* pierce */
-#define TYPE_HACK         717 /* slash */
-#define TYPE_RAKE         718 /* slash? */
-#define TYPE_PECK         719 /* pierce? */
-#define TYPE_SMASH        720 /* bludgeon? */
-#define TYPE_TRAMPLE      721 /* bludgeon? */
-#define TYPE_CHARGE       722 /* pierce? */
-#define TYPE_GORE         723 /* pierce? */
-/* don't forget to add to race_list() and all the other places if changed */
-/** The total number of attack types */
-#define NUM_ATTACK_TYPES   24
-#define BOT_WEAPON_TYPES  (TYPE_HIT+NUM_ATTACK_TYPES)
-#define TOP_ATTACK_TYPES  TYPE_HIT
-#define TYPE_UNDEFINED_WTYPE 0
-/* not hard coded, but up to 750 */
-
-/* combat maneuver types*/
-#define COMBAT_MANEUVER_TYPE_UNDEFINED    0
-#define COMBAT_MANEUVER_TYPE_KNOCKDOWN    1
-#define COMBAT_MANEUVER_TYPE_KICK         2
-#define COMBAT_MANEUVER_TYPE_DISARM       3
-#define COMBAT_MANEUVER_TYPE_GRAPPLE      4
-#define COMBAT_MANEUVER_TYPE_REVERSAL     5 /* try to reverse grapple */
-#define COMBAT_MANEUVER_TYPE_INIT_GRAPPLE 6
-#define COMBAT_MANEUVER_TYPE_PIN          7
-
-/* Critical hit types */
-#define CRIT_X2   0
-#define CRIT_X3   1
-#define CRIT_X4   2
-#define CRIT_X5   3
-#define CRIT_X6   4
-#define MAX_CRIT_TYPE CRIT_X6
-
-/* Player conditions */
-#define DRUNK        0  /**< Player drunk condition */
-#define HUNGER       1  /**< Player hunger condition */
-#define THIRST       2  /**< Player thirst condition */
-
-/* Sun state for weather_data */
-#define SUN_DARK    0  /**< Night time */
-#define SUN_RISE    1  /**< Dawn */
-#define SUN_LIGHT   2  /**< Day time */
-#define SUN_SET     3  /**< Dusk */
-
-/* Sky conditions for weather_data */
-#define SKY_CLOUDLESS  0  /**< Weather = No clouds */
-#define SKY_CLOUDY     1  /**< Weather = Cloudy */
-#define SKY_RAINING    2  /**< Weather = Rain */
-#define SKY_LIGHTNING  3  /**< Weather = Lightning storm */
-
-/* Rent codes */
-#define RENT_UNDEF      0 /**< Character inv save status = undefined */
-#define RENT_CRASH      1 /**< Character inv save status = game crash */
-#define RENT_RENTED     2 /**< Character inv save status = rented */
-#define RENT_CRYO       3 /**< Character inv save status = cryogenics */
-#define RENT_FORCED     4 /**< Character inv save status = forced rent */
-#define RENT_TIMEDOUT   5 /**< Character inv save status = timed out */
-
-/* Settings for Bit Vectors */
-#define RF_ARRAY_MAX    4  /**< # Bytes in Bit vector - Room flags */
-#define PM_ARRAY_MAX    4  /**< # Bytes in Bit vector - Act and Player flags */
-#define PR_ARRAY_MAX    4  /**< # Bytes in Bit vector - Player Pref Flags */
-#define AF_ARRAY_MAX    4  /**< # Bytes in Bit vector - Affect flags */
-#define TW_ARRAY_MAX    4  /**< # Bytes in Bit vector - Obj Wear Locations */
-#define EF_ARRAY_MAX    4  /**< # Bytes in Bit vector - Obj Extra Flags */
-#define ZN_ARRAY_MAX    4  /**< # Bytes in Bit vector - Zone Flags */
-#define FT_ARRAY_MAX    4  /**< # Bytes in Bit vector - Feat Flags */
-
-/* other #defined constants */
-/* **DO**NOT** blindly change the number of levels in your MUD merely by
- * changing these numbers and without changing the rest of the code to match.
- * Other changes throughout the code are required.  See coding.doc for details.
- *
- * LVL_IMPL should always be the HIGHEST possible immortal level, and
- * LVL_IMMORT should always be the LOWEST immortal level.  The number of
- * mortal levels will always be LVL_IMMORT - 1. */
-#define LVL_IMPL      34  /**< Level of Implementors */
-#define LVL_GRSTAFF   33  /**< Level of Greater Gods */
-#define LVL_STAFF     32  /**< Level of Gods */
-#define LVL_IMMORT    31  /**< Level of Immortals */
-#define LVL_IMMORTAL  LVL_IMMORT
-
-/* this level and lower is classified as newbie */
-#define NEWBIE_LEVEL 6
-#define LEVEL_NEWBIE NEWBIE_LEVEL
-
-/** Minimum level to build and to run the saveall command */
-#define LVL_BUILDER	LVL_IMMORT
-
-/** Arbitrary number that won't be in a string */
-#define MAGIC_NUMBER	(0x06)
-
-/** OPT_USEC determines how many commands will be processed by the MUD per
- * second and how frequently it does socket I/O.  A low setting will cause
- * actions to be executed more frequently but will increase overhead due to
- * more cycling to check.  A high setting (e.g. 1 Hz) may upset your players
- * as actions (such as large speedwalking chains) take longer to be executed.
- * You shouldn't need to adjust this.
- * This will equate to 10 passes per second.
- * @see PASSES_PER_SEC
- * @see RL_SEC
- */
-#define OPT_USEC	100000
-/** How many heartbeats equate to one real second.
- * @see OPT_USEC
- * @see RL_SEC
- */
-#define PASSES_PER_SEC	(1000000 / OPT_USEC)
-/** Used with other macros to define at how many heartbeats a control loop
- * gets executed. Helps to translate pulse counts to real seconds for
- * human comprehension.
- * @see PASSES_PER_SEC
- */
-#define RL_SEC		* PASSES_PER_SEC
-
-/** Controls when a zone update will occur, notice changed from stock
- * value of 10 RL_SEC because of the size of our MUD (the dequeue for zone
- * resets was getting way backed up) */
-#define PULSE_ZONE      (3 RL_SEC)
-/** Controls when mobile (NPC) actions and updates will occur. */
-#define PULSE_MOBILE    (6 RL_SEC)
-/** Controls the time between turns of combat. */
-#define PULSE_VIOLENCE  (6 RL_SEC)
-
-// controls some new luminari calls from comm.c
-#define PULSE_LUMINARI  (5 RL_SEC)
-
-/* controls rate hints are called */
-#define PULSE_HINTS     (300 RL_SEC)
-
-/** Controls when characters and houses (if implemented) will be autosaved.
- * @see CONFIG_AUTO_SAVE
- */
-#define PULSE_AUTOSAVE  (60 RL_SEC)
-/** Controls when checks are made for idle name and password CON_ states */
-#define PULSE_IDLEPWD   (30 RL_SEC)
-/** Currently unused. */
-#define PULSE_SANITY    (30 RL_SEC)
-/** How often to log # connected sockets and # active players.
- * Currently set for 5 minutes.
- */
-#define PULSE_USAGE     (5 * 60 RL_SEC)
-/** Controls when to save the current ingame MUD time to disk.
- * This should be set >= SECS_PER_MUD_HOUR */
-#define PULSE_TIMESAVE	(30 * 60 RL_SEC)
-/* Variables for the output buffering system */
-#define MAX_SOCK_BUF       (24 * 1024) /**< Size of kernel's sock buf   */
-#define MAX_PROMPT_LENGTH  400         /**< Max length of prompt        */
-#define GARBAGE_SPACE      32          /**< Space for **OVERFLOW** etc  */
-#define SMALL_BUFSIZE      1024        /**< Static output buffer size   */
-/** Max amount of output that can be buffered */
-#define LARGE_BUFSIZE      (MAX_SOCK_BUF - GARBAGE_SPACE - MAX_PROMPT_LENGTH)
-
-/* an arbitrary cap, medium/small in size for text */
-#define SMALL_STRING          128
-#define MEDIUM_STRING         256
-
-#define MAX_STRING_LENGTH     49152  /**< Max length of string, as defined */
-#define MAX_INPUT_LENGTH      512    /**< Max length per *line* of input */
-#define MAX_RAW_INPUT_LENGTH  (12 * 1024) /**< Max size of *raw* input */
-#define MAX_MESSAGES          200     /**< Max Different attack message types */
-#define MAX_NAME_LENGTH       20     /**< Max PC/NPC name length */
-#define MAX_PWD_LENGTH        30     /**< Max PC password length */
-#define MAX_TITLE_LENGTH      80     /**< Max PC title length */
-#define HOST_LENGTH           40     /**< Max hostname resolution length */
-#define PLR_DESC_LENGTH       4096   /**< Max length for PC description */
-#define MAX_SKILLS            600    /**< Max number of skills/spells */
-#define MAX_ABILITIES         200    /**< Max number of abilities */
-#define MAX_AFFECT            32     /**< Max number of player affections */
-#define MAX_OBJ_AFFECT        6      /**< Max object affects */
-#define MAX_NOTE_LENGTH       4000   /**< Max length of text on a note obj */
-#define MAX_LAST_ENTRIES      6000   /**< Max log entries?? */
-#define MAX_HELP_KEYWORDS     256    /**< Max length of help keyword string */
-#define MAX_HELP_ENTRY        MAX_STRING_LENGTH /**< Max size of help entry */
-#define MAX_COMPLETED_QUESTS  1024   /**< Maximum number of completed quests allowed */
-#define MAX_ANGER             100    /**< Maximum mob anger/frustration as percentage */
-
-// other MAX_ defines
-#define MAX_WEAPON_SPELLS     3
-#define MAX_BAB               50
-#define MAX_DAM_BONUS         60
-#define MAX_AC                60
-#define MAX_CONCEAL           50 // its percentage
-#define MAX_DAM_REDUC         20
-#define MAX_ENERGY_ABSORB     20
-/* NOTE: oasis.h has a maximum value for weapon dice, this is diffrent */
-/* 2nd NOTE:  Hard-coded weapon dice caps in db.c */
-#define MAX_WEAPON_DAMAGE     24
-#define MIN_WEAPON_DAMAGE     2
-
-/* maximum number of moves a mobile can store for walking paths (patrols) */
-#define MAX_PATH              50
-
-#define MAX_GOLD 2140000000 /**< Maximum possible on hand gold (2.14 Billion) */
-#define MAX_BANK 2140000000 /**< Maximum possible in bank gold (2.14 Billion) */
-
-/** Define the largest set of commands for a trigger.
- * 16k should be plenty and then some. */
-#define MAX_CMD_LENGTH 16384
-
-/* Type Definitions */
-typedef signed char sbyte; /**< 1 byte; vals = -127 to 127 */
-typedef unsigned char ubyte; /**< 1 byte; vals = 0 to 255 */
-typedef signed short int sh_int; /**< 2 bytes; vals = -32,768 to 32,767 */
-typedef unsigned short int ush_int; /**< 2 bytes; vals = 0 to 65,535 */
-#if !defined(__cplusplus)	/* Anyone know a portable method? */
-typedef char bool; /**< Technically 1 signed byte; vals should only = TRUE or FALSE. */
-#endif
-
-#if !defined(CIRCLE_WINDOWS) || defined(LCC_WIN32)	/* Hm, sysdep.h? */
-typedef signed char byte; /**< Technically 1 signed byte; vals should only = TRUE or FALSE. */
-#endif
-
-/* Various virtual (human-reference) number types. */
-typedef IDXTYPE room_vnum; /**< vnum specifically for room */
-typedef IDXTYPE obj_vnum; /**< vnum specifically for object */
-typedef IDXTYPE mob_vnum; /**< vnum specifically for mob (NPC) */
-typedef IDXTYPE zone_vnum; /**< vnum specifically for zone */
-typedef IDXTYPE shop_vnum; /**< vnum specifically for shop */
-typedef IDXTYPE trig_vnum; /**< vnum specifically for triggers */
-typedef IDXTYPE qst_vnum; /**< vnum specifically for quests */
-typedef IDXTYPE clan_vnum; /**< vnum specifically for clans */
-typedef IDXTYPE region_vnum; /**< vnum specifically for regions */
-typedef IDXTYPE path_vnum; /**< vnum specifically for paths */
-
-/* Various real (array-reference) number types. */
-typedef IDXTYPE room_rnum; /**< references an instance of a room */
-typedef IDXTYPE obj_rnum; /**< references an instance of a obj */
-typedef IDXTYPE mob_rnum; /**< references an instance of a mob (NPC) */
-typedef IDXTYPE zone_rnum; /**< references an instance of a zone */
-typedef IDXTYPE shop_rnum; /**< references an instance of a shop */
-typedef IDXTYPE trig_rnum; /**< references an instance of a trigger */
-typedef IDXTYPE qst_rnum; /**< references an instance of a quest */
-typedef IDXTYPE clan_rnum; /**< references an instance of a clan */
-typedef IDXTYPE region_rnum; /**< references an instance of a region */
-typedef IDXTYPE path_rnum; /**< references an instance of a path */
-
-/** Bitvector type for 32 bit unsigned long bitvectors. 'unsigned long long'
- * will give you at least 64 bits if you have GCC. You'll have to search
- * throughout the code for "bitvector_t" and change them yourself if you'd
- * like this extra flexibility. */
-typedef unsigned long int bitvector_t;
-
-/** Extra description: used in objects, mobiles, and rooms. For example,
- * a 'look hair' might pull up an extra description (if available) for
- * the mob, object or room.
- * Multiple extra descriptions on the same object are implemented as a
- * linked list. */
-struct extra_descr_data {
-    char *keyword; /**< Keyword for look/examine  */
-    char *description; /**< What is shown when this keyword is 'seen' */
-    struct extra_descr_data *next; /**< Next description for this mob/obj/room */
-};
-
-/* object-related structures */
-/**< Number of elements in the object value array. Raising this will provide
- * more configurability per object type, and shouldn't break anything.
- * DO NOT LOWER from the default value of 4. */
-#define NUM_OBJ_VAL_POSITIONS 16
-/* Same thing, but for Special Abilities for weapons, armor and shields. */
-#define NUM_SPECAB_VAL_POSITIONS 4
-
-/* maximum amount of timrs on a single object, imported from homeland */
-#define SPEC_TIMER_MAX 4
-
-/** object flags used in obj_data. These represent the instance values for
- * a real object, values that can change during gameplay. */
-struct obj_flag_data {
-    int value[NUM_OBJ_VAL_POSITIONS]; /**< Values of the item (see list)    */
-    byte type_flag; /**< Type of item			    */
-    byte prof_flag; // proficiency associated with item
-    int level; /**< Minimum level to use object	    */
-    int wear_flags[TW_ARRAY_MAX]; /**< Where you can wear it, if wearable */
-    int extra_flags[EF_ARRAY_MAX]; /**< If it hums, glows, etc.	    */
-    int weight; /**< Weight of the object */
-    int cost; /**< Value when sold             */
-    int cost_per_day; /**< Rent cost per real day */
-    int timer; /**< Timer for object             */
-    int bitvector[AF_ARRAY_MAX]; /**< Affects characters           */
-
-    byte material; // what material is the item made of?
-    int size; // how big is the object?
-
-    int spec_timer[SPEC_TIMER_MAX]; /* For timed procs - from homeland*/
-    int bound_id; /* ID of player this item is bound to */
-};
-
-/** Used in obj_file_elem. DO NOT CHANGE if you are using binary object files
- * and already have a player base and don't want to do a player wipe. */
-struct obj_affected_type {
-    byte location; /**< Which ability to change (APPLY_XXX) */
-    int modifier; /**< How much it changes by              */
-    int bonus_type; /**< What type of bonus is this. */
-};
-
-/* For weapon spells. */
-struct weapon_spells {
-    int spellnum; // spellnum weapon will cast
-    int level; // level at which it will cast spellnum
-    int percent; // chance spellnum will fire per round
-    int inCombat; // will spellnum fire only in combat?
-};
-
-/* For special abilities for weapons, armor and 'wonderous items' - Ornir */
-struct obj_special_ability {
-    int ability; /* Which ability does this object have? */
-    int level; /* The 'Caster Level' of the affect. */
-    int activation_method; /* Command word, wearing/wielding, Hitting, On Critical, etc. */
-    char* command_word; /* Only if the activation_method is ACTTYPE_COMMAND_WORD, NULL otherwise. */
-    int value[NUM_SPECAB_VAL_POSITIONS]; /* Values for the special ability, see specab.c/specab.h for a list. */
-
-    struct obj_special_ability *next; /* This is a list of abilities. */
-};
-
-// Spellbooks
-/* maximum # spells in a spellbook */
-#define SPELLBOOK_SIZE    200
-
-/* the spellbook struct */
-struct obj_spellbook_spell {
-    ush_int spellname; /* Which spell is written */
-    ubyte pages; /* How many pages does it take up */
-};
-
-/* for weapons, the poison-data if poison is applied */
-struct obj_weapon_poison {
-    int poison; /* right now this is a spell (i.e. spellnum) */
-    int poison_level; /* level to cast above spell */
-    int poison_hits; /* how many times the poison will fire off the weapon */
-};
-
-/** The Object structure. */
-struct obj_data {
-    obj_rnum item_number; /**< The unique id of this object instance. */
-    room_rnum in_room; /**< What room is the object lying in, or -1? */
-
-    struct obj_flag_data obj_flags; /**< Object information */
-    struct obj_affected_type affected[MAX_OBJ_AFFECT]; /**< affects */
-    struct obj_weapon_poison weapon_poison; /* for weapons, applied poison */
-
-    char *name; /**< Keyword reference(s) for object. */
-    char *description; /**< Shown when the object is lying in a room. */
-    char *short_description; /**< Shown when worn, carried, in a container */
-    char *action_description; /**< Displays when (if) the object is used */
-    struct extra_descr_data *ex_description; /**< List of extra descriptions */
-    struct char_data *carried_by; /**< Points to PC/NPC carrying, or NULL */
-    struct char_data *worn_by; /**< Points to PC/NPC wearing, or NULL */
-    sh_int worn_on; /**< If the object can be worn, where can it be worn? */
-
-    struct obj_data *in_obj; /**< Points to carrying object, or NULL */
-    struct obj_data *contains; /**< List of objects being carried, or NULL */
-
-    long id; /**< used by DG triggers - unique id  */
-    struct trig_proto_list *proto_script; /**< list of default triggers  */
-    struct script_data *script; /**< script info for the object */
-
-    struct obj_data *next_content; /**< For 'contains' lists   */
-    struct obj_data *next; /**< For the object list */
-    struct char_data *sitting_here; /**< For furniture, who is sitting in it */
-
-    bool has_spells; // used to keep track if weapon has weapon_spells
-    // weapon spells allow gear to fire off spells intermittently or in combat
-    struct weapon_spells wpn_spells[MAX_WEAPON_SPELLS];
-
-    struct obj_spellbook_spell *sbinfo; /* For spellbook info */
-
-    struct list_data *events; /**< Used for object events */
-
-    struct obj_special_ability *special_abilities; /**< List used to store special abilities */
-
-    long missile_id; //non saving variable to id missiles
-};
-
-/** Instance info for an object that gets saved to disk.
- * DO NOT CHANGE if you are using binary object files
- * and already have a player base and don't want to do a player wipe. */
-struct obj_file_elem {
-    obj_vnum item_number; /**< The prototype, non-unique info for this object. */
-
-#if USE_AUTOEQ
-    sh_int location; /**< If re-equipping objects on load, wear object here */
-#endif
-    int value[NUM_OBJ_VAL_POSITIONS]; /**< Current object values */
-    int extra_flags[EF_ARRAY_MAX]; /**< Object extra flags */
-    int weight; /**< Object weight */
-    int timer; /**< Current object timer setting */
-    int bitvector[AF_ARRAY_MAX]; /**< Object affects */
-    struct obj_affected_type affected[MAX_OBJ_AFFECT]; /**< Affects to mobs */
-};
-
-/** Header block for rent files.
- * DO NOT CHANGE the structure if you are using binary object files
- * and already have a player base and don't want to do a player wipe.
- * If you are using binary player files, feel free to turn the spare
- * variables into something more meaningful, as long as you keep the
- * int datatype.
- * NOTE: This is *not* used with the ascii playerfiles.
- * NOTE 2: This structure appears to be unused in this codebase? */
-struct rent_info {
-    int time;
-    int rentcode; /**< How this character rented */
-    int net_cost_per_diem; /**< ? Appears to be unused ? */
-    int gold; /**< ? Appears to be unused ? */
-    int account; /**< ? Appears to be unused ? */
-    int nitems; /**< ? Appears to be unused ? */
-    int spare0;
-    int spare1;
-    int spare2;
-    int spare3;
-    int spare4;
-    int spare5;
-    int spare6;
-    int spare7;
-};
-
-/* room-related structures */
-
-/** Direction (north, south, east...) information for rooms. */
-struct room_direction_data {
-    char *general_description; /**< Show to char looking in this direction. */
-
-    char *keyword; /**< for interacting (open/close) this direction */
-
-    sh_int /*bitvector_t*/ exit_info; /**< Door, and what type? */
-    obj_vnum key; /**< Key's vnum (-1 for no key) */
-    room_rnum to_room; /**< Where direction leads, or NOWHERE if not defined */
-
-    /* Extra door flags. */
-};
-
-struct raff_node {
-    room_rnum room; /* location in the world[] array of the room */
-    int timer; /* how many rounds this affection lasts */
-    long affection; /* which affection does this room have */
-    int spell; /* the spell number */
-    struct char_data *ch; // caster of this affection
-
-    struct raff_node *next; /* link to the next node */
-};
-
-/* From trails.h */
-struct trail_data_list;
-
-/** The Room Structure. */
-struct room_data {
-    room_vnum number; /**< Rooms number (vnum) */
-    zone_rnum zone; /**< Room zone (for resetting) */
-    int coords[2]; /**< Room coordinates (for wilderness) */
-    int sector_type; /**< sector type (move/hide) */
-    int room_flags[RF_ARRAY_MAX]; /**< INDOORS, DARK, etc */
-    long room_affections; /* bitvector for spells/skills */
-    char *name; /**< Room name */
-    char *description; /**< Shown when entered, looked at */
-    struct extra_descr_data *ex_description; /**< Additional things to look at */
-    struct room_direction_data * dir_option[NUM_OF_DIRS]; /**< Directions */
-    byte light; /**< Number of lightsources in room */
-    byte globe; /**< Number of darkness sources in room */
-    SPECIAL(*func); /**< Points to special function attached to room */
-    struct trig_proto_list *proto_script; /**< list of default triggers */
-    struct script_data *script; /**< script info for the room */
-    struct obj_data *contents; /**< List of items in room */
-    struct char_data *people; /**< List of NPCs / PCs in room */
-
-    struct list_data *events; // room events
-
-    struct trail_data_list *trail_tracks;
-    //struct trail_data_list *trail_scent;
-    //struct trail_data_list *trail_blood;
-    //// struct trail_data_list *trail_magic;
-
-};
-
-/* char-related structures */
-
-/** Memory structure used by NPCs to remember specific PCs. */
-struct memory_rec_struct {
-    long id; /**< The PC id to remember. */
-    struct memory_rec_struct *next; /**< Next PC to remember */
-};
-
-/** memory_rec_struct typedef */
-typedef struct memory_rec_struct memory_rec;
-
-/** This structure is purely intended to be an easy way to transfer and return
- * information about time (real or mudwise). */
-struct time_info_data {
-    int hours; /**< numeric hour */
-    int day; /**< numeric day */
-    int month; /**< numeric month */
-    sh_int year; /**< numeric year */
-};
-
-/** Player specific time information. */
-struct time_data {
-    time_t birth; /**< Represents the PCs birthday, used to calculate age. */
-    time_t logon; /**< Time of the last logon, used to calculate time played */
-    int played; /**< This is the total accumulated time played in secs */
-};
-
-/* Group Data Struct */
-struct group_data {
-    struct char_data *leader; // leader of group
-    struct list_data *members; // list of members
-    int group_flags; // group flags set
-};
-
-/** The pclean_criteria_data is set up in config.c and used in db.c to determine
- * the conditions which will cause a player character to be deleted from disk
- * if the automagic pwipe system is enabled (see config.c). */
-struct pclean_criteria_data {
-    int level; /**< PC level and below to check for deletion */
-    int days; /**< time limit in days, for this level of PC */
-};
-
-/** General info used by PC's and NPC's. */
-struct char_player_data {
-    char passwd[MAX_PWD_LENGTH + 1]; /**< PC's password */
-    char *name; /**< PC / NPC name */
-    char *short_descr; /**< NPC 'actions' */
-    char *long_descr; /**< PC / NPC look description */
-    char *description; /**< NPC Extra descriptions */
-    char *title; /**< PC / NPC title */
-    byte sex; /**< PC / NPC sex */
-    byte chclass; /**< PC / NPC class */
-    byte level; /**< PC / NPC level */
-    struct time_data time; /**< PC AGE in days */
-    ubyte weight; /**< PC / NPC weight */
-    ubyte height; /**< PC / NPC height */
-    byte race; // Race
-    byte pc_subrace; // SubRace
-    char *walkin; // NPC (for now) walkin message
-    char *walkout; // NPC (for now) walkout message
-};
-
-/** Character abilities. Different instances of this structure are used for
- * both inherent and current ability scores (like when poison affects the
- * player strength). */
-struct char_ability_data {
-    sbyte str; /**< Strength.  */
-    sbyte intel; /**< Intelligence */
-    sbyte wis; /**< Wisdom */
-    sbyte dex; /**< Dexterity */
-    sbyte con; /**< Constitution */
-    sbyte cha; /**< Charisma */
-
-    /*unused*/sbyte str_add; /**< Strength multiplier if str = 18. Usually from 0 to 100 */
-};
-#define NUM_ABILITY_MODS 6
-
-/* make sure this matches spells.h define */
-#define NUM_DAM_TYPES  22
-
-/* Character 'points', or health statistics. (we have points and real_points) */
-struct char_point_data {
-    sh_int psp; /**< Current psp level  */
-    sh_int max_psp; /**< Max psp level */
-    sh_int hit; /**< Curent hit point, or health, level */
-    sh_int max_hit; /**< Max hit point, or health, level */
-    sh_int move; /**< Current move point, or stamina, level */
-    sh_int max_move; /**< Max move point, or stamina, level */
-    sh_int armor; // armor class
-    sh_int disguise_armor; /* disguise armor class bonus */
-    sh_int spell_res; // spell resistance
-
-    int gold; /**< Current gold carried on character */
-    int bank_gold; /**< Gold the char has in a bank account	*/
-    int exp; /**< The experience points, or value, of the character. */
-
-    sbyte hitroll; /**< Any bonus or penalty to the hit roll */
-    sbyte damroll; /**< Any bonus or penalty to the damage roll */
-
-    int size; // size
-    sh_int apply_saving_throw[NUM_OF_SAVING_THROWS]; /**< Saving throw (Bonuses) */
-    sh_int resistances[NUM_DAM_TYPES]; // resistances (dam-types)
-
-
-    /* note - if you add something new here, make sure to check
-     handler.c reset_char_points() to see if it needs to be added */
-};
-#undef NUM_DAM_TYPES
-
-/** char_special_data_saved: specials which both a PC and an NPC have in
- * common, but which must be saved to the players file for PC's. */
-struct char_special_data_saved {
-    int alignment; /**< -1000 (evil) to 1000 (good) range. */
-    long idnum; /**< PC's idnum; -1 for mobiles. */
-    int act[PM_ARRAY_MAX]; /**< act flags for NPC's; player flag for PC's */
-    int affected_by[AF_ARRAY_MAX]; /**< Bitvector for spells/skills affected by */
-    int warding[MAX_WARDING]; //saved warding spells like stoneskin
-    ubyte spec_abil[MAX_CLASSES]; //spec abilities (ex. lay on hands)
-
-    struct damage_reduction_type *damage_reduction; /**< Damage Reduction */
-
-    /* disguise system port d20mud */
-    ubyte disguise_race;
-    ubyte disguise_sex;
-    ubyte disguise_dsc1;
-    ubyte disguise_dsc2;
-    ubyte disguise_adj1;
-    ubyte disguise_adj2;
-    ubyte disguise_roll;
-    ubyte disguise_seen;
-
-    /* Feat data */
-    int feats[NUM_FEATS]; /* Feats (value is the number of times each feat is taken) */
-    int combat_feats[NUM_CFEATS][FT_ARRAY_MAX]; /* One bitvector array per CFEAT_ type  */
-    int school_feats[NUM_SFEATS]; /* One bitvector array per CFEAT_ type  */
-
-};
-
-/** Special playing constants shared by PCs and NPCs which aren't in pfile */
-struct char_special_data {
-    /* combat related */
-    int initiative; /* What is this char's initiative score? */
-    struct char_data *fighting; /**< Target of fight; else NULL */
-    struct char_data *hunting; /**< Target of NPC hunt; else NULL */
-    int totalDefense; // how many totaldefense attempts left in the round
-    struct char_data *guarding; //target for 'guard' ability
-    bool firing; //is char firing missile weapon?
-    int mounted_blocks_left; // how many mounted combat blocks left in the round
-    int deflect_arrows_left; // 
-
-    /* Mode Data */
-    int mode_value; /* Bonus/penalty for power attack and combat expertise. */
-
-    /* Combat related, reset each combat round. We do not use events for these because
-     * the timing needs to be perfect - They should be reset in accordance with the
-     * initiation of auto-attacks in each round. */
-    int attacks_of_opportunity; /* The number of AOO performed this round. */
-
-    /* furniture */
-    struct obj_data *furniture; /**< Object being sat on/in; else NULL */
-    struct char_data *next_in_furniture; /**< Next person sitting, else NULL */
-
-    /* mounts */
-    struct char_data *riding; /* Who are they riding? */
-    struct char_data *ridden_by; /* Who is riding them? */
-
-    /* carrying */
-    int carry_weight; /**< Carried weight */
-    byte carry_items; /**< Number of items carried */
-
-    /** casting (time) **/
-    bool isCasting; // casting or not
-    int castingTime; // casting time
-    int castingSpellnum; // spell casting
-    int castingMetamagic; // spell metamagic
-    int castingClass; // spell casting class
-    struct char_data *castingTCH; // target char of spell
-    struct obj_data *castingTOBJ; // target obj of spell
-
-    /** crafting **/
-    ubyte crafting_type; //like SCMD_x
-    ubyte crafting_ticks; // ticks left to complete task
-    struct obj_data *crafting_object; // refers to obj crafting (deprecated)
-    ubyte crafting_repeat; // multiple objects created in one session
-    int crafting_bonus; // bonus for crafting the item
-
-    /* mob feats (npc's and pc wildshaped) */
-    byte mob_feats[MAX_FEATS]; /* Feats (booleans and counters)  */
-
-    /* miscellaneous */
-    int is_preparing[NUM_CASTERS]; //memorization 
-    int preparing_state[NUM_CLASSES]; /* spell preparation */
-    byte position; /**< Standing, fighting, sleeping, etc. */
-    int timer; /**< Timer for update */
-
-    int weather; /**< The current weather this player is affected by. */
-
-    struct queue_type *action_queue; /**< Action command queue */
-    struct queue_type *attack_queue; /**< Attack action queue */
-
-    struct char_special_data_saved saved; /**< Constants saved for PCs. */
-
-    struct char_data *grapple_target; /**< Target of grapple attempt; else NULL */
-    struct char_data *grapple_attacker; /**< Who is grappling me?; else NULL */
-};
-
-/* old memorization struct */
-struct old_spell_data {
-    int spell; /* spellnum of this spell in the collection */
-    int metamagic; /* Bitvector of metamagic affecting this spell. */
-    int prep_time; /* time to prepare */
-};
-/**/
-
-/***/
-
-/* known spells list */
-struct known_spell_data {
-    int spell; /* spellnum of this spell in the collection */
-    int metamagic; /* Bitvector of metamagic affecting this spell. */
-    int prep_time; /* Remaining time for preparing this spell. */
-    int domain; /* domain info */
-
-    struct known_spell_data *next; /*linked-list*/
-};
-
-/* spell parapation, collection data */
-struct prep_collection_spell_data {
-    int spell; /* spellnum of this spell in the collection */
-    int metamagic; /* Bitvector of metamagic affecting this spell. */
-    int prep_time; /* Remaining time for preparing this spell. */
-    int domain; /* domain info */
-
-    struct prep_collection_spell_data *next; /*linked-list*/
-};
-
-/* innate magic preparation data */
-struct innate_magic_data {
-    int circle; /* circle in the collection */
-    int metamagic; /* Bitvector of metamagic affecting this spell. */
-    int prep_time; /* Remaining time for preparing this spell. */
-    int domain; /* domain info */
-
-    struct innate_magic_data *next; /*linked-list*/
-};
-/***/
-
-/** Data only needed by PCs, and needs to be saved to disk. */
-struct player_special_data_saved {
-    int skills[MAX_SKILLS + 1]; //saved skills
-    ubyte abilities[MAX_ABILITIES + 1]; //abilities
-
-    /* Feats */
-    byte feat_points; /* How many general feats you can take  */
-    byte epic_feat_points; /* How many epic feats you can take */
-    byte class_feat_points[NUM_CLASSES]; /* How many class feats you can take  */
-    byte epic_class_feat_points[NUM_CLASSES]; /* How many epic class feats    */
-
-    bool skill_focus[MAX_ABILITIES + 1][NUM_SKFEATS]; /* Data for FEAT_SKILL_FOCUS */
-
-    ubyte morphed; //polymorphed and form
-    byte class_level[MAX_CLASSES]; //multi class
-    int spells_to_learn; //prac sessions left
-    int abilities_to_learn; //training sessiosn left
-    ubyte boosts; //stat boosts left
-    ubyte favored_enemy[MAX_ENEMIES]; //list of ranger favored enemies
-
-    /* old spell prep system */
-    struct old_spell_data prep_queue[MAX_MEM][NUM_CASTERS];
-    struct old_spell_data collection[MAX_MEM][NUM_CASTERS];
-
-    /* new system for spell preparation */
-    struct prep_collection_spell_data *preparation_queue[NUM_CLASSES];
-    struct prep_collection_spell_data *spell_collection[NUM_CLASSES];
-    struct innate_magic_data *innate_magic_queue[NUM_CLASSES];
-    struct known_spell_data *known_spells[NUM_CLASSES];
-
-    byte church; // homeland-port, currently unused
-
-    /* schools / domains */
-    byte domain_1; /* cleric domains */
-    byte domain_2; /* cleric domains */
-    byte specialty_school; /* wizard specialty */
-    byte restricted_school_1; /* restricted school */
-    byte restricted_school_2; /* restricted school */
-
-    /* preferred caster classs, used for prestige classes such as arcane archer */
-    byte preferred_arcane;
-    byte preferred_divine;
-
-    int wimp_level; /**< Below this # of hit points, flee! */
-    byte freeze_level; /**< Level of god who froze char, if any */
-    sh_int invis_level; /**< level of invisibility */
-    room_vnum load_room; /**< Which room to load PC into */
-    int pref[PR_ARRAY_MAX]; /**< preference flags */
-    ubyte bad_pws; /**< number of bad login attempts */
-    sbyte conditions[3]; /**< Drunk, hunger, and thirst */
-    struct txt_block *comm_hist[NUM_HIST]; /**< Communication history */
-    struct txt_block *todo_list; /* Player's todo list */
-    ubyte page_length; /**< Max number of rows of text to send at once */
-    ubyte screen_width; /**< How wide the display page is */
-    int olc_zone; /**< Current olc permissions */
-
-    int clanpoints; /**< Clan points may be spent in a clanhall */
-    clan_vnum clan; /**< The clan number to which the player belongs     */
-    int clanrank; /**< The player's rank within their clan (1=highest) */
-
-    int questpoints; //quest points earned
-    qst_vnum *completed_quests; /**< Quests completed              */
-    int num_completed_quests; /**< Number completed              */
-    int current_quest; /**< vnum of current quest         */
-    int quest_time; /**< time left on current quest    */
-    int quest_counter; /**< Count of targets left to get  */
-
-    /* auto crafting quest */
-    unsigned int autocquest_vnum; // vnum of crafting quest item
-    char *autocquest_desc; // description of crafting quest item
-    ubyte autocquest_material; // material used for crafting quest
-    ubyte autocquest_makenum; // how many more objects to finish quest
-    ubyte autocquest_qp; // quest point reward for quest
-    unsigned int autocquest_exp; // exp reward for quest
-    unsigned int autocquest_gold; // gold reward for quest
-
-    time_t lastmotd; /**< Last time player read motd */
-    time_t lastnews; /**< Last time player read news */
-
-    char *account_name; // The account stored with this character.
-
-    int sorcerer_bloodline_subtype; //if the sorcerer bloodline has a subtype (ie. draconic)
-    int new_arcana_circles[4];
-    int mail_days;
-
-    int discoveries[NUM_ALC_DISCOVERIES];
-    int bombs[MAX_BOMBS_ALLOWED];
-    int grand_discovery;
-};
-
-/** Specials needed only by PCs, not NPCs.  Space for this structure is
- * not allocated in memory for NPCs, but it is for PCs and the portion
- * of it labelled 'saved' is saved in the players file. */
-struct player_special_data {
-    struct player_special_data_saved saved; /**< Information to be saved. */
-
-    char *poofin; /**< Description displayed to room on arrival of a god. */
-    char *poofout; /**< Description displayed to room at a god's exit. */
-    struct alias_data *aliases; /**< Command aliases			*/
-    long last_tell; /**< idnum of PC who last told this PC, used to reply */
-    void *last_olc_targ; /**< ? Currently Unused ? */
-    int last_olc_mode; /**< ? Currently Unused ? */
-    char *host; /**< Resolved hostname, or ip, for player. */
-    int diplomacy_wait; /**< Diplomacy Timer */
-    int buildwalk_sector; /**< Default sector type for buildwalk */
-
-    /* salvation spell */
-    room_vnum salvation_room;
-    char *salvation_name;
-
-    /* levelup data structure - Saved data for study process. */
-    struct level_data* levelup;
-
-    byte dc_bonus; /* used to apply dc bonuses, usually to spells.  
-                    Must be reset to zero manually after applying the bonus */
-    byte arcane_apotheosis_slots; /* used with the apotheosis command to store spell slots
-                                   to be used in place of wand or staff charges.  These stored
-                                  slots decay at a rate of 1 per 6-second round and cannot have
-                                  more than 9 stored at any given time.  They are not saved over
-                                  reboots/copyovers/character quitting. */
-  char *new_mail_receiver;
-  char *new_mail_subject;
-  char *new_mail_content;
-
-  int sticky_bomb[2];
-};
-
-/** Special data used by NPCs, not PCs */
-struct mob_special_data {
-    memory_rec *memory; /**< List of PCs to remember */
-    byte attack_type; /**< The primary attack type (bite, sting, hit, etc.) */
-    byte default_pos; /**< Default position (standing, sleeping, etc.) */
-    byte damnodice; /**< The number of dice to roll for damage */
-    byte damsizedice; /**< The size of each die rolled for damage. */
-    float frustration_level; /**< The anger/frustration level of the mob */
-    byte subrace[MAX_SUBRACES]; // SubRace
-    struct quest_entry *quest; // quest info for a mob (homeland-port)
-    room_rnum loadroom; // mob loadroom saved
-    /* echo system */
-    byte echo_is_zone; // display the echo to entire zone
-    byte echo_frequency; // how often to display echo
-    byte echo_sequential; // sequential/random
-    sh_int echo_count; // how many echos
-    char **echo_entries; // echo array
-    sh_int current_echo; // keep track of the current echo, for sequential echos
-    /* path system */
-    int path_index;
-    int path_delay;
-    int path_reset;
-    int path_size;
-    int path[MAX_PATH];
-    /* a (generally) boolean macro that marks whether a proc fired, general use is
-       for zone-procs */
-    int proc_fired;
-    room_rnum temp_room_data; /* for homeland, for storing temporary room data */
-};
-
-/** An affect structure. */
-struct affected_type {
-    sh_int spell; /**< The spell that caused this */
-    sh_int duration; /**< For how long its effects will last      */
-    sh_int modifier; /**< Added/subtracted to/from apropriate ability     */
-    byte location; /**< Tells which ability to change(APPLY_XXX). */
-    int bitvector[AF_ARRAY_MAX]; /**< Tells which bits to set (AFF_XXX). */
-
-    int bonus_type; /**< What type of bonus (if this is a bonus) is this. */
-
-    struct affected_type *next; /**< The next affect in the list of affects. */
-    sh_int specific;
-};
-
-/* The Maximum number of types that can be required to bypass DR. */
-#define MAX_DR_BYPASS 3
-
-#define DR_BYPASS_CAT_UNUSED   0 /* Unused bypass - skip. */
-#define DR_BYPASS_CAT_NONE     1 /* Nothing bypasses the DR */
-#define DR_BYPASS_CAT_MATERIAL 2 /* Materials that bypass the DR*/
-#define DR_BYPASS_CAT_MAGIC    3 /* Magical weapons bypass the DR */
-#define DR_BYPASS_CAT_DAMTYPE  4 /* DR Damage types that bypass the DR */
-
-#define DR_DAMTYPE_BLUDGEONING 0 /* Bludgeoning damage bypasses the DR */
-#define DR_DAMTYPE_SLASHING    1 /* Slashing damage bypasses the DR */
-#define DR_DAMTYPE_PIERCING    2 /* Piercing damage bypasses the DR */
-#define NUM_DR_DAMTYPES 3
-
-/* Note that spells ALWAYS bypass DR! Resistances are for Spells, DR is for
- * physical damage! */
-
-/** A damage reduction structure. */
-struct damage_reduction_type {
-    int duration; /* The duration of this DR effect. */
-    int amount; /* The amount of DR. */
-    int max_damage; /* The amount of damage this DR can take before it dissipates.  -1 is perm. */
-    int spell; /* Spell granting this DR. */
-    int feat; /* Feat granting this DR. */
-
-    /* The following values can be a bit confusing - So a clarification
-     * is in order.
-     *
-     * 'bypass_cat' is an array of integer values (one of the above defines)
-     * 'bypass_val' is an array of integer values that expands upon the category.
-     *
-     * 'bypass_val' only has values for the following categories:
-     *
-     * DR_BYPASS_CAT_MATERIAL - The value is the corresponding material.
-     * DR_BYPASS_CAT_DAMTYPE- The value is the corresponding damage type.
-     *
-     * MAX_DR_BYPASS sets the maximum number of bypasses that can be set
-     * on a particular DR.  For simplicity, bypasses are only 'OR' separated...
-     * meaning that if a dr 10 has two categories, for example magic and spell, it
-     * would be DR 10/(magic or spell)
-     */
-    int bypass_cat[MAX_DR_BYPASS]; /* Category of bypass */
-    int bypass_val[MAX_DR_BYPASS]; /* Value (required for certain categories) */
-
-    struct damage_reduction_type *next;
-};
-
-/* Structure for levelup data - Used as a temporary storage area during 'study' command
- * Ascess via the LEVELUP(ch) macro. */
-
-struct level_data {
-    int level;
-    int class;
-    int feats[NUM_FEATS];
-    int combat_feats[NUM_CFEATS][FT_ARRAY_MAX];
-    int school_feats[NUM_SFEATS];
-    int boosts[6];
-    bool skill_focus[MAX_ABILITIES + 1][NUM_SKFEATS]; /* Data for FEAT_SKILL_FOCUS */
-
-    /* Feat point information */
-    int feat_points;
-    int class_feat_points;
-    int epic_feat_points;
-    int epic_class_feat_points;
-
-    /* Ability, skill, boost information */
-    int practices;
-    int trains;
-    int num_boosts;
-
-    int spell_circle;
-    int favored_slot;
-
-    int feat_type;
-    int tempFeat;
-    int feat_weapons[NUM_FEATS];
-    int feat_skills[NUM_FEATS];
-    /*        int spells_known[NUM_SPELLS];*/
-    int spell_slots[10];
-
-    /* setting stats */
-    int str;
-    int dex;
-    int con;
-    int inte;
-    int wis;
-    int cha;
-
-    // Sorcerer Bloodline Subtype
-    int sorcerer_bloodline_subtype;
-    // Alchemist Discoveries
-    int discoveries[NUM_ALC_DISCOVERIES];
-    int tempDiscovery ;
-    int grand_discovery;
-
-    int skills[MAX_ABILITIES + 1];
-};
-
-/** The list element that makes up a list of characters following this
- * character. */
-struct follow_type {
-    struct char_data *follower; /**< Character directly following. */
-    struct follow_type *next; /**< Next character following. */
-};
-
-/** Master structure for PCs and NPCs. */
-struct char_data {
-    int pfilepos; /**< PC playerfile pos and id number */
-    mob_rnum nr; /**< NPC real instance number */
-    int coords[2]; /**< Current coordinate location, used in wilderness. */
-    room_rnum in_room; /**< Current location (real room number) */
-    room_rnum was_in_room; /**< Previous location for linkdead people  */
-    int wait; /**< wait for how many loops before taking action. */
-
-    struct char_player_data player; /**< General PC/NPC data */
-    struct char_ability_data real_abils; /**< Abilities without modifiers */
-    struct char_ability_data aff_abils; /**< Abilities with modifiers */
-    struct char_ability_data disguise_abils; /* wildshape/shapechange/etc bonuses */
-    struct char_point_data points; /**< Point/statistics */
-    struct char_point_data real_points; /**< Point/statistics */
-    struct char_special_data char_specials; /**< PC/NPC specials	  */
-    struct player_special_data *player_specials; /**< PC specials		  */
-    struct mob_special_data mob_specials; /**< NPC specials		  */
-
-    struct affected_type *affected; /**< affected by what spells    */
-    struct obj_data * equipment[NUM_WEARS]; /**< Equipment array            */
-
-    struct obj_data *carrying; /**< List head for objects in inventory */
-    struct descriptor_data *desc; /**< Descriptor/connection info; NPCs = NULL */
-
-    long id; /**< used by DG triggers - unique id */
-    struct trig_proto_list *proto_script; /**< list of default triggers */
-    struct script_data *script; /**< script info for the object */
-    struct script_memory *memory; /**< for mob memory triggers */
-
-    struct char_data *next_in_room; /**< Next PC in the room */
-    struct char_data *next; /**< Next char_data in the room */
-    struct char_data *next_fighting; /**< Next in line to fight */
-
-    struct follow_type *followers; /**< List of characters following */
-    struct char_data *master; /**< List of character being followed */
-
-    struct group_data *group; /**< Character's Group */
-
-    long pref; /**< unique session id */
-
-    struct list_data * events;
-
-    struct char_data *last_attacker; // mainly to prevent type_suffering from awarding exp
-
-};
-
-/** descriptor-related structures */
-struct txt_block {
-    char *text; /**< ? */
-    int aliased; /**< ? */
-    struct txt_block *next; /**< ? */
-};
-
-/** ? */
-struct txt_q {
-    struct txt_block *head; /**< ? */
-    struct txt_block *tail; /**< ? */
-};
-
-/** Master structure players. Holds the real players connection to the mud.
- * An analogy is the char_data is the body of the character, the descriptor_data
- * is the soul. */
-struct descriptor_data {
-    socket_t descriptor; /**< file descriptor for socket */
-    char host[HOST_LENGTH + 1]; /**< hostname */
-    byte bad_pws; /**< number of bad pw attemps this login */
-    byte idle_tics; /**< tics idle at password prompt		*/
-    int connected; /**< mode of 'connectedness'		*/
-    int desc_num; /**< unique num assigned to desc		*/
-    time_t login_time; /**< when the person connected		*/
-    char *showstr_head; /**< for keeping track of an internal str	*/
-    char **showstr_vector; /**< for paging through texts		*/
-    int showstr_count; /**< number of pages to page through	*/
-    int showstr_page; /**< which page are we currently showing?	*/
-    char **str; /**< for the modify-str system		*/
-    char *backstr; /**< backup string for modify-str system	*/
-    size_t max_str; /**< maximum size of string in modify-str	*/
-    long mail_to; /**< name for mail system			*/
-    int has_prompt; /**< is the user at a prompt?             */
-    char inbuf[MAX_RAW_INPUT_LENGTH]; /**< buffer for raw input		*/
-    char last_input[MAX_INPUT_LENGTH]; /**< the last input			*/
-    char small_outbuf[SMALL_BUFSIZE]; /**< standard output buffer		*/
-    char *output; /**< ptr to the current output buffer	*/
-    char **history; /**< History of commands, for ! mostly.	*/
-    int history_pos; /**< Circular array position.		*/
-    int bufptr; /**< ptr to end of current output		*/
-    int bufspace; /**< space left in the output buffer	*/
-    struct txt_block *large_outbuf; /**< ptr to large buffer, if we need it */
-    struct txt_q input; /**< q of unprocessed input		*/
-    struct char_data *character; /**< linked to char			*/
-    struct char_data *original; /**< original char if switched		*/
-    struct descriptor_data *snooping; /**< Who is this char snooping	*/
-    struct descriptor_data *snoop_by; /**< And who is snooping this char	*/
-    struct descriptor_data *next; /**< link to next descriptor		*/
-    struct oasis_olc_data *olc; /**< OLC info */
-
-    protocol_t *pProtocol; /**< Kavir plugin */
-    struct list_data *events; // event system
-
-    struct account_data *account; /**< Account system */
-};
-
-/* other miscellaneous structures */
-
-/** Fight message display. This structure is used to hold the information to
- * be displayed for every different violent hit type. */
-struct msg_type {
-    char *attacker_msg; /**< Message displayed to attecker. */
-    char *victim_msg; /**< Message displayed to victim. */
-    char *room_msg; /**< Message displayed to rest of players in room. */
-};
-
-/** An entire message structure for a type of hit or spell or skill. */
-struct message_type {
-    struct msg_type die_msg; /**< Messages for death strikes. */
-    struct msg_type miss_msg; /**< Messages for missed strikes. */
-    struct msg_type hit_msg; /**< Messages for a succesful strike. */
-    struct msg_type god_msg; /**< Messages when trying to hit a god. */
-    struct message_type *next; /**< Next set of messages. */
-};
-
-/** Head of list of messages for an attack type. */
-struct message_list {
-    int a_type; /**< The id of this attack type. */
-    int number_of_attacks; /**< How many attack messages to chose from. */
-    struct message_type *msg; /**< List of messages.			*/
-};
-
-/** Social message data structure. */
-struct social_messg {
-    int act_nr; /**< The social id. */
-    char *command; /**< The command to activate (smile, wave, etc.) */
-    char *sort_as; /**< Priority of social sorted by this. */
-    int hide; /**< If true, and target can't see actor, target doesn't see */
-    int min_victim_position; /**< Required Position of victim */
-    int min_char_position; /**< Required Position of char */
-    int min_level_char; /**< Minimum PC level required to use this social. */
-
-    /* No argument was supplied */
-    char *char_no_arg; /**< Displayed to char when no argument is supplied */
-    char *others_no_arg; /**< Displayed to others when no arg is supplied */
-
-    /* An argument was there, and a victim was found */
-    char *char_found; /**< Display to char when arg is supplied */
-    char *others_found; /**< Display to others when arg is supplied */
-    char *vict_found; /**< Display to target arg */
-
-    /* An argument was there, as well as a body part, and a victim was found */
-    char *char_body_found; /**< Display to actor */
-    char *others_body_found; /**< Display to others */
-    char *vict_body_found; /**< Display to target argument */
-
-    /* An argument was there, but no victim was found */
-    char *not_found; /**< Display when no victim is found */
-
-    /* The victim turned out to be the character */
-    char *char_auto; /**< Display when self is supplied */
-    char *others_auto; /**< Display to others when self is supplied */
-
-    /* If the char cant be found search the char's inven and do these: */
-    char *char_obj_found; /**< Social performed on object, display to char */
-    char *others_obj_found; /**< Social performed on object, display to others */
-};
-
-/** Describes bonuses, or negatives, applied to thieves skills. In practice
- * this list is tied to the character's dexterity attribute. */
-struct dex_skill_type {
-    sh_int p_pocket; /**< Alters the success rate of pick pockets */
-    sh_int p_locks; /**< Alters the success of pick locks */
-    sh_int traps; /**< Historically alters the success of trap finding. */
-    sh_int sneak; /**< Alters the success of sneaking without being detected */
-    sh_int hide; /**< Alters the success of hiding out of sight */
-};
-
-/** Describes the bonuses applied for a specific value of a character's
- * strength attribute. */
-struct dex_app_type {
-    sh_int reaction; /**< Historically affects reaction savings throws. */
-    sh_int miss_att; /**< Historically affects missile attacks */
-    sh_int defensive; /**< Alters character's inherent armor class */
-};
-
-/** Describes the bonuses applied for a specific value of a character's
- * strength attribute. */
-struct str_app_type {
-    sh_int tohit; /**< To Hit (THAC0) Bonus/Penalty        */
-    sh_int todam; /**< Damage Bonus/Penalty                */
-    sh_int carry_w; /**< Maximum weight that can be carrried */
-    sh_int wield_w; /**< Maximum weight that can be wielded  */
-};
-
-/** Describes the bonuses applied for a specific value of a character's
- * wisdom attribute. */
-struct wis_app_type {
-    byte bonus; /**< how many practices player gains per lev */
-};
-
-/** Describes the bonuses applied for a specific value of a character's
- * intelligence attribute. */
-struct int_app_type {
-    byte learn; /**< how many % a player learns a spell/skill */
-};
-
-/** Describes the bonuses applied for a specific value of a
- * character's constitution attribute. */
-struct con_app_type {
-    sh_int hitp; /**< Added to a character's new MAXHP at each new level. */
-};
-
-/** Describes the bonuses applied for a specific value of a
- * character's charisma attribute. */
-struct cha_app_type {
-    sh_int cha_bonus; /* charisma bonus */
-};
-
-/** Stores, and used to deliver, the current weather information
- * in the mud world. */
-struct weather_data {
-    int pressure; /**< How is the pressure ( Mb )? */
-    int change; /**< How fast and what way does it change? */
-    int sky; /**< How is the sky? */
-    int sunlight; /**< And how much sun? */
-};
-
-/** Element in monster and object index-tables.
- NOTE: Assumes sizeof(mob_vnum) >= sizeof(obj_vnum) */
-struct index_data {
-    mob_vnum vnum; /**< virtual number of this mob/obj   */
-    int number; /**< number of existing units of this mob/obj  */
-    /** Point to any SPECIAL function assoicated with mob/obj.
-     * Note: These are not trigger scripts. They are functions hard coded in
-     * the source code. */
-    SPECIAL(*func);
-
-    char *farg; /**< String argument for special function. */
-    struct trig_data *proto; /**< Points to the trigger prototype. */
-};
-
-/** Master linked list for the mob/object prototype trigger lists. */
-struct trig_proto_list {
-    int vnum; /**< vnum of the trigger   */
-    struct trig_proto_list *next; /**< next trigger          */
-};
-
-struct guild_info_type {
-    int pc_class;
-    room_vnum guild_room;
-    int direction;
-};
-
-/** Happy Hour Data */
-struct happyhour {
-    int qp_rate; // % increase in qp
-    int exp_rate; // % increase in exp
-    int gold_rate; // % increase in gold
-    int treasure_rate; // % increase in treasure drop
-    int ticks_left; // time left for happyhour
-};
-
-/** structure for list of recent players (see 'recent' command) */
-struct recent_player {
-    int vnum; /* The ID number for this instance */
-    char name[MAX_NAME_LENGTH]; /* The char name of the player     */
-    bool new_player; /* Is this a new player?           */
-    bool copyover_player; /* Is this a player that was on during the last copyover? */
-    time_t time; /* login time                      */
-    char host[HOST_LENGTH + 1]; /* Host IP address                 */
-    struct recent_player *next; /* Pointer to the next instance    */
-};
-
-/* Config structs */
-
-/** The game configuration structure used for configurating the game play
- * variables. */
-struct game_data {
-    int pk_allowed; /**< Is player killing allowed?    */
-    int pt_allowed; /**< Is player thieving allowed?   */
-    int level_can_shout; /**< Level player must be to shout.   */
-    int holler_move_cost; /**< Cost to holler in move points.    */
-    int tunnel_size; /**< Number of people allowed in a tunnel.*/
-    int max_exp_gain; /**< Maximum experience gainable per kill.*/
-    int max_exp_loss; /**< Maximum experience losable per death.*/
-    int max_npc_corpse_time; /**< Num tics before NPC corpses decompose*/
-    int max_pc_corpse_time; /**< Num tics before PC corpse decomposes.*/
-    int idle_void; /**< Num tics before PC sent to void(idle)*/
-    int idle_rent_time; /**< Num tics before PC is autorented.   */
-    int idle_max_level; /**< Level of players immune to idle.     */
-    int dts_are_dumps; /**< Should items in dt's be junked?   */
-    int load_into_inventory; /**< Objects load in immortals inventory. */
-    int track_through_doors; /**< Track through doors while closed?    */
-    int no_mort_to_immort; /**< Prevent mortals leveling to imms?    */
-    int disp_closed_doors; /**< Display closed doors in autoexit?    */
-    int diagonal_dirs; /**< Are there 6 or 10 directions? */
-    int map_option; /**< MAP_ON, MAP_OFF or MAP_IMM_ONLY      */
-    int map_size; /**< Default size for map command         */
-    int minimap_size; /**< Default size for mini-map (automap)  */
-    int script_players; /**< Is attaching scripts to players allowed? */
-    float min_pop_to_claim; /**< Minimum popularity percentage required to claim a zone */
-
-    char *OK; /**< When player receives 'Okay.' text.    */
-    char *NOPERSON; /**< 'No one by that name here.'   */
-    char *NOEFFECT; /**< 'Nothing seems to happen.'            */
-};
-
-/** The rent and crashsave options. */
-struct crash_save_data {
-    int free_rent; /**< Should the MUD allow rent for free?   */
-    int max_obj_save; /**< Max items players can rent.           */
-    int min_rent_cost; /**< surcharge on top of item costs.       */
-    int auto_save; /**< Does the game automatically save ppl? */
-    int autosave_time; /**< if auto_save=TRUE, how often?         */
-    int crash_file_timeout; /**< Life of crashfiles and idlesaves.     */
-    int rent_file_timeout; /**< Lifetime of normal rent files in days */
-};
-
-/** Important room numbers. This structure stores vnums, not real array
- * numbers. */
-struct room_numbers {
-    room_vnum mortal_start_room; /**< vnum of room that mortals enter at.  */
-    room_vnum immort_start_room; /**< vnum of room that immorts enter at.  */
-    room_vnum frozen_start_room; /**< vnum of room that frozen ppl enter.  */
-    room_vnum donation_room_1; /**< vnum of donation room #1.            */
-    room_vnum donation_room_2; /**< vnum of donation room #2.            */
-    room_vnum donation_room_3; /**< vnum of donation room #3.            */
-};
-
-/** Operational game variables. */
-struct game_operation {
-    ush_int DFLT_PORT; /**< The default port to run the game.  */
-    char *DFLT_IP; /**< Bind to all interfaces.     */
-    char *DFLT_DIR; /**< The default directory (lib).    */
-    char *LOGNAME; /**< The file to log messages to.    */
-    int max_playing; /**< Maximum number of players allowed. */
-    int max_filesize; /**< Maximum size of misc files.   */
-    int max_bad_pws; /**< Maximum number of pword attempts.  */
-    int siteok_everyone; /**< Everyone from all sites are SITEOK.*/
-    int nameserver_is_slow; /**< Is the nameserver slow or fast?   */
-    int use_new_socials; /**< Use new or old socials file ?      */
-    int auto_save_olc; /**< Does OLC save to disk right away ? */
-    char *MENU; /**< The MAIN MENU.        */
-    char *WELC_MESSG; /**< The welcome message.      */
-    char *START_MESSG; /**< The start msg for new characters.  */
-    int medit_advanced; /**< Does the medit OLC show the advanced stats menu ? */
-    int ibt_autosave; /**< Does "bug resolve" autosave ? */
-    int protocol_negotiation; /**< Enable the protocol negotiation system ? */
-    int special_in_comm; /**< Enable use of a special character in communication channels ? */
-    int debug_mode; /**< Current Debug Mode */
-};
-
-/** The Autowizard options. */
-struct autowiz_data {
-    int use_autowiz; /**< Use the autowiz feature?   */
-    int min_wizlist_lev; /**< Minimun level to show on wizlist.  */
-};
-
-/**
- Main Game Configuration Structure.
- Global variables that can be changed within the game are held within this
- structure. During gameplay, elements within this structure can be altered,
- thus affecting the gameplay immediately, and avoiding the need to recompile
- the code.
- If changes are made to values of the elements of this structure during game
- play, the information will be saved to disk.
- */
-struct config_data {
-    /** Path to on-disk file where the config_data structure gets written. */
-    char *CONFFILE;
-    /** In-game specific global settings, such as allowing player killing. */
-    struct game_data play;
-    /** How is renting, crash files, and object saving handled? */
-    struct crash_save_data csd;
-    /** Special designated rooms, like start rooms, and donation rooms. */
-    struct room_numbers room_nums;
-    /** Basic operational settings, like max file sizes and max players. */
-    struct game_operation operation;
-    /** Autowiz specific settings, like turning it on and minimum level */
-    struct autowiz_data autowiz;
-};
-
-#ifdef MEMORY_DEBUG
-#include "zmalloc.h"
-#endif
-
-/* Action types */
-typedef enum {
-    atSTANDARD,
-    atMOVE,
-    atSWIFT
-} action_type;
-
-#define NUM_ACTIONS 3
-
-#define ACTION_NONE     0
-#define ACTION_STANDARD (1 << 0)
-#define ACTION_MOVE     (1 << 1)
-#define ACTION_SWIFT    (1 << 2)
-
-#define MAX_CHARS_PER_ACCOUNT         100
-
-#define MAX_UNLOCKED_CLASSES           20
-#define MAX_UNLOCKED_RACES             20
-
-/* Account data structure.  Account data is kept in the database,
- * but loaded into this structure while the player is in-game. */
-struct account_data {
-    int id;
-    char *name;
-    char password[MAX_PWD_LENGTH + 1];
-    sbyte bad_password_count;
-    char *character_names[MAX_CHARS_PER_ACCOUNT];
-    ush_int experience;
-    //        ush_int gift_experience;
-    //        sbyte level;
-    //        int account_flags;
-    //        time_t last_login;
-    //        sbyte read_rules;
-    //        char * websiteAccount;
-    //        byte polls[100];
-    //        char * web_password;
-    int classes[MAX_UNLOCKED_CLASSES];
-    int races[MAX_UNLOCKED_RACES];
-    char *email;
-    //        int surveys[4];
-    //        struct obj_data *item_bank;
-    //        int item_bank_size;
-    //        char *ignored[MAX_CHARS_PER_ACCOUNT];
-};
-
-/* structs - race data for extension of races */
-struct race_data {
-    /* displaying the race */
-    char *name; /* lower case no-spaces (for like accessing help file) */
-    char *type; /* full capitalized and spaced version */
-    char *type_color; /* full colored, capitalized and spaced version */
-    char *abbrev; /* 4 letter abbreviation */
-    char *abbrev_color; /* 4 letter abbreviation colored */
-
-    /* extended race details */
-    char *descrip; /* race description */
-    char *morph_to_char; /* wildshape message to ch */
-    char *morph_to_room; /* wildshape message to room */
-
-    /* race assigned values! */
-    ubyte family; /* race's family type (iron golem would be a CONSTRUCT) */
-    byte size; /* default size class for this race */
-    bool is_pc; /* can a PC select this race to play? */
-    ubyte level_adjustment; /* for pc-races: penalty to xp for race due to power */
-    int unlock_cost; /* if locked, cost to unlock in account xp */
-    byte epic_adv; /* normal, advance or epic race (pc)? */
-
-    /* array assigned values! */
-    sbyte genders[NUM_SEX]; /* this race can be this sex? */
-    byte ability_mods[NUM_ABILITY_MODS]; /* modifications to base stats based on race */
-    sbyte alignments[NUM_ALIGNMENTS]; /* acceptable alignments for this race */
-    byte attack_types[NUM_ATTACK_TYPES]; /* race have this attack type? (when not wielding) */
-
-    /* linked lists */
-    struct race_feat_assign *featassign_list; /* list of feat assigns */
-    struct affect_assign *affassign_list; /* list of affect assigns */
-
-    /* these are only ideas for now */
-
-    /*int body_parts[NUM_WEARS];*/ /* for expansion - to add customized wear slots */
-    /*byte favored_class[NUM_SEX];*/ /* favored class system, not yet implemented */
-    /*ush_int language;*/ /* default language - not used yet */
-};
-
-extern struct race_data race_list[];
-
-#endif /* _STRUCTS_H_ */
->>>>>>> 09e09861
