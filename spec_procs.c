<<<<<<< HEAD
/**************************************************************************
 *  File: spec_procs.c                                 Part of LuminariMUD *
 *  Usage: Implementation of special procedures for mobiles/objects/rooms. *
 *                                                                         *
 *  All rights reserved.  See license for complete information.            *
 *                                                                         *
 *  Copyright (C) 1993, 94 by the Trustees of the Johns Hopkins University *
 *  CircleMUD is based on DikuMUD, Copyright (C) 1990, 1991.               *
 **************************************************************************/

#include "conf.h"
#include "sysdep.h"
#include "structs.h"
#include "utils.h"
#include "comm.h"
#include "interpreter.h"
#include "handler.h"
#include "db.h"
#include "spells.h"
#include "constants.h"
#include "act.h"
#include "spec_procs.h"
#include "class.h"
#include "fight.h"
#include "modify.h"
#include "house.h"
#include "clan.h"
#include "mudlim.h"
#include "graph.h"
#include "dg_scripts.h" /* for send_to_zone() */
#include "mud_event.h"
#include "actions.h"
#include "assign_wpn_armor.h"
#include "domains_schools.h"
#include "feats.h"
#include "spell_prep.h"
#include "item.h" /* do_stat_object */
#include "alchemy.h"
#include "treasure.h" /* for set_armor_object */

/* external functions */
extern struct house_control_rec house_control[];
extern int num_of_houses;

/* locally defined functions of local (file) scope */
static int compare_spells(const void *x, const void *y);
static void npc_steal(struct char_data *ch, struct char_data *victim);
void zone_yell(struct char_data *ch, char buf[256]);

/* Special procedures for mobiles. */
int spell_sort_info[MAX_SKILLS + 1];
int sorted_spells[MAX_SKILLS + 1];
int sorted_skills[MAX_SKILLS + 1];

#define LEARNED_LEVEL	0	/* % known which is considered "learned" */
#define MAX_PER_PRAC	1	/* max percent gain in skill per practice */
#define MIN_PER_PRAC	2	/* min percent gain in skill per practice */
#define PRAC_TYPE	3	/* should it say 'spell' or 'skill'?	 */

static int compare_spells(const void *x, const void *y) {
  int a = *(const int *) x,
          b = *(const int *) y;

  if (a <= 1 || b <= 1)
    return FALSE;

  if (a > MAX_SKILLS || b > MAX_SKILLS)
    return FALSE;

  return strcmp(spell_info[a].name, spell_info[b].name);
}

/* this will create a full list, added two more lists
   to seperate the skills/spells */
void sort_spells(void) {
  int a;

  /* full list */

  /* initialize array, avoiding reserved. */
  for (a = 1; a <= MAX_SKILLS; a++) {
    spell_sort_info[a] = a;
    sorted_spells[a] = -1;
    sorted_skills[a] = -1;
  }

  qsort(&spell_sort_info[1], MAX_SKILLS, sizeof (int),
          compare_spells);

  /* spell list */

  /* initialize array, avoiding reserved. */
  for (a = 1; a <= MAX_SPELLS; a++)
    sorted_spells[a] = a;

  qsort(&sorted_spells[1], MAX_SKILLS, sizeof (int),
          compare_spells);

  /* spell list */

  /* initialize array, avoiding reserved. */
  for (a = 0; a <= (MAX_SKILLS - MAX_SPELLS); a++)
    sorted_skills[a] = a + MAX_SPELLS;

  qsort(&sorted_skills[1], MAX_SKILLS,
          sizeof (int), compare_spells);
}


//returns true if you have all the requisites for the skill
//false if you don't

int meet_skill_reqs(struct char_data *ch, int skillnum) {
  //doesn't apply to staff
  if (GET_LEVEL(ch) >= LVL_IMMORT)
    return TRUE;
  //spells should return true
  if (skillnum < NUM_SPELLS && skillnum > 0)
    return TRUE;

  /* i'm -trying- to keep this organized */
  switch (skillnum) {

      /* proficiencies */
    case SKILL_PROF_BASIC:
      if (GET_SKILL(ch, SKILL_PROF_MINIMAL))
        return TRUE;
      else return FALSE;
    case SKILL_PROF_ADVANCED:
      if (GET_SKILL(ch, SKILL_PROF_BASIC))
        return TRUE;
      else return FALSE;
    case SKILL_PROF_MASTER:
      if (GET_SKILL(ch, SKILL_PROF_ADVANCED))
        return TRUE;
      else return FALSE;
    case SKILL_PROF_EXOTIC:
      if (GET_SKILL(ch, SKILL_PROF_MASTER))
        return TRUE;
      else return FALSE;
    case SKILL_PROF_MEDIUM_A:
      if (GET_SKILL(ch, SKILL_PROF_LIGHT_A))
        return TRUE;
      else return FALSE;
    case SKILL_PROF_HEAVY_A:
      if (GET_SKILL(ch, SKILL_PROF_MEDIUM_A))
        return TRUE;
      else return FALSE;
    case SKILL_PROF_T_SHIELDS:
      if (GET_SKILL(ch, SKILL_PROF_SHIELDS))
        return TRUE;
      else return FALSE;

      /* epic spells */
    case SKILL_MUMMY_DUST:
      if (GET_ABILITY(ch, ABILITY_SPELLCRAFT) >= 23 && GET_LEVEL(ch) >= 20)
        return TRUE;
      else return FALSE;
    case SKILL_DRAGON_KNIGHT:
      if (GET_ABILITY(ch, ABILITY_SPELLCRAFT) >= 25 && GET_LEVEL(ch) >= 20 &&
              (CLASS_LEVEL(ch, CLASS_WIZARD) > 17 ||
              CLASS_LEVEL(ch, CLASS_SORCERER) > 19)
              )
        return TRUE;
      else return FALSE;
    case SKILL_GREATER_RUIN:
      if (GET_ABILITY(ch, ABILITY_SPELLCRAFT) >= 27 && GET_LEVEL(ch) >= 20)
        return TRUE;
      else return FALSE;
    case SKILL_HELLBALL:
      if (GET_ABILITY(ch, ABILITY_SPELLCRAFT) >= 29 && GET_LEVEL(ch) >= 20 &&
              (CLASS_LEVEL(ch, CLASS_WIZARD) > 16 ||
              CLASS_LEVEL(ch, CLASS_SORCERER) > 18)
              )
        return TRUE;
      else return FALSE;
      /* magical based epic spells (not accessable by divine) */
    case SKILL_EPIC_MAGE_ARMOR:
      if (GET_ABILITY(ch, ABILITY_SPELLCRAFT) >= 31 && GET_LEVEL(ch) >= 20
              && (CLASS_LEVEL(ch, CLASS_WIZARD) > 13 ||
              CLASS_LEVEL(ch, CLASS_SORCERER) > 13))
        return TRUE;
      else return FALSE;
    case SKILL_EPIC_WARDING:
      if (GET_ABILITY(ch, ABILITY_SPELLCRAFT) >= 33 && GET_LEVEL(ch) >= 20
              && (CLASS_LEVEL(ch, CLASS_WIZARD) > 15 ||
              CLASS_LEVEL(ch, CLASS_SORCERER) > 15))
        return TRUE;
      else return FALSE;

      /* 'epic' skills */
    case SKILL_BLINDING_SPEED:
      if (GET_REAL_DEX(ch) >= 21 && GET_LEVEL(ch) >= 20)
        return TRUE;
      else return FALSE;
    case SKILL_SPELL_RESIST_4:
      if (GET_LEVEL(ch) >= 20 && GET_SKILL(ch, SKILL_SPELL_RESIST_3))
        return TRUE;
      else return FALSE;
    case SKILL_SPELL_RESIST_5:
      if (GET_LEVEL(ch) >= 25 && GET_SKILL(ch, SKILL_SPELL_RESIST_4))
        return TRUE;
      else return FALSE;
    case SKILL_IMPROVED_BASH:
      if (GET_SKILL(ch, SKILL_BASH) && GET_LEVEL(ch) >= 20)
        return TRUE;
      else return FALSE;
    case SKILL_IMPROVED_WHIRL:
      if (GET_SKILL(ch, SKILL_WHIRLWIND) && GET_LEVEL(ch) >= 20)
        return TRUE;
      else return FALSE;
    case SKILL_ARMOR_SKIN:
      if (GET_LEVEL(ch) >= 20)
        return TRUE;
      else return FALSE;
    case SKILL_SELF_CONCEAL_3:
      if (GET_REAL_DEX(ch) >= 21 && GET_SKILL(ch, SKILL_SELF_CONCEAL_2))
        return TRUE;
      else return FALSE;
    case SKILL_OVERWHELMING_CRIT:
      if (GET_LEVEL(ch) >= 20)
        return TRUE;
      else return FALSE;
    case SKILL_DAMAGE_REDUC_3:
      if (GET_REAL_CON(ch) >= 19 && GET_SKILL(ch, SKILL_DAMAGE_REDUC_2))
        return TRUE;
      else return FALSE;
    case SKILL_EPIC_REFLEXES:
    case SKILL_EPIC_FORTITUDE:
    case SKILL_EPIC_WILL:
      if (GET_LEVEL(ch) >= 20)
        return TRUE;
      else return FALSE;
    case SKILL_IMPROVED_TRIP:
      if (GET_SKILL(ch, SKILL_TRIP) && GET_LEVEL(ch) >= 20)
        return TRUE;
      else return FALSE;
    case SKILL_HEADBUTT:
      if (GET_LEVEL(ch) >= 20 &&
              (GET_REAL_CON(ch) + GET_REAL_STR(ch) >= 32))
        return TRUE;
      else return FALSE;

      /* melee combat related */
    case SKILL_AMBIDEXTERITY:
      if (GET_REAL_DEX(ch) >= 13)
        return TRUE;
      else return FALSE;
    case SKILL_BASH:
      if (GET_REAL_STR(ch) >= 13)
        return TRUE;
      else return FALSE;
    case SKILL_TRIP:
      if (GET_REAL_DEX(ch) >= 13)
        return TRUE;
      else return FALSE;
    case SKILL_WHIRLWIND:
    case SKILL_DAMAGE_REDUC_1:
      if (GET_REAL_CON(ch) >= 15)
        return TRUE;
      else return FALSE;
    case SKILL_DAMAGE_REDUC_2:
      if (GET_REAL_CON(ch) >= 17 && GET_SKILL(ch, SKILL_DAMAGE_REDUC_1))
        return TRUE;
      else return FALSE;
    case SKILL_SELF_CONCEAL_1:
      if (GET_REAL_DEX(ch) >= 15)
        return TRUE;
      else return FALSE;
    case SKILL_SELF_CONCEAL_2:
      if (GET_REAL_DEX(ch) >= 17 && GET_SKILL(ch, SKILL_SELF_CONCEAL_1))
        return TRUE;
      else return FALSE;
    case SKILL_EPIC_CRIT:
      if (GET_LEVEL(ch) >= 10 && GET_SKILL(ch, SKILL_IMPROVED_CRITICAL))
        return TRUE;
      else return FALSE;

      /* more caster related */
    case SKILL_SPELL_RESIST_1:
      if (GET_LEVEL(ch) >= 5)
        return TRUE;
      else return FALSE;
    case SKILL_SPELL_RESIST_2:
      if (GET_LEVEL(ch) >= 10 && GET_SKILL(ch, SKILL_SPELL_RESIST_1))
        return TRUE;
      else return FALSE;
    case SKILL_SPELL_RESIST_3:
      if (GET_LEVEL(ch) >= 15 && GET_SKILL(ch, SKILL_SPELL_RESIST_2))
        return TRUE;
      else return FALSE;
    case SKILL_QUICK_CHANT:
      if (CASTER_LEVEL(ch))
        return TRUE;
      else return FALSE;

      /* special restrictions, i.e. not restricted to one class, etc */
    case SKILL_USE_MAGIC: /* shared - with casters and rogue */
      if ((CLASS_LEVEL(ch, CLASS_ROGUE) >= 9) ||
              (IS_CASTER(ch) && GET_LEVEL(ch) >= 2))
        return TRUE;
      else return FALSE;
    case SKILL_CALL_FAMILIAR: //sorc, wiz only
      if (CLASS_LEVEL(ch, CLASS_SORCERER) || CLASS_LEVEL(ch, CLASS_WIZARD))
        return TRUE;
      else return FALSE;
    case SKILL_RECHARGE: //casters only
      if (CASTER_LEVEL(ch) >= 14)
        return TRUE;
      else return FALSE;
    case SKILL_TRACK: // rogue / ranger / x-stats only
      if (CLASS_LEVEL(ch, CLASS_ROGUE) || CLASS_LEVEL(ch, CLASS_RANGER) ||
              (GET_WIS(ch) + GET_INT(ch) >= 28))
        return TRUE;
      else return FALSE;
    case SKILL_CHARGE:
      if (GET_ABILITY(ch, ABILITY_RIDE) >= 10)
        return TRUE;
      else return FALSE;
    case SKILL_HITALL:
      if ((GET_REAL_STR(ch) + GET_REAL_CON(ch)) >= 29)
        return TRUE;
      else return FALSE;
    case SKILL_SHIELD_PUNCH:
      if (GET_SKILL(ch, SKILL_SHIELD_SPECIALIST))
        return TRUE;
      else return FALSE;
    case SKILL_BODYSLAM:
      if (GET_RACE(ch) == RACE_HALF_TROLL)
        return TRUE;
      else return FALSE;


      /* ranger */
    case SKILL_NATURE_STEP: //shared with druid
      if (CLASS_LEVEL(ch, CLASS_RANGER) >= 3 ||
              CLASS_LEVEL(ch, CLASS_DRUID) >= 6)
        return TRUE;
      else return FALSE;

      /* druid */
      // animal companion - level 1 (shared with ranger)
      // nature step - level 6 (shared with ranger)

      /* warrior */
    case SKILL_SHIELD_SPECIALIST: // not a free skill
      if (CLASS_LEVEL(ch, CLASS_WARRIOR) >= 6)
        return TRUE;
      else return FALSE;

      /* monk */
    case SKILL_STUNNING_FIST:
      if (CLASS_LEVEL(ch, CLASS_MONK) >= 2)
        return TRUE;
      else return FALSE;
    case SKILL_SPRINGLEAP:
      if (CLASS_LEVEL(ch, CLASS_MONK) >= 6)
        return TRUE;
      else return FALSE;
    case SKILL_QUIVERING_PALM:
      if (CLASS_LEVEL(ch, CLASS_MONK) >= 15)
        return TRUE;
      else return FALSE;

      /* bard */
    case SKILL_PERFORM:
      if (CLASS_LEVEL(ch, CLASS_BARD) >= 2)
        return TRUE;
      else return FALSE;

      /* paladin */
      /* rogue */
    case SKILL_BACKSTAB:
      if (CLASS_LEVEL(ch, CLASS_ROGUE))
        return TRUE;
      else return FALSE;
    case SKILL_DIRTY_FIGHTING:
      if (CLASS_LEVEL(ch, CLASS_ROGUE) >= 4)
        return TRUE;
      else return FALSE;
    case SKILL_SAP: // not a free skill
      if (CLASS_LEVEL(ch, CLASS_ROGUE) >= 10)
        return TRUE;
      else return FALSE;
    case SKILL_SLIPPERY_MIND:
      if (CLASS_LEVEL(ch, CLASS_ROGUE) >= 15)
        return TRUE;
      else return FALSE;
    case SKILL_DEFENSE_ROLL:
      if (CLASS_LEVEL(ch, CLASS_ROGUE) >= 18)
        return TRUE;
      else return FALSE;
    case SKILL_DIRT_KICK:
      if (GET_LEVEL(ch) >= 20 && GET_REAL_DEX(ch) >= 17) {
        if (CLASS_LEVEL(ch, CLASS_ROGUE) >= 15)
          return TRUE;
      } else return FALSE;

      /* berserker */
    case SKILL_RAGE:
      if (CLASS_LEVEL(ch, CLASS_BERSERKER) >= 2)
        return TRUE;
      else return FALSE;

      /*** no reqs ***/
    case SKILL_RESCUE:
    case SKILL_LUCK_OF_HEROES:
    case SKILL_KICK:
    case SKILL_IMPROVED_CRITICAL:
    case SKILL_PROWESS:
    case SKILL_PROF_MINIMAL:
    case SKILL_PROF_SHIELDS:
    case SKILL_PROF_LIGHT_A:
    case SKILL_MINING:
    case SKILL_HUNTING:
    case SKILL_FORESTING:
    case SKILL_KNITTING:
    case SKILL_CHEMISTRY:
    case SKILL_ARMOR_SMITHING:
    case SKILL_WEAPON_SMITHING:
    case SKILL_JEWELRY_MAKING:
    case SKILL_LEATHER_WORKING:
    case SKILL_FAST_CRAFTER:
      return TRUE;

      /**
       *  not implemented yet or
       * unattainable
       *  **/
    case SKILL_MURMUR:
    case SKILL_PROPAGANDA:
    case SKILL_LOBBY:
    case SKILL_BONE_ARMOR:
    case SKILL_ELVEN_CRAFTING:
    case SKILL_MASTERWORK_CRAFTING:
    case SKILL_DRACONIC_CRAFTING:
    case SKILL_DWARVEN_CRAFTING:
    case SKILL_SPELLBATTLE: //arcana golem innate
    default: return FALSE;
  }
  return FALSE;
}

/* completely re-written for Luminari, probably needs to be rewritten again :P
   this is the engine for the 'spells' and 'spelllist' commands
   class - you can send -1 for a 'default' class
   mode = 0:  known spells
   mode = anything else: full spelllist for given class
   circle = What spell circle to list, -1 for all. 
 */
void list_spells(struct char_data *ch, int mode, int class, int circle) {
  int i = 0, slot = 0, sinfo = 0;
  size_t len = 0, nlen = 0;
  char buf2[MAX_STRING_LENGTH] = {'\0'};
  const char *overflow = "\r\n**OVERFLOW**\r\n";
  if (!ch) return;
  int domain_1 = GET_1ST_DOMAIN(ch);
  int domain_2 = GET_2ND_DOMAIN(ch);

  //default class case
  if (class == -1) {
    class = GET_CLASS(ch);
    if (!CLASS_LEVEL(ch, class))
      send_to_char(ch, "You don't have any levels in your current class.\r\n");
  }

  if (mode == 0) {

    len = snprintf(buf2, sizeof (buf2), "\tCKnown Spell List\tn\r\n");

    for (slot = get_class_highest_circle(ch, class); slot > 0; slot--) {
      if ((circle != -1) && circle != slot)
        continue;
      nlen = snprintf(buf2 + len, sizeof (buf2) - len,
              "\r\n\tCSpell Circle Level %d\tn\r\n", slot);
      if (len + nlen >= sizeof (buf2) || nlen < 0)
        break;
      len += nlen;

      for (i = 1; i < NUM_SPELLS; i++) {
        sinfo = spell_info[i].min_level[class];

        /* SPELL PREPARATION HOOK (spellCircle) */
        if (class == CLASS_SORCERER && is_a_known_spell(ch, CLASS_SORCERER, i) &&
                compute_spells_circle(CLASS_SORCERER, i, 0, DOMAIN_UNDEFINED) == slot) {
          nlen = snprintf(buf2 + len, sizeof (buf2) - len,
                  "%-20s \tWMastered\tn\r\n", spell_info[i].name);
          if (len + nlen >= sizeof (buf2) || nlen < 0)
            break;
          len += nlen;
          /* SPELL PREPARATION HOOK (spellCircle) */
        } else if (class == CLASS_BARD && is_a_known_spell(ch, CLASS_BARD, i) &&
                compute_spells_circle(CLASS_BARD, i, 0, DOMAIN_UNDEFINED) == slot) {
          nlen = snprintf(buf2 + len, sizeof (buf2) - len,
                  "%-20s \tWMastered\tn\r\n", spell_info[i].name);
          if (len + nlen >= sizeof (buf2) || nlen < 0)
            break;
          len += nlen;
          /* SPELL PREPARATION HOOK (spellCircle) */
        } else if (class == CLASS_WIZARD && spellbook_ok(ch, i, class, FALSE) &&
                (BONUS_CASTER_LEVEL(ch, class) + CLASS_LEVEL(ch, class)) >= sinfo &&
                compute_spells_circle(class, i, 0, DOMAIN_UNDEFINED) == slot &&
                GET_SKILL(ch, i)) {
          nlen = snprintf(buf2 + len, sizeof (buf2) - len,
                  "%-20s %-15s \tRReady\tn\r\n", spell_info[i].name,
                  school_names_specific[spell_info[i].schoolOfMagic]);
          if (len + nlen >= sizeof (buf2) || nlen < 0)
            break;
          len += nlen;
          /* SPELL PREPARATION HOOK (spellCircle) */
        } else if (class != CLASS_SORCERER && class != CLASS_BARD && class != CLASS_WIZARD &&
                (BONUS_CASTER_LEVEL(ch, class) + CLASS_LEVEL(ch, class)) >= MIN_SPELL_LVL(i, class, domain_1) && compute_spells_circle(class, i, 0, domain_1) == slot &&
                GET_SKILL(ch, i)) {
          nlen = snprintf(buf2 + len, sizeof (buf2) - len,
                  "%-20s \tWMastered\tn\r\n", spell_info[i].name);
          if (len + nlen >= sizeof (buf2) || nlen < 0)
            break;
          len += nlen;
          /* SPELL PREPARATION HOOK (spellCircle) */
        } else if (class != CLASS_SORCERER && class != CLASS_BARD && class != CLASS_WIZARD &&
                (BONUS_CASTER_LEVEL(ch, class) + CLASS_LEVEL(ch, class)) >= MIN_SPELL_LVL(i, class, domain_2) && compute_spells_circle(class, i, 0, domain_2) == slot &&
                GET_SKILL(ch, i)) {
          nlen = snprintf(buf2 + len, sizeof (buf2) - len,
                  "%-20s \tWMastered\tn\r\n", spell_info[i].name);
          if (len + nlen >= sizeof (buf2) || nlen < 0)
            break;
          len += nlen;
        }
      }
    }

  } else {
    len = snprintf(buf2, sizeof (buf2), "\tCFull Spell List\tn\r\n");

    if (class == CLASS_PALADIN || class == CLASS_RANGER)
      slot = 4;
    if (class == CLASS_ALCHEMIST)
      slot = 6;
    else
      slot = 9;

    for (; slot > 0; slot--) {
      if ((circle != -1) && circle != slot)
        continue;
      nlen = snprintf(buf2 + len, sizeof (buf2) - len,
              "\r\n\tC%s Circle Level %d\tn\r\n", class == CLASS_ALCHEMIST ? "Extract" : "Spell", slot);
      if (len + nlen >= sizeof (buf2) || nlen < 0)
        break;
      len += nlen;

      for (i = 1; i < NUM_SPELLS; i++) {
        sinfo = spell_info[i].min_level[class];

        /* SPELL PREPARATION HOOK (spellCircle) */
        if (compute_spells_circle(class, i, 0, DOMAIN_UNDEFINED) == slot) {
          nlen = snprintf(buf2 + len, sizeof (buf2) - len,
                  "%-20s %-15s\r\n", spell_info[i].name,
                  school_names_specific[spell_info[i].schoolOfMagic]);
          if (len + nlen >= sizeof (buf2) || nlen < 0)
            break;
          len += nlen;
        }
      }
    }
  }
  if (len >= sizeof (buf2))
    strcpy(buf2 + sizeof (buf2) - strlen(overflow) - 1, overflow); /* strcpy: OK */

  page_string(ch->desc, buf2, TRUE);
}

void list_crafting_skills(struct char_data *ch) {
  int i, printed = 0;

  if (IS_NPC(ch))
    return;

  /* Crafting Skills */
  send_to_char(ch, "\tCCrafting Skills\tn\r\n\r\n");
  for (i = MAX_SPELLS + 1; i < NUM_SKILLS; i++) {
    if (GET_LEVEL(ch) >= spell_info[i].min_level[GET_CLASS(ch)] &&
            spell_info[i].schoolOfMagic == CRAFTING_SKILL) {
      if (meet_skill_reqs(ch, i)) {
        send_to_char(ch, "%-24s %d          ", spell_info[i].name, GET_SKILL(ch, i));
        printed++;
        if (!(printed % 2))
          send_to_char(ch, "\r\n");
      }
    }
  }
  send_to_char(ch, "\r\n");
}

void list_skills(struct char_data *ch) {
  int i, printed = 0;

  if (IS_NPC(ch))
    return;

  /* Active Skills */
  send_to_char(ch, "\tCActive Skills\tn\r\n\r\n");
  for (i = MAX_SPELLS + 1; i < NUM_SKILLS; i++) {
    if (GET_LEVEL(ch) >= spell_info[i].min_level[GET_CLASS(ch)] &&
            spell_info[i].schoolOfMagic == ACTIVE_SKILL) {
      if (meet_skill_reqs(ch, i)) {
        send_to_char(ch, "%-24s", spell_info[i].name);
        if (!GET_SKILL(ch, i))
          send_to_char(ch, "  \tYUnlearned\tn ");
        else if (GET_SKILL(ch, i) >= 99)
          send_to_char(ch, "  \tWMastered \tn ");
        else if (GET_SKILL(ch, i) >= 95)
          send_to_char(ch, "  \twSuperb \tn ");
        else if (GET_SKILL(ch, i) >= 90)
          send_to_char(ch, "  \tMExcellent \tn ");
        else if (GET_SKILL(ch, i) >= 85)
          send_to_char(ch, "  \tmAdvanced \tn ");
        else if (GET_SKILL(ch, i) >= 80)
          send_to_char(ch, "  \tBSkilled \tn ");
        else
          send_to_char(ch, "  \tGLearned  \tn ");
        printed++;
        if (!(printed % 2))
          send_to_char(ch, "\r\n");
      }
    }
  }
  send_to_char(ch, "\r\n\r\n");

  /* Passive Skills */
  send_to_char(ch, "\tCPassive Skills\tn\r\n\r\n");
  for (i = MAX_SPELLS + 1; i < NUM_SKILLS; i++) {
    if (GET_LEVEL(ch) >= spell_info[i].min_level[GET_CLASS(ch)] &&
            spell_info[i].schoolOfMagic == PASSIVE_SKILL) {
      if (meet_skill_reqs(ch, i)) {
        send_to_char(ch, "%-24s", spell_info[i].name);
        if (!GET_SKILL(ch, i))
          send_to_char(ch, "  \tYUnlearned\tn ");
        else if (GET_SKILL(ch, i) >= 99)
          send_to_char(ch, "  \tWMastered \tn ");
        else if (GET_SKILL(ch, i) >= 95)
          send_to_char(ch, "  \twSuperb \tn ");
        else if (GET_SKILL(ch, i) >= 90)
          send_to_char(ch, "  \tMExcellent \tn ");
        else if (GET_SKILL(ch, i) >= 85)
          send_to_char(ch, "  \tmAdvanced \tn ");
        else if (GET_SKILL(ch, i) >= 80)
          send_to_char(ch, "  \tBSkilled \tn ");
        else
          send_to_char(ch, "  \tGLearned  \tn ");
        printed++;
        if (!(printed % 2))
          send_to_char(ch, "\r\n");
      }
    }
  }
  send_to_char(ch, "\r\n\r\n");

  /* Caster Skills */
  send_to_char(ch, "\tCCaster Skills\tn\r\n\r\n");
  for (i = MAX_SPELLS + 1; i < NUM_SKILLS; i++) {
    if (GET_LEVEL(ch) >= spell_info[i].min_level[GET_CLASS(ch)] &&
            spell_info[i].schoolOfMagic == CASTER_SKILL) {
      if (meet_skill_reqs(ch, i)) {
        send_to_char(ch, "%-24s", spell_info[i].name);
        if (!GET_SKILL(ch, i))
          send_to_char(ch, "  \tYUnlearned\tn ");
        else if (GET_SKILL(ch, i) >= 99)
          send_to_char(ch, "  \tWMastered \tn ");
        else if (GET_SKILL(ch, i) >= 95)
          send_to_char(ch, "  \twSuperb \tn ");
        else if (GET_SKILL(ch, i) >= 90)
          send_to_char(ch, "  \tMExcellent \tn ");
        else if (GET_SKILL(ch, i) >= 85)
          send_to_char(ch, "  \tmAdvanced \tn ");
        else if (GET_SKILL(ch, i) >= 80)
          send_to_char(ch, "  \tBSkilled \tn ");
        else
          send_to_char(ch, "  \tGLearned  \tn ");
        printed++;
        if (!(printed % 2))
          send_to_char(ch, "\r\n");
      }
    }
  }
  send_to_char(ch, "\r\n\r\n");

  /* Crafting Skills */
  send_to_char(ch, "\tCCrafting Skills\tn\r\n\r\n");
  for (i = MAX_SPELLS + 1; i < NUM_SKILLS; i++) {
    if (GET_LEVEL(ch) >= spell_info[i].min_level[GET_CLASS(ch)] &&
            spell_info[i].schoolOfMagic == CRAFTING_SKILL) {
      if (meet_skill_reqs(ch, i)) {
        send_to_char(ch, "%-24s %d          ", spell_info[i].name, GET_SKILL(ch, i));
        printed++;
        if (!(printed % 2))
          send_to_char(ch, "\r\n");
      }
    }
  }
  send_to_char(ch, "\r\n\r\n");

  send_to_char(ch, "\tCPractice Session(s): %d\tn\r\n\r\n",
          GET_PRACTICES(ch));
}

int compute_ability(struct char_data *ch, int abilityNum) {
  int value = 0;

  if (!ch)
    return -1;

  if (abilityNum < 1 || abilityNum > NUM_ABILITIES)
    return -1;

  /* this dummy check was added to to possible problems with checking
   affected_by_spell on a target that just died */
  if (GET_HIT(ch) <= 0 || GET_POS(ch) <= POS_STUNNED)
    return -1;

  //universal bonuses/penalties
  if (affected_by_spell(ch, SPELL_HEROISM))
    value += 2;
  else if (affected_by_spell(ch, SPELL_GREATER_HEROISM))
    value += 4;
  if (affected_by_spell(ch, SKILL_PERFORM))
    value += SONG_AFF_VAL(ch);
  if (HAS_FEAT(ch, FEAT_ABLE_LEARNER))
    value += 1;
  if (HAS_SKILL_FEAT(ch, abilityNum, feat_to_skfeat(FEAT_SKILL_FOCUS)))
    value += 3;
  if (HAS_SKILL_FEAT(ch, abilityNum, feat_to_skfeat(FEAT_EPIC_SKILL_FOCUS)))
    value += 6;
  if (!IS_NPC(ch) && IS_DAYLIT(IN_ROOM(ch)) && HAS_FEAT(ch, FEAT_LIGHT_BLINDNESS))
    value -= 1;
  if (IS_FRIGHTENED(ch))
    value -= 2;
  // try to avoid sending NPC's here, but just in case:
  /* Note on this:  More and more it seems necessary to have some
   * sort of NPC skill system in place, either an actual set
   * of SKILLS or some way to translate level, race and class into
   * an appropriate set of skills, mostly for intellignet, humanoid
   * NPCs. For now, just use the level, although that will be difficult. */
  if (IS_NPC(ch))
    value += GET_LEVEL(ch) - 1;
  else
    value += GET_ABILITY(ch, abilityNum);

  /* Check for armor proficiency? */

  struct affected_type *af = NULL;

  for ( af = ch->affected; af; af = af->next) {
    if (af->location == APPLY_SKILL) {
      if (af->spell == SKILL_INSPIRING_COGNATOGEN)
        value += af->modifier;
      else if (af->specific == abilityNum)
        value += af->modifier;
    }
  }


  switch (abilityNum) {

    case ABILITY_ACROBATICS:
      value += GET_DEX_BONUS(ch);
      value += compute_gear_armor_penalty(ch);
      if (HAS_FEAT(ch, FEAT_AGILE)) {
        /* Unnamed bonus */
        value += 2;
      }
      if (HAS_FEAT(ch, FEAT_ACROBATIC)) {
        /* Unnamed bonus */
        value += 3;
      }
      if (AFF_FLAGGED(ch, AFF_ACROBATIC))
        value += 10;
      return value;

    case ABILITY_STEALTH:
      value += GET_DEX_BONUS(ch);
      if (HAS_FEAT(ch, FEAT_STEALTHY))
        value += 2;
      if (GET_RACE(ch) == RACE_HALFLING)
        value += 2;
      if (AFF_FLAGGED(ch, AFF_REFUGE))
        value += 15;
      if (IS_MORPHED(ch) && SUBRACE(ch) == PC_SUBRACE_PANTHER)
        value += 4;
      if (KNOWS_DISCOVERY(ch, ALC_DISC_CHAMELEON)) {
        if (CLASS_LEVEL(ch, CLASS_ALCHEMIST) >= 10) {
          value += 8;
        } else {
          value += 4;
        }
      }
      value += compute_gear_armor_penalty(ch);
      return value;

    case ABILITY_PERCEPTION:
      value += GET_WIS_BONUS(ch);

      if (HAS_FEAT(ch, FEAT_KEEN_SENSES)) {
        /* Unnamed bonus, elves */
        value += 2;
      }
      if (HAS_FEAT(ch, FEAT_ALERTNESS)) {
        /* Unnamed bonus */
        value += 2;
      }
      if (HAS_FEAT(ch, FEAT_INVESTIGATOR)) {
        /* Unnamed bonus */
        value += 2;
      }
      if (AFF_FLAGGED(ch, AFF_DAZZLED))
       value--;
      if (AFF_FLAGGED(ch, AFF_DEAF))
       value -= 4;
      return value;
    case ABILITY_HEAL:
      value += GET_WIS_BONUS(ch);
      if (HAS_FEAT(ch, FEAT_SELF_SUFFICIENT)) {
        /* Unnamed bonus */
        value += 2;
      }
      return value;
    case ABILITY_INTIMIDATE:
      value += GET_CHA_BONUS(ch);
      if (HAS_FEAT(ch, FEAT_PERSUASIVE)) {
        /* Unnamed bonus */
        value += 2;
      }
      return value;
    case ABILITY_CONCENTRATION: /* not srd */
      if (GET_RACE(ch) == RACE_GNOME)
        value += 2;
      value += GET_CON_BONUS(ch);
      if (!IS_NPC(ch) && GET_RACE(ch) == RACE_ARCANA_GOLEM) {
        value += GET_LEVEL(ch) / 6;
      }
      return value;
    case ABILITY_SPELLCRAFT:
      value += GET_INT_BONUS(ch);
      if (!IS_NPC(ch) && GET_RACE(ch) == RACE_ARCANA_GOLEM) {
        value += GET_LEVEL(ch) / 6;
      }
      if (HAS_FEAT(ch, FEAT_MAGICAL_APTITUDE)) {
        /* Unnamed bonus */
        value += 2;
      }
      return value;
    case ABILITY_APPRAISE:
      value += GET_INT_BONUS(ch);
      if (HAS_FEAT(ch, FEAT_DILIGENT)) {
        /* Unnamed bonus */
        value += 2;
      }
      return value;
    case ABILITY_DISCIPLINE: /* NOT SRD! */
      if (GET_RACE(ch) == RACE_H_ELF)
        value += 2;
      value += GET_STR_BONUS(ch);
      value += compute_gear_armor_penalty(ch);
      return value;
    case ABILITY_TOTAL_DEFENSE: /* not srd */
      value += GET_DEX_BONUS(ch);
      value += compute_gear_armor_penalty(ch);
      if (HAS_FEAT(ch, FEAT_PARRY))
        value += 4;
      return value;
    case ABILITY_LORE: /* NOT SRD! */
      if (HAS_FEAT(ch, FEAT_INVESTIGATOR))
        value += 2;
      if (GET_RACE(ch) == RACE_H_ELF)
        value += 2;
      value += GET_INT_BONUS(ch);
      return value;
    case ABILITY_RIDE:
      if (!HAS_FEAT(ch, FEAT_LEGENDARY_RIDER))
        value += compute_gear_armor_penalty(ch);
      if (!HAS_FEAT(ch, FEAT_GLORIOUS_RIDER))
        value += GET_DEX_BONUS(ch);
      else
        value += GET_CHA_BONUS(ch);
      if (HAS_FEAT(ch, FEAT_ANIMAL_AFFINITY)) {
        /* Unnamed bonus */
        value += 2;
      }
      return value;
    case ABILITY_CLIMB:
      value += GET_STR_BONUS(ch);
      if (HAS_FEAT(ch, FEAT_ATHLETIC)) {
        /* Unnamed bonus */
        value += 2;
      }
      value += compute_gear_armor_penalty(ch);
      return value;
    case ABILITY_SLEIGHT_OF_HAND:
      value += GET_DEX_BONUS(ch);
      value += compute_gear_armor_penalty(ch);
      if (HAS_FEAT(ch, FEAT_DEFT_HANDS)) {
        /* Unnamed bonus */
        value += 3;
      }
      return value;
    case ABILITY_BLUFF:
      value += GET_CHA_BONUS(ch);
      if (HAS_FEAT(ch, FEAT_PERSUASIVE)) {
        /* Unnamed bonus */
        value += 2;
      }
      return value;
    case ABILITY_DIPLOMACY:
      value += GET_CHA_BONUS(ch);
      if (HAS_FEAT(ch, FEAT_NEGOTIATOR)) {
        /* Unnamed bonus */
        value += 2;
      }
      return value;
    case ABILITY_DISABLE_DEVICE:
      value += GET_INT_BONUS(ch);
      if (HAS_FEAT(ch, FEAT_NIMBLE_FINGERS)) {
        /* Unnamed bonus */
        value += 2;
      }
      return value;
    case ABILITY_DISGUISE:
      value += GET_CHA_BONUS(ch);
      if (HAS_FEAT(ch, FEAT_DECEITFUL)) {
        /* Unnamed bonus */
        value += 2;
      }
      return value;
    case ABILITY_ESCAPE_ARTIST:
      value += GET_DEX_BONUS(ch);
      value += compute_gear_armor_penalty(ch);
      if (HAS_FEAT(ch, FEAT_AGILE)) {
        /* Unnamed bonus */
        value += 2;
      }
      return value;
    case ABILITY_HANDLE_ANIMAL:
      value += GET_CHA_BONUS(ch);
      if (HAS_FEAT(ch, FEAT_ANIMAL_AFFINITY)) {
        /* Unnamed bonus */
        value += 2;
      }
      return value;
    case ABILITY_SENSE_MOTIVE:
      value += GET_WIS_BONUS(ch);
      if (HAS_FEAT(ch, FEAT_NEGOTIATOR)) {
        /* Unnamed bonus */
        value += 2;
      }
      if (HAS_FEAT(ch, FEAT_KEEN_SENSES)) {
        /* Unnamed bonu, elves */
        value += 2;
      }
      if (HAS_FEAT(ch, FEAT_ALERTNESS)) {
        /* Unnamed bonus */
        value += 2;
      }
      return value;
    case ABILITY_SURVIVAL:
      value += GET_WIS_BONUS(ch);
      if (HAS_FEAT(ch, FEAT_SELF_SUFFICIENT)) {
        /* Unnamed bonus */
        value += 2;
      }
      return value;
    case ABILITY_SWIM:
      value += GET_STR_BONUS(ch);
      value += (2 * compute_gear_armor_penalty(ch));
      if (HAS_FEAT(ch, FEAT_ATHLETIC)) {
        /* Unnamed bonus */
        value += 2;
      }
      return value;
    case ABILITY_USE_MAGIC_DEVICE:
      if (HAS_FEAT(ch, FEAT_MAGICAL_APTITUDE)) {
        /* Unnamed bonus */
        value += (value >= 10 ? 4 : 2);
      }
      if (HAS_FEAT(ch, FEAT_DILIGENT)) {
        /* Unnamed bonus */
        value += 2;
      }
      value += GET_CHA_BONUS(ch);
      return value;
    case ABILITY_PERFORM:
      value += GET_CHA_BONUS(ch);
      return value;

      /* Knowledge Skills */
    case ABILITY_CRAFT_WOODWORKING:
    case ABILITY_CRAFT_TAILORING:
    case ABILITY_CRAFT_ALCHEMY:
    case ABILITY_CRAFT_ARMORSMITHING:
    case ABILITY_CRAFT_WEAPONSMITHING:
    case ABILITY_CRAFT_BOWMAKING:
    case ABILITY_CRAFT_GEMCUTTING:
    case ABILITY_CRAFT_LEATHERWORKING:
    case ABILITY_CRAFT_TRAPMAKING:
    case ABILITY_CRAFT_POISONMAKING:
    case ABILITY_CRAFT_METALWORKING:
      value += GET_INT_BONUS(ch);
      return value;
    case ABILITY_KNOWLEDGE_ARCANA:
    case ABILITY_KNOWLEDGE_ENGINEERING:
    case ABILITY_KNOWLEDGE_DUNGEONEERING:
    case ABILITY_KNOWLEDGE_GEOGRAPHY:
    case ABILITY_KNOWLEDGE_HISTORY:
    case ABILITY_KNOWLEDGE_LOCAL:
    case ABILITY_KNOWLEDGE_NATURE:
    case ABILITY_KNOWLEDGE_NOBILITY:
    case ABILITY_KNOWLEDGE_RELIGION:
    case ABILITY_KNOWLEDGE_PLANES:
      value += GET_INT_BONUS(ch);
      return value;
    default: return -1;
  }
}

/** cross-class or not? **/
const char *cross_names[] = {
  "\tRNot Available to Your Class\tn",
  "\tcCross-Class Ability\tn",
  "\tWClass Ability\tn"
};

void list_abilities(struct char_data *ch, int ability_type) {

  int i, start_ability, end_ability;

  switch (ability_type) {
    case ABILITY_TYPE_ALL:
      start_ability = 1;
      end_ability = NUM_ABILITIES;
      break;
    case ABILITY_TYPE_GENERAL:
      start_ability = START_GENERAL_ABILITIES;
      end_ability = END_GENERAL_ABILITIES + 1;
      break;
    case ABILITY_TYPE_CRAFT:
      /* as of 10/30/2014 we decided to make crafting indepdent of the skill/ability system */
      send_to_char(ch, "\tRNOTE:\tn Type '\tYcraft\tn' to see your crafting skills, "
              "skills/abilities will no longer affect your crafting abilities.\r\n");
      start_ability = START_CRAFT_ABILITIES;
      end_ability = END_CRAFT_ABILITIES + 1;
      break;
    case ABILITY_TYPE_KNOWLEDGE:
      start_ability = START_KNOWLEDGE_ABILITIES;
      end_ability = END_KNOWLEDGE_ABILITIES + 1;
      break;
    default:
      log("SYSERR: list_abilities called with invalid ability_type: %d", ability_type);
      start_ability = 1;
      end_ability = NUM_ABILITIES;
  }

  //if (IS_NPC(ch))
  //return;

  send_to_char(ch, "*Name of skill, invested points, total points with all active bonuses\tn\r\n"
          "\tcSkill              Inve Tota Class/Cross/Unavailable  \tMUnspent trains: \tm%d\tn\r\n",
          GET_TRAINS(ch));

  for (i = start_ability; i < end_ability; i++) {
    /* we have some unused defines right now, we are going to skip over
       them manaully */
    switch (i) {
      case ABILITY_UNUSED_1:
      case ABILITY_UNUSED_2:
      case ABILITY_UNUSED_3:
      case ABILITY_UNUSED_4:
      case ABILITY_UNUSED_5:
      case ABILITY_UNUSED_6:
      case ABILITY_UNUSED_7:
      case ABILITY_UNUSED_8:
        continue;
      default:
        break;
    }
    send_to_char(ch, "%-18s [%2d] \tC[%2d]\tn %s\r\n",
            ability_names[i], GET_ABILITY(ch, i), compute_ability(ch, i),
            cross_names[modify_class_ability(ch, i, GET_CLASS(ch))]);

  }
}

//further expansion -zusuk

void process_skill(struct char_data *ch, int skillnum) {
  switch (skillnum) {
      // epic spells


      /* Epic spells we need a way to learn them that is NOT based in the trainer.
       * Questing comes to mind. */
    case SKILL_MUMMY_DUST:
      send_to_char(ch, "\tMYou gained Epic Spell:  Mummy Dust!\tn\r\n");
      SET_SKILL(ch, SPELL_MUMMY_DUST, 99);
      return;
    case SKILL_DRAGON_KNIGHT:
      send_to_char(ch, "\tMYou gained Epic Spell:  Dragon Knight!\tn\r\n");
      SET_SKILL(ch, SPELL_DRAGON_KNIGHT, 99);
      return;
    case SKILL_GREATER_RUIN:
      send_to_char(ch, "\tMYou gained Epic Spell:  Greater Ruin!\tn\r\n");
      SET_SKILL(ch, SPELL_GREATER_RUIN, 99);
      return;
    case SKILL_HELLBALL:
      send_to_char(ch, "\tMYou gained Epic Spell:  Hellball!\tn\r\n");
      SET_SKILL(ch, SPELL_HELLBALL, 99);
      return;
    case SKILL_EPIC_MAGE_ARMOR:
      send_to_char(ch, "\tMYou gained Epic Spell:  Epic Mage Armor!\tn\r\n");
      SET_SKILL(ch, SPELL_EPIC_MAGE_ARMOR, 99);
      return;
    case SKILL_EPIC_WARDING:
      send_to_char(ch, "\tMYou gained Epic Spell:  Epic Warding!\tn\r\n");
      SET_SKILL(ch, SPELL_EPIC_WARDING, 99);
      return;

    default: return;
  }
  return;
}

/********************************************************************/
/******************** Mobile Procs    *******************************/
/********************************************************************/

/*************************************************/
/**** General special procedures for mobiles. ****/
/*************************************************/

/* Player owned shops - Original created by Jamdog - 22nd February 2007
 * Zusuk had to completely re-write it for usage in LuminariMUD and to add
 *   the requested functionality from staff/players
 * Mob Special Function: the mob must be in the ATRIUM of the house
 * Items to be sold will be everything on the ground of the house */

/* do we have a valid player-shop item?  currently checking:
     1) shopper can see the item [unless have holy light]
     2) the item is not hidden (desc including a period .) [unless have holy light]
     3) item type is not ITEM_MONEY 
 */

/* debug, comment out to disable */ //#define PLAYER_SHOP_DEBUG

bool valid_player_shop_item(struct char_data *ch, struct obj_data *obj) {
  
  if (!obj)
    return FALSE;
  
  if (!CAN_SEE_OBJ(ch, obj))
    return FALSE;
  
  if (!*obj->description)
    return FALSE;
  
  if (*obj->description == '.')
    return FALSE;
  
  if (GET_OBJ_TYPE(obj) == ITEM_MONEY)
    return FALSE;
  
  /* made it! */
  return TRUE;
}

/* given shopper (ch), 'private room' and hopefully an argument
   return object based on argument
   will accept an index value that corresponds to the order of the items
     in the shop storage room (for argument) */
struct obj_data *find_player_shop_obj(struct char_data *ch, char *argument,
        room_rnum private_room) {
  bool is_number = FALSE;
  int index = 0, num = 1 /*starting index*/;
  struct obj_data *obj = NULL;

  skip_spaces(&argument);

  /* we need to identify if the shopper used a number (reference) to buy -Zusuk */
  if (isdigit(*argument)) {
    is_number = TRUE;
    index = atoi(argument);
  }

  if (is_number) {

#ifdef PLAYER_SHOP_DEBUG
    send_to_char(ch, "player_shops: %s looking for item index (%d) in room %d\r\n", GET_NAME(ch), index,
            world[private_room].number);
#endif

    for (obj = world[private_room].contents; obj; obj = obj->next_content) {
      if (valid_player_shop_item(ch, obj)) {
        if (num == index) /* found the item obj */
          break;
        num++;
      }
    }

    if (num != index) /* reached end of list without finding index */
      obj = NULL;

  } else { /* ARGUMENT */

#ifdef PLAYER_SHOP_DEBUG
    send_to_char(ch, "player_shops: %s looking for %s in room %d\r\n", GET_NAME(ch), argument,
            world[private_room].number);
#endif

    obj = get_obj_in_list_vis(ch, argument, NULL, world[private_room].contents);

    if (!valid_player_shop_item(ch, obj))
      obj = NULL;
  }

  return obj;
}

SPECIAL(player_owned_shops) {
  room_rnum private_room;
  room_vnum house_vnum;
  struct obj_data *i, *j;
  int num = 1, hse;
  char *temp, shop_owner[MAX_NAME_LENGTH + 1], buf[MAX_STRING_LENGTH];
  bool found = FALSE;

  if (!cmd)
    return FALSE;

#ifdef PLAYER_SHOP_DEBUG
  send_to_char(ch, "IN_ROOM(ch): %d\r\n", IN_ROOM(ch));
#endif

  /* Grab the name of the shop owner */
  for (hse = 0; hse < num_of_houses; hse++) {
#ifdef PLAYER_SHOP_DEBUG
    send_to_char(ch, "House counter: %d, This-atrium: %d\r\n", hse, house_control[hse].atrium);
#endif
    if (real_room(house_control[hse].atrium) == IN_ROOM(ch)) {
      /* Avoid seeing <UNDEF> entries from self-deleted people. */
      if ((temp = get_name_by_id(house_control[hse].owner)) == NULL) {
        sprintf(shop_owner, "Someone");
      } else {
        sprintf(shop_owner, "%s", CAP(get_name_by_id(house_control[hse].owner)));
      }
      found = TRUE;
      break;
    }
  }

  if (found == FALSE)
    sprintf(shop_owner, "Invalid Shop - Tell an Imp");

  private_room = real_room(house_control[hse].vnum);
  house_vnum = house_control[hse].vnum;

#ifdef PLAYER_SHOP_DEBUG
  send_to_char(ch, "House VNum %d\r\n", house_control[hse].vnum);
#endif

  /** LIST COMMAND **/
  
  if (CMD_IS("list")) {
    
    if (IS_NPC(ch)) {
      send_to_char(ch, "Mobiles can't buy from a player-owned shop!\r\n");
      return TRUE;
    }
    
    sprintf(buf, "Owner: \tW%s\tn", shop_owner);
    send_to_char(ch, "Player-owned Shop %*s\r\n", count_color_chars(buf) + 55, buf);
    send_to_char(ch,
            "###    Item                                                Cost\r\n");
    send_to_char(ch,
            "--------------------------------------------------------------------------------\r\n");

    for (i = world[private_room].contents; i; i = i->next_content) {
      if (valid_player_shop_item(ch, i)) {
        send_to_char(ch, "%3d)   %-*s %11d\r\n", num++,
                count_color_chars(i->short_description) + 44, i->short_description,
                GET_OBJ_COST(i));
      }
    }

    return (TRUE);
    
  /** BUY COMMAND **/
    
  } else if (CMD_IS("buy")) {
    
    /* do we have an item?  accepts an index for the argument */
    i = find_player_shop_obj(ch, argument, private_room);
    
    if (i == NULL) {
      send_to_char(ch, "Can not find that item!  Try the index value in cases "
              "were some objects have funky keywords.\r\n");
      return (TRUE);
    }
        
#ifdef PLAYER_SHOP_DEBUG
    send_to_char(ch, "player_shops: found %s (cost: %d)\r\n", i->short_description, GET_OBJ_COST(i));
#endif

    if (GET_GOLD(ch) < GET_OBJ_COST(i)) {
      send_to_char(ch, "You don't have enough gold!\r\n");
      return (TRUE);
    }

    /* Just to avoid crashes, if the object has no cost, then don't
     * try to make a pile of no gold */
    if (GET_OBJ_COST(i) > 0) {
      /* Take gold from player */
      GET_GOLD(ch) -= GET_OBJ_COST(i);

      /* Put gold in stock-room */
      j = create_money(GET_OBJ_COST(i));
      obj_to_room(j, private_room);
    }

    /* Move item from stock-room to player's inventory */
    obj_from_room(i);
    obj_to_char(i, ch);

    /* Let everyone know what's happening */
    send_to_char(ch, "%s hands you %s, and takes your payment.\r\n",
            CAP(GET_NAME((struct char_data *) me)), i->short_description);
    act("$n buys $p from $N.", FALSE, ch, i, (struct char_data *) me, TO_ROOM);
    send_to_char(ch, "%s thanks you for your business, 'please come again!'\r\n",
            shop_owner);
    
#ifdef PLAYER_SHOP_DEBUG
    send_to_char(ch, "player_shops: item bought and paid for\r\n");
#endif

    /* we have to save here to cement the transaction, otherwise a well timed
       crash or whatnot will duplicate the item -Zusuk */
    save_char(ch, 0);
    Crash_crashsave(ch);
    House_crashsave(house_vnum);

    return (TRUE);
    
  /** IDENTIFY COMMAND **/
    
  } else if (CMD_IS("identify")) {
    
    /* do we have an item?  accepts an index for the argument */
    i = find_player_shop_obj(ch, argument, private_room);

    if (i == NULL) {
      send_to_char(ch, "Can not find that item!  Try the index value in cases "
              "were some objects have funky keywords.\r\n");
      return (TRUE);
    }
    
    do_stat_object(ch, i, ITEM_STAT_MODE_IDENTIFY_SPELL);
  
    return (TRUE);
  }
  
  /* Exit! */
  return (FALSE);
}
#ifdef PLAYER_SHOP_DEBUG
#undef PLAYER_SHOP_DEBUG
#endif

static void npc_steal(struct char_data *ch, struct char_data *victim) {
  int gold;

  if (IS_NPC(victim))
    return;
  if (GET_LEVEL(victim) >= LVL_IMMORT)
    return;
  if (!CAN_SEE(ch, victim))
    return;

  if (AWAKE(victim) && (rand_number(0, GET_LEVEL(ch)) == 0)) {
    act("You discover that $n has $s hands in your wallet.", FALSE, ch, 0, victim, TO_VICT);
    act("$n tries to steal gold from $N.", TRUE, ch, 0, victim, TO_NOTVICT);
  } else {
    /* Steal some gold coins */
    gold = (GET_GOLD(victim) * rand_number(1, 10)) / 100;
    if (gold > 0) {
      increase_gold(ch, gold);
      decrease_gold(victim, gold);
    }
  }
}

/* this function will cause basically all the mobiles in the same zone
   to hunt someone down */
void zone_yell(struct char_data *ch, char buf[256]) {
  struct char_data *i;
  struct char_data *vict;

  for (i = character_list; i; i = i->next) {
    if (world[ch->in_room].zone == world[i->in_room].zone) {

      if (PROC_FIRED(ch) == FALSE) {
        send_to_char(i, buf);
      }

      if (i == ch || !IS_NPC(i))
        continue;

      if (((IS_EVIL(ch) && IS_EVIL(i)) || (IS_GOOD(ch) && IS_GOOD(i))) &&
              MOB_FLAGGED(i, MOB_HELPER)) {
        if (i->in_room == ch->in_room && !FIGHTING(i)) {
          for (vict = world[i->in_room].people; vict; vict = vict->next_in_room)
            if (FIGHTING(vict) == ch) {
              act("$n jumps to the aid of $N!", FALSE, i, 0, ch, TO_ROOM);
              hit(i, vict, TYPE_UNDEFINED, DAM_RESERVED_DBC, 0, FALSE);
              break;
            }
        } else {
          HUNTING(i) = ch;
          hunt_victim(i);
        }
      }
    }
  }
  PROC_FIRED(ch) = TRUE;
}

/* another hl port, checks if object with given vnum is being worn */
bool is_wearing(struct char_data *ch, obj_vnum vnum) {
  int i;

  for (i = 0; i < NUM_WEARS; i++) {
    if (GET_EQ(ch, i))
      if (GET_OBJ_VNUM(GET_EQ(ch, i)) == vnum)
        return TRUE;
  }
  return FALSE;
}

/* from homeland */
bool yan_yell(struct char_data *ch) {
  struct char_data *i;
  struct char_data *vict;
  struct descriptor_data *d;
  int room = 0;
  int zone = world[ch->in_room].zone;
  room_rnum start = 0;
  room_rnum end = 0;
  vict = FIGHTING(ch);

  if (!vict)
    return FALSE;

  // show yan-s yell message.
  if (PROC_FIRED(ch) == false) {
    for (d = descriptor_list; d; d = d->next) {
      if (STATE(d) == CON_PLAYING && d->character != NULL &&
              zone == world[d->character->in_room].zone) {
        send_to_char(d->character, "\tcYan-C-Bin the Master of Evil Air\tw shouts, '\tcI "
                "have been attacked! Come to me minions!\tw'\tn\r\n");
      }
    }
  }

  start = real_room(136100);
  end = real_room(136224);

  for (room = start; room <= end; room++) {
    for (i = world[room].people; i; i = i->next_in_room) {
      if (IS_NPC(i) && !FIGHTING(i)) {
        switch (GET_MOB_VNUM(i)) {
          case 136110:
          case 136111:
          case 136112:
          case 136113:
            if (i->in_room == ch->in_room) {
              act("$n jumps to the aid of $N!", FALSE, i, 0, ch, TO_ROOM);
              hit(i, vict, TYPE_UNDEFINED, DAM_RESERVED_DBC, 0, FALSE);
            } else {
              HUNTING(i) = ch;
              hunt_victim(i);
            }
            break;
        }
      }
    }
  }

  if (PROC_FIRED(ch) == FALSE) {
    PROC_FIRED(ch) = TRUE;
    return TRUE;
  }

  return FALSE;
}

/* from homeland */
void yan_maelstrom(struct char_data *ch) {
  struct char_data *vict;
  struct char_data *next_vict;
  int dam = 0;

  act("$N \tcbegins to spin in a circular motion, gathering speed at an alarming pace.\tn\r\n"
          "\tcAs the pace quickens, $E begins to gain in height as well, until $E forms into\tn\r\n"
          "\tcan eighty-foot tall whirlwind \tcof \tCs\tcw\twi\tcr\tCl\tci\twn\tCg \tcchaos.\tn",
          FALSE, ch, 0, ch, TO_ROOM);

  for (vict = world[ch->in_room].people; vict; vict = next_vict) {
    next_vict = vict->next_in_room;
    if (IS_NPC(vict) && !IS_PET(vict))
      continue;
    dam = 150 + dice(10, 20);
    if (GET_LEVEL(vict) < 20)
      dam = GET_MAX_HIT(vict);
    if (dam >= GET_HIT(vict)) {
      dam += 25;
      act("\twAs you are spun about by $n's \twmaelstrom, your body is damaged beyond repair.\tn",
              FALSE, ch, 0, vict, TO_VICT);
      act("\twAs $N is spun about by $n's \twmaelstrom, $M body is damaged beyond repair.\tn",
              FALSE, ch, 0, vict, TO_NOTVICT);

    } else {
      act("\twYou are enveloped in $n's \tCs\tcw\twi\tcr\tCl\tci\twn\tCg \tcmaelstrom\tw, your body pelted by \twgusts\tc of wind.\tn"
              , FALSE, ch, 0, vict, TO_VICT);
      act("\tw$N is enveloped in $n's \tCs\tcw\twi\tcr\tCl\tci\twn\tCg \tcmaelstrom\tw, $S body pelted by \twgusts\tc of wind.\tn",
              FALSE, ch, 0, vict, TO_NOTVICT);
    }
    damage(ch, vict, dam, -1, DAM_AIR, FALSE); //type -1 = no dam msg
  }
}

/* from homeland */
void yan_windgust(struct char_data *ch) {
  struct char_data *vict;
  struct char_data *next_vict;
  int dam = 0;
  struct affected_type af;

  act("\tc$n\tc opens $s cavernous maw and sends forth a \tCpowerful \twgust\tc of air.\tn",
          FALSE, ch, 0, 0, TO_ROOM);

  for (vict = world[ch->in_room].people; vict; vict = next_vict) {
    next_vict = vict->next_in_room;
    if (IS_NPC(vict) && !IS_PET(vict))
      continue;

    dam = 30 + dice(3, 30);
    if (dam > GET_HIT(vict)) {
      dam += 25;

      act("\twAs you are hit by the \tcgust\tw of wind sent by $n, \twyou feel your\r\n"
              "\twlife slip away.\tn",
              FALSE, ch, 0, vict, TO_VICT);
      act("\tw$N is blasted by $n's \tcgust\tw of wind, and suddenly keels over from\r\n"
              "\twthe damage.\tn",
              FALSE, ch, 0, vict, TO_NOTVICT);
      damage(ch, vict, dam, -1, DAM_AIR, FALSE); // type -1 = no dam msg
    } else {
      act("\twYou are blasted by a \tCf\tci\twer\tcc\tCe\tc gust\tw of wind hurled by $n.\tn",
              FALSE, ch, 0, vict, TO_VICT);
      act("\tw$N is blasted by a \tCf\tci\twer\tcc\tCe\tc gust\tw of wind hurled by $n.\tn",
              FALSE, ch, 0, vict, TO_NOTVICT);
      damage(ch, vict, dam, -1, DAM_AIR, FALSE); //-1 type = no dam mess
      if (dice(1, 40) > GET_CON(vict)) {
        new_affect(&af);
        af.spell = SKILL_CHARGE;
        SET_BIT_AR(af.bitvector, AFF_STUN);
        af.duration = dice(2, 4) + 1;
        affect_join(vict, &af, TRUE, FALSE, FALSE, FALSE);
      }
    }
  }
}

/* from homeland */
bool chan_yell(struct char_data *ch) {
  struct char_data *i;
  struct char_data *vict;
  struct descriptor_data *d;
  room_rnum room = 0;
  int zone = world[ch->in_room].zone;
  room_rnum start = 0;
  room_rnum end = 0;

  vict = FIGHTING(ch);
  if (!vict)
    return FALSE;

  // show yan-s yell message.
  if (PROC_FIRED(ch) == false) {
    for (d = descriptor_list; d; d = d->next) {
      if (STATE(d) == CON_PLAYING && d->character != NULL && zone == world[d->character->in_room].zone) {
        send_to_char(d->character,
                "\tCChan, the Elemental Princess of Good Air\tw shouts, '\tcI have been attacked! Come to me my friends!\tw'\tn\r\n");
      }
    }
  }

  start = real_room(136100);
  end = real_room(136224);

  for (room = start; room <= end; room++) {
    for (i = world[room].people; i; i = i->next_in_room) {
      if (IS_NPC(i) && !FIGHTING(i)) {
        switch (GET_MOB_VNUM(i)) {
          case 136115:
          case 136116:
          case 136117:
          case 136118:
            if (i->in_room == ch->in_room) {
              act("$n jumps to the aid of $N!", FALSE, i, 0, ch, TO_ROOM);
              hit(i, vict, TYPE_UNDEFINED, DAM_RESERVED_DBC, 0, FALSE);
            } else {
              HUNTING(i) = ch;
              hunt_victim(i);
            }
            break;
        }
      }
    }
  }

  if (PROC_FIRED(ch) == FALSE) {
    PROC_FIRED(ch) = TRUE;
    return TRUE;
  }

  return FALSE;
}

/****************************************************/
/******* end general procedures for mobile procs ****/
/****************************************************/

/****************************/
/** begin actual mob procs **/
/****************************/

/* from homeland */
SPECIAL(shadowdragon) {
  struct char_data *vict;
  struct char_data *next_vict;

  if (cmd)
    return FALSE;

  if (!FIGHTING(ch))
    return FALSE;

  if (rand_number(0, 4))
    return FALSE;

  act("$n \tLopens her mouth and let stream forth a black breath of de\tws\tWp\twa\tLir.\tn",
          FALSE, ch, 0, 0, TO_ROOM);

  for (vict = world[ch->in_room].people; vict; vict = next_vict) {
    next_vict = vict->next_in_room;
    if (IS_NPC(vict) && !IS_PET(vict))
      continue;

    act("\tLDarkness envelopes you and you feel the hopelessness of fighting against this all powerful foe.\tn",
            FALSE, ch, 0, vict, TO_VICT);
    act("$N \tLseems to loose the will for fighting against this awesome foe.\tn",
            FALSE, ch, 0, vict, TO_NOTVICT);
    GET_MOVE(vict) -= (10 + dice(5, 4));
  }

  call_magic(ch, FIGHTING(ch), 0, SPELL_DARKNESS, 0, GET_LEVEL(ch), CAST_SPELL);

  return TRUE;
}

/* from homeland */
SPECIAL(imix) {
  if (cmd || GET_POS(ch) == POS_DEAD)
    return FALSE;

  if (!FIGHTING(ch))
    PROC_FIRED(ch) = FALSE;

  if (FIGHTING(ch)) {
    zone_yell(ch, "\r\n\tMImix \tnshouts, '\tRYou DARE attack me?!? Minions... to me now!!!\tn'\r\n");
  }

  if (!rand_number(0, 3) && FIGHTING(ch)) {
    call_magic(ch, FIGHTING(ch), 0, SPELL_FIRE_BREATHE, 0, GET_LEVEL(ch), CAST_SPELL);
    return TRUE;
  }

  return FALSE;
}

/* from homeland */
SPECIAL(olhydra) {
  struct char_data *vict;
  struct char_data *next_vict;

  if (cmd || GET_POS(ch) == POS_DEAD)
    return FALSE;

  if (!FIGHTING(ch))
    PROC_FIRED(ch) = FALSE;

  if (FIGHTING(ch)) {
    zone_yell(ch, "\r\n\tBOlhydra \tnshouts, '\tCYou DARE attack me?!? Minions... to me now!!!\tn'\r\n");
  }

  if (!rand_number(0, 3) && FIGHTING(ch)) {
    act("$n \tLopens $s mouth and let stream forth a \tBwave of water.\tn",
            FALSE, ch, 0, 0, TO_ROOM);

    for (vict = world[ch->in_room].people; vict; vict = next_vict) {
      next_vict = vict->next_in_room;
      if (IS_NPC(vict) && !IS_PET(vict))
        continue;
      if (ch == vict)
        continue;

      if ((dice(1, 20) + 21) < GET_DEX(vict)) {
        act("\tbThe wave hits \tCYOU\tb, knocking you backwards.\tn",
                FALSE, ch, 0, vict, TO_VICT);
        act("\tbThe wave hits $N\tb, knocking $M backwards.\tn",
                FALSE, ch, 0, vict, TO_NOTVICT);
        USE_MOVE_ACTION(vict);
      } else {
        act("\tbThe wave hits \tCYOU\tb with full \tBforce\tb, knocking you down.\tn",
                FALSE, ch, 0, vict, TO_VICT);
        act("\tbThe wave hits $N\tb with full \tBforce\tb, knocking $M down.\tn",
                FALSE, ch, 0, vict, TO_NOTVICT);
        change_position(vict, POS_SITTING);
        USE_FULL_ROUND_ACTION(ch);
      }
    }
    return TRUE;
  }
  return FALSE;
}

/* from homeland */
SPECIAL(banshee) {
  struct char_data *vict;

  if (cmd || GET_POS(ch) == POS_DEAD)
    return FALSE;

  if (!FIGHTING(ch)) // heheh  && GET_HIT(ch) == GET_MAX_HIT(ch))
    PROC_FIRED(ch) = FALSE;

  if (FIGHTING(ch) && !rand_number(0, 40) && PROC_FIRED(ch) != TRUE) {
    act("\tW$n \tWlets out a piercing shriek so horrible that it makes your ears \trBLEED\tW!\tn",
            FALSE, ch, 0, 0, TO_ROOM);
    for (vict = world[ch->in_room].people; vict; vict = vict->next_in_room)
      if (!IS_NPC(vict) && !mag_savingthrow(ch, vict, SAVING_WILL, -4, CAST_INNATE, GET_LEVEL(ch), NOSCHOOL)) {
        act("\tRThe brutal scream tears away at your life force,\r\n"
                "causing you to fall to your knees with pain!\tn", FALSE, vict, 0, 0, TO_CHAR);
        act("$n grabs $s ears and tumbles to the ground in pain!", FALSE, vict, 0, 0, TO_ROOM);
        GET_HIT(vict) = 1;
      }

    PROC_FIRED(ch) = TRUE;
    return TRUE;
  }
  return FALSE;
}

/* from homeland */
SPECIAL(quicksand) {
  struct affected_type af;

  if (cmd)
    return FALSE;

  if (IS_NPC(ch) && !IS_PET(ch))
    return FALSE;

  if (AFF_FLAGGED(ch, AFF_FLYING))
    return FALSE;
  if (GET_LEVEL(ch) > LVL_IMMORT)
    return FALSE;

  if (GET_DEX(ch) > dice(1, 20) + 12) {
    act("\tyYou avoid getting stuck in the quicksand.\tn",
            FALSE, ch, 0, 0, TO_CHAR);
    act("\tn$n\ty avoids getting stuck in the quicksand.\tn",
            FALSE, ch, 0, 0, TO_ROOM);
    return FALSE;
  }

  act("\tyThe marsh \tgla\tynd of the \twm\tye\tgr\tye opens up suddenly revealing quicksand!\tn\r\n"
          "\tnYou get sucked down.\tn",
          FALSE, ch, 0, 0, TO_CHAR);
  act("\tn$n\ty gets stuck in the quicksand of the marsh \tgla\tynd of the \twm\tye\tgr\tye.\tn",
          FALSE, ch, 0, 0, TO_ROOM);

  new_affect(&af);
  af.spell = SPELL_HOLD_PERSON;
  SET_BIT_AR(af.bitvector, AFF_PARALYZED);
  af.duration = 5;
  affect_join(ch, &af, TRUE, FALSE, FALSE, FALSE);

  return TRUE;
}

/* from homeland */
SPECIAL(kt_kenjin) {
  struct affected_type af;
  struct char_data *vict = 0;
  struct char_data *tch = 0;
  int val = 0;

  if (cmd)
    return FALSE;
  if (!FIGHTING(ch))
    return FALSE;

  if (GET_POS(ch) < POS_FIGHTING)
    return FALSE;

  for (tch = world[ch->in_room].people; tch; tch = tch->next_in_room) {
    if (!IS_NPC(tch) || IS_PET(tch)) {
      if (!vict || !rand_number(0, 2)) {
        vict = tch;
      }
    }
  }

  val = dice(1, 3);

  //turns you into stone
  if (val == 1) {
    act("$n\tc whips out a \tWbone-white\tn wand, and waves it in the air.\tn\r\n"
            "\tcSuddenly $e points it at \tn$N\tc, who slowly turns to stone.", FALSE,
            ch, 0, vict, TO_ROOM);
    new_affect(&af);
    af.spell = SPELL_HOLD_PERSON;
    SET_BIT_AR(af.bitvector, AFF_PARALYZED);
    af.duration = rand_number(2, 3);
    affect_join(vict, &af, TRUE, FALSE, FALSE, FALSE);
    return TRUE;
  }

  //teleports you to the bottom of the shaft.
  if (val == 2) {
    act("$n\tc whips out a \trfiery red\tn wand, and waves it in the air.\tn\r\n"
            "\tcSuddenly $e points it at \tn$N\tc, who fades away suddenly.", FALSE,
            ch, 0, vict, TO_ROOM);
    char_from_room(vict);
    char_to_room(vict, real_room(132908));
    look_at_room(vict, 0);
    return TRUE;
  }

  //loads a new mob in 132919 :)
  if (val == 3) {
    act("$n\tc whips out a \tYgolden\tn wand, and waves it in the air.\tn\r\n"
            "\tcSuddenly $e taps in the air, and you see \tLshadow\tc coalesce behind you.", FALSE,
            ch, 0, vict, TO_ROOM);
    tch = read_mobile(132902, VIRTUAL);
    if (!tch)
      return FALSE;
    char_to_room(tch, real_room(132919));
    return TRUE;
  }

  return FALSE;
}

/* from homeland */
SPECIAL(kt_twister) {
  struct char_data *mob;
  char l_name[256];
  char s_name[256];
  int temp;

  if (cmd)
    return FALSE;

  if (IS_NPC(ch) && !IS_PET(ch))
    return FALSE;

  temp = world[real_room(132901)].dir_option[0]->to_room;
  world[real_room(32901)].dir_option[0]->to_room =

          world[real_room(132901)].dir_option[1]->to_room;
  world[real_room(32901)].dir_option[1]->to_room =

          world[real_room(132901)].dir_option[2]->to_room;
  world[real_room(32901)].dir_option[2]->to_room =

          world[real_room(132901)].dir_option[3]->to_room;
  world[real_room(32901)].dir_option[3]->to_room = temp;

  send_to_room(real_room(132901), "\tCThe world seems to turn.\tn\r\n");

  mob = read_mobile(132901, VIRTUAL);

  if (!mob)
    return FALSE;

  char_to_room(mob, real_room(132906));

  sprintf(l_name, "\tLThe shadow of \tw%s\tL stands here.\tn  ", GET_NAME(ch));
  sprintf(s_name, "\tLa shadow of \tw%s\tn", GET_NAME(ch));

  mob->player.short_descr = strdup(s_name);
  mob->player.name = strdup("shadow");
  mob->player.long_descr = strdup(l_name);

  GET_LEVEL(mob) = GET_LEVEL(ch);
  GET_MAX_HIT(mob) = 1000 + GET_LEVEL(mob) * 50;
  GET_HIT(mob) = GET_MAX_HIT(mob);
  GET_CLASS(mob) = GET_CLASS(ch);

  send_to_char(ch, "You somehow feel \tWsplit\tn in half.\r\n");
  return TRUE;
}

/* from homeland */
SPECIAL(hive_death) {
  if (cmd)
    return FALSE;
  if (!ch)
    return FALSE;

  send_to_char(ch,
          "\trAs you enter through the curtain, your body is ripped into two pieces, as your link\tn\r\n"
          "\trthrough the ethereal plane is severed.  You suddenly realise that your physical body\tn\r\n"
          "\tris at one place, and your mind in another part.\tn\r\n\r\n");
  char_from_room(ch);
  char_to_room(ch, real_room(129500));
  //make_corpse(ch, 0);
  send_to_char(ch, "\tWYou feel the link snap completely, leaving you body behind completely!\tn\r\n\r\n");
  look_at_room(ch, 0);
  char_from_room(ch);
  send_to_char(ch, "\tLYou focus your eyes back on the present.\tn\r\n\r\n");
  char_to_room(ch, real_room(139328));
  look_at_room(ch, 0);

  return TRUE;
}

/* from homeland */
SPECIAL(feybranche) {
  struct char_data *i = NULL;
  char buf[MAX_INPUT_LENGTH];

  if (cmd || GET_POS(ch) == POS_DEAD)
    return FALSE;

  struct char_data *enemy = FIGHTING(ch);

  if (!enemy)
    PROC_FIRED(ch) = FALSE;

  if (FIGHTING(ch) && !ROOM_FLAGGED(ch->in_room, ROOM_SOUNDPROOF)) {
    if (enemy->master && enemy->master->in_room == enemy->in_room)
      enemy = enemy->master;
    sprintf(buf, "%s\tL shouts, '\tmCome to me!!' Fey-Branche is under attack!\tn\r\n",
            ch->player.short_descr);
    for (i = character_list; i; i = i->next) {
      if (!FIGHTING(i) && IS_NPC(i) && (GET_MOB_VNUM(i) == 135535 ||
              GET_MOB_VNUM(i) == 135536 || GET_MOB_VNUM(i) == 135537 ||
              GET_MOB_VNUM(i) == 135538 || GET_MOB_VNUM(i) == 135539 ||
              GET_MOB_VNUM(i) == 135540) && ch != i) {
        if (FIGHTING(ch)->in_room != i->in_room) {
          if (GET_MOB_VNUM(i) != 135536) {
            HUNTING(i) = enemy;
            hunt_victim(i);
          } else
            cast_spell(i, enemy, 0, SPELL_TELEPORT, 0);
        } else
          hit(i, enemy, TYPE_UNDEFINED, DAM_RESERVED_DBC, 0, FALSE);
      }

      if (world[ch->in_room].zone == world[i->in_room].zone && !PROC_FIRED(ch))
        send_to_char(i, buf);
    }
    PROC_FIRED(ch) = TRUE;
    return TRUE;
  }
  return FALSE;
}

/* from homeland */
SPECIAL(abyssal_vortex) {
  int temp;

  if (cmd)
    return FALSE;

  if (IS_NPC(ch) && !IS_PET(ch))
    return FALSE;

  if (!rand_number(0, 7)) {
    temp = world[ch->in_room].dir_option[0]->to_room;
    world[ch->in_room].dir_option[0]->to_room = world[ch->in_room].dir_option[1]->to_room;
    world[ch->in_room].dir_option[1]->to_room = world[ch->in_room].dir_option[4]->to_room;
    world[ch->in_room].dir_option[4]->to_room = world[ch->in_room].dir_option[3]->to_room;
    world[ch->in_room].dir_option[3]->to_room = world[ch->in_room].dir_option[5]->to_room;
    world[ch->in_room].dir_option[5]->to_room = world[ch->in_room].dir_option[2]->to_room;
    world[ch->in_room].dir_option[2]->to_room = temp;

    send_to_room(ch->in_room, "\tLThe reality seems to \tCshift\tL as madness descends in the \tcvortex\tn\r\n");

    return TRUE;
  }
  return FALSE;
}

/* from homeland */
SPECIAL(agrachdyrr) {
  struct char_data *i = NULL;
  char buf[MAX_INPUT_LENGTH];

  if (cmd || GET_POS(ch) == POS_DEAD)
    return FALSE;

  struct char_data *enemy = FIGHTING(ch);

  if (!enemy)
    PROC_FIRED(ch) = FALSE;

  if (FIGHTING(ch) && !ROOM_FLAGGED(ch->in_room, ROOM_SOUNDPROOF)) {

    if (!rand_number(0, 4) && !ch->followers) {
      act("$n\tL looks to be extremely disspleased at being\r\n"
              "forced to fight such inferior beings in her own mansion. She raises her\r\n"
              "arms and cries out, '\tmAid me Lloth!\tL'",
              FALSE, ch, 0, 0, TO_ROOM);

      struct char_data *mob = read_mobile(135523, VIRTUAL);
      if (!mob)
        return FALSE;
      char_to_room(mob, ch->in_room);
      add_follower(mob, ch);
      return TRUE;
    }

    if (enemy->master && enemy->master->in_room == enemy->in_room)
      enemy = enemy->master;

    sprintf(buf, "%s\tL shouts, '\twTo me, \tcAgrach-Dyrr\tw is under attack!'\tn\r\n",
            ch->player.short_descr);
    for (i = character_list; i; i = i->next) {
      if (!FIGHTING(i) && IS_NPC(i) && (GET_MOB_VNUM(i) == 135521 ||
              GET_MOB_VNUM(i) == 135522 || GET_MOB_VNUM(i) == 135510 ||
              GET_MOB_VNUM(i) == 135524 || GET_MOB_VNUM(i) == 135525 ||
              GET_MOB_VNUM(i) == 135512) && ch != i) {
        if (FIGHTING(ch)->in_room != i->in_room) {
          if (GET_MOB_VNUM(i) != 135522) {
            HUNTING(i) = enemy;
            hunt_victim(i);
          } else
            cast_spell(i, enemy, 0, SPELL_TELEPORT, 0);
        } else
          hit(i, enemy, TYPE_UNDEFINED, DAM_RESERVED_DBC, 0, FALSE);
      }

      if (world[ch->in_room].zone == world[i->in_room].zone && !PROC_FIRED(ch))
        send_to_char(i, buf);
    }
    PROC_FIRED(ch) = TRUE;
    return TRUE;
  } // for loop
  return FALSE;
}

/* from homeland */
SPECIAL(shobalar) {
  struct char_data *i = NULL;
  char buf[MAX_INPUT_LENGTH];

  if (cmd || GET_POS(ch) == POS_DEAD)
    return FALSE;

  struct char_data *enemy = FIGHTING(ch);

  if (!enemy)
    PROC_FIRED(ch) = FALSE;

  if (FIGHTING(ch) && !ROOM_FLAGGED(ch->in_room, ROOM_SOUNDPROOF)) {
    if (enemy->master && enemy->master->in_room == enemy->in_room)
      enemy = enemy->master;
    sprintf(buf, "%s\tL shouts, '\twTo me, \tmShobalar\tw is under attack!'\tn\r\n",
            ch->player.short_descr);
    for (i = character_list; i; i = i->next) {
      if (!FIGHTING(i) && IS_NPC(i) && (GET_MOB_VNUM(i) == 135506 ||
              GET_MOB_VNUM(i) == 135500 || GET_MOB_VNUM(i) == 135504 ||
              GET_MOB_VNUM(i) == 135507) && ch != i) {
        if (FIGHTING(ch)->in_room != i->in_room) {
          if (GET_MOB_VNUM(i) != 135506) {
            HUNTING(i) = enemy;
            hunt_victim(i);
          } else
            cast_spell(i, enemy, NULL, SPELL_TELEPORT, 0);
        } else
          hit(i, enemy, TYPE_UNDEFINED, DAM_RESERVED_DBC, 0, FALSE);
      }

      if (world[ch->in_room].zone == world[i->in_room].zone && !PROC_FIRED(ch))
        send_to_char(i, buf);
    }
    PROC_FIRED(ch) = TRUE;
    return TRUE;
  } // for loop

  return FALSE;
}

/* from homeland */
SPECIAL(ogremoch) {
  struct char_data *i;
  struct char_data *vict;
  struct descriptor_data *d;
  room_rnum room = 0;
  int zone = world[ch->in_room].zone;
  room_rnum start = 0;
  room_rnum end = 0;

  if (cmd || GET_POS(ch) == POS_DEAD)
    return FALSE;

  if (!FIGHTING(ch))
    PROC_FIRED(ch) = FALSE;

  vict = FIGHTING(ch);
  if (!vict)
    return FALSE;

  // show yell message.
  if (PROC_FIRED(ch) == false) {
    for (d = descriptor_list; d; d = d->next) {
      if (STATE(d) == CON_PLAYING && d->character != NULL && zone == world[d->character->in_room].zone) {
        send_to_char(d->character, "\tLOgremoch \tw shouts, '\tLI have been "
                "attacked! Come to me minions!\tw'\tn\r\n");
      }
    }
  }

  start = real_room(136700);
  end = real_room(136802);

  for (room = start; room <= end; room++) {
    for (i = world[room].people; i; i = i->next_in_room) {
      if (IS_NPC(i) && !FIGHTING(i)) {
        switch (GET_MOB_VNUM(i)) {
          case 136703:
          case 136704:
          case 136705:
          case 136706:
          case 136707:
          case 136708:
          case 136709:
            if (i->in_room == ch->in_room) {
              act("$n jumps to the aid of $N!", FALSE, i, 0, ch, TO_ROOM);
              hit(i, vict, TYPE_UNDEFINED, DAM_RESERVED_DBC, 0, FALSE);
            } else {
              //either melt in directly or track
              if (dice(1, 10) < 2) {
                act("$n jumps into the pure rock, as $s lord calls for $m.",
                        FALSE, i, 0, 0, TO_ROOM);
                char_from_room(i);
                char_to_room(i, ch->in_room);
                act("$n comes out from the rock, to help $s lord.", FALSE, i,
                        0, 0, TO_ROOM);
              } else {
                HUNTING(i) = ch;
                hunt_victim(i);
              }
            }
            break;
        }
      }
    }
  }
  PROC_FIRED(ch) = TRUE;

  return TRUE;
}

/* from homeland */
SPECIAL(yan) {
  if (cmd || GET_POS(ch) == POS_DEAD)
    return FALSE;

  if (!FIGHTING(ch))
    PROC_FIRED(ch) = FALSE;

  if (FIGHTING(ch)) {
    if (yan_yell(ch))
      return TRUE;
    if (!rand_number(0, 50)) {
      yan_maelstrom(ch);
      return TRUE;
    }
    if (!rand_number(0, 3)) {
      yan_windgust(ch);
      return TRUE;
    }
  }
  return FALSE;
}

/* from homeland */
SPECIAL(chan) {
  if (cmd || GET_POS(ch) == POS_DEAD)
    return FALSE;

  if (!FIGHTING(ch))
    PROC_FIRED(ch) = FALSE;

  if (FIGHTING(ch)) {
    if (chan_yell(ch))
      return TRUE;
    if (!rand_number(0, 3)) {
      yan_windgust(ch);
      return TRUE;
    }
  }
  return FALSE;
}

SPECIAL(guild) {
  int skill_num, percent;
  char arg[MAX_STRING_LENGTH], buf[MAX_STRING_LENGTH];
  char *ability_name = NULL;

  if (IS_NPC(ch) || (!CMD_IS("practice") && !CMD_IS("train") && !CMD_IS("boosts")))
    return (FALSE);

  skip_spaces(&argument);

  // Practice code
  if (CMD_IS("practice")) {

    list_crafting_skills(ch);
    return (TRUE);

    /***************************************/
    /* everything below this is deprecated */
    /***************************************/

    if (!*argument) {
      list_skills(ch);
      return (TRUE);
    }
    if (GET_PRACTICES(ch) <= 0) {
      send_to_char(ch, "You do not seem to be able to practice now.\r\n");
      return (TRUE);
    }

    skill_num = find_skill_num(argument);

    if (skill_num < 1 ||
            GET_LEVEL(ch) < spell_info[skill_num].min_level[(int) GET_CLASS(ch)]) {
      send_to_char(ch, "You do not know of that skill.\r\n");
      return (TRUE);
    }

    /*
    if (GET_SKILL(ch, skill_num) >= LEARNED(ch)) {
      send_to_char(ch, "You are already learned in that area.\r\n");
      return (TRUE);
    }
     */

    if (skill_num > SPELL_RESERVED_DBC && skill_num < MAX_SPELLS) {
      send_to_char(ch, "You can't practice spells.\r\n");
      return (TRUE);
    }

    if (!meet_skill_reqs(ch, skill_num)) {
      send_to_char(ch, "You haven't met the pre-requisites for that skill.\r\n");
      return (TRUE);
    }

    /* added with addition of crafting system so you can't use your
     'practice points' for training your crafting skills which have
     a much lower base value than 75 */

    if (GET_SKILL(ch, skill_num)) {
      send_to_char(ch, "You already have this skill trained.\r\n");
      return TRUE;
    }

    send_to_char(ch, "You practice '%s' with your trainer...\r\n",
            spell_info[skill_num].name);
    GET_PRACTICES(ch)--;

    percent = GET_SKILL(ch, skill_num);
    percent += int_app[GET_INT(ch)].learn;

    SET_SKILL(ch, skill_num, percent);

    /*
    if (GET_SKILL(ch, skill_num) >= LEARNED(ch))
      send_to_char(ch, "You are now \tGlearned\tn in '%s.'\r\n",
            spell_info[skill_num].name);
     */

    //for further expansion - zusuk
    process_skill(ch, skill_num);

    return (TRUE);

  } else if (CMD_IS("train")) {
    //training code

    if (!*argument) {
      list_abilities(ch, ABILITY_TYPE_GENERAL);
      return (TRUE);
    }

    if (GET_TRAINS(ch) <= 0) {
      send_to_char(ch, "You do not seem to be able to train now.\r\n");
      return (TRUE);
    }

    /* Parse argument and check for 'knowledge' or 'craft' as a first arg- */
    ability_name = one_argument(argument, arg);
    skip_spaces(&ability_name);

    if (is_abbrev(arg, "craft")) {

      if (!strcmp(ability_name, "")) {
        list_abilities(ch, ABILITY_TYPE_CRAFT);
        return (TRUE);
      }
      /* Crafting skill */
      sprintf(buf, "Craft (%s", ability_name);
      skill_num = find_ability_num(buf);
    } else if (is_abbrev(arg, "knowledge")) {

      if (!strcmp(ability_name, "")) {
        list_abilities(ch, ABILITY_TYPE_KNOWLEDGE);
        return (TRUE);
      }
      /* Knowledge skill */
      sprintf(buf, "Knowledge (%s", ability_name);
      skill_num = find_ability_num(buf);
    } else {
      skill_num = find_ability_num(argument);
    }

    if (skill_num < 1) {
      send_to_char(ch, "You do not know of that ability.\r\n");
      return (TRUE);
    }

    //ability not available to this class
    if (modify_class_ability(ch, skill_num, GET_CLASS(ch)) == 0) {
      send_to_char(ch, "This ability is not available to your class...\r\n");
      return (TRUE);
    }

    //cross-class ability
    if (GET_TRAINS(ch) < 2 && modify_class_ability(ch, skill_num, GET_CLASS(ch)) == 1) {
      send_to_char(ch, "(Cross-Class) You don't have enough training sessions to train that ability...\r\n");
      return (TRUE);
    }
    if (GET_ABILITY(ch, skill_num) >= ((int) ((GET_LEVEL(ch) + 3) / 2)) && modify_class_ability(ch, skill_num, GET_CLASS(ch)) == 1) {
      send_to_char(ch, "You are already trained in that area.\r\n");
      return (TRUE);
    }

    //class ability
    if (GET_ABILITY(ch, skill_num) >= (GET_LEVEL(ch) + 3) && modify_class_ability(ch, skill_num, GET_CLASS(ch)) == 2) {
      send_to_char(ch, "You are already trained in that area.\r\n");
      return (TRUE);
    }

    send_to_char(ch, "You train for a while...\r\n");
    GET_TRAINS(ch)--;
    if (modify_class_ability(ch, skill_num, GET_CLASS(ch)) == 1) {
      GET_TRAINS(ch)--;
      send_to_char(ch, "You used two training sessions to train a cross-class ability...\r\n");
    }
    GET_ABILITY(ch, skill_num)++;

    if (GET_ABILITY(ch, skill_num) >= (GET_LEVEL(ch) + 3))
      send_to_char(ch, "You are now trained in that area.\r\n");
    if (GET_ABILITY(ch, skill_num) >= ((int) ((GET_LEVEL(ch) + 3) / 2)) && CLSLIST_ABIL(GET_CLASS(ch), skill_num) == 1)
      send_to_char(ch, "You are already trained in that area.\r\n");

    return (TRUE);
  } else if (CMD_IS("boosts")) {
    if (!argument || !*argument)
      send_to_char(ch, "\tCStat boost sessions remaining: %d\tn\r\n"
            "\tcStats:\tn\r\n"
            "Strength\r\n"
            "Constitution\r\n"
            "Dexterity\r\n"
            "Intelligence\r\n"
            "Wisdom\r\n"
            "Charisma\r\n"
            "\r\n",
            GET_BOOSTS(ch));
    else if (!GET_BOOSTS(ch))
      send_to_char(ch, "You have no ability training sessions.\r\n");
    else if (!strncasecmp("strength", argument, strlen(argument))) {
      send_to_char(ch, CONFIG_OK);
      send_to_char(ch, "\tMYour strength increases!\tn\r\n");
      GET_REAL_STR(ch) += 1;
      GET_BOOSTS(ch) -= 1;
    } else if (!strncasecmp("constitution", argument, strlen(argument))) {
      send_to_char(ch, CONFIG_OK);
      send_to_char(ch, "\tMYour constitution increases!\tn\r\n");
      GET_REAL_CON(ch) += 1;
      /* Give them retroactive hit points for constitution */
      if (!(GET_REAL_CON(ch) % 2)) {
        GET_REAL_MAX_HIT(ch) += GET_LEVEL(ch);
        send_to_char(ch, "\tMYou gain %d hitpoints!\tn\r\n", GET_LEVEL(ch));
      }
      GET_BOOSTS(ch) -= 1;
    } else if (!strncasecmp("dexterity", argument, strlen(argument))) {
      send_to_char(ch, CONFIG_OK);
      send_to_char(ch, "\tMYour dexterity increases!\tn\r\n");
      GET_REAL_DEX(ch) += 1;
      GET_BOOSTS(ch) -= 1;
    } else if (!strncasecmp("intelligence", argument, strlen(argument))) {
      send_to_char(ch, CONFIG_OK);
      send_to_char(ch, "\tMYour intelligence increases!\tn\r\n");
      GET_REAL_INT(ch) += 1;
      GET_BOOSTS(ch) -= 1;
      /* Give them retroactive trains */
      if (!(GET_REAL_INT(ch) % 2)) {
        GET_TRAINS(ch) += GET_LEVEL(ch);
        send_to_char(ch, "\tMYou gain %d trains!\tn\r\n", GET_LEVEL(ch));
      }
    } else if (!strncasecmp("wisdom", argument, strlen(argument))) {
      send_to_char(ch, CONFIG_OK);
      send_to_char(ch, "\tMYour wisdom increases!\tn\r\n");
      GET_REAL_WIS(ch) += 1;
      GET_BOOSTS(ch) -= 1;
    } else if (!strncasecmp("charisma", argument, strlen(argument))) {
      send_to_char(ch, CONFIG_OK);
      send_to_char(ch, "\tMYour charisma increases!\tn\r\n");
      GET_REAL_CHA(ch) += 1;
      GET_BOOSTS(ch) -= 1;
    } else
      send_to_char(ch, "\tCStat boost sessions remaining: %d\tn\r\n"
            "\tcStats:\tn\r\n"
            "Strength\r\n"
            "Constitution\r\n"
            "Dexterity\r\n"
            "Intelligence\r\n"
            "Wisdom\r\n"
            "Charisma\r\n"
            "\r\n",
            GET_BOOSTS(ch));
    affect_total(ch);
    send_to_char(ch, "\tDType 'feats' to see your feats\tn\r\n");
    send_to_char(ch, "\tDType 'train' to see your abilities\tn\r\n");
    send_to_char(ch, "\tDType 'boost' to adjust your stats\tn\r\n");
    send_to_char(ch, "\tDType 'craft' to see your crafting proficiency\tn\r\n");
    send_to_char(ch, "\tDType 'spells <classname>' to see your currently known spells\tn\r\n");
    return (TRUE);
  }

  //should not be able to get here
  log("Reached the unreachable in SPECIAL(guild) in spec_procs.c");
  return (FALSE);

}

SPECIAL(mayor) {
  char actbuf[MAX_INPUT_LENGTH];

  const char open_path[] =
          "W3a3003b33000c111d0d111Oe333333Oe22c222112212111a1S.";
  const char close_path[] =
          "W3a3003b33000c111d0d111CE333333CE22c222112212111a1S.";

  static const char *path = NULL;
  static int path_index;
  static bool move = FALSE;

  if (!move) {
    if (time_info.hours == 6) {
      move = TRUE;
      path = open_path;
      path_index = 0;
    } else if (time_info.hours == 20) {
      move = TRUE;
      path = close_path;
      path_index = 0;
    }
  }
  if (cmd || !move || (GET_POS(ch) < POS_SLEEPING) || FIGHTING(ch))
    return (FALSE);

  switch (path[path_index]) {
    case '0':
    case '1':
    case '2':
    case '3':
      perform_move(ch, path[path_index] - '0', 1);
      break;

    case 'W':
      change_position(ch, POS_STANDING);
      act("$n awakens and groans loudly.", FALSE, ch, 0, 0, TO_ROOM);
      break;

    case 'S':
      change_position(ch, POS_SLEEPING);
      act("$n lies down and instantly falls asleep.", FALSE, ch, 0, 0, TO_ROOM);
      break;

    case 'a':
      act("$n says 'Hello Honey!'", FALSE, ch, 0, 0, TO_ROOM);
      act("$n smirks.", FALSE, ch, 0, 0, TO_ROOM);
      break;

    case 'b':
      act("$n says 'What a view!  I must get something done about that dump!'",
              FALSE, ch, 0, 0, TO_ROOM);
      break;

    case 'c':
      act("$n says 'Vandals!  Youngsters nowadays have no respect for anything!'",
              FALSE, ch, 0, 0, TO_ROOM);
      break;

    case 'd':
      act("$n says 'Good day, citizens!'", FALSE, ch, 0, 0, TO_ROOM);
      break;

    case 'e':
      act("$n says 'I hereby declare the bazaar open!'", FALSE, ch, 0, 0, TO_ROOM);
      break;

    case 'E':
      act("$n says 'I hereby declare Midgen closed!'", FALSE, ch, 0, 0, TO_ROOM);
      break;

    case 'O':
      do_gen_door(ch, strcpy(actbuf, "gate"), 0, SCMD_UNLOCK); /* strcpy: OK */
      do_gen_door(ch, strcpy(actbuf, "gate"), 0, SCMD_OPEN); /* strcpy: OK */
      break;

    case 'C':
      do_gen_door(ch, strcpy(actbuf, "gate"), 0, SCMD_CLOSE); /* strcpy: OK */
      do_gen_door(ch, strcpy(actbuf, "gate"), 0, SCMD_LOCK); /* strcpy: OK */
      break;

    case '.':
      move = FALSE;
      break;
  }

  path_index++;
  return (FALSE);
}

/* Quite lethal to low-level characters. */
SPECIAL(snake) {
  if (cmd || !FIGHTING(ch))
    return (FALSE);

  if (IN_ROOM(FIGHTING(ch)) != IN_ROOM(ch) || rand_number(0, GET_LEVEL(ch)) != 0)
    return (FALSE);

  act("$n bites $N!", 1, ch, 0, FIGHTING(ch), TO_NOTVICT);
  act("$n bites you!", 1, ch, 0, FIGHTING(ch), TO_VICT);
  call_magic(ch, FIGHTING(ch), 0, SPELL_POISON, 0, GET_LEVEL(ch), CAST_SPELL);
  return (TRUE);
}

SPECIAL(hound) {
  struct char_data *i;
  int door;
  room_rnum room;

  if (cmd || GET_POS(ch) != POS_STANDING || FIGHTING(ch))
    return (FALSE);

  /* first go through all the directions */
  for (door = 0; door < DIR_COUNT; door++) {
    if (CAN_GO(ch, door)) {
      room = world[IN_ROOM(ch)].dir_option[door]->to_room;

      /* ok found a neighboring room, now cycle through the peeps */
      for (i = world[room].people; i; i = i->next_in_room) {
        /* is this guy a hostile? */
        if (i && IS_NPC(i) && MOB_FLAGGED(i, MOB_AGGRESSIVE)) {
          act("$n howls a warning!", FALSE, ch, 0, 0, TO_ROOM);
          return (TRUE);
        }
      } // end peeps cycle
    } // can_go
  } // end room cycle

  return (FALSE);
}

SPECIAL(thief) {
  struct char_data *cons;

  if (cmd || GET_POS(ch) != POS_STANDING)
    return (FALSE);

  for (cons = world[IN_ROOM(ch)].people; cons; cons = cons->next_in_room)
    if (!IS_NPC(cons) && GET_LEVEL(cons) < LVL_IMMORT && !rand_number(0, 4)) {
      npc_steal(ch, cons);
      return (TRUE);
    }

  return (FALSE);
}

SPECIAL(wizard) {
  struct char_data *vict;

  if (cmd || !FIGHTING(ch))
    return (FALSE);

  /* pseudo-randomly choose someone in the room who is fighting me */
  for (vict = world[IN_ROOM(ch)].people; vict; vict = vict->next_in_room)
    if (FIGHTING(vict) == ch && !rand_number(0, 4))
      break;

  /* if I didn't pick any of those, then just slam the guy I'm fighting */
  if (vict == NULL && IN_ROOM(FIGHTING(ch)) == IN_ROOM(ch))
    vict = FIGHTING(ch);

  /* Hm...didn't pick anyone...I'll wait a round. */
  if (vict == NULL)
    return (TRUE);

  if (GET_LEVEL(ch) > 13 && rand_number(0, 10) == 0)
    cast_spell(ch, vict, NULL, SPELL_POISON, 0);

  if (GET_LEVEL(ch) > 7 && rand_number(0, 8) == 0)
    cast_spell(ch, vict, NULL, SPELL_BLINDNESS, 0);

  if (GET_LEVEL(ch) > 12 && rand_number(0, 12) == 0) {
    if (IS_EVIL(ch))
      cast_spell(ch, vict, NULL, SPELL_ENERGY_DRAIN, 0);
    else if (IS_GOOD(ch))
      cast_spell(ch, vict, NULL, SPELL_DISPEL_EVIL, 0);
  }

  if (rand_number(0, 4))
    return (TRUE);

  switch (GET_LEVEL(ch)) {
    case 4:
    case 5:
      cast_spell(ch, vict, NULL, SPELL_MAGIC_MISSILE, 0);
      break;
    case 6:
    case 7:
      cast_spell(ch, vict, NULL, SPELL_CHILL_TOUCH, 0);
      break;
    case 8:
    case 9:
      cast_spell(ch, vict, NULL, SPELL_BURNING_HANDS, 0);
      break;
    case 10:
    case 11:
      cast_spell(ch, vict, NULL, SPELL_SHOCKING_GRASP, 0);
      break;
    case 12:
    case 13:
      cast_spell(ch, vict, NULL, SPELL_LIGHTNING_BOLT, 0);
      break;
    case 14:
    case 15:
    case 16:
    case 17:
      cast_spell(ch, vict, NULL, SPELL_COLOR_SPRAY, 0);
      break;
    default:
      cast_spell(ch, vict, NULL, SPELL_FIREBALL, 0);
      break;
  }
  return (TRUE);
}

SPECIAL(wall) {
  if (!IS_MOVE(cmd))
    return (FALSE);

  /* acceptable ways to avoid the wall */
  /* */

  /* failed to get past wall */
  send_to_char(ch, "You can't get by the magical wall!\r\n");
  act("$n fails to get past the magical wall!", FALSE, ch, 0, 0, TO_ROOM);
  return (TRUE);
}

SPECIAL(guild_guard) {
  int i, direction;
  struct char_data *guard = (struct char_data *) me;
  const char *buf = "The guard humiliates you, and blocks your way.\r\n";
  const char *buf2 = "The guard humiliates $n, and blocks $s way.";

  if (!IS_MOVE(cmd) || AFF_FLAGGED(guard, AFF_BLIND))
    return (FALSE);

  if (GET_LEVEL(ch) >= LVL_IMMORT)
    return (FALSE);

  /* find out what direction they are trying to go */
  for (direction = 0; direction < NUM_OF_DIRS; direction++)
    if (!strcmp(cmd_info[cmd].command, dirs[direction]))
      for (direction = 0; direction < DIR_COUNT; direction++)
        if (!strcmp(cmd_info[cmd].command, dirs[direction]) ||
                !strcmp(cmd_info[cmd].command, autoexits[direction]))
          break;

  for (i = 0; guild_info[i].guild_room != NOWHERE; i++) {
    /* Wrong guild. */
    if (GET_ROOM_VNUM(IN_ROOM(ch)) != guild_info[i].guild_room)
      continue;

    /* Wrong direction. */
    if (direction != guild_info[i].direction)
      continue;

    /* Allow the people of the guild through. */
    /* Can't use GET_CLASS anymore, need CLASS_LEVEL(ch, i)!!  - 04/08/2013 Ornir */
    if (!IS_NPC(ch) && (CLASS_LEVEL(ch, guild_info[i].pc_class) > 0))
      continue;

    send_to_char(ch, "%s", buf);
    act(buf2, FALSE, ch, 0, 0, TO_ROOM);
    return (TRUE);
  }
  return (FALSE);
}

SPECIAL(puff) {
  char actbuf[MAX_INPUT_LENGTH];

  if (cmd)
    return (FALSE);

  switch (rand_number(0, 60)) {
    case 0:
      do_say(ch, strcpy(actbuf, "My god!  It's full of stars!"), 0, 0); /* strcpy: OK */
      return (TRUE);
    case 1:
      do_say(ch, strcpy(actbuf, "How'd all those fish get up here?"), 0, 0); /* strcpy: OK */
      return (TRUE);
    case 2:
      do_say(ch, strcpy(actbuf, "I'm a very female dragon."), 0, 0); /* strcpy: OK */
      return (TRUE);
    case 3:
      do_say(ch, strcpy(actbuf, "I've got a peaceful, easy feeling."), 0, 0); /* strcpy: OK */
      return (TRUE);
    default:
      return (FALSE);
  }
}

SPECIAL(fido) {
  struct obj_data *i, *temp, *next_obj;

  if (cmd || !AWAKE(ch))
    return (FALSE);

  for (i = world[IN_ROOM(ch)].contents; i; i = i->next_content) {
    if (!IS_CORPSE(i))
      continue;

    act("$n savagely devours a corpse.", FALSE, ch, 0, 0, TO_ROOM);
    for (temp = i->contains; temp; temp = next_obj) {
      next_obj = temp->next_content;
      obj_from_obj(temp);
      obj_to_room(temp, IN_ROOM(ch));
    }
    extract_obj(i);
    return (TRUE);
  }
  return (FALSE);
}

SPECIAL(janitor) {
  struct obj_data *i;

  if (cmd || !AWAKE(ch))
    return (FALSE);

  for (i = world[IN_ROOM(ch)].contents; i; i = i->next_content) {
    if (!CAN_WEAR(i, ITEM_WEAR_TAKE))
      continue;
    if (GET_OBJ_TYPE(i) != ITEM_DRINKCON && GET_OBJ_COST(i) >= 15)
      continue;
    act("$n picks up some trash.", FALSE, ch, 0, 0, TO_ROOM);
    obj_from_room(i);
    obj_to_char(i, ch);
    return (TRUE);
  }
  return (FALSE);
}

/* from homeland */
SPECIAL(fzoul) {
  if (!ch && !cmd)
    return FALSE;


  if (cmd && CMD_IS("kneel")) {
    send_to_char(ch, "\tLFzoul tells you, '\tgSee how easy it is to kneel before the beauty of our god.\tL'\tn\r\n");
    return TRUE;
  }
  return FALSE;
}

SPECIAL(cityguard) {
  struct char_data *tch, *evil, *spittle;
  int max_evil, min_cha;

  if (cmd || !AWAKE(ch) || FIGHTING(ch))
    return (FALSE);

  max_evil = 1000;
  min_cha = 6;
  spittle = evil = NULL;

  for (tch = world[IN_ROOM(ch)].people; tch; tch = tch->next_in_room) {
    if (!CAN_SEE(ch, tch))
      continue;
    if (!IS_NPC(tch) && PLR_FLAGGED(tch, PLR_KILLER)) {
      act("$n screams 'HEY!!!  You're one of those PLAYER KILLERS!!!!!!'", FALSE, ch, 0, 0, TO_ROOM);
      hit(ch, tch, TYPE_UNDEFINED, DAM_RESERVED_DBC, 0, FALSE);
      return (TRUE);
    }

    if (!IS_NPC(tch) && PLR_FLAGGED(tch, PLR_THIEF)) {
      act("$n screams 'HEY!!!  You're one of those PLAYER THIEVES!!!!!!'", FALSE, ch, 0, 0, TO_ROOM);
      hit(ch, tch, TYPE_UNDEFINED, DAM_RESERVED_DBC, 0, FALSE);
      return (TRUE);
    }

    if (FIGHTING(tch) && GET_ALIGNMENT(tch) < max_evil && (IS_NPC(tch) || IS_NPC(FIGHTING(tch)))) {
      max_evil = GET_ALIGNMENT(tch);
      evil = tch;
    }

    if (GET_CHA(tch) < min_cha) {
      spittle = tch;
      min_cha = GET_CHA(tch);
    }
  }

  /*
  if (evil && GET_ALIGNMENT(FIGHTING(evil)) >= 0) {
    act("$n screams 'PROTECT THE INNOCENT!  BANZAI!  CHARGE!  ARARARAGGGHH!'", FALSE, ch, 0, 0, TO_ROOM);
    hit(ch, evil, TYPE_UNDEFINED, DAM_RESERVED_DBC, 0, FALSE);
    return (TRUE);
  }
   */

  /* Reward the socially inept. */
  if (spittle && !rand_number(0, 9)) {
    static int spit_social;

    if (!spit_social)
      spit_social = find_command("spit");

    if (spit_social > 0) {
      char spitbuf[MAX_NAME_LENGTH + 1];
      strncpy(spitbuf, GET_NAME(spittle), sizeof (spitbuf)); /* strncpy: OK */
      spitbuf[sizeof (spitbuf) - 1] = '\0';
      do_action(ch, spitbuf, spit_social, 0);
      return (TRUE);
    }
  }
  return (FALSE);
}

SPECIAL(clan_cleric) {
  int i;
  char buf[MAX_STRING_LENGTH];
  zone_vnum clanhall;
  clan_vnum clan;
  struct char_data *this_mob = (struct char_data *) me;

  struct price_info {
    short int number;
    char name[25];
    short int price;
  } clan_prices[] = {
    /* Spell Num (defined)      Name shown        Price  */
    { SPELL_ARMOR, "armor             ", 75},
    { SPELL_BLESS, "bless            ", 150},
    { SPELL_REMOVE_POISON, "remove poison    ", 525},
    { SPELL_CURE_BLIND, "cure blindness   ", 375},
    { SPELL_CURE_CRITIC, "critic           ", 525},
    { SPELL_SANCTUARY, "sanctuary       ", 3000},
    { SPELL_HEAL, "heal            ", 3500},

    /* The next line must be last, add new spells above. */
    { -1, "\r\n", -1}
  };

  if (CMD_IS("buy") || CMD_IS("list")) {
    argument = one_argument(argument, buf);

    /* Which clanhall is this cleric in? */
    clanhall = zone_table[(GET_ROOM_ZONE(IN_ROOM(this_mob)))].number;
    if ((clan = zone_is_clanhall(clanhall)) == NO_CLAN) {
      log("SYSERR: clan_cleric spec (%s) not in a known clanhall (room %d)", GET_NAME(this_mob), world[(IN_ROOM(this_mob))].number);
      return FALSE;
    }
    if (clan != GET_CLAN(ch)) {
      sprintf(buf, "$n will only serve members of %s", CLAN_NAME(real_clan(clan)));
      act(buf, TRUE, this_mob, 0, ch, TO_VICT);
      return TRUE;
    }

    if (FIGHTING(ch)) {
      send_to_char(ch, "You can't do that while fighting!\r\n");
      return TRUE;
    }

    if (*buf) {
      for (i = 0; clan_prices[i].number > SPELL_RESERVED_DBC; i++) {
        if (is_abbrev(buf, clan_prices[i].name)) {
          if (GET_GOLD(ch) < clan_prices[i].price) {
            act("$n tells you, 'You don't have enough gold for that spell!'",
                    FALSE, this_mob, 0, ch, TO_VICT);
            return TRUE;
          } else {

            act("$N gives $n some money.",
                    FALSE, this_mob, 0, ch, TO_NOTVICT);
            send_to_char(ch, "You give %s %d coins.\r\n",
                    GET_NAME(this_mob), clan_prices[i].price);
            decrease_gold(ch, clan_prices[i].price);
            /* Uncomment the next line to make the mob get RICH! */
            /* increase_gold(this_mob, clan_prices[i].price); */

            cast_spell(this_mob, ch, NULL, clan_prices[i].number, 0);
            return TRUE;

          }
        }
      }
      act("$n tells you, 'I do not know of that spell!"
              "  Type 'buy' for a list.'", FALSE, this_mob,
              0, ch, TO_VICT);

      return TRUE;
    } else {
      act("$n tells you, 'Here is a listing of the prices for my services.'",
              FALSE, this_mob, 0, ch, TO_VICT);
      for (i = 0; clan_prices[i].number > SPELL_RESERVED_DBC; i++) {
        send_to_char(ch, "%s%d\r\n", clan_prices[i].name, clan_prices[i].price);
      }
      return TRUE;
    }
  }
  return FALSE;
}

SPECIAL(clan_guard) {
  zone_vnum clanhall, to_zone;
  clan_vnum clan;
  struct char_data *guard = (struct char_data *) me;
  char *buf = "The guard humiliates you, and blocks your way.\r\n";
  char *buf2 = "The guard humiliates $n, and blocks $s way.";

  if (!IS_MOVE(cmd) || IS_AFFECTED(guard, AFF_BLIND))
    return FALSE;

  if (GET_LEVEL(ch) >= LVL_IMMORT)
    return FALSE;

  /* Which clanhall is this cleric in? */
  clanhall = zone_table[(GET_ROOM_ZONE(IN_ROOM(guard)))].number;
  if ((clan = zone_is_clanhall(clanhall)) == NO_CLAN) {
    log("SYSERR: clan_guard spec (%s) not in a known clanhall (room %d)", GET_NAME(guard), world[(IN_ROOM(guard))].number);
    return FALSE;
  }

  /* This is the player's clanhall, allow them to pass */
  if (GET_CLAN(ch) == clan) {
    return FALSE;
  }

  /* If the exit leads to another clanhall room, block it */
  /* NOTE: cmd equals the direction for directional commands */
  if (EXIT(ch, cmd) && EXIT(ch, cmd)->to_room && EXIT(ch, cmd)->to_room != NOWHERE) {
    to_zone = zone_table[(GET_ROOM_ZONE(EXIT(ch, cmd)->to_room))].number;
    if (to_zone == clanhall) {
      act(buf, FALSE, ch, 0, 0, TO_CHAR);
      act(buf2, FALSE, ch, 0, 0, TO_ROOM);
      return TRUE;
    }
  }

  /* If we get here, player is allowed to leave */
  return FALSE;
}

/* from homeland */
SPECIAL(shar_heart) {
  struct char_data *vict = FIGHTING(ch);
  struct affected_type af;
  int dam = 0;

  if (!ch || cmd || !vict)
    return FALSE;

  if (rand_number(0, 15))
    return FALSE;

  act("\tmThe \tMHeart of Shar \tn\tmpulses erratically in\r\n"
          "your hand before striking $N \tmwith a beam of\r\n"
          "\tLmalevolent light\tn\tm, bathing and filling $M with\r\n"
          "the virulence of the \tLL\tMady of \tLL\tMoss.\tn"
          , FALSE, ch, 0, vict, TO_CHAR);

  act("\tmThe amethyst orb wielded by \tL$n \tn\tmpulses\r\n"
          "erratically before a beam of \tLmalevolent light\r\n"
          "\tn\tmshoots from it, striking you in the chest!\tn"
          , FALSE, ch, 0, vict, TO_VICT);

  act("\tL$n \tn\tmis bathed in an amethyst radiance as $s\r\n"
          "\tMHeart of Shar \tn\tmpulses erratically.  Suddenly a\r\n"
          "sickly beam of \tLmalevolent light \tn\tmblazes\r\n"
          "towards $N\tm, filling $S body with the \tLvirulence\r\n"
          "\tn\tmof the \tLL\tMady of \tLL\tMoss.\tn"
          , FALSE, ch, 0, vict, TO_ROOM);

  af.duration = 5;
  af.modifier = -4;
  af.location = APPLY_STR;
  af.spell = SPELL_POISON;
  affect_join(vict, &af, FALSE, FALSE, FALSE, FALSE);

  dam = dice(6, 3) + 4;
  GET_HIT(vict) -= dam;
  return TRUE;
}

/* from homeland */
SPECIAL(shar_statue) {
  struct char_data *mob;

  if (!FIGHTING(ch))
    return FALSE;
  if (cmd)
    return FALSE;

  if (!rand_number(0, 8) || !PROC_FIRED(ch)) {
    PROC_FIRED(ch) = TRUE;
    send_to_room(ch->in_room,
            "\tLThe statue raises her ebon arms, screaming out to\r\n"
            "her deity in a booming voice, '\tn\tmLady of loss,\r\n"
            "mistress of the night, smite those who befoul your\r\n"
            "house.  Send forth your faithful to quench the light\r\n"
            "of their moon!\tL'\tn\r\n");

    if (dice(1, 100) < 50)
      mob = read_mobile(106241, VIRTUAL);
    else
      mob = read_mobile(106240, VIRTUAL);

    if (!mob)
      return FALSE;

    char_to_room(mob, ch->in_room);
    add_follower(mob, ch);

    return TRUE;
  }
  return FALSE;
}

/* from homeland */
SPECIAL(dog) {
  int random = 0;
  struct affected_type af;
  struct char_data *pet = (struct char_data *) me;

  if (!argument)
    return FALSE;
  if (!cmd)
    return FALSE;

  skip_spaces(&argument);

  if (!isname(argument, GET_NAME(pet)))
    return FALSE;

  if (CMD_IS("pet") || CMD_IS("pat")) {
    random = dice(1, 3);
    switch (random) {
      case 3:
        act("$n tries to lick your hand as you pet $m.", FALSE, pet, 0, ch, TO_VICT);
        act("$n tries to lick the hand of $N as $E pet $m.", FALSE, pet, 0, ch, TO_NOTVICT);
        break;
      case 2:
        act("$n looks at you with adoring eyes as you pet $m.", FALSE, pet, 0, ch, TO_VICT);
        act("$n looks at $N with adoring eyes as $E pet $m.", FALSE, pet, 0, ch, TO_NOTVICT);
        break;
      case 1:
      default:
        act("$n wags $s tail happily, as you pet $m.", FALSE, pet, 0, ch, TO_VICT);
        act("$n wags $s tail happily, as $N pets $m.", FALSE, pet, 0, ch, TO_NOTVICT);
        break;
    }

    if (GET_LEVEL(pet) < 2 && ch->followers == 0 && ch->master == 0 && pet->master == 0 && !circle_follow(pet, ch)) {
      add_follower(pet, ch);
      af.spell = SPELL_CHARM;
      af.duration = 24000;
      af.modifier = 0;
      af.location = 0;
      SET_BIT_AR(af.bitvector, AFF_CHARM);
      affect_to_char(pet, &af);
    }
    return TRUE;
  }
  return FALSE;
}

/* from homeland */
SPECIAL(illithid_gguard) {
  const char *buf = "$N \tLsteps in front of you, blocking you from accessing the gate.\tn";
  const char *buf2 = "$N \tLsteps in front of $n\tL, blocking access the gate.\tn";

  if (!IS_MOVE(cmd))
    return FALSE;

  //if (cmd == SCMD_EAST && GET_RACE(ch) != RACE_ILLITHID) {
  if (cmd == SCMD_EAST) {
    act(buf, FALSE, ch, 0, (struct char_data *) me, TO_CHAR);
    act(buf2, FALSE, ch, 0, (struct char_data *) me, TO_ROOM);
    return TRUE;
  }

  return FALSE;
}

/* from homeland */
SPECIAL(duergar_guard) {
  const char *buf = "$N steps into the opening and blocks your path.\r\n";
  const char *buf2 = "$N steps into the opening blocking it.";

  if (!IS_MOVE(cmd))
    return FALSE;

  if (cmd == SCMD_DOWN) {
    act(buf, FALSE, ch, 0, (struct char_data *) me, TO_CHAR);
    act(buf2, FALSE, ch, 0, (struct char_data *) me, TO_ROOM);
    return TRUE;
  }

  return FALSE;
}

/* from homeland */
SPECIAL(bandit_guard) {
  const char *buf = "$N blocks your access into the castle.\r\n";
  const char *buf2 = "$N blocks $n's access into the castle..";

  if (!IS_MOVE(cmd))
    return FALSE;

  if (GET_LEVEL(ch) < 12)
    return FALSE;

  if (cmd == SCMD_EAST || cmd == SCMD_SOUTH || cmd == SCMD_WEST) {
    act(buf, FALSE, ch, 0, (struct char_data *) me, TO_CHAR);
    act(buf2, FALSE, ch, 0, (struct char_data *) me, TO_ROOM);
    return TRUE;
  }

  return FALSE;
}

/* from homeland */
SPECIAL(secomber_guard) {
  const char *buf = "\tLThe doorguard steps before you, blocking your way with an upraised hand.\tn\r\n";
  const char *buf2 = "\tLThe doorguard blocks \tn$n\tL's way, placing one meaty hand on $s chest.\tn";

  if (!IS_MOVE(cmd))
    return FALSE;

  if (cmd == SCMD_EAST) {
    send_to_char(ch, buf);
    act(buf2, FALSE, ch, 0, 0, TO_ROOM);
    return TRUE;
  }

  return FALSE;
}

/* from homeland */
/*
SPECIAL(guild_golem) {
  bool found = TRUE;
  const char *msg1 = "The golem humiliates you, and blocks your way.\r\n";
  const char *msg2 = "The golem humiliates $n, and blocks $s way.";

  if (!IS_MOVE(cmd))
    return FALSE;

  int i = cmd - 1;

  if (i < 0) {
    send_to_char("Index error in guild golem\r\n", ch);
    return FALSE;
  }

  if (!EXIT(ch, i))
    found = FALSE;
  else {
    int room_number = world[ch->in_room].dir_option[i]->to_room;
    if (world[room_number].guild_index) {
      if (GET_GUILD(ch) != world[room_number].guild_index && GET_ALT(ch) != world[room_number].guild_index)
        found = FALSE;
    }
  }

  if (!found) {
    send_to_char(msg1, ch);
    act(msg2, FALSE, ch, 0, 0, TO_ROOM);
    return TRUE;
  }

  return FALSE;
}
 */

/* from Homeland */
/*
SPECIAL(guild_guard) {
  int i;
  bool found = TRUE;
  const char *buf = "The guard humiliates you, and blocks your way.\r\n";
  const char *buf2 = "The guard humiliates $n, and blocks $s way.";

  if (!IS_MOVE(cmd))
    return FALSE;

  if (GET_LEVEL(ch) >= LVL_IMMORT)
    return FALSE;

  for (i = 0; guild_info[i][0] != -1; i++) {
    if (GET_ROOM_VNUM(IN_ROOM(ch)) == guild_info[i][1] &&
            cmd == guild_info[i][2]) {
      if (IS_NPC(ch) || GET_CLASS(ch) != guild_info[i][0]) {
        found = FALSE;
      } else {
        found = TRUE;
        break;
      }
    }
  }

  if (!found) {
    send_to_char(buf, ch);
    act(buf2, FALSE, ch, 0, 0, TO_ROOM);
    return TRUE;
  }

  return FALSE;
}
 */

/* from Homeland */
//doesnt work properly if multiple instances.. :) -V

SPECIAL(practice_dummy) {
  int rounddam = 0;
  static int round_count;
  static int max_hit;
  char buf[MAX_INPUT_LENGTH];

  if (cmd)
    return FALSE;

  if (!FIGHTING(ch)) {
    GET_MAX_HIT(ch) = 20000;
    GET_HIT(ch) = 20000;
    max_hit = 0;
    round_count = 0;
  } else {
    rounddam = GET_MAX_HIT(ch) - GET_HIT(ch);
    max_hit += rounddam;
    round_count++;

    sprintf(buf, "\tP%d damage last round!\tn  \tc(total: %d rounds: %d)\tn\r\n",
            rounddam, max_hit, round_count);
    send_to_room(ch->in_room, buf);
    GET_HIT(ch) = GET_MAX_HIT(ch);
    return TRUE;
  }
  return FALSE;
}

/* from Homeland */
SPECIAL(wraith) {
  if (cmd)
    return FALSE;

  if (GET_POS(ch) == POS_DEAD || !ch->master) {
    act("With a loud shriek, $n crumbles into dust.", FALSE, ch, NULL, 0, TO_ROOM);
    extract_char(ch);
    return TRUE;
  }

  if (ch->master && ch->in_room == ch->master->in_room)
    if (FIGHTING(ch->master) && rand_number(0, 1)) {
      perform_assist(ch, ch->master);
      return TRUE;
    }

  return FALSE;
}

/* from Homeland */
SPECIAL(skeleton_zombie) {
  if (cmd)
    return FALSE;

  if (GET_POS(ch) == POS_DEAD || !ch->master) {
    act("With a loud shriek, $n crumbles into dust.", FALSE, ch, NULL, 0, TO_ROOM);
    extract_char(ch);
    return TRUE;
  }

  if (ch->master && ch->in_room == ch->master->in_room)
    if (FIGHTING(ch->master) && !rand_number(0, 2)) {
      perform_assist(ch, ch->master);
      return TRUE;
    }

  return FALSE;
}

/* from Homeland */
SPECIAL(vampire) {
  struct char_data *vict;

  if (cmd)
    return FALSE;

  if (GET_POS(ch) == POS_DEAD || !ch->master) {
    act("With a loud shriek, $n crumbles into dust.", FALSE, ch, NULL, 0, TO_ROOM);
    extract_char(ch);
    return TRUE;
  }

  if (ch->master && ch->in_room == ch->master->in_room) {
    for (vict = world[ch->in_room].people; vict; vict = vict->next_in_room) {
      if (FIGHTING(vict) == ch->master && !rand_number(0, 1)) {
        perform_rescue(ch, ch->master);
        return TRUE;
      }
    }
  }

  return FALSE;
}

/* from Homeland */
SPECIAL(totemanimal) {
  if (cmd)
    return FALSE;
  if (!ch->master)
    return FALSE;

  if (ch->master && ch->in_room == ch->master->in_room)
    if (FIGHTING(ch->master))
      perform_assist(ch, ch->master);
  return FALSE;
}

/* from Homeland */
SPECIAL(shades) {
  if (cmd)
    return FALSE;

  if (GET_MAX_HIT(ch) > 1 && GET_HIT(ch) > 1) {
    GET_MAX_HIT(ch) = 1;
    GET_HIT(ch) = 1;
  }

  if (GET_POS(ch) == POS_DEAD)
    return FALSE;
  if (GET_HIT(ch) < GET_MAX_HIT(ch) || !ch->master) {
    act("A shade evaporates into thin air.", FALSE, ch, NULL, 0, TO_ROOM);
    extract_char(ch);
    return TRUE;
  }

  if (ch->in_room != ch->master->in_room) {
    HUNTING(ch) = ch->master;
    hunt_victim(ch);
    return TRUE;
  }
  return FALSE;
}

/* from Homeland */
SPECIAL(solid_elemental) {
  struct char_data *vict;

  if (cmd)
    return FALSE;

  if (GET_POS(ch) == POS_DEAD || (!ch->master && !MOB_FLAGGED(ch, MOB_MEMORY))) {
    act("With a loud shriek, $n returns to $s home plane.", FALSE, ch, NULL, 0, TO_ROOM);
    extract_char(ch);
    return TRUE;
  }

  if (GET_HIT(ch) > 0) {
    if (ch->master && ch->in_room == ch->master->in_room && !rand_number(0, 1)) {
      for (vict = world[ch->in_room].people; vict; vict = vict->next_in_room) {
        if (FIGHTING(vict) == ch->master) {
          perform_rescue(ch, ch->master);
          return TRUE;
        }
      }
    }

    if (!FIGHTING(ch) && ch->master && FIGHTING(ch->master) && ch->in_room == ch->master->in_room) {
      perform_assist(ch, ch->master);
      return TRUE;
    }
  }

  // auto stand if down
  if (GET_POS(ch) < POS_FIGHTING && GET_POS(ch) >= POS_STUNNED) {
    change_position(ch, POS_STANDING);
    act("$n clambers to $s feet.\r\n", FALSE, ch, 0, 0, TO_ROOM);
    return TRUE;
  }

  // we're fighting something we dont want to fight...
  if (!ch->master && FIGHTING(ch) && IS_NPC(FIGHTING(ch)) && !IS_PET(FIGHTING(ch)))
    do_flee(ch, 0, 0, 0);

  return FALSE;
}

/* from Homeland */
SPECIAL(wraith_elemental) {
  struct char_data *vict;

  if (cmd)
    return FALSE;

  if (GET_POS(ch) == POS_DEAD || (!ch->master && !MOB_FLAGGED(ch, MOB_MEMORY))) {
    act("With a loud shriek, $n returns to $s home plane.", FALSE, ch, NULL, 0, TO_ROOM);
    extract_char(ch);
    return TRUE;
  }

  if (GET_HIT(ch) > 0) {
    if (ch->master && ch->in_room == ch->master->in_room && !rand_number(0, 1)) {
      for (vict = world[ch->in_room].people; vict; vict = vict->next_in_room) {
        if (FIGHTING(vict) == ch->master) {
          perform_rescue(ch, ch->master);
          return TRUE;
        }
      }
    }

    if (!FIGHTING(ch) && ch->master && FIGHTING(ch->master) && ch->in_room == ch->master->in_room) {
      perform_assist(ch, ch->master);
      return TRUE;
    }
  }

  // auto stand if down
  if (GET_POS(ch) < POS_FIGHTING && GET_POS(ch) >= POS_STUNNED) {
    change_position(ch, POS_STANDING);
    act("$n clambers to $s feet.\r\n", FALSE, ch, 0, 0, TO_ROOM);
    return TRUE;
  }

  // we're fighting something we dont want to fight...
  if (!ch->master && FIGHTING(ch) && IS_NPC(FIGHTING(ch)) && !IS_PET(FIGHTING(ch)))
    do_flee(ch, 0, 0, 0);

  return FALSE;
}

/* from homeland */
SPECIAL(planewalker) {
  if (cmd)
    return FALSE;

  if (ROOM_FLAGGED(ch->in_room, ROOM_SOUNDPROOF)) {
    act("$n looks around in panic when he realizes that his spells\r\n"
            "would fizzle. He reaches down into his pockets and pulls out an ancient\r\n"
            "rod. He taps the rod and suddenly disappears!", FALSE
            , ch, 0, 0, TO_ROOM);
    call_magic(ch, 0, 0, SPELL_TELEPORT, 0, 30, CAST_WAND);
    return TRUE;
  }
  if (!FIGHTING(ch) && GET_HIT(ch) < GET_MAX_HIT(ch)) {
    act("$n checks on his wounds, and grabs a potion from his pockets."
            , FALSE, ch, 0, 0, TO_ROOM);
    call_magic(ch, ch, 0, SPELL_HEAL, 0, 30, CAST_POTION);
    return TRUE;
  }
  return FALSE;
}

/* from homeland */
SPECIAL(phantom) {
  struct char_data *vict;
  struct char_data *next_vict;
  int prob, percent;

  if (cmd)
    return FALSE;

  if (!FIGHTING(ch))
    return FALSE;
  if (rand_number(0, 4))
    return FALSE;

  act("$n \tLlets out a \trfrightening\tL wail\tn",
          FALSE, ch, 0, 0, TO_ROOM);

  for (vict = world[ch->in_room].people; vict; vict = next_vict) {
    next_vict = vict->next_in_room;

    if (vict == ch)
      continue;
    if (IS_NPC(vict) && !IS_PET(vict))
      continue;

    percent = rand_number(1, 111); /* 101% is a complete failure */
    prob = GET_WIS(vict) + 5;
    if (FIGHTING(vict))
      prob *= 2;
    if (prob > 100)
      prob = 100;

    if (percent > prob)
      do_flee(vict, NULL, 0, 0);
  }
  return TRUE;
}

/* from homeland */
SPECIAL(lichdrain) {
  struct char_data *tch = 0;
  struct char_data *vict = 0;
  int dam = 0;

  if (cmd || GET_POS(ch) == POS_DEAD)
    return FALSE;
  if (rand_number(0, 3))
    return FALSE;
  if (!FIGHTING(ch))
    return FALSE;

  if (AFF_FLAGGED(ch, AFF_PARALYZED))
    return FALSE;

  for (tch = world[ch->in_room].people; tch; tch = tch->next_in_room) {
    if (!IS_NPC(tch) || IS_PET(tch)) {
      if (!vict || !rand_number(0, 2)) {
        vict = tch;
      }
    }
  }

  if (!vict)
    return FALSE;

  act("\tn$n\tL looks deep into your soul with $s horrid gaze.\tn\r\n"
          "\tLand $e simply leeches your \tWlifeforce\tL out of you.\r\n",
          FALSE, ch, 0, vict, TO_VICT);

  act("\tn$n\tL looks deep into the eyes of $N\tL with $s horrid gaze.\tn\r\n"
          "\tLand $e simply leeches $S \tWlifeforce\tL out of $M.\r\n",
          TRUE, ch, 0, vict, TO_NOTVICT);

  act("\tWYou reach out and suck the life force away from $N!", TRUE, ch, 0,
          vict, TO_CHAR);
  dam = GET_HIT(vict) + 5;
  if (GET_HIT(ch) + dam < GET_MAX_HIT(ch))
    GET_HIT(ch) += dam;
  GET_HIT(vict) -= dam;
  USE_FULL_ROUND_ACTION(vict);
  return TRUE;
}

/* from homeland */
SPECIAL(harpell) {
  struct char_data *i = NULL;
  char buf[MAX_INPUT_LENGTH];

  if (cmd || GET_POS(ch) == POS_DEAD)
    return FALSE;

  if (!FIGHTING(ch))
    PROC_FIRED(ch) = FALSE;

  if (FIGHTING(ch) && !ROOM_FLAGGED(ch->in_room, ROOM_SOUNDPROOF)) {
    if (AFF_FLAGGED(FIGHTING(ch), AFF_CHARM) && FIGHTING(ch)->master)
      sprintf(buf, "%s shouts, 'HELP! %s has ordered his pets to kill "
            "me!!'\r\n", ch->player.short_descr,
            GET_NAME(FIGHTING(ch)->master));
    else
      sprintf(buf, "%s shouts, 'HELP! %s is trying to kill me!\r\n",
            ch->player.short_descr, GET_NAME(FIGHTING(ch)));
    for (i = character_list; i; i = i->next) {
      if (!FIGHTING(i) && IS_NPC(i) && (GET_MOB_VNUM(i) == 106831 ||
              GET_MOB_VNUM(i) == 106841 || GET_MOB_VNUM(i) == 106842 ||
              GET_MOB_VNUM(i) == 106844 || GET_MOB_VNUM(i) == 106845 ||
              GET_MOB_VNUM(i) == 106846) && ch != i && !rand_number(0, 2)) {
        if (AFF_FLAGGED(FIGHTING(ch), AFF_CHARM) && FIGHTING(ch)->master &&
                (FIGHTING(ch)->master->in_room != FIGHTING(ch)->in_room)) {
          if (FIGHTING(ch)->master->in_room != i->in_room)
            cast_spell(i, FIGHTING(ch)->master, NULL, SPELL_TELEPORT, 0);
          else
            hit(i, FIGHTING(ch)->master, TYPE_UNDEFINED, DAM_RESERVED_DBC, 0,
                  FALSE);
        } else {
          if (FIGHTING(ch)->in_room != i->in_room)
            cast_spell(i, FIGHTING(ch), NULL, SPELL_TELEPORT, 0);
          else
            hit(i, FIGHTING(ch), TYPE_UNDEFINED, DAM_RESERVED_DBC, 0, FALSE);
        }
      }

      if (world[ch->in_room].zone == world[i->in_room].zone && !PROC_FIRED(ch))
        send_to_char(i, buf);
    }
    PROC_FIRED(ch) = TRUE;
    return TRUE;
  } // for loop

  return FALSE;
}

/* from homeland */
SPECIAL(bonedancer) {
  struct char_data *vict;
  struct char_data *next_vict;

  if (cmd)
    return FALSE;
  if (GET_POS(ch) == POS_DEAD || !ch->master) {
    act("With a loud shriek, $n crumbles into dust.", FALSE, ch, NULL, 0,
            TO_ROOM);
    extract_char(ch);
    return TRUE;
  }

  if (!FIGHTING(ch) && GET_HIT(ch) > 0) {
    for (vict = world[ch->in_room].people; vict; vict = next_vict) {
      next_vict = vict->next_in_room;
      if (vict != ch && CAN_SEE(ch, vict)) {
        hit(ch, vict, TYPE_UNDEFINED, DAM_RESERVED_DBC, 0, FALSE);
        return TRUE;
      }
    }
  }

  return FALSE;
}

/* from homeland */
SPECIAL(wallach) {

  if (cmd || GET_POS(ch) == POS_DEAD)
    return FALSE;

  if (GET_ROOM_VNUM(GET_MOB_LOADROOM(ch)) != 112638)
    GET_MOB_LOADROOM(ch) = real_room(112638);

  return FALSE;
}

/* from homeland */
SPECIAL(beltush) {
  struct char_data *i;

  if (cmd || GET_POS(ch) == POS_DEAD || GET_ROOM_VNUM(ch->in_room) != 112648)
    return FALSE;


  for (i = character_list; i; i = i->next)
    if (!IS_NPC(i) && GET_ROOM_VNUM(i->in_room) == 112602) {
      do_enter(ch, "mirror", 0, 0);
      act("Beltush says, 'FOOLS!! How dare you attempt to enter the flaming "
              "tower!!", FALSE, ch, 0, 0, TO_ROOM);
      return TRUE;
    }

  return FALSE;
}

/* from homeland */
SPECIAL(mereshaman) {
  if (cmd)
    return FALSE;

  if (FIGHTING(ch) && !PROC_FIRED(ch)) {
    PROC_FIRED(ch) = TRUE;
    send_to_room(ch->in_room,
            "\tLThe \tglizardman \tLshaman chants loudly, '\tGUktha slithiss "
            "Semuanya! Ssithlarss sunggar uk!\tL'\tn\r\n"
            "\tLThe monitor lizard statues shudder and vibrate then take on \tn\r\n"
            "\tLa \tGbright green glow\tL. Each opens up like a cocoon releasing the\tn\r\n"
            "\tLreptilian beast contained within.\tn\r\n");

    char_to_room(read_mobile(126725, VIRTUAL), ch->in_room);
    char_to_room(read_mobile(126725, VIRTUAL), ch->in_room);
    char_to_room(read_mobile(126725, VIRTUAL), ch->in_room);
    char_to_room(read_mobile(126725, VIRTUAL), ch->in_room);
    return TRUE;
  }
  return FALSE;
}

/* from homeland */
SPECIAL(mercenary) {
  int hit;
  int base = 1;

  if (!ch)
    return FALSE;
  if (cmd)
    return FALSE;

  // a recruited merc should get reasonable amounts of hp.
  if (PROC_FIRED(ch) == FALSE && IS_PET(ch)) {
    switch (GET_CLASS(ch)) {
      case CLASS_RANGER:
      case CLASS_PALADIN:
      case CLASS_BERSERKER:
      case CLASS_WARRIOR:
      case CLASS_WEAPON_MASTER:
      case CLASS_STALWART_DEFENDER:
      case CLASS_DUELIST:
        base = 8;
        break;
      case CLASS_ROGUE:
//      case CLASS_SHADOW_DANCER:
//      case CLASS_ASSASSIN:
      case CLASS_MONK:
      case CLASS_SHIFTER:
        base = 5;
        break;

      default:
        base = 3;
        break;
    }

    hit = dice(GET_LEVEL(ch), (1 + GET_CON_BONUS(ch))) + GET_LEVEL(ch) * base;
    GET_MAX_HIT(ch) = hit;
    if (GET_HIT(ch) > hit)
      GET_HIT(ch) = hit;
    PROC_FIRED(ch) = TRUE;
    return TRUE;
  }
  return FALSE;
}

/* from homeland */
SPECIAL(battlemaze_guard) {
  const char *buf = "$N \tL tells you, 'You don't want to go any farther, young one. \tn\r\n"
          "\tL You must be at least level ten to go into the more advanced\tn\r\n"
          "\tL parts of the battlemaze.'\tn";
  const char *buf2 = "$N \tLsteps in front of $n\tL, blocking access the gate.\tn";

  if (!IS_MOVE(cmd))
    return FALSE;

  if (cmd == SCMD_NORTH && GET_LEVEL(ch) < 10) {
    act(buf, FALSE, ch, 0, (struct char_data *) me, TO_CHAR);
    act(buf2, FALSE, ch, 0, (struct char_data *) me, TO_ROOM);
    return TRUE;
  }

  return FALSE;
}

/* from homeland */
SPECIAL(willowisp) {
  room_rnum room = real_room(126899);

  if (cmd)
    return FALSE;

  if (FIGHTING(ch))
    return FALSE;

  if (ch->in_room != room && weather_info.sunlight == SUN_LIGHT) {
    act("$n fades away in the sunlight!", FALSE, ch, 0, 0, TO_ROOM);
    ch->mob_specials.temp_room_data = ch->in_room;
    char_from_room(ch);
    char_to_room(ch, room);

    return TRUE;
  }

  if (ch->in_room == room && weather_info.sunlight != SUN_LIGHT) {
    char_from_room(ch);
    char_to_room(ch, ch->mob_specials.temp_room_data);
    act("$n appears with the dark of the night!", FALSE, ch, 0, 0, TO_ROOM);
    return TRUE;
  }

  return FALSE;
}

/* from homeland */
SPECIAL(naga_golem) {
  if (cmd || GET_POS(ch) == POS_DEAD)
    return FALSE;

  if (!FIGHTING(ch))
    PROC_FIRED(ch) = FALSE;

  if (FIGHTING(ch)) {
    zone_yell(ch,
            "\r\n\tLThe golem rings an alarm bell, which echoes through "
            "the pit.\tn\r\n");
    return TRUE;
  }

  return FALSE;
}

/* from homeland */
SPECIAL(naga) {
  struct char_data *tch = 0;
  struct char_data *vict = 0;
  int dam = 0;

  if (cmd || GET_POS(ch) == POS_DEAD)
    return FALSE;
  if (rand_number(0, 3))
    return FALSE;
  if (!FIGHTING(ch))
    return FALSE;

  for (tch = world[ch->in_room].people; tch; tch = tch->next_in_room) {
    if ((!IS_NPC(tch) || IS_PET(tch)) && !MOB_FLAGGED(tch, MOB_NOSLEEP)) {
      if (!vict || !rand_number(0, 3)) {
        vict = tch;
      }
    }
  }
  if (!vict)
    return FALSE;

  if (MOB_FLAGGED(vict, MOB_NOSLEEP))
    return FALSE;

  act("$n\tL thrusts its powerful barbed tail-stinger into your flesh causing\tn\r\n"
          "\tLyou to scream in agony.  As it snaps back its tail, poison oozes into the large\tn\r\n"
          "\tLwound that is opened.  You begin to fall into a drug induced "
          "sleep.\tn\r\n", FALSE, ch, 0, vict, TO_VICT);


  act("$n\tL thrusts its powerful barbed tail-stinger into $N's flesh causing\tn\r\n"
          "\tL$M\tL to scream in agony.  As it snaps back its tail, poison oozes into the large\tn\r\n"
          "\tLwound that is opened.  \tn$N\tL begin to fall into a drug "
          "induced sleep.\tn\r\n", TRUE, ch, 0, vict, TO_NOTVICT);

  act("\tLYour poison stinger hits $N!\tn", TRUE, ch, 0, vict, TO_CHAR);
  dam = GET_LEVEL(ch)*2 + dice(2, GET_LEVEL(ch));
  if (dam > GET_HIT(vict))
    dam = GET_HIT(vict);
  if (dam < 0)
    dam = 0;
  GET_HIT(vict) -= dam;
  stop_fighting(vict);
  change_position(vict, POS_SLEEPING);
  /* Would be best to make this an affect that affects your ability to wake up, lasting a couple rounds. */
  USE_FULL_ROUND_ACTION(vict);
  return TRUE;
}

/* from homeland */
SPECIAL(ethereal_pet) {

  if (cmd || GET_POS(ch) == POS_DEAD)
    return FALSE;
  if (FIGHTING(ch))
    return FALSE;

  if (ch->desc == 0) {
    extract_char(ch);
    return TRUE;
  }
  return FALSE;
}

/* from homeland */
SPECIAL(fp_invoker) {
  struct char_data *victim;

  if (!ch)
    return FALSE;
  if (FIGHTING(ch))
    return FALSE;
  if (!IS_NPC(ch) && cmd && CMD_IS("cast") && GET_POS(ch) >= POS_FIGHTING) {
    victim = ch;
    ch = (struct char_data*) me;
    act("$n screams in rage, 'How DARE you cast a spell in my tower'", FALSE, ch, 0, 0, TO_ROOM);
    call_magic(ch, victim, 0, SPELL_MISSILE_STORM, 0, 30, CAST_SPELL);
    return FALSE;
  }
  return FALSE;

}

/* from homeland */
static bool gr_stalled = FALSE;

SPECIAL(gromph) {
  struct char_data *victim;
  int dir = -1;

  if (!ch)
    return FALSE;
  if (FIGHTING(ch))
    return FALSE;

  if (!IS_NPC(ch) && cmd && CMD_IS("cast")) {
    victim = ch;
    ch = (struct char_data*) me;
    act("$n sighs at YOU and mutters, 'You insolent worm!'", FALSE, ch, 0, victim, TO_VICT);
    act("$n sighs at $N, 'You insolent worm!'", FALSE, ch, 0, victim, TO_NOTVICT);
    call_magic(ch, victim, 0, SPELL_MISSILE_STORM, 0, 30, CAST_SPELL);
    return TRUE;
  }

  if (PATH_DELAY(ch) > 0)
    PATH_DELAY(ch)--;
  PATH_DELAY(ch) = 4;

  if (cmd)
    return FALSE;

  {
    switch (PROC_FIRED(ch)) {
      case 0:
        //move to sorcere
        dir = find_first_step(ch->in_room, real_room(135250));
        if (dir < 0)
          PROC_FIRED(ch) = 1;
        break;
      case 1:
        // move to narbondel
        dir = find_first_step(ch->in_room, real_room(135353));

        if (dir < 0) {
          if (time_info.hours == 0 && gr_stalled == TRUE) {
            send_to_zone(
                    "\tLSuddenly the base of the gigantic rockpillar known as \trNar\tRbon\trdel\tL\r\n"
                    "\tLlights up with intense \trheat\tL, as Gromph Baenre uses his magic to relit it to\r\n"
                    "\tLmark the start of a new day in the city.\tn\r\n", ch->in_room);
            gr_stalled = FALSE;
            PROC_FIRED(ch) = 0;
          } else
            gr_stalled = TRUE;
        }
        break;
    }
    if (dir >= 0)
      perform_move(ch, dir, 1);
    return TRUE;

  }
  return FALSE;
}

/*************************/
/* end mobile procedures */
/*************************/

/********************************************************************/
/******************** Room Procs      *******************************/

/********************************************************************/

/*
SPECIAL(emporium) {

  if (!CMD_IS("emporium"))
    return FALSE;

  char arg[200] = {'\0'}, arg2[200] = {'\0'}, arg3[200] = {'\0'}, arg4[200] = {'\0'};
  int bt = 0, bonus = 0;

  one_argument(one_argument(one_argument(one_argument(argument, arg), arg2), arg3), arg4);

  if (!*arg) {
    send_to_char(ch, "The syntax for this command is: 'item buy <vnum> <bonustype> "
            "<bonus>' or 'item list <weapons|armor|other> <bonustype> <bonus>'.\r\n");
    send_to_char(ch, "\tYPlease note that bonuses of the same type \tRDO NOT\tY "
            "stack in d20 rules.\tn\r\n");
    return TRUE;
  }

  if (is_abbrev(arg, "buy")) {
    if (!*arg2) {
      send_to_char(ch, "Please specify the vnum of the item you wish to buy.  "
              "You may obtain the vnum from the 'item list' command.\r\n");
      send_to_char(ch, "\tYPlease note that bonuses of the same type \tRDO NOT\tY "
              "stack in d20 rules.\tn\r\n");
      return TRUE;
    }

    int vnum = atoi(arg2);

    if (!((vnum >= 30000 && vnum <= 30083) || (vnum >= 30085 && vnum <= 30092) || 
            vnum == 30095 || (vnum >= 30100 && vnum <= 30105))) {
      send_to_char(ch, "That is not a valid vnum.  Please select again.\r\n");
      return TRUE;
    }

    struct obj_data *obj = read_object(vnum, VIRTUAL);

    if (!obj) {
      send_to_char(ch, "There was an error buying your item.  Please inform a staff "
              "member with error code ITM_BUY_001.\r\n");
      return TRUE;
    }

    if (GET_OBJ_TYPE(obj) != ITEM_WEAPON && GET_OBJ_TYPE(obj) != ITEM_ARMOR && 
            GET_OBJ_TYPE(obj) != ITEM_WORN) {
      send_to_char(ch, "That is not a valid vnum.  Please select again.\r\n");
      send_to_char(ch, "\tYPlease note that bonuses of the same type \tRDO NOT\tY stack "
              "in d20 rules.\tn\r\n");
      return TRUE;
    }

    if (!*arg3) {
      send_to_char(ch, list_bonus_types());
      send_to_char(ch, "\tYPlease note that bonuses of the same type \tRDO NOT\tY "
              "stack in d20 rules.\tn\r\n");
      return TRUE;
    }

    if ((bt = get_bonus_type_int(arg3)) == 0) {
      send_to_char(ch, "That's an invalid bonus type.\r\n\r\n");
      send_to_char(ch, list_bonus_types());
      send_to_char(ch, "\tYPlease note that bonuses of the same type \tRDO NOT\tY "
              "stack in d20 rules.\tn\r\n");
      return TRUE;
    }

    if (bt == APPLY_ACCURACY && GET_OBJ_TYPE(obj) != ITEM_WEAPON) {
      send_to_char(ch, "Only weapons can be given that bonus.\r\n");
      send_to_char(ch, "\tYPlease note that bonuses of the same type \tRDO NOT\tY "
              "stack in d20 rules.\tn\r\n");
      return TRUE;
    }

    if (bt == APPLY_AC_ARMOR && !CAN_WEAR(obj, ITEM_WEAR_BODY)) {
      send_to_char(ch, "Only body armor can be given that bonus.\r\n");
      send_to_char(ch, "\tYPlease note that bonuses of the same type \tRDO NOT\tY "
              "stack in d20 rules.\tn\r\n");
      return TRUE;
    }

    if (bt == APPLY_AC_SHIELD && !CAN_WEAR(obj, ITEM_WEAR_SHIELD)) {
      send_to_char(ch, "Only shields can be given that bonus.\r\n");
      send_to_char(ch, "\tYPlease note that bonuses of the same type \tRDO NOT\tY "
              "stack in d20 rules.\tn\r\n");
      return TRUE;
    }

    if (!*arg4) {
      send_to_char(ch, "How much would you like the bonus to be?\r\n");
      send_to_char(ch, "\tYPlease note that bonuses of the same type \tRDO NOT\tY "
              "stack in d20 rules.\tn\r\n");
      return TRUE;
    }

    if ((bonus = atoi(arg4)) <= 0) {
      send_to_char(ch, "The bonus must be greater than 0.\r\n");
      send_to_char(ch, "\tYPlease note that bonuses of the same type \tRDO NOT\tY "
              "stack in d20 rules.\tn\r\n");
      return TRUE;
    }

    if ((bonus = atoi(arg4)) > 100) {
      send_to_char(ch, "The bonus must be less than 100.\r\n");
      send_to_char(ch, "\tYPlease note that bonuses of the same type \tRDO NOT\tY "
              "stack in d20 rules.\tn\r\n");
      return TRUE;
    }

    obj->affected[0].location = bt;
    obj->affected[0].modifier = atoi(arg4);

    if ((bt == APPLY_AC_SHIELD || bt == APPLY_AC_DEFLECTION || bt == APPLY_AC_NATURAL || 
            bt == APPLY_AC_ARMOR))
      obj->affected[0].modifier *= 10;

    if (bt == APPLY_ACCURACY) {
      obj->affected[1].location = APPLY_DAMAGE;
      obj->affected[1].modifier = atoi(arg4);
    }

    GET_OBJ_LEVEL(obj) = set_object_level(obj);
    GET_OBJ_COST(obj) = MAX(10, 100 + GET_OBJ_LEVEL(obj) * 50 * 
            MAX(1, GET_OBJ_LEVEL(obj) - 1) + GET_OBJ_COST(obj));

    int cost = MAX(10, GET_OBJ_LEVEL(obj) * (GET_OBJ_LEVEL(obj) / 2) * 3);

    spell_identify(20, ch, ch, obj, NULL);

    if (GET_OBJ_LEVEL(obj) > GET_CLASS_LEVEL(ch)) {
      send_to_char(ch, "You cannot buy an item whose level is greater than yours.\r\n");
      send_to_char(ch, "\tYPlease note that bonuses of the same type \tRDO NOT\tY stack "
              "in d20 rules.\tn\r\n");
      return TRUE;
    }

    if (GET_QUESTPOINTS(ch) < cost) {
      send_to_char(ch, "That item costs %d reputation points and you only have "
              "%d.\r\n", cost, GET_QUESTPOINTS(ch));
      send_to_char(ch, "\tYPlease note that bonuses of the same type \tRDO NOT\tY "
              "stack in d20 rules.\tn\r\n");
      return TRUE;
    }

    GET_QUESTPOINTS(ch) -= cost;

    SET_BIT_AR(GET_OBJ_EXTRA(obj), ITEM_UNIQUE_SAVE);
    char buf[200] = {'\0'};
    sprintf(buf, "%s +%d %s", obj->short_description, bonus, get_bonus_type(arg3));
    obj->short_description = strdup(buf);
    obj->name = strdup(buf);
    sprintf(buf, "%s +%d %s lies here.", CAP(obj->short_description), bonus, 
            get_bonus_type(arg3));
    obj->description = strdup(buf);

    obj_to_char(obj, ch);

    send_to_char(ch, "You purchase %s for %d reputation points.\r\n", 
            obj->short_description, cost);
    return TRUE;
  } else if (is_abbrev(arg, "list")) {

    if (!*arg2) {
      send_to_char(ch, "Please specify either armor, weapon or other.\r\n");
      send_to_char(ch, "\tYPlease note that bonuses of the same type \tRDO NOT\tY "
              "stack in d20 rules.\tn\r\n");
      return TRUE;
    }

    int type = ITEM_OTHER;

    if (is_abbrev(arg2, "armor"))
      type = ITEM_ARMOR;
    else if (is_abbrev(arg2, "weapon"))
      type = ITEM_WEAPON;
    else if (is_abbrev(arg2, "other"))
      type = ITEM_WORN;
    else {
      send_to_char(ch, "Please specify either armor, weapon or other.\r\n");
      send_to_char(ch, "\tYPlease note that bonuses of the same type \tRDO NOT\tY "
              "stack in d20 rules.\tn\r\n");
      return TRUE;
    }

    if (!*arg3) {
      send_to_char(ch, list_bonus_types());
      send_to_char(ch, "\tYPlease note that bonuses of the same type \tRDO NOT\tY "
              "stack in d20 rules.\tn\r\n");
      return TRUE;
    }

    if ((bt = get_bonus_type_int(arg3)) == 0) {
      send_to_char(ch, "That's an invalid bonus type.\r\n\r\n");
      send_to_char(ch, list_bonus_types());
      send_to_char(ch, "\tYPlease note that bonuses of the same type \tRDO NOT\tY "
              "stack in d20 rules.\tn\r\n");
      return TRUE;
    }

    if (!*arg4) {
      send_to_char(ch, "How much would you like the bonus to be?\r\n");
      send_to_char(ch, "\tYPlease note that bonuses of the same type \tRDO NOT\tY "
              "stack in d20 rules.\tn\r\n");
      return TRUE;
    }

    if ((bonus = atoi(arg4)) <= 0) {
      send_to_char(ch, "The bonus must be greater than 0.\r\n");
      send_to_char(ch, "\tYPlease note that bonuses of the same type \tRDO NOT\tY "
              "stack in d20 rules.\tn\r\n");
      return TRUE;
    }

    char buf[100] = {'\0'};
    int cost = 0;

    struct obj_data *obj = NULL;
    int i = 0;
    int vnum = 0;

    send_to_char(ch, "%-5s %-6s %-7s %-35s\r\n----- ------ -------------------------\r\n", 
            "VNUM", "COST", "MIN-LVL", "ITEM");

    for (i = 30000; i < 30299; i++) {
      vnum = i;
      if (!((vnum >= 30000 && vnum <= 30083) || (vnum >= 30085 && vnum <= 30092) || 
              vnum == 30095 || (vnum >= 30100 && vnum <= 30105))) {
        continue;
      }
      if (obj)
        extract_obj(obj);
      obj = read_object(i, VIRTUAL);
      if (!obj)
        continue;
      if (GET_OBJ_TYPE(obj) != type)
        continue;
      obj->affected[0].location = bt;
      obj->affected[0].modifier = atoi(arg4);

      if ((bt == APPLY_AC_SHIELD || bt == APPLY_AC_DEFLECTION || 
              bt == APPLY_AC_NATURAL || bt == APPLY_AC_ARMOR))
        obj->affected[0].modifier *= 10;

      if (bt == APPLY_ACCURACY) {
        obj->affected[1].location = APPLY_DAMAGE;
        obj->affected[1].modifier = atoi(arg4);
      }

      GET_OBJ_LEVEL(obj) = set_object_level(obj);
      GET_OBJ_COST(obj) = MAX(10, 100 + GET_OBJ_LEVEL(obj) * 50 * 
              MAX(1, GET_OBJ_LEVEL(obj) - 1) + GET_OBJ_COST(obj));

      cost = MAX(10, GET_OBJ_LEVEL(obj) * (GET_OBJ_LEVEL(obj) / 2) * 3);

      sprintf(buf, "%s +%d %s", obj->short_description, bonus, get_bonus_type(arg3));
      send_to_char(ch, "%-5d %-6d %d %-35s\r\n", i, cost, GET_OBJ_LEVEL(obj), buf);
    }
    send_to_char(ch, "\r\n");
    send_to_char(ch, "\tYPlease note that bonuses of the same type \tRDO NOT\tY stack "
            "in d20 rules.\tn\r\n");
    return TRUE;
  } else {
    send_to_char(ch, "The syntax for this command is: 'item buy <vnum>' or 'item "
            "list <weapons|armor|other>'.\r\n");
    send_to_char(ch, "\tYPlease note that bonuses of the same type \tRDO NOT\tY "
            "stack in d20 rules.\tn\r\n");
    return TRUE;
  }

  return TRUE;
}
 */

/* research spells for wizard - this is meant to fill the gap in the game we
   have for lack of scroll placement, special thanks to Stephen Squires for
   parts of the code */
SPECIAL(wizard_library) {
  bool found = FALSE, full_spellbook = TRUE;
  struct obj_data *obj = NULL;
  int spellnum = SPELL_RESERVED_DBC, spell_level = 0, spell_circle = 0, cost = 100, i = 0;
  int class_level = 0;

  if (CMD_IS("research")) {

    if (!CLASS_LEVEL(ch, CLASS_WIZARD)) {
      send_to_char(ch, "You are not a wizard!\r\n");
      return TRUE;
    }

    skip_spaces(&argument);

    if (!*argument) {
      send_to_char(ch, "You need to indicate which spell you want to research.\r\n");
      return TRUE;
    }

    spellnum = find_skill_num(argument);

    if (spellnum <= SPELL_RESERVED_DBC || spellnum >= NUM_SPELLS) {
      send_to_char(ch, "Invalid spell!\r\n");
      return TRUE;
    }

    spell_level = spell_info[spellnum].min_level[CLASS_WIZARD];
    spell_circle = (spell_level + 1) / 2;
    class_level = CLASS_LEVEL(ch, CLASS_WIZARD) +
            BONUS_CASTER_LEVEL(ch, CLASS_WIZARD);

    if (spell_level <= 0 || spell_level >= LVL_IMMORT || spell_circle <= 0 || spell_circle > TOP_CIRCLE) {
      send_to_char(ch, "That spell is not available to wizards.\r\n");
      return TRUE;
    }

    if (spell_circle < 7) {
      cost = (spell_circle * 50) * (spell_circle);
    } else
      cost = (spell_circle * 300) * (spell_circle);

    if (GET_GOLD(ch) < cost) {
      send_to_char(ch, "You do not have enough coins to research this spell, you "
              "need %d coins.\r\n", cost);
      return TRUE;
    }

    if (class_level >= spell_level && GET_SKILL(ch, spellnum)) {
      /* 1st make sure we have a spellbook handy */
      /* for-loop for inventory */
      for (obj = ch->carrying; obj && !found; obj = obj->next_content) {
        if (GET_OBJ_TYPE(obj) == ITEM_SPELLBOOK) {
          if (spell_in_book(obj, spellnum)) {
            send_to_char(ch, "You already have the spell '%s' in this spellbook.\r\n",
                    spell_info[spellnum].name);
            return TRUE;
          }
          /* found a spellbook that doesn't have the spell! */
          found = TRUE;
          break; /* our obj variable is now pointing to this spellbook */
        }
      }

      /* for-loop for gear */
      if (!found) {
        for (i = 0; i < NUM_WEARS; i++) {
          if (GET_EQ(ch, i))
            obj = GET_EQ(ch, i);
          else
            continue;

          if (GET_OBJ_TYPE(obj) == ITEM_SPELLBOOK) {
            if (spell_in_book(obj, spellnum)) {
              send_to_char(ch, "You already have the spell '%s' in this spellbook.\r\n",
                      spell_info[spellnum].name);
              return TRUE;
            }
            /* found a spellbook that doesn't have the spell! */
            found = TRUE;
            break; /* our obj variable is now pointing to this spellbook */
          }
        }
      }
    } else {
      send_to_char(ch, "You are not powerful enough to scribe that spell! (or this spell is from a restricted school)\r\n");
      return TRUE;
    }

    if (!found) {
      send_to_char(ch, "No ready spellbook found in your inventory or equipped...\r\n");
      return TRUE;
    }

    /* ok obj variable pointing to spellbook, let's make sure it has space */
    if (!obj->sbinfo) { /* un-initialized spellbook, allocate memory */
      CREATE(obj->sbinfo, struct obj_spellbook_spell, SPELLBOOK_SIZE);
      memset((char *) obj->sbinfo, 0, SPELLBOOK_SIZE * sizeof (struct obj_spellbook_spell));
    }
    for (i = 0; i < SPELLBOOK_SIZE; i++) { /* check for space */
      if (obj->sbinfo[i].spellname == 0) {
        full_spellbook = FALSE;
        break;
      } else {
        continue;
      }
    } /* i = location in spellbook */

    if (full_spellbook) {
      send_to_char(ch, "There is not enough space in that spellbook!\r\n");
      return TRUE;
    }

    /* we made it! */
    GET_GOLD(ch) -= cost;
    obj->sbinfo[i].spellname = spellnum;
    obj->sbinfo[i].pages = MAX(1, lowest_spell_level(spellnum) / 2);
    send_to_char(ch, "Your research is successful and you scribe the spell '%s' "
            "into your spellbook, which takes up %d pages and cost %d coins.\r\n",
            spell_info[spellnum].name, obj->sbinfo[i].pages, cost);

    USE_FULL_ROUND_ACTION(ch);
    return TRUE;
  }

  /* they did not type research */
  return FALSE;
}

SPECIAL(dump) {
  struct obj_data *k;
  int value = 0;

  for (k = world[IN_ROOM(ch)].contents; k; k = world[IN_ROOM(ch)].contents) {
    act("$p vanishes in a puff of smoke!", FALSE, 0, k, 0, TO_ROOM);
    extract_obj(k);
  }

  if (!CMD_IS("drop"))
    return (FALSE);

  do_drop(ch, argument, cmd, SCMD_DROP);

  for (k = world[IN_ROOM(ch)].contents; k; k = world[IN_ROOM(ch)].contents) {
    act("$p vanishes in a puff of smoke!", FALSE, 0, k, 0, TO_ROOM);
    value += MAX(1, MIN(50, GET_OBJ_COST(k) / 10));
    extract_obj(k);
  }

  if (value) {
    send_to_char(ch, "You are awarded for outstanding performance.\r\n");
    act("$n has been awarded for being a good citizen.", TRUE, ch, 0, 0, TO_ROOM);

    if (GET_LEVEL(ch) < 3)
      gain_exp(ch, value, GAIN_EXP_MODE_DUMP);
    else
      increase_gold(ch, value);
  }
  return (TRUE);
}


#define PET_PRICE(pet) (GET_LEVEL(pet) * 300)

SPECIAL(pet_shops) {
  char buf[MAX_STRING_LENGTH], pet_name[MEDIUM_STRING];
  room_rnum pet_room;
  struct char_data *pet;

  /* Gross. */
  pet_room = IN_ROOM(ch) + 1;

  if (CMD_IS("list")) {
    send_to_char(ch, "Available pets are:\r\n");
    for (pet = world[pet_room].people; pet; pet = pet->next_in_room) {
      /* No, you can't have the Implementor as a pet if he's in there. */
      if (!IS_NPC(pet))
        continue;
      send_to_char(ch, "%8d - %s\r\n", PET_PRICE(pet), GET_NAME(pet));
    }
    return (TRUE);
  } else if (CMD_IS("buy")) {

    two_arguments(argument, buf, pet_name);

    /* disqualifiers */
    if (!(pet = get_char_room(buf, NULL, pet_room)) || !IS_NPC(pet)) {
      send_to_char(ch, "There is no such pet!\r\n");
      return (TRUE);
    }
    if (GET_GOLD(ch) < PET_PRICE(pet)) {
      send_to_char(ch, "You don't have enough gold!\r\n");
      return (TRUE);
    }
    if (has_pet_follower(ch)) {
      send_to_char(ch, "You can't have any more pets!\r\n");
      return (TRUE);
    }

    /* success! */
    decrease_gold(ch, PET_PRICE(pet));

    pet = read_mobile(GET_MOB_RNUM(pet), REAL);
    GET_EXP(pet) = 0;
    SET_BIT_AR(AFF_FLAGS(pet), AFF_CHARM);

    if (*pet_name) {
      snprintf(buf, sizeof (buf), "%s %s", pet->player.name, pet_name);
      /* free(pet->player.name); don't free the prototype! */
      pet->player.name = strdup(buf);

      snprintf(buf, sizeof (buf), "%sA small sign on a chain around the neck says 'My name is %s'\r\n",
              pet->player.description, pet_name);
      /* free(pet->player.description); don't free the prototype! */
      pet->player.description = strdup(buf);
    }
    char_to_room(pet, IN_ROOM(ch));
    add_follower(pet, ch);

    /* Be certain that pets can't get/carry/use/wield/wear items */
    IS_CARRYING_W(pet) = 1000;
    IS_CARRYING_N(pet) = 100;

    send_to_char(ch, "May you enjoy your pet.\r\n");
    act("$n buys $N as a pet.", FALSE, ch, 0, pet, TO_ROOM);

    return (TRUE);
  }

  /* All commands except list and buy */
  return (FALSE);
}

/***********************/
/* end room procedures */
/***********************/

/********************************************************************/
/******************** Object Procs    *******************************/
/********************************************************************/

/*****************************************/
/****  object procs general functions ****/
/*****************************************/

/* NOTE to be confused with the weapon-spells code used in OLC, etc */

/*  This was ported to accomodate the HL objects that were imported */
void weapons_spells(char *to_ch, char *to_vict, char *to_room,
        struct char_data *ch, struct char_data *vict,
        struct obj_data *obj, int spl) {
  int level;

  level = GET_LEVEL(ch);

  if (level > 30)
    level = 30;

  act(to_ch, FALSE, ch, obj, vict, TO_CHAR);
  act(to_vict, FALSE, ch, obj, vict, TO_VICT);
  act(to_room, FALSE, ch, obj, vict, TO_NOTVICT);
  call_magic(ch, vict, 0, spl, 0, level, CAST_WAND);
}

/* very simple ship code system */
#define NUM_OF_SHIPS	4

//shiproom, shipobject, room_seq_start, roomseq_end
int ship_info[NUM_OF_SHIPS][4] = {
  //chionthar ferry
  { 104072, 104072, 104262, 104266},
  { 104073, 104072, 104262, 104266},

  //alanthor ferry
  { 126429, 126429, 126423, 126428},

  //md carpet
  { 120013, 120010, 120036, 120040},
};

struct obj_data *find_ship(int room) {
  int i, j;
  struct obj_data *obj;
  for (i = 0; i < NUM_OF_SHIPS; i++) {
    if (room == real_room(ship_info[i][0])) {
      for (j = ship_info[i][2]; j <= ship_info[i][3]; j++) {
        for (obj = world[real_room(j)].contents; obj; obj = obj->next_content) {
          if (GET_OBJ_VNUM(obj) == ship_info[i][1])
            return obj;
        }
      }
      return FALSE;
    }
  }
  return FALSE;
}

void move_ship(struct obj_data *ship, int dir) {
  int new_room = 0;
  char *msg = 0;
  int i;
  char buf2[MAX_INPUT_LENGTH];

  if (dir < 0 || dir >= 6)
    return;

  if (!world[ship->in_room].dir_option[dir])
    return;
  new_room = world[ship->in_room].dir_option[dir]->to_room;

  if (new_room == 0)
    return;

  sprintf(buf2, "$p floats %s.", dirs[dir]);
  act(buf2, TRUE, 0, ship, 0, TO_ROOM);

  obj_from_room(ship);
  obj_to_room(ship, new_room);

  sprintf(buf2, "The ship moves %s.\r\n", dirs[dir]);
  if (world[ship->in_room].sector_type == SECT_ZONE_START)
    msg = "Your ship docks here.\r\n";

  for (i = 0; i < NUM_OF_SHIPS; i++) {
    if (GET_OBJ_VNUM(ship) == ship_info[i][1]) {
      send_to_room(real_room(ship_info[i][0]), buf2);
      if (msg)
        send_to_room(real_room(ship_info[i][0]), msg);
    }
  }
  sprintf(buf2, "$p floats in from the %s.", dirs[rev_dir[dir]]);
  act(buf2, TRUE, 0, ship, 0, TO_ROOM);
}

// use timer for count.
// weight is wether towards start or end.

void update_ship(struct obj_data *ship, int start, int end, int movedelay, int waitdelay) {
  int dest = real_room(end);

  if (!ship->obj_flags.weight)
    dest = real_room(start);

  ship->obj_flags.timer--;
  if (ship->obj_flags.timer >= 0)
    return;

  ship->obj_flags.timer = movedelay;

  if (dest != ship->in_room)
    move_ship(ship, find_first_step(ship->in_room, dest));

  if (ship->in_room == dest) {
    //turn around ship
    ship->obj_flags.weight = !ship->obj_flags.weight;
    ship->obj_flags.timer = waitdelay;
    return;
  }
}

void ship_lookout(struct char_data *ch) {
  struct obj_data *ship = find_ship(ch->in_room);
  if (ship == 0) {
    send_to_char(ch, "But you are not at a ship to look out from!\r\n");
    return;
  }
  look_at_room_number(ch, 1, ship->in_room);
}

ACMD(do_disembark) {
  struct obj_data *ship;
  ship = find_ship(ch->in_room);

  if (!ship) {
    send_to_char(ch, "But you are not on any ship.\r\n");
    return;
  }
  if (world[ship->in_room].sector_type != SECT_ZONE_START) {
    send_to_char(ch, "You can only disembark when the ship is docked.\r\n");
    return;
  }

  //int was_in = ch->in_room;
  act("$n disembarks.", TRUE, ch, 0, 0, TO_ROOM);
  char_from_room(ch);
  char_to_room(ch, ship->in_room);
  act("$n disembarks from $p.", TRUE, ch, ship, 0, TO_ROOM);
  look_at_room(ch, 0);
}

/******************************************/
/*** end object procs general functions ***/
/******************************************/

/* testing glove procs for monks, obj vnum 224 */
SPECIAL(monk_glove) {
  if (!ch)
    return FALSE;

  struct char_data *vict = FIGHTING(ch);

  if (!cmd && !strcmp(argument, "identify")) {
    send_to_char(ch, "Proc: Shock damage.\r\n");
    return TRUE;
  }

  if (cmd || !vict || rand_number(0, 15))
    return FALSE;

  weapons_spells(
          "\twYour $p\tw \tWsparks\tw as you hit $N causing $M to shudder violently from the \tYshock\tw!\tn",
          "$n\tw's $p\tw \tWsparks\tw as $e hits you causing you to shudder violently from the \tYshock\tw!\tn",
          "$n\tw's $p\tw \tWsparks\tw as $e hits $N causing $M to shudder violently from the \tYshock\tw!\tn",
          ch, vict, (struct obj_data *) me, 0);
  damage(ch, vict, dice(2, 8), -1, DAM_ELECTRIC, FALSE);

  return TRUE;
}

SPECIAL(monk_glove_cold) {
  if (!ch)
    return FALSE;

  struct char_data *vict = FIGHTING(ch);

  if (!cmd && !strcmp(argument, "identify")) {
    send_to_char(ch, "Proc: Cold damage.\r\n");
    return TRUE;
  }

  if (cmd || !vict || rand_number(0, 15))
    return FALSE;

  weapons_spells(
          "\twYour $p\tw \tWfrosts\tw as you hit $N causing $M to shudder violently from the \tBcold\tw!\tn",
          "$n\tw's $p\tw \tWfrosts\tw as $e hits you causing you to shudder violently from the \tBcold\tw!\tn",
          "$n\tw's $p\tw \tWfrosts\tw as $e hits $N causing $M to shudder violently from the \tBcold\tw!\tn",
          ch, vict, (struct obj_data *) me, 0);
  damage(ch, vict, dice(2, 8), -1, DAM_COLD, FALSE);

  return TRUE;
}

/* from homeland */
SPECIAL(spikeshield) {
  if (!ch)
    return FALSE;

  struct char_data *vict = FIGHTING(ch);

  if (!cmd && !strcmp(argument, "identify")) {
    send_to_char(ch, "On shieldpunch, procs 'spikes', on shieldblock procs "
            "'life steal.'\r\n");
    return TRUE;
  }

  if (!argument || cmd || !vict)
    return FALSE;

  //blocking
  if (!strcmp(argument, "shieldblock") && !rand_number(0, 6)) {
    act("\tLYour \tcshield \tCglows brightly\tL as it steals some \trlifeforce\tn "
            "\tLfrom $N \tLand transfers it back to you.\tn",
            FALSE, ch, (struct obj_data *) me, vict, TO_CHAR);
    act("$n's \tcshield \tCglows brightly\tL as it steals some \trlifeforce\tn "
            "\tLfrom $N\tL.\tn",
            FALSE, ch, (struct obj_data *) me, vict, TO_NOTVICT);
    act("$n's \tcshield \tCglows brightly\tL as it steals some \trlifeforce\tn "
            "\tLfrom you and transfers it back to $m.\tn",
            FALSE, ch, (struct obj_data *) me, vict, TO_VICT);
    damage(ch, vict, 5, -1, DAM_ENERGY, FALSE); // type -1 = no dam message
    call_magic(ch, ch, 0, SPELL_CURE_LIGHT, 0, 1, CAST_SPELL);
    return TRUE;
  }

  if (!strcmp(argument, "shieldpunch")) {
    act("\tLYou slam your \tcshield \tLinto $N\tL\tn\r\n"
            "\tLcausing the rows of\tr spikes \tLto drive into $S body.\tn",
            FALSE, ch, (struct obj_data *) me, vict, TO_CHAR);
    act("$n \tLslams $s \tcshield\tL into $N\tL\tn\r\n"
            "\tLcausing the rows of \trspikes\tL to drive into $S body.\tn",
            FALSE, ch, (struct obj_data *) me, vict, TO_NOTVICT);
    act("$n \tLslams $s \tcshield\tL into you\tn\r\n"
            "\tLcausing the rows of \trspikes\tL to drive into your body.\tn",
            FALSE, ch, (struct obj_data *) me, vict, TO_VICT);
    damage(ch, vict, (dice(3, 8) + 4), -1, DAM_PUNCTURE,
            FALSE); // type -1 = no dam message
    return TRUE;
  }

  return FALSE;
}

/* from homeland */
SPECIAL(viperdagger) {
  struct char_data *victim;
  int spellnum = SPELL_SLOW;

  if (!ch)
    return FALSE;

  if (!cmd && !strcmp(argument, "identify")) {
    send_to_char(ch, "Proc: Slowness or Harm.\r\n");
    return TRUE;
  }

  victim = FIGHTING(ch);
  if (!victim || cmd)
    return FALSE;

  if (AFF_FLAGGED(victim, AFF_SLOW))
    spellnum = SPELL_HARM;

  if (rand_number(0, 23))
    return FALSE;

  weapons_spells(
          "\tLThe jeweled eyes on your dagger glow \tRred \tLas it comes alive, writhes and\tn\r\n"
          "\tLforms into a \tYgolden viper\tL.  As it coils in your hand, its mouth opens wide\tn\r\n"
          "\tLas \tWhuge fangs \tLthrust out.  It strikes out violently and bites into \tn$N\tn\r\n"
          "\tLinjecting $M with venom then recoils and transforms back into a dagger.\tn",

          "\tLThe jeweled eyes on $n's dagger glow \tRred \tLas it comes alive, writhes and\tn\r\n"
          "\tLforms into a \tYgolden viper\tL.  As it coils in $s hand, its mouth opens wide\tn\r\n"
          "\tLas \tWhuge fangs \tLthrust out.  It strikes out violently and bites into you\tn\r\n"
          "\tLinjecting you with venom then recoils and transforms back into a dagger.\tn",

          "\tLThe jeweled eyes on $n\tL's dagger glow \tRred \tLas it comes alive, writhes and\tn\r\n"
          "\tLforms into a \tYgolden viper\tL.  As it coils in $s hand, its mouth opens wide\tn\r\n"
          "\tLas \tWhuge fangs \tLthrust out.  It strikes out violently and bites into \tn$N\tn\r\n"
          "\tLinjecting $M with venom then recoils and transforms back into a dagger.\tn",
          ch, victim, (struct obj_data *) me, spellnum);
  return TRUE;
}

/* from homeland */
SPECIAL(ches) {
  struct char_data *vict;

  if (!ch)
    return FALSE;

  if (!cmd && !strcmp(argument, "identify")) {
    send_to_char(ch, "Invoke haste by keyword 'ches' once per day.  Procs shock "
            "on critical.\r\n");
    return TRUE;
  }

  vict = FIGHTING(ch);

  // proc on critical
  if (!cmd && FIGHTING(ch) && argument) {
    skip_spaces(&argument);
    if (!strcmp(argument, "critical")) {
      act("\tLAs your \tcstiletto \tLplunges deep into $N,\tn\r\n"
              "\tcs\tCp\tcar\tCk\tcs \tLbegin to \tYcrackle\tL about the hilt.  Suddenly a\tn\r\n"
              "\tBbolt of lightning \tLraces down from above to meet up\tn\r\n"
              "\tLwith the \tChilt\tL of the \tcstiletto\tL.  The enormous voltage\tn\r\n"
              "\tLflows through the weapon into $N\tn\r\n"
              "\tLcausing $S hair to stand on end.\tn",
              FALSE, ch, (struct obj_data *) me, vict, TO_CHAR);
      act("\tLAs $n's \tcstiletto \tLplunges deep into your body,\tn\r\n"
              "\tcs\tCp\tcar\tCk\tcs \tLbegin to \tYcrackle\tL about the hilt.  Suddenly a\tn\r\n"
              "\tBbolt of lightning \tLraces down from above to meet up\tn\r\n"
              "\tLwith the \tChilt\tL of the \tcstiletto\tL.  The enormous voltage\tn\r\n"
              "\tLflows through the weapon into you, \tLcausing your hair to stand on end.\tn\r\n",
              FALSE, ch, (struct obj_data *) me, vict, TO_VICT);
      act("\tLAs $n's \tcstiletto \tLplunges deep into $N, \tn\r\n"
              "\tcs\tCp\tcar\tCk\tcs \tLbegin to \tYcrackle\tL about the hilt.  Suddenly a\tn\r\n"
              "\tBbolt of lightning \tLraces down from above to meet up\tn\r\n"
              "\tLwith the \tChilt\tL of the \tcstiletto\tL.  The enormous voltage\tn\r\n"
              "\tLflows through the weapon into $N \tn\r\n"
              "\tLcausing $S hair to stand on end.\tn\tn\r\n",
              FALSE, ch, (struct obj_data *) me, vict, TO_NOTVICT);
      damage(ch, vict, 20 + dice(2, 8), -1, DAM_ELECTRIC, FALSE); // type -1 = no dam message
      return TRUE;
    }
  }

  // haste once a day on command
  if (cmd && argument && cmd_info[cmd].command_pointer == do_say) {
    if (!is_wearing(ch, 128106))
      return FALSE;
    skip_spaces(&argument);
    if (!strcmp(argument, "ches")) {
      if (GET_OBJ_SPECTIMER((struct obj_data *) me, 0) > 0) {
        send_to_char(ch, "Nothing happens.\r\n");
        return TRUE;
      }
      act("\tcAs you quietly speak the word of power to your stiletto\tn\r\n"
              "\tcthe aquamarine on the hilt begins to fizzle and pop. The\tn\r\n"
              "\tcnoise continues to culminate until there is a loud crack.\tn\r\n"
              "\tcThe hilt flashes bright for a split second before a sharp\tn\r\n"
              "\tcelectric shock flows up your hand into your body.  You\tn\r\n"
              "\tcsuddenly feel your heart begin to race REALLY fast!\tn",
              FALSE, ch, (struct obj_data *) me, 0, TO_CHAR);
      act("\tC$n whispers to $s $p",
              FALSE, ch, (struct obj_data *) me, 0, TO_ROOM);

      call_magic(ch, ch, 0, SPELL_HASTE, 0, 30, CAST_POTION);
      GET_OBJ_SPECTIMER((struct obj_data *) me, 0) = 12;
      return TRUE;
    }
  }
  return FALSE;
}

/* from homeland */
SPECIAL(courage) {
  if (!ch)
    return FALSE;

  if (!cmd && !strcmp(argument, "identify")) {
    send_to_char(ch, "Invoke by 'courage' once a week.\r\n");
    return TRUE;
  }

  if (cmd && argument && cmd_info[cmd].command_pointer == do_say) {
    if (!is_wearing(ch, 139251) && !is_wearing(ch, 139250))
      return FALSE;

    skip_spaces(&argument);
    if (!strcmp(argument, "courage")) {

      if (GET_OBJ_SPECTIMER((struct obj_data *) me, 0) > 0) {
        send_to_char(ch, "Nothing happens.\r\n");
        return TRUE;
      }

      act("$n \tLinvokes $s \tygolden mace\tn.", FALSE, ch, 0, 0, TO_ROOM);
      act("\tLYou invoke your \tygolden mace\tn.", FALSE, ch, 0, 0, TO_CHAR);

      call_magic(ch, ch, 0, SPELL_PRAYER, 0, GET_LEVEL(ch), CAST_POTION);
      call_magic(ch, ch, 0, SPELL_MASS_ENHANCE, 0, GET_LEVEL(ch), CAST_POTION);

      GET_OBJ_SPECTIMER((struct obj_data *) me, 0) = 12 * 5;
      return TRUE;
    }
    return FALSE;
  }
  if (cmd)
    return FALSE;

  struct char_data *vict = FIGHTING(ch);

  if (!vict)
    return FALSE;

  int power = 25;
  if (GET_OBJ_VNUM(((struct obj_data *) me)) == 139250)
    power = 15;
  if (rand_number(0, power)) {
    //TODO, cool damage proc here..
  }
  return TRUE;
}

/* from homeland */
SPECIAL(flamingwhip) {
  struct char_data *vict = FIGHTING(ch);

  if (!cmd && !strcmp(argument, "identify")) {
    send_to_char(ch, "Proc: Fire Damage.\r\n");
    return TRUE;
  }

  if (!ch || cmd || !vict || rand_number(0, 16))
    return FALSE;

  weapons_spells(
          "\trYour $p \trlashes out with infernal \tRfire\tr, burning $N\tr badly!\tn",
          "\tr$n\tr's $p \trlashes out with infernal \tRfire\tr, burning YOU\tr badly!\tn",
          "\tr$n\tr's $p \trlashes out with infernal \tRfire\tr, burning $N\tr badly!\tn",
          ch, vict, (struct obj_data *) me, 0);
  damage(ch, vict, dice(6, 4), -1, DAM_FIRE, FALSE); // type -1 = no dam message

  return TRUE;
}

/* Helmblade vnum 121207
  only procs against evil,  a minor heal on wielder and a dispel_evil.
 */
SPECIAL(helmblade) {
  struct char_data *vict = FIGHTING(ch);

  if (!cmd && !strcmp(argument, "identify")) {
    send_to_char(ch, "Proc vs Evil: Cure Serious or Dispel Evil.\r\n");
    return TRUE;
  }

  if (!ch || cmd || !vict)
    return FALSE;
  if (!IS_EVIL(vict))
    return FALSE;

  switch (rand_number(0, 40)) {
    case 0:
      weapons_spells(
              "\tWThe \tYHOLY\tW power of \tYHelm\tW flows through your body, cleaning you of \tLevil\tW and nourishing you.\tn",
              "\tWThe \tYHOLY\tW power of \tYHelm\tW flows through $n's\tW body, cleaning $m of \tLevil\tW and nourishing $m.\tn",
              "\tWThe \tWHOLY\tW power of \tYHelm\tW flows through $n's\tW body, cleaning $m of \tLevil\tW and nourishing $m.\tn",
              ch, vict, (struct obj_data *) me, 0);
      call_magic(ch, ch, 0, SPELL_CURE_SERIOUS, 0, GET_LEVEL(ch), CAST_POTION);
      return TRUE;
    case 1:
      weapons_spells(
              "\tWThe power of \tYHelm\tW guides and strengthens thy hand, dispelling the \tLevil\tW of the world from $N.\tn",
              "\tWThe power of \tYHelm\tW guides and strengthen the hand of $n, dispelling the \tLevil\tW of the world from YOU!.\tn",
              "\tWThe power of \tYHelm\tW guides and strengthen the hand of $n, dispelling the \tLevil\tW of the world from $N.\tn",
              ch, vict, (struct obj_data *) me, SPELL_DISPEL_EVIL);
      return TRUE;
    default:
      return FALSE;
  }
}

/* from homeland */

/* obj - 113898 has special proc when combined with 113897 */
SPECIAL(flaming_scimitar) {
  struct char_data *vict = FIGHTING(ch);
  struct obj_data *weepan = (struct obj_data *) me;

  if (!ch)
    return FALSE;

  if (!cmd && !strcmp(argument, "identify")) {
    send_to_char(ch, "???");
    return TRUE;
  }

  if (cmd || !vict || GET_POS(ch) == POS_DEAD)
    return FALSE;

  if (GET_CLASS(ch) != CLASS_RANGER) {
    act("\tWA \trsearing hot\tW pain travels up your arm as $p \tWrips itself from your unworthy grasp!\tn", FALSE, ch,
            (struct obj_data *) me, NULL, TO_CHAR);
    act("\tW$n \tWscreams in pain as $p\tW rips itself from $s grasp!\tn", FALSE, ch, (struct obj_data *) me,
            NULL, TO_ROOM);
    obj_to_room(unequip_char(ch, weepan->worn_on), ch->in_room);
    GET_HIT(ch) = 0;
    return TRUE;
  }

  if (!rand_number(0, 22)) {
    if (!is_wearing(ch, 113897)) {
      weapons_spells(
              "\trYour longsword begins to \tLvibrate violently\tr in your hands as it "
              "forces your arm skyward and flashes with intense magical energy.\tn",

              "\tr$n's \trlongsword begins to \tLvibrate violently\tr in $s hands as it "
              "forces $s arm skyward and flashes with intense magical energy.\tn",

              "\tr$n's \trlongsword begins to \tLvibrate violently\tr in $s hands as it "
              "forces $s arm skyward and flashes with intense magical energy.\tn",
              ch, vict, (struct obj_data *) me, SPELL_FLAME_STRIKE);
      return TRUE;
    } else {
      weapons_spells("\tLIn a \trflurry \tLof movement, your swords cross over one another, "
              "resulting in a \tCbrilliant \tWflash \tLof \tbmagical energy \tLas their "
              "powers combine, bringing down a violent storm of \trFIRE\tL upon all.\tn",

              "\tLIn a \trflurry \tLof movement, \tn$n's\tL swords cross over one another, "
              "resulting in a \tCbrilliant \tWflash \tLof \tbmagical energy \tLas their "
              "powers combine, bringing down a violent storm of \trFIRE\tL upon all.\tn",

              "\tLIn a \trflurry \tLof movement, \tn$n's\tL swords cross over one another, "
              "resulting in a \tCbrilliant \tWflash \tLof \tbmagical energy \tLas their "
              "powers combine, bringing down a violent storm of \trFIRE\tL upon all.\tn"
              , ch, vict, (struct obj_data *) me, SPELL_FIRE_STORM);
      return TRUE;
    }
  }
  return FALSE;
}

/* from homeland */

/* obj - 113897 has special proc when combined with 113898 */
SPECIAL(frosty_scimitar) {
  struct char_data *vict = FIGHTING(ch);
  struct obj_data *weepan = (struct obj_data *) me;

  if (!ch) return FALSE;
  if (!cmd && !strcmp(argument, "identify")) {
    send_to_char(ch, "???");
    return TRUE;
  }
  if (cmd || !vict || GET_POS(ch) == POS_DEAD)
    return FALSE;

  if (GET_CLASS(ch) != CLASS_RANGER) {
    act("\tWA \trsearing hot\tW pain travels up your arm as $p \tWrips itself from your unworthy grasp!\tn", FALSE, ch,
            (struct obj_data *) me, NULL, TO_CHAR);
    act("\tW$n \tWscreams in pain as $p\tW rips itself from $s grasp!\tn", FALSE, ch, (struct obj_data *) me,
            NULL, TO_ROOM);
    obj_to_room(unequip_char(ch, weepan->worn_on), ch->in_room);
    GET_HIT(ch) = 0;
    return TRUE;
  }

  if (!rand_number(0, 18)) {
    if (!is_wearing(ch, 113898)) {
      weapons_spells(
              "\tcYour scimitar begins to \tWvibrate violently\tc in your hands as it "
              "forces your arm skyward and flashes with intense magical energy.\tn",
              "\tc$n's \tcscimitar begins to \tWvibrate violently\tc in $s hands as it "
              "forces $s arm skyward and flashes with intense magical energy.\tn",
              "\tc$n's \tcscimitar begins to \tWvibrate violently\tc in $s hands as it "
              "forces $s arm skyward and flashes with intense magical energy.\tn",
              ch, vict, (struct obj_data *) me, SPELL_CONE_OF_COLD);
      return TRUE;
    } else {
      weapons_spells(
              "\tLIn a \trflurry \tLof movement, your swords cross over one another, "
              "resulting in a \tCbrilliant \tWflash \tLof \tbmagical energy \tLas their "
              "powers combine, bringing down a violent storm of \tCICE\tL upon all.\tn",

              "\tLIn a \trflurry \tLof movement, \tn$n\tL's swords cross over one another, "
              "resulting in a \tCbrilliant \tWflash \tLof \tbmagical energy \tLas their "
              "powers combine, bringing down a violent storm of \tCICE\tL upon all.\tn",

              "\tLIn a \trflurry \tLof movement, \tn$n\tL's swords cross over one another, "
              "resulting in a \tCbrilliant \tWflash \tLof \tbmagical energy \tLas their "
              "powers combine, bringing down a violent storm of \tCICE\tL upon all.\tn",
              ch, vict, (struct obj_data *) me, SPELL_ICE_STORM);
      return TRUE;
    }
  }
  return FALSE;
}

/* from homeland */
SPECIAL(disruption_mace) {
  struct char_data *vict = FIGHTING(ch);

  if (!cmd && !strcmp(argument, "identify")) {
    send_to_char(ch, "Proc: Flame Strike.\r\n");
    return TRUE;
  }

  if (!ch || cmd || !vict || rand_number(0, 20))
    return FALSE;

  weapons_spells(
          "\trYour\tn $p \tris engulfed in flames!\tn",
          "$n's $p \tris engulfed in flames!\tn",
          "$n's $p \tris engulfed in flames!\tn",
          ch, vict, (struct obj_data *) me, SPELL_FLAME_STRIKE);
  return TRUE;
}

/*
// Does not seem to be used yet, was attached to non existant objects
SPECIAL(forest_idol)
{
  if( cmd )
    return FALSE;
  if( !ch )
    return FALSE;

  struct obj_data *obj = (struct obj_data *)me;

  if( obj->carried_by != ch )
    return FALSE;

  if( GET_CLASS(ch) == CLASS_ANTIPALADIN )
    return FALSE;

  send_to_char("\tgYour idol melts in your hands.\tn\r\n", ch );
  obj_from_char(obj);
  obj_to_room(obj, ch->in_room );
}
 */

/* from homeland */
SPECIAL(haste_bracers) {
  if (!ch)
    return FALSE;

  if (!cmd && !strcmp(argument, "identify")) {
    send_to_char(ch, "Proc: Haste once per week on keyword 'quicksilver.'\r\n");
    return TRUE;
  }

  if ((cmd && argument && CMD_IS("say")) || (cmd && argument && CMD_IS("'"))) {
    if (!is_wearing(ch, 138415))
      return FALSE;

    skip_spaces(&argument);
    if (!strcmp(argument, "quicksilver")) {
      if (GET_OBJ_SPECTIMER((struct obj_data *) me, 0) > 0) {
        send_to_char(ch, "\tWYour \tcbracers\tW have not regained their \tcessence\tW.\tn\r\n");
        return TRUE;
      }
      act("\tWYou whisper softly to your bracers.\tn\r\n"
              "\tWYour $p \tcglow with a blue aura.\tn\r\n"
              "\tWThe world \tcslows \tWto a \tCc\tcr\tCa\tcw\tCl\tW.\tn\r\n",
              FALSE, ch, (struct obj_data *) me, 0, TO_CHAR);
      act("\tW$n whispers softly to $s bracers.\tn\r\n"
              "\tW$n's $p \tcglow with a blue aura.\tn\r\n"
              "\tW$n moves with \tCl\tci\tCg\tch\tCt\tW speed.\tn\r\n",
              FALSE, ch, (struct obj_data *) me, 0, TO_ROOM);
      call_magic(ch, ch, 0, SPELL_HASTE, 0, 30, CAST_SPELL);
      GET_OBJ_SPECTIMER((struct obj_data *) me, 0) = 84;
      return TRUE;
    }
  }
  return FALSE;
}

/* from homeland */
SPECIAL(xvim_normal) {
  struct char_data *tch = NULL, *vict = FIGHTING(ch);
  int dam, i, num = dice(1, 4);

  if (!ch)
    return FALSE;

  if (!cmd && !strcmp(argument, "identify")) {
    send_to_char(ch, "???");
    return TRUE;
  }

  if (!cmd && vict)
    switch (rand_number(0, 40)) {
      case 0:
      case 1:
        weapons_spells(
                "\tLThe \tGUNHOLY\tL power of \tgIy\tGach\tgtu X\tGvi\tgm \tLtakes hold of your body\r\n"
                "in a flash of \tmhatred\tL. Your arms begin to move with blinding\r\n"
                "speed as your accursed weapon begins to rend and tear apart\r\n"
                "the \tyflesh\tL of $N\tL in a spray of \trBLOOD\tL.\tn",
                "\tLThe \tGUNHOLY\tL power of \tgIy\tGach\tgtu X\tGvi\tgm \tLtakes hold of \tg$n's\tL body\r\n"
                "in a flash of \tmhatred\tL. $s arms begin to move with blinding\r\n"
                "speed as $s accursed weapon begins to rend and tear apart\r\n"
                "YOUR \tyflesh\tL in a spray of \trBLOOD\tL.\tn",
                "\tLThe \tGUNHOLY\tL power of \tgIy\tGach\tgtu X\tGvi\tgm \tLtakes hold of \tg$n's\tL body\r\n"
                "in a flash of \tmhatred\tL. $s arms begin to move with blinding\r\n"
                "speed as $s accursed weapon begins to rend and tear apart\r\n"
                "the \tyflesh\tL of $N\tL in a spray of \trBLOOD\tL.\tn",
                ch, vict, (struct obj_data *) me, 0);
        for (i = 0; i < num; i++)
          if (vict)
            hit(ch, vict, TYPE_UNDEFINED, DAM_RESERVED_DBC, 0, FALSE);
        return TRUE;
      case 2:
        if (!rand_number(0, 100)) {
          weapons_spells(
                  "\tf\tWBOOOOOOOOOOOOOOOOOOOOOOOOOOOOOOOOOOOOOOOOOOOOOOOOOM!!!\tn\r\n"
                  "\r\n\r\n\tmAfter a blinding flash the entire area becomes enveloped\r\n"
                  "in \tLdarkness\tm. With your limited vision you see an extremely\r\n"
                  "tall man plunges a large scimitar into $N's\tm chest and cackles\r\n"
                  "as $S \tMlife force\tm is stolen away. As the \tLdarkness\tm fades the\r\n"
                  "dark figure fades into nothingness, laughing all the while.\tn\r\n",
                  "\tf\tWBOOOOOOOOOOOOOOOOOOOOOOOOOOOOOOOOOOOOOOOOOOOOOOOOOM!!!\tn\r\n"
                  "\r\n\r\n\tmAfter a blinding flash the entire area becomes enveloped\r\n"
                  "in \tLdarkness\tm. With your limited vision you see an extremely\r\n"
                  "tall man plunges a large scimitar into $N's\tm chest and cackles\r\n"
                  "as $S \tMlife force\tm is stolen away. As the \tLdarkness\tm fades the\r\n"
                  "dark figure fades into nothingness, laughing all the while.\tn\r\n",
                  "\tf\tWBOOOOOOOOOOOOOOOOOOOOOOOOOOOOOOOOOOOOOOOOOOOOOOOOOM!!!\tn\r\n"
                  "\r\n\r\n\tmAfter a blinding flash the entire area becomes enveloped\r\n"
                  "in \tLdarkness\tm. With your limited vision you see an extremely\r\n"
                  "tall man plunges a large scimitar into $N's\tm chest and cackles\r\n"
                  "as $S \tMlife force\tm is stolen away. As the \tLdarkness\tm fades the\r\n"
                  "dark figure fades into nothingness, laughing all the while.\tn\r\n",
                  ch, vict, (struct obj_data *) me, 0);
          dam = rand_number(100, 200);
          if (dam > GET_HIT(vict)) {
            GET_HIT(vict) = -13;
            change_position(vict, POS_DEAD);
            update_pos(vict);
          } else {
            GET_HIT(vict) -= dam;
            change_position(vict, POS_SITTING);
          }
          for (tch = world[ch->in_room].people; tch; tch = tch->next_in_room)
            USE_MOVE_ACTION(tch);
          return TRUE;
        }
        return FALSE;
      case 3:
      case 4:
      case 5:
      case 6:
        if (GET_HIT(ch) < GET_MAX_HIT(ch)) {
          act("\tLYour avenger \tgglows\tL in your hands, and your \trblood\tL seems to flow back\tn\r\n"
                  "\tLinto your wounds, \tWhealing\tL them by the unholy power of \tGXvim\tL.\tn"
                  , FALSE, ch, 0, 0, TO_CHAR);
          act("\tw$n\tL's avenger \tgglows\tL in $s hands, and $s \trblood\tL seems to flow back\tn\r\n"
                  "\tLinto $s wounds, \tWhealing\tL them by the unholy power of \tGXvim\tL.\tn"
                  , FALSE, ch, 0, 0, TO_ROOM);
          GET_HIT(ch) = MIN(GET_MAX_HIT(ch), GET_HIT(ch) + dice(10, 10));
          return TRUE;
        }
        return FALSE;
        break;
      default:
        return FALSE;
    }
  return FALSE;
}

/* from homeland */
SPECIAL(xvim_artifact) {
  struct char_data *tch = NULL, *vict = FIGHTING(ch), *pet = NULL;
  int num = (dice(1, 4) + 2), dam, i = 0;

  if (!ch)
    return FALSE;

  if (!cmd && !strcmp(argument, "identify")) {
    send_to_char(ch, "???");
    return TRUE;
  }

  if (!cmd && vict) {
    switch (rand_number(0, 35)) {
      case 0:
      case 1:
        weapons_spells(
                "\tLThe \tGUNHOLY\tL power of \tgIy\tGach\tgtu X\tGvi\tgm \tLtakes hold of your body\r\n"
                "in a flash of \tmhatred\tL. Your arms begin to move with blinding\r\n"
                "speed as your accursed weapon begins to rend and tear apart\r\n"
                "the \tyflesh\tL of $N\tL in a spray of \trBLOOD\tL.\tn",
                "\tLThe \tGUNHOLY\tL power of \tgIy\tGach\tgtu X\tGvi\tgm \tLtakes hold of \tg$n's\tL body\r\n"
                "in a flash of \tmhatred\tL. $s arms begin to move with blinding\r\n"
                "speed as $s accursed weapon begins to rend and tear apart\r\n"
                "YOUR \tyflesh\tL in a spray of \trBLOOD\tL.\tn",
                "\tLThe \tGUNHOLY\tL power of \tgIy\tGach\tgtu X\tGvi\tgm \tLtakes hold of \tg$n's\tL body\r\n"
                "in a flash of \tmhatred\tL. $s arms begin to move with blinding\r\n"
                "speed as $s accursed weapon begins to rend and tear apart\r\n"
                "the \tyflesh\tL of $N\tL in a spray of \trBLOOD\tL.\tn",
                ch, vict, (struct obj_data *) me, 0);
        for (i = 0; i < num; i++)
          if (vict)
            hit(ch, vict, TYPE_UNDEFINED, DAM_RESERVED_DBC, 0, FALSE);
        return TRUE;
      case 2:
        if (!rand_number(0, 100)) {
          weapons_spells(
                  "\tf\tWBOOOOOOOOOOOOOOOOOOOOOOOOOOOOOOOOOOOOOOOOOOOOOOOOOM!!!\tn\r\n"
                  "\r\n\r\n\tmAfter a blinding flash the entire area becomes enveloped\r\n"
                  "in \tLdarkness\tm. With your limited vision you see an extremely\r\n"
                  "tall man plunges a large scimitar into $N's\tm chest and cackles\r\n"
                  "as $S \tMlife force\tm is stolen away. As the \tLdarkness\tm fades the\r\n"
                  "dark figure fades into nothingness, laughing all the while.\tn\r\n",
                  "\tf\tWBOOOOOOOOOOOOOOOOOOOOOOOOOOOOOOOOOOOOOOOOOOOOOOOOOM!!!\tn\r\n"
                  "\r\n\r\n\tmAfter a blinding flash the entire area becomes enveloped\r\n"
                  "in \tLdarkness\tm. With your limited vision you see an extremely\r\n"
                  "tall man plunges a large scimitar into $N's\tm chest and cackles\r\n"
                  "as $S \tMlife force\tm is stolen away. As the \tLdarkness\tm fades the\r\n"
                  "dark figure fades into nothingness, laughing all the while.\tn\r\n",
                  "\tf\tWBOOOOOOOOOOOOOOOOOOOOOOOOOOOOOOOOOOOOOOOOOOOOOOOOOM!!!\tn\r\n"
                  "\r\n\r\n\tmAfter a blinding flash the entire area becomes enveloped\r\n"
                  "in \tLdarkness\tm. With your limited vision you see an extremely\r\n"
                  "tall man plunges a large scimitar into $N's\tm chest and cackles\r\n"
                  "as $S \tMlife force\tm is stolen away. As the \tLdarkness\tm fades the\r\n"
                  "dark figure fades into nothingness, laughing all the while.\tn\r\n",
                  ch, vict, (struct obj_data *) me, 0);
          dam = rand_number(100, 200) + 50;
          if (dam > GET_HIT(vict)) {
            GET_HIT(vict) = -13;
            change_position(vict, POS_DEAD);
          } else {
            GET_HIT(vict) -= dam;
            change_position(vict, POS_SITTING);
          }
          for (tch = world[ch->in_room].people; tch; tch = tch->next_in_room)
            USE_MOVE_ACTION(tch);
          return TRUE;
        }
        return FALSE;
      case 3:
      case 4:
      case 5:
        if (GET_HIT(ch) < GET_MAX_HIT(ch)) {
          act("\tLYour avenger \tgglows\tL in your hands, and your \trblood\tL seems to flow back\tn\r\n"
                  "\tLinto your wounds, \tWhealing\tL them by the unholy power of \tGXvim\tL.\tn"
                  , FALSE, ch, 0, 0, TO_CHAR);
          act("\tw$n\tL's avenger \tgglows\tL in $s hands, and $s \trblood\tL seems to flow back\tn\r\n"
                  "\tLinto $s wounds, \tWhealing\tL them by the unholy power of \tGXvim\tL.\tn"
                  , FALSE, ch, 0, 0, TO_ROOM);
          GET_HIT(ch) = MIN(GET_MAX_HIT(ch), GET_HIT(ch) + dice(11, 10));
          return TRUE;
        }
        return FALSE;
        break;
      default:
        return FALSE;
    }
  }

  skip_spaces(&argument);

  if (!is_wearing(ch, 100501))
    return FALSE;

  if (!strcmp(argument, "nightmare") && CMD_IS("whisper")) {
    if (mob_index[real_mobile(100505)].number < 1) {
      act("\tLAs you whisper '\tmnightmare\tL' to your \trsword\tL, a \twthick\tW fog"
              "\tLforms in the area\r\naround you.  When it finally fades, the "
              "horrid visage of a \tmNightmare\tL\r\nstands before you.\tn",
              1, ch, 0, FIGHTING(ch), TO_CHAR);
      act("\tLAs $n whispers something to $s \trsword\tL, a \twthick\tW fog\r\n"
              "\tLforms in the area around you.  When it finally fades, the "
              "horrid visage\r\nof a \tmNightmare\tL stands before you.\tn",
              1, ch, 0, FIGHTING(ch), TO_ROOM);
      pet = read_mobile(real_mobile(100505), REAL);
      char_to_room(pet, ch->in_room);
      add_follower(pet, ch);
      GET_MAX_HIT(pet) = GET_HIT(ch) = GET_LEVEL(ch) * 10 + dice(GET_LEVEL(ch), 6);
      SET_BIT_AR(AFF_FLAGS(pet), AFF_CHARM);
      return TRUE;
    } else {
      send_to_char(ch, "\tLAs you whisper '\tmnightmare\tL' to your \trsword\tL, nothing seems to happen.\tn\r\n");
      return TRUE;
    }
  }
  return FALSE;
}

/* from homeland */
SPECIAL(dragonbone_hammer) {
  struct char_data *vict = FIGHTING(ch);

  if (!cmd && !strcmp(argument, "identify")) {
    send_to_char(ch, "Proc: Ice Dagger.\r\n");
    return TRUE;
  }

  if (!ch || cmd || !vict || rand_number(0, 10))
    return FALSE;

  weapons_spells(
          "Your $p \tCvibrates violently!\tn",
          "$n's $p \tCvibrates violently!\tn",
          "$n's $p \tCvibrates violently!\tn",
          ch, vict, (struct obj_data *) me, SPELL_ICE_DAGGER);
  return TRUE;
}

/* from homeland */
SPECIAL(prismorb) {
  struct char_data *vict = FIGHTING(ch);

  if (!cmd && !strcmp(argument, "identify")) {
    send_to_char(ch, "Proc: Prismatic Spray.\r\n");
    return TRUE;
  }

  if (!ch || cmd || !vict || rand_number(0, 25))
    return FALSE;

  weapons_spells(
          "\tWYour \tn$p \tWpulsates violently.\tn",
          "\tW$n\tW's \tn$p \tWpulsates violently.\tn",
          "\tW$n\tW's \tn$p \tWpulsates violently.\tn",
          ch, vict, (struct obj_data *) me, SPELL_PRISMATIC_SPRAY);

  return TRUE;
}

/* from homeland */
SPECIAL(dorfaxe) {
  struct char_data *vict = FIGHTING(ch);
  int num = 18;
  int dam = 0;

  if (!cmd && !strcmp(argument, "identify")) {
    send_to_char(ch, "Proc vs Evil: Clangeddins Wrath.\r\n");
    return TRUE;
  }

  if (!ch || cmd || !vict)
    return FALSE;

  if (GET_RACE(ch) == RACE_DWARF)
    num = 12;

  if (!IS_GOOD(ch))
    return FALSE;
  if (!IS_EVIL(vict))
    return FALSE;
  if (rand_number(0, num))
    return FALSE;

  dam = rand_number(6, 12);

  if (dam > GET_HIT(vict))
    dam = GET_HIT(vict);

  weapons_spells(
          "\tWAs $p impacts with \tn$N\tW, a mortal enemy of\r\n"
          "\tWany righteous dwarf, the great god \tYClangeddin\tW infuses it,\r\n"
          "\tWand strikes with great power into \tn$M.\tn",

          "\tWAs $p impacts with YOU, a mortal enemy of\r\n"
          "\tWany righteous dwarf, the great god \tYClangeddin\tW infuses it,\r\n"
          "\tWand strikes with great power into YOU!\tn",

          "\tWAs $p impacts with \tn$N\tW, a mortal enemy of\r\n"
          "\tWany righteous dwarf, the great god \tYClangeddin\tW infuses it,\r\n"
          "\tWand strikes with great power into \tn$M.\tn",
          ch, vict, (struct obj_data *) me, 0);

  damage(ch, vict, dam, -1, DAM_HOLY, FALSE); // type -1 = no dam message
  return TRUE;
}

/* from homeland */
SPECIAL(acidstaff) {
  struct char_data *victim;

  if (!cmd && !strcmp(argument, "identify")) {
    send_to_char(ch, "Proc: Acid Arrow.\r\n");
    return TRUE;
  }

  if (!ch)
    return FALSE;

  victim = FIGHTING(ch);

  if (!victim || cmd)
    return FALSE;

  if (rand_number(0, 15))
    return FALSE;

  weapons_spells(
          "\tLYour staff vibrates and hums then glows \tGbright green\tL.\tn\r\n"
          "\tLThe tiny black dragons on your staff come alive and roar loudly\tn\r\n"
          "\tLthen spew forth vile \tgacid\tL at $N.\tn",


          "\tL$n\tL's staff vibrates and hums then glows \tGbright green\tL.\tn\r\n"
          "\tLThe tiny black dragons on $s staff come alive and roar loudly\tn\r\n"
          "\tLthen spew forth vile \tgacid\tL at you.\tn",


          "\tL$n\tL's staff vibrates and hums then glows \tGbright green\tL.\tn\r\n"
          "\tLThe tiny black dragons on $s staff come alive and roar loudly\tn\r\n"
          "\tLthen spew forth vile \tgacid\tL at \tn$N.\tn"
          , ch, victim, (struct obj_data *) me, SPELL_ACID_ARROW);
  return TRUE;
}

/* from homeland */
SPECIAL(sarn) {
  struct char_data *vict = FIGHTING(ch);
  int num = 18;

  if (!cmd && !strcmp(argument, "identify")) {
    send_to_char(ch, "Proc: Harm, more effective for Duergar.\r\n");
    return TRUE;
  }

  if (!ch || cmd || !vict)
    return FALSE;

  if (GET_RACE(ch) == RACE_DUERGAR)
    num = 12;

  if (!IS_EVIL(ch))
    return FALSE;
  if (rand_number(0, num))
    return FALSE;

  weapons_spells(
          "\tLThe power of \twLad\tWu\twgu\tWe\twr\tL guides thine hand and \trstr\tRe\trngth\tRe\trns\tL it.\tn\r\n"
          "\tLAs the \traxe\tL impacts with \tn$N\tL, \twd\tWi\twv\tWi\twne\tL power is unleashed.\tn",

          "\tLThe power of \twLad\tWu\twgu\tWe\twr\tL guides $n's hand and \trstr\tRe\trngth\tRe\trns\tL it.\tn\r\n"
          "\tLAs the \traxe\tL impacts with YOU, \twd\tWi\twv\tWi\twne\tL power is unleashed.\tn",

          "\tLThe power of \twLad\tWu\twgu\tWe\twr\tL guides \tn$n\tL's hand and \trstr\tRe\trngth\tRe\trns\tL it.\tn\r\n"
          "\tLAs the \traxe\tL impacts with \tn$N\tL, \twd\tWi\twv\tWi\twne\tL power is unleashed.\tn",
          ch, vict, (struct obj_data *) me, SPELL_HARM);

  return TRUE;
}

/* from homeland */
SPECIAL(purity) {
  int dam = 0;
  struct char_data *vict = FIGHTING(ch);

  if (!cmd && !strcmp(argument, "identify")) {
    send_to_char(ch, "Proc:  Holy Light.\r\n");
    return TRUE;
  }

  if (!ch || cmd || !vict || rand_number(0, 20))
    return FALSE;

  dam = dice(2, 24);
  if (dam < GET_HIT(vict) + 10) {
    act("\twThe head of your $p starts to \tYglow \twwith a \tWbright white light\tw.\r\n"
            "A beam of concetrated \tWholiness \twshoots towards $N.\r\n"
            "The \tWlightbeam \twsurrounds $N who howls in pain and fear.\tn"
            , FALSE, ch, (struct obj_data *) me, vict, TO_CHAR);
    act("$n's $p \twstarts to \tYglow \twwith a \tWbright white light\tw.\r\n"
            "A beam of concentrated \tWholiness \twshoots towards $N.\r\n"
            "The \tWlightbeam \twsurrounds $N who howls in pain and fear.\tn"
            , FALSE, ch, (struct obj_data *) me, vict, TO_NOTVICT);
    act("$n's $p \twstarts to \tYglow \twwith a \tWbright white light\tw.\r\n"
            "A beam of concentrated \tWholiness \twshoots towards you.\r\n"
            "The \tWlightbeam \twsurrounds you and you howl in pain and fear.\tn"
            , FALSE, ch, (struct obj_data *) me, vict, TO_VICT);
  } else {
    act("\twThe head of your $p starts to \tYglow \twwith a \tWbright white light\t.w\r\n"
            "A beam of concentrated \tWholiness \twshoots towards $N.\r\n"
            "The \tWlightbeam \twburns a hole right through $N who falls lifeless to the ground.\tn"
            , FALSE, ch, (struct obj_data *) me, vict, TO_CHAR);
    act("$n's $p \twstarts to \tYglow \twwith a \tWbright white light\tw.\r\n"
            "A beam of concentrated \tWholiness \twshoots towards you.\r\n"
            "The \tWlightbeam \twburns a hole right through you and you fall lifeless to the ground.\tn"
            , FALSE, ch, (struct obj_data *) me, vict, TO_VICT);
    act("$n's $p \twstarts to \tYglow \twwith a \tWbright white light\tw.\r\n"
            "A beam of concentrated \tWholiness \twshoots towards $N.\r\n"
            "The \tWlightbeam \twburns a hole right through $N who falls lifeless to the ground.\tn"
            , FALSE, ch, (struct obj_data *) me, vict, TO_NOTVICT);

    call_magic(ch, vict, 0, SPELL_BLINDNESS, 0, GET_LEVEL(ch), CAST_SPELL);
  }
  damage(ch, vict, dam, -1, DAM_HOLY, FALSE); // type -1 = no dam message
  return TRUE;
}

/* from homeland */
SPECIAL(etherealness) {
  struct char_data *vict = FIGHTING(ch);

  if (!cmd && !strcmp(argument, "identify")) {
    send_to_char(ch, "Proc:  Slow.\r\n");
    return TRUE;
  }

  if (!ch || cmd || !vict || rand_number(0, 15))
    return FALSE;

  weapons_spells(
          "\twWaves of \tWghostly \twenergy starts to flow from your $p.",
          "\twWaves of \tWghostly \twenergy starts to flow from $n's $p.",
          "\twWaves of \tWghostly \twenergy starts to flow from $n's $p.",
          ch, vict, (struct obj_data *) me, SPELL_SLOW);

  return TRUE;
}

/* from homeland */
SPECIAL(greatsword) {
  struct char_data *vict = FIGHTING(ch);

  if (!cmd && !strcmp(argument, "identify")) {
    send_to_char(ch, "Proc:  Silver Flames.\r\n");
    return TRUE;
  }

  if (!ch || cmd || !vict || rand_number(0, 20))
    return FALSE;

  int dam = 30 + dice(5, 5);

  if (dam > GET_HIT(vict))
    dam = GET_HIT(vict);

  if (dam < 21)
    return FALSE;

  weapons_spells(
          "\tCSilvery flames shoots from your $p\tC towards $N\tC.\r\nThe flames sear and burn $N\tC who screams in pain.\tn",
          "\tCSilvery flames shoot from $n's $p\tC towards you\tC.\r\nThe flames sear and burn you and you scream in pain.\tn",
          "\tCSilvery flames shoot from $n's $p\tC towards $N\tC.\r\nThe flames sear and burn $N\tC who screams in pain.\tn",
          ch, vict, (struct obj_data *) me, 0);
  damage(ch, vict, dam, -1, DAM_ENERGY, FALSE); // type -1 = no dam message
  return TRUE;
}

/* from homeland */
SPECIAL(fog_dagger) {
  struct char_data *i, *vict;
  struct affected_type af;
  struct affected_type af2;

  if (!cmd && !strcmp(argument, "identify")) {
    send_to_char(ch, "Procs paralysis on backstab, whisper 'haze' for foggy"
            " cloud.\r\n");
    return TRUE;
  }

  if (!is_wearing(ch, 115003))
    return FALSE;

  if (!ch || !cmd)
    return FALSE;

  skip_spaces(&argument);

  // First check if they whispered haze
  if (!strcmp(argument, "haze") && CMD_IS("whisper") && (vict = FIGHTING(ch))) {
    if ((GET_OBJ_SPECTIMER((struct obj_data *) me, 0) > 0)) {
      act("\tLYou whisper a word to your\tn $p,\tL and nothing happens.\tn", FALSE, ch,
              (struct obj_data *) me, 0, TO_CHAR);
      return TRUE;
    } else {
      weapons_spells(
              "\tLA hazy cloud is emitted from your\tn $p\tL, and enshrouds \tn$N \tLin a dark mist!\tn",
              "\tLA hazy cloud is emitted from $n's\tn $p\tL, and enshrouds \tn$N \tLin a dark mist!\tn",
              "\tLA hazy cloud is emitted from $n's\tn $p\tL, and enshrouds you in a dark mist!\tn",
              ch, vict, (struct obj_data *) me, 0);

      // Sets the vict blind for 1-3 rounds
      if (!AFF_FLAGGED(vict, AFF_BLIND)) {
        new_affect(&af);
        af.spell = SPELL_BLINDNESS;
        SET_BIT_AR(af.bitvector, AFF_BLIND);
        af.duration = dice(1, 3);
        affect_join(vict, &af, TRUE, FALSE, FALSE, FALSE);
      }
      for (i = world[vict->in_room].people; i; i = i->next_in_room) {
        if (FIGHTING(i) == vict) {
          stop_fighting(i);
          act("\tLThe haze around \tn$N \tLprevents you from touching \tn$M",
                  FALSE, i, 0, vict, TO_CHAR);
        }
      }

      stop_fighting(vict);
      clearMemory(vict);

      GET_OBJ_SPECTIMER((struct obj_data *) me, 0) = 24;
      return TRUE;
    }
    // Now check if they are trying to backstab
  } else if (CMD_IS("backstab") &&
          (vict = get_char_vis(ch, argument, NULL, FIND_CHAR_ROOM))) {
    if (perform_backstab(ch, vict)) {
      if (FIGHTING(ch) == vict &&
              !AFF_FLAGGED(vict, AFF_PARALYZED) &&
              !rand_number(0, 9)) {
        new_affect(&af2);
        af2.spell = SPELL_HOLD_PERSON;
        SET_BIT_AR(af2.bitvector, AFF_PARALYZED);
        af2.duration = dice(1, 2);
        affect_join(vict, &af2, TRUE, FALSE, FALSE, FALSE);
      }
    }
    return TRUE;
  }

  return FALSE;
}

/* from homeland */
SPECIAL(tyrantseye) {
  struct char_data *vict = FIGHTING(ch), *i = NULL, *in = NULL;

  if (!ch || cmd || !vict)
    return FALSE;

  if (!IS_NPC(ch)) {
    act("\tLA \tWbolt \tLof \tGgreen \tLLighting slams into $n from above!\tn",
            FALSE, ch, 0, 0, TO_ROOM);
    act("\tLA \tWbolt \tLof \tGgreen \tLLighting slams into you from above!\tn",
            FALSE, ch, 0, 0, TO_CHAR);
    die(ch, ch);
  }

  switch (rand_number(0, 35)) {
    case 0:
    case 1:
      weapons_spells(
              "IF YOU SEE THIS, TALK TO A STAFF MEMBER",
              "\tgFzoul \tLturns his wicked gaze toward's you and utters arcane "
              "words to his \tgscepter\tL. You are blinded by a brilliant \tWFLASH\tn "
              "\tLas a \tpbolt\tL of crackling \tGgreen energy\tL is hurled toward you!\tn",
              "\tgFzoul \tLturns his wicked gaze toward's $N \tLand utters arcane "
              "words to his \tgscepter\tL. $N \tLis blinded by a brilliant \tWFLASH\tn "
              "\tLas a \tpbolt\tL of crackling \tGgreen energy\tL is hurled toward $M!\tn",
              ch, vict, (struct obj_data *) me, 0);
      call_magic(ch, vict, 0, SPELL_MISSILE_STORM, 0, 30, CAST_SPELL);
      call_magic(ch, vict, 0, SPELL_BLINDNESS, 0, 30, CAST_SPELL);
      call_magic(ch, vict, 0, SPELL_SLOW, 0, 30, CAST_SPELL);
      return TRUE;
    case 10:
      weapons_spells(
              "\tGIF YOU SEE THIS TALK TO A GOD",
              "\tGFzoul's \tLscepter springs to life in a \tWFLASH\tL, bathing your "
              "party in a misty \tGgreen glow! \tLYou scream in agony as you "
              "begin to lose control of your body!\tn",
              "\tGFzoul's \tLscepter springs to life in a \tWFLASH\tL, bathing the "
              "room in a misty \tGgreen glow! \tLYou scream in agony as you "
              "begin to lose control of your body!\tn",
              ch, vict, (struct obj_data *) me, 0);

      for (i = character_list; i; i = in) {
        in = i->next;
        if (!IS_NPC(i) || IS_PET(i)) {
          call_magic(ch, i, 0, SPELL_CURSE, 0, 30, CAST_SPELL);
          call_magic(ch, i, 0, SPELL_POISON, 0, 30, CAST_SPELL);
        }
        return TRUE;
      }
    default:
      return FALSE;
  }
  return FALSE;
}

/* from homeland */
SPECIAL(spiderdagger) {
  if (!ch)
    return FALSE;

  if (!cmd && !strcmp(argument, "identify")) {
    send_to_char(ch, "Procs darkfire in combat and by Invoking Lloth she protects any drow.\r\n");
    return TRUE;
  }

  struct char_data *vict;

  vict = FIGHTING(ch);

  if (!cmd && vict && !rand_number(0, 9)) {
    //proc darkfire
    weapons_spells(
            "\tLYour $p\tL starts to \tcglow\tL as it pierces \tn$N!",
            "$n\tL's $p\tL starts to \tcglow\tL as it pierces YOU!",
            "$n\tL's $p\tL starts to \tcglow\tL as it pierces \tn$N!",
            ch, vict, (struct obj_data *) me, SPELL_NEGATIVE_ENERGY_RAY);
    return TRUE;
  }
  // cloak of dark power once day on command
  if (cmd && argument && cmd_info[cmd].command_pointer == do_say) {
    if (!is_wearing(ch, 135535))
      return FALSE;

    skip_spaces(&argument);
    if (!strcmp(argument, "lloth")) {
      if (GET_OBJ_SPECTIMER((struct obj_data *) me, 0) > 0) {
        send_to_char(ch, "Nothing happens.\r\n");
        return TRUE;
      }
      if (GET_RACE(ch) != RACE_DROW) {
        send_to_char(ch, "Nothing happens.\r\n");
        return TRUE;
      }
      send_to_char(ch, "\tLYou invoke \tmLloth\tw.\tn\r\n");
      act("\tw$n raises $s $p \tw high and calls on \tmLloth.\tn",
              FALSE, ch, (struct obj_data *) me, 0, TO_ROOM);
      call_magic(ch, ch, 0, SPELL_NON_DETECTION, 0, 30, CAST_POTION);
      call_magic(ch, ch, 0, SPELL_CIRCLE_A_GOOD, 0, 30, CAST_POTION);

      GET_OBJ_SPECTIMER((struct obj_data *) me, 0) = 24;
      return TRUE;
    }
  }

  return FALSE;
}

/* from homeland */
SPECIAL(sparksword) {
  if (!ch)
    return FALSE;

  struct char_data *vict = FIGHTING(ch);

  if (!cmd && !strcmp(argument, "identify")) {
    send_to_char(ch, "Proc: Shock damage.\r\n");
    return TRUE;
  }

  if (cmd || !vict || rand_number(0, 20))
    return FALSE;

  weapons_spells(
          "\twYour $p\tw's blade \tWsparks\tw as you hit $N "
          "\twwith your slash, causing $M to shudder violently from the \tYshock\tw!\tn",
          "$n\tw's $p\tw's blade \tWsparks\tw as $e hits you "
          "with $s slash, causing you to shudder violently from the \tYshock\tw!\tn",
          "$n\tw's $p\tw's blade \tWsparks\tw as $e hits $N "
          "\twwith $s slash, causing $M to shudder violently from the \tYshock\tw!\tn",
          ch, vict, (struct obj_data *) me, 0);
  damage(ch, vict, dice(9, 3), -1, DAM_ELECTRIC, FALSE);

  return TRUE;
}

/* from homeland */
SPECIAL(nutty_bracer) {
  struct char_data *vict = NULL, *victim = NULL;

  if (!ch)
    return FALSE;

  if (!cmd && !strcmp(argument, "identify")) {
    send_to_char(ch, "Randomly lash out...\r\n");
    return TRUE;
  }

  if (cmd)
    return FALSE;

  for (vict = world[ch->in_room].people; vict; vict = vict->next_in_room)
    if (IS_NPC(vict) && !IS_PET(vict) && (!victim || GET_LEVEL(vict) > GET_LEVEL(victim)))
      victim = vict;

  if (!FIGHTING(ch) && is_wearing(ch, 113803) && !rand_number(0, 1000) && victim) {
    act("\tLThe bracer on your arm begins to \tpvibrate\tL, sending a horrible pain\r\n"
            "up the back of your neck. You feel unable to control yourself as you\r\n"
            "lunge toward $N\tL with \tpi\tPn\tps\tpa\tPn\tpi\tPt\tpy\tL!!\tn", FALSE, ch, 0, victim, TO_CHAR);
    act("\tLThe bracer on $n\tL's arm begins to \tpvibrate\tL, sending a horrible shriek\r\n"
            "from his gut. You watch as $e lunges toward $N\tL with \tpi\tPn\tps\tpa\tPn\tpi\tPt\tpy\tL!!\tn",
            FALSE, ch, 0, victim, TO_ROOM);
    hit(ch, victim, TYPE_UNDEFINED, DAM_RESERVED_DBC, 0, FALSE);
    return TRUE;
  }
  return FALSE;
}

/* from homeland */
SPECIAL(whisperwind) {
  int s, i = 0;
  struct char_data *victim;
  struct char_data *vict = FIGHTING(ch);
  struct char_data *pet;

  if (!ch)
    return FALSE;

  if (!cmd && !strcmp(argument, "identify")) {
    send_to_char(ch, "Procs cyclone, whisper 'blur' for attack blur, whisper"
            " 'wind' to summon weapon spirit, whisper 'smite' for harm and "
            "dispel evil.\r\n");
    return TRUE;
  }

  /* random cyclone proc */
  if (!cmd && !rand_number(0, 10) && vict) {
    weapons_spells("\tcYour \tWmoon\tCblade \tcbegins to gyrate violently in your hands, almost "
            "causing you to fumble.  As soon as you regain control, the area is "
            "suddenly overwhelmed with vicious northern \tWgales\tc!\tn",
            "\tc$n's \tWmoon\tCblade \tcbegins to gyrate violently in $s hands, causing "
            "$m to almost fumble.  As soon as $e regains control, the area is "
            "suddenly overwhelmed with vicious northern \tWgales\tc!\tn",
            "\tc$n's \tWmoon\tCblade \tcbegins to gyrate violently in $s hands, causing "
            "$m to almost fumble.  As soon as $e regains control, the area is "
            "suddenly overwhelmed with vicious northern \tWgales\tc!\tn",
            ch, vict, (struct obj_data *) me, SPELL_WHIRLWIND);
    return TRUE;
  }

  skip_spaces(&argument);
  if (!is_wearing(ch, 109802)) return FALSE;
  victim = ch->char_specials.fighting;
  if (!strcmp(argument, "blur") && CMD_IS("whisper")) {
    if (FIGHTING(ch) && (FIGHTING(ch)->in_room == ch->in_room)) {
      if (GET_OBJ_SPECTIMER((struct obj_data *) me, 0) > 0) {
        send_to_char(ch, "\tcAs you whisper '\tCblur\tc' to your \tWmoon\tCblade\tc, nothing happens.\tn\r\n");
        return TRUE;
      }
      act("\tcAs you whisper '\tCblur\tc' to your "
              "\tWmoon\tCblade\tc, it calls upon the northern \tWgale\r\n"
              "\tcand envelops you in a sw\tCir\tWl\tCin\tcg cyclone making "
              "you move like the wind!\tn", FALSE, ch, 0, 0, TO_CHAR);
      act("\tcA northern \tWgale \tcblows in and envelops $n in a "
              "sw\tCir\tWl\tCin\tcg cyclone \r\nas $e invokes the power of "
              "$s \tWmoon\tCblade\tc, making $m move like the wind!\r\n"
              "$n \tCBLURS \tcas $e strikes $N \tcin rapid succession!\tn",
              1, ch, 0, FIGHTING(ch), TO_NOTVICT);
      act("\tcA northern \tWgale \tcblows in and envelops $n in a"
              "sw\tCir\tWl\tCin\tcg cyclone \r\nas $e invokes the power of "
              "$s \tWmoon\tCblade\tc, making $m move like the wind!\r\n"
              "$n \tCBLURS \tcas $e strikes YOU in rapid succession!\tn",
              1, ch, 0, FIGHTING(ch), TO_VICT);
      s = rand_number(8, 12);
      for (i = 0; i <= s; i++) {
        hit(ch, victim, TYPE_UNDEFINED, DAM_RESERVED_DBC, 0, FALSE);
        if (GET_POS(victim) == POS_DEAD) break;
      }
      GET_OBJ_SPECTIMER((struct obj_data *) me, 0) = 1;
      return TRUE; /* end for */
    }/* end if-fighting */
    else return FALSE;
  }/* end if-strcmp */

  else if (!strcmp(argument, "wind") && CMD_IS("whisper")) {
    if (mob_index[real_mobile(101225)].number < 1) {
      act("\tcAs you whisper '\tCwind\tc' to your \tWmoon\tCblade\tc, "
              "a \tWghostly mist \tcswirls\r\n"
              "in the area around you.  When it finally dissipates, the "
              "spirit of the\r\nblade has come to your calling in the "
              "form of a majestic \tBeagle\tc.",
              1, ch, 0, FIGHTING(ch), TO_CHAR);
      act("\tcAs $n whispers something to $s \tWmoon\tCblade\tc, "
              "a \tWghostly mist \tcswirls\r\n"
              "in the area around $m.  When it finally dissipates, the "
              "spirit of the \r\nblade has come to $s calling in the "
              "form of a majestic \tBeagle\tc.",
              1, ch, 0, FIGHTING(ch), TO_ROOM);
      pet = read_mobile(real_mobile(101225), REAL);
      char_to_room(pet, ch->in_room);
      add_follower(pet, ch);
      SET_BIT_AR(AFF_FLAGS(pet), AFF_CHARM);
      GET_LEVEL(pet) = GET_LEVEL(ch);
      GET_MAX_HIT(pet) = GET_MAX_HIT(ch);
      GET_HIT(pet) = GET_MAX_HIT(pet);
      return TRUE;
    } else {
      act("\tcAs you whisper '\tCwind\tc' to your \tWmoon\tCblade\tc, "
              "nothing seems to happen.\r\n"
              "The spirit of the blade is still somewhere in the realms!",
              1, ch, 0, FIGHTING(ch), TO_CHAR);
      return TRUE;
    }
  } else if (!strcmp(argument, "smite") && CMD_IS("whisper")) {
    if (FIGHTING(ch) && (FIGHTING(ch)->in_room == ch->in_room)) {
      if (!IS_EVIL(FIGHTING(ch))) {
        act("\tcYour \tWmoon\tCblade \tctells you '\tWI will not harm "
                "non-evil beings with my power!\tc'\r\n"
                "You feel a seering burst of pain as you are \tCzapped \tcby "
                "your blade!\tn", 1, ch, 0, FIGHTING(ch), TO_CHAR);
        act("\tc$n is \tCzapped \tcby his \tWmoon\tCblade \tcafter "
                "muttering something to it!", 1, ch, 0, FIGHTING(ch), TO_ROOM);
        damage(ch, ch, rand_number(4, 12), -1, DAM_ENERGY, FALSE); //type -1 = no message
      } else {
        act("\tcAs you whisper '\tCsmite\tc' to your \tWmoon\tCblade\tc, "
                "it suddenly bursts into \trfl\tRam\tres\tc!\r\nYour blade flares "
                "angrily at $N \tcas it tries to smite $M \tcmightily!\tn",
                1, ch, 0, FIGHTING(ch), TO_CHAR);
        act("\tc$n mutters something to $s \tWmoon\tCblade \tcand it suddenly "
                "bursts into \tcfl\tRam\tres\tc!\r\n$n's blade seems to flare "
                "angrily at $N \tcas it tries to smite $M \tcmightily!\tn",
                1, ch, 0, FIGHTING(ch), TO_NOTVICT);
        act("\tc$n mutters something to $s \tWmoon\tCblade \tcand it suddenly "
                "bursts into \tcfl\tRam\tres\tc!\r\n$n's blade seems to flare "
                "angrily at you as it tries to smite you mightily!\tn",
                1, ch, 0, FIGHTING(ch), TO_VICT);

        call_magic(ch, FIGHTING(ch), 0, SPELL_HARM, 0, 30, CAST_SPELL);
        for (i = 0; i < 3; i++) {
          call_magic(ch, FIGHTING(ch), 0, SPELL_DISPEL_EVIL, 0, 30, CAST_SPELL);
          if (GET_POS(victim) == POS_DEAD) break;
        }
      }
      return TRUE;
    }
  } else return FALSE;
  return FALSE;
}

/* from homeland */
SPECIAL(chionthar_ferry) {
  if (cmd)
    return FALSE;

  update_ship((struct obj_data *) me, 104262, 104266, 1, 4);
  return TRUE;
}

/* from homeland */
SPECIAL(alandor_ferry) {
  if (cmd)
    return FALSE;

  update_ship((struct obj_data *) me, 126423, 126428, 1, 4);
  return TRUE;
}

/* from homeland */
SPECIAL(md_carpet) {
  if (cmd)
    return FALSE;

  update_ship((struct obj_data *) me, 120036, 120040, 3, 10);
  return TRUE;
}

/* from homeland */
SPECIAL(floating_teleport) {
  int door;
  struct obj_data *obj = (struct obj_data *) me;
  room_rnum roomnum;

  if (cmd)
    return FALSE;

  if (((door = rand_number(0, 30)) < NUM_OF_DIRS) && CAN_GO(obj, door) &&
          (world[EXIT(obj, door)->to_room].zone == world[obj->in_room].zone)) {
    roomnum = EXIT(obj, door)->to_room;
    act("$p floats away.", FALSE, 0, obj, 0, TO_ROOM);
    obj_from_room(obj);
    obj_to_room(obj, roomnum);
    act("$p floats in.", FALSE, 0, obj, 0, TO_ROOM);
    return TRUE;
  }
  return FALSE;
}

/* from homeland */
SPECIAL(vengeance) {
  struct char_data *vict = FIGHTING(ch);

  if (!ch)
    return FALSE;

  if (!cmd && !strcmp(argument, "identify")) {
    send_to_char(ch, "Procs mass cure light and word of faith.\r\n");
    return TRUE;
  }

  if (cmd || !vict)
    return FALSE;

  int power = 10;
  if (GET_OBJ_VNUM(((struct obj_data *) me)) == 101199)
    power = 5;
  if (rand_number(0, power))
    return FALSE;

  if (GET_HIT(ch) < GET_MAX_HIT(ch) && rand_number(0, 4)) {
    weapons_spells(
            "\tWYour sword begins to \tphum \tWloudly and then \tCglows\tW as it pours its healing powers into you.\tn",
            "\tWYour sword begins to \tphum \tWloudly and then \tCglows\tW as it pours its healing powers into you.\tn",
            "$n's \tWsword begings to \tphum \tWloudly and then \tCglow\tW as it pours its healing powers into $m\tW.\tn",
            ch, vict, (struct obj_data *) me, 0);
    call_magic(ch, 0, 0, SPELL_MASS_CURE_LIGHT, 0, GET_LEVEL(ch), CAST_WAND);
    return TRUE;
  }
  weapons_spells(
          "\tWYour blade starts to shake violently, nearly tearing itself from your grip,\tn\r\n"
          "\tWas it begins to \tCglow\tW with a \tcholy light\tW.  Suddenly a \tYblinding \tfflash\tn\tW of pure\tn\r\n"
          "\tWgoodness is released from the sword striking down any \trevil\tW in the area.\tn",

          "\tW$n's\tW blade starts to shake violently, nearly tearing itself from $s grip,\tn\r\n"
          "\tWas it begins to \tCglow\tW with a \tcholy light\tW.  Suddenly a \tYblinding \tfflash\tn\tW of pure\tn\r\n"
          "\tWgoodness is released from the sword striking down any \trevil\tW in the area.\tn",

          "\tW$n's\tW blade starts to shake violently, nearly tearing itself from $s grip,\tn\r\n"
          "\tWas it begins to \tCglow\tW with a \tcholy light\tW.  Suddenly a \tYblinding \tfflash\tn\tW of pure\tn\r\n"
          "\tWgoodness is released from the sword striking down any \trevil\tW in the area.\tn",
          ch, vict, (struct obj_data *) me, SPELL_WORD_OF_FAITH);
  return TRUE;
}

/* from homeland */
SPECIAL(neverwinter_button_control) {
  struct obj_data *dummy = NULL;
  struct obj_data *obj = (struct obj_data *) me;
  struct char_data *i = NULL;
  bool change = FALSE;

  if (cmd)
    return FALSE;

  if (!CAN_GO(obj, EAST) && !CAN_GO(obj, SOUTH) && !CAN_GO(obj, WEST)) {
    if (IS_CLOSED(real_room(123637), DOWN)) {
      OPEN_DOOR(real_room(123637), dummy, DOWN);
      OPEN_DOOR(real_room(123641), dummy, UP);
      change = TRUE;
    }
  }

  if (change && GET_OBJ_SPECTIMER(obj, 0) == 0) {
    for (i = character_list; i; i = i->next)
      if (world[obj->in_room].zone == world[i->in_room].zone)
        send_to_char(i, "\tLYou hear a slight rumbling.\tn\r\n");
    GET_OBJ_SPECTIMER(obj, 0) = 9999;
  }

  return FALSE;
}

/* from homeland */
SPECIAL(neverwinter_valve_control) {
  /* A- North
     B- East
     C- South
     D- West
   */
  struct char_data *i = NULL;
  struct obj_data *dummy = 0;
  struct obj_data *obj = (struct obj_data *) me;
  bool avalve = FALSE, bvalve = FALSE, cvalve = FALSE, dvalve = FALSE, change = FALSE;

  if (cmd)
    return FALSE;

  if (!CAN_GO(obj, NORTH))
    avalve = TRUE;

  if (!CAN_GO(obj, EAST))
    bvalve = TRUE;

  if (!CAN_GO(obj, SOUTH))
    cvalve = TRUE;

  if (!CAN_GO(obj, WEST))
    dvalve = TRUE;

  if (avalve && bvalve && !cvalve && dvalve) {
    if (!IS_CLOSED(real_room(123440), EAST))
      OPEN_DOOR(real_room(123440), dummy, EAST);
    if (!IS_CLOSED(real_room(123441), WEST))
      OPEN_DOOR(real_room(123441), dummy, WEST);
    if (!IS_CLOSED(real_room(123469), EAST))
      OPEN_DOOR(real_room(123469), dummy, EAST);
    if (!IS_CLOSED(real_room(123470), WEST))
      OPEN_DOOR(real_room(123470), dummy, WEST);
    if (IS_CLOSED(real_room(123533), EAST)) {
      OPEN_DOOR(real_room(123533), dummy, EAST);
      change = TRUE;
    }
    if (IS_CLOSED(real_room(123534), WEST))
      OPEN_DOOR(real_room(123534), dummy, WEST);
  } else if (avalve && !bvalve && cvalve && !dvalve) {
    if (IS_CLOSED(real_room(123440), EAST)) {
      OPEN_DOOR(real_room(123440), dummy, EAST);
      change = TRUE;
    }
    if (IS_CLOSED(real_room(123441), WEST))
      OPEN_DOOR(real_room(123441), dummy, WEST);
    if (!IS_CLOSED(real_room(123469), EAST))
      OPEN_DOOR(real_room(123469), dummy, EAST);
    if (!IS_CLOSED(real_room(123470), WEST))
      OPEN_DOOR(real_room(123470), dummy, WEST);
    if (!IS_CLOSED(real_room(123533), EAST))
      OPEN_DOOR(real_room(123533), dummy, EAST);
    if (!IS_CLOSED(real_room(123534), WEST))
      OPEN_DOOR(real_room(123534), dummy, WEST);
  } else if (!avalve && bvalve && cvalve && dvalve) {
    if (!IS_CLOSED(real_room(123440), EAST))
      OPEN_DOOR(real_room(123440), dummy, EAST);
    if (!IS_CLOSED(real_room(123441), WEST))
      OPEN_DOOR(real_room(123441), dummy, WEST);
    if (IS_CLOSED(real_room(123469), EAST)) {
      OPEN_DOOR(real_room(123469), dummy, EAST);
      change = TRUE;
    }
    if (IS_CLOSED(real_room(123470), WEST))
      OPEN_DOOR(real_room(123470), dummy, WEST);
    if (!IS_CLOSED(real_room(123533), EAST))
      OPEN_DOOR(real_room(123533), dummy, EAST);
    if (!IS_CLOSED(real_room(123534), WEST))
      OPEN_DOOR(real_room(123534), dummy, WEST);
  } else {
    if (!IS_CLOSED(real_room(123440), EAST))
      OPEN_DOOR(real_room(123440), dummy, EAST);
    if (!IS_CLOSED(real_room(123441), WEST))
      OPEN_DOOR(real_room(123441), dummy, WEST);
    if (!IS_CLOSED(real_room(123469), EAST))
      OPEN_DOOR(real_room(123469), dummy, EAST);
    if (!IS_CLOSED(real_room(123470), WEST))
      OPEN_DOOR(real_room(123470), dummy, WEST);
    if (!IS_CLOSED(real_room(123533), EAST))
      OPEN_DOOR(real_room(123533), dummy, EAST);
    if (!IS_CLOSED(real_room(123534), WEST))
      OPEN_DOOR(real_room(123534), dummy, WEST);
  }

  if (change)
    for (i = character_list; i; i = i->next)
      if (world[obj->in_room].zone == world[i->in_room].zone)
        send_to_char(i, "\tgYou hear the flow of rushing sewage somewhere.\tn\r\n");

  return FALSE;
}

/* from homeland */
SPECIAL(bloodaxe) {
  int dam;
  struct char_data *vict = FIGHTING(ch);

  if (!ch)
    return FALSE;

  if (!cmd && !strcmp(argument, "identify")) {
    send_to_char(ch, "Proc:  Bite.\r\n");
    return TRUE;
  }

  if (cmd || !vict || rand_number(0, 16))
    return FALSE;

  dam = rand_number(8, 8);

  GET_HIT(vict) -= dam;

  if (dam < GET_HIT(vict)) {
    weapons_spells(
            "\tLYour $p \tLstarts \trhumming \tLlouder and louder. Suddenly "
            "the axehead reshapes into a powerful maw and bites $N\tL in the throat.\tRBlood \tLflows "
            "between the the canine jaws and spills to the ground and $N\tL howls in pain. With "
            "a satisfied grin the maw reverts back to an axehead.\tn",
            "$n's $p \tLstarts \trhumming \tLlouder and louder. Suddenly "
            "the axehead reshapes into a powerful maw and bites you in the throat. \tRBlood \tLflows "
            "between the canine jaws and spills to the ground and you howl in pain. With "
            "a satisfied grin the maw reverts back to an axehead.\tn",
            "$n's $p \tLstarts \trhumming \tLlouder and louder. Suddenly "
            "the axehead reshapes into a powerful maw and bites $N\tL in the throat. \tRBlood \tLflows "
            "between the the canine jaws and spills to the ground and $N\tL howls in pain. With "
            "a satisfied grin the maw reverts back to an axehead.\tn", ch, vict, (struct obj_data *) me, 0);
  } else {
    weapons_spells("\tLYour $p \tLstarts \trhumming \tLlouder and louder. Suddenly the "
            "axehead reshapes into a powerful maw and bites $N\tL in the throat. $N\tL "
            "looks at the \tRblood \tLflowing freely from the wound, then $S\tL eyes "
            "\twglazes \tLover and $E falls to the ground, \trDEAD\tL. With a "
            "satisfied grin the maw reverts back to an axehead.\tn",
            "$n's $p \tLstarts \trhumming \tLlouder and louder. Suddenly the axehead "
            "reshapes into a powerful maw and bites'you in the throat. You look at "
            "the \tRblood \tLflowing freely from the wound, then your eyes \twglazes "
            "\tLover and you fall to the ground, \trDEAD\tL.\tn",
            "$n's $p \tLstarts \trhumming \tLlouder and louder. Suddenly the axehead "
            "reshapes into a powerful maw and bites $N\tL in the throat. $N\tL looks at the "
            "\tRblood \tLflowing freely from the wound, then $S eyes \twglazes "
            "\tLover and $E falls to the ground, \trDEAD\tL. With a satisfied grin "
            "the maw reverts back to an axehead.\tn", ch, vict, (struct obj_data *) me, 0);
    GET_HIT(vict) = -100;
  }
  return TRUE;
}

/* from homeland */
SPECIAL(skullsmasher) {
  struct char_data *vict = FIGHTING(ch);

  if (!ch || cmd || !vict)
    return FALSE;

  if (!cmd && !strcmp(argument, "identify")) {
    send_to_char(ch, "Proc:  Knockdown.\r\n");
    return TRUE;
  }

  int power = 25;

  if (GET_OBJ_VNUM(((struct obj_data *) me)) == 101850)
    power = 15;
  if (rand_number(0, power))
    return FALSE;
  if (MOB_FLAGGED(vict, MOB_NOBASH))
    return FALSE;
  if (AFF_FLAGGED(vict, AFF_IMMATERIAL))
    return FALSE;

  weapons_spells(
          "\tLAs you swing your maul at $N \tLit connects with $S head\tn\r\n"
          "\tLand suddenly \tWgl\two\tWws brigh\twt\tWly\tL.  A look of overwhelming \trpain\tL shows on\tn\r\n"
          "\tL$S face as $E slowly slumps to the ground.\tn",

          "\tLAs $n \tLswings $s maul at you it connects with your head\tn\r\n"
          "\tLand suddenly \tWgl\two\tWws brigh\twt\tWly\tL.  A feeling of overwhelming \trpain\tL courses\tn\r\n"
          "\tLthrough your body, and you feel yourself slump to the ground.\tn",

          "\tLAs $n \tLswings $s maul at $N \tLit connects with $S head\tn\r\n"
          "\tLand suddenly \tWgl\two\tWws brigh\twt\tWly\tL.  A look of overwhelming \trpain \tLshows on\tn\r\n"
          "\tL$S face as $E slowly slumps to the ground.\tn",
          ch, vict, (struct obj_data *) me, 0);
  change_position(vict, POS_SITTING);
  USE_FULL_ROUND_ACTION(vict);
  return TRUE;
}

/* from homeland */
SPECIAL(acidsword) {
  int dam;
  struct char_data *vict = FIGHTING(ch);

  if (!ch)
    return FALSE;

  if (!cmd && !strcmp(argument, "identify")) {
    send_to_char(ch, "Proc:  Acid corrosion.\r\n");
    return TRUE;
  }

  if (cmd || !vict || rand_number(0, 16))
    return FALSE;

  dam = dice(4, 3);

  GET_HIT(vict) -= dam;
  if (GET_HIT(vict) > -9) {
    weapons_spells(
            "\tLYour\tn $p \tLstarts to \tGglow \tLwith a \tgd\tGi\tgm gr\tGe\tgen\r\n"
            "sh\tGe\tgen \tLand suddenly a \tgth\tGi\tgn str\tGea\tgm of ac\tGi\tgd\r\n"
            "sp\tGe\tgws fo\tGr\tgth \tLfrom the tip of the blade and strikes\tn\r\n"
            "$N\tL, hissing as it starts to corrode.\tn",
            "$n's $p \tLstarts to \tGglow \tLwith a \tgd\tGi\tgm gr\tGe\tgen\r\n"
            "sh\tGe\tgen \tLand suddenly a \tgth\tGi\tgn str\tGea\tgm of ac\tGi\tgd\r\n"
            "sp\tGe\tgws fo\tGr\tgth \tLfrom the tip of the blade and strikes\tn\r\n"
            "you\tL, hissing as it starts to corrode.\tn",
            "$n's $p \tLstarts to \tGglow \tLwith a \tgd\tGi\tgm gr\tGe\tgen\r\n"
            "sh\tGe\tgen \tLand suddenly a \tgth\tGi\tgn str\tGea\tgm of ac\tGi\tgd\r\n"
            "sp\tGe\tgws fo\tGr\tgth \tLfrom the tip of the blade and strikes\r\n"
            "$N, hissing as it starts to corrode.\tn", ch, vict, (struct obj_data *) me, 0);
  } else {
    weapons_spells(
            "\tLYour\tn $p \tLstarts to \tGglow \tLwith a \tgd\tGi\tgm gr\tGe\tgen\r\n"
            "sh\tGe\tgen \tLand suddenly a \tgth\tGi\tgn str\tGea\tgm of ac\tGi\tgd\r\n"
            "sp\tGe\tgws fo\tGr\tgth \tLfrom the tip of the blade and strikes\tn\r\n"
            "$N\tL, hissing as it melts\tn $N \tLto o\twoz\tLing pulp.\tn",
            "$n's $p \tLstarts to \tGglow \tLwith a \tgd\tGi\tgm gr\tGe\tgen\r\n"
            "sh\tGe\tgen \tLand suddenly a \tgth\tGi\tgn str\tGea\tgm of ac\tGi\tgd\r\n"
            "sp\tGe\tgws fo\tGr\tgth \tLfrom the tip of the blade and strikes\tn\r\n"
            "$N\tL, hissing as it melts\tn $N \tLto o\twoz\tLing pulp.\tn",
            "$n's $p \tLstarts to \tGglow \tLwith a \tgd\tGi\tgm gr\tGe\tgen\r\n"
            "sh\tGe\tgen \tLand suddenly a \tgth\tGi\tgn str\tGea\tgm of ac\tGi\tgd\r\n"
            "sp\tGe\tgws fo\tGr\tgth \tLfrom the tip of the blade and strikes\r\n"
            "you, hissing as it melts you to o\twoz\tLing pulp.\tn", ch, vict, (struct obj_data *) me, 0);
    GET_HIT(vict) = -50;
  }
  return TRUE;
}

/* from homeland */
SPECIAL(snakewhip) {
  //struct affected_type af;
  struct char_data *vict = FIGHTING(ch);
  struct obj_data *weepan = (struct obj_data *) me;
  int dam;

  if (!ch)
    return FALSE;

  if (!cmd && !strcmp(argument, "identify")) {
    send_to_char(ch, "Proc:  Drow-only, Snake-Bite.\r\n");
    return TRUE;
  }

  if (cmd || !vict || GET_POS(ch) == POS_DEAD)
    return FALSE;

  if ((GET_RACE(ch) != RACE_DROW || GET_SEX(ch) != SEX_FEMALE) && is_wearing(ch, 135500)) {
    if (GET_HIT(ch) > 0) {
      act("\tLYour $p \tLh\tYi\tLss\tYe\tLs angrily as it turns against you.\r\n"
              "All three snakeheads suddenly lunges forwardand sink their fangs in you throat. \r\n"
              "You barely have time to feel the terrible pain before you fall over with \tRbl\tro\tRod\r\n"
              "\tLflowing freely from the wounds in your neck.\tn", FALSE, ch,
              weepan, 0, TO_CHAR);

      act("$n's $p \tLh\tYi\tLss\tYe\tLs angrily as it turns against $n\tL. \r\n"
              "All three snakeheads suddenly lunges forward and sink their fangs in $n's \tLthroat.\r\n"
              "$n \tLbarely have time to feel the terrible pain before falling over with \tRbl\tro\tRod\r\n"
              "\tLflowing freely from the wounds in the neck.\tn", FALSE, ch,
              weepan, 0, TO_ROOM);
      GET_HIT(ch) = -5;
      change_position(ch, POS_INCAP);
    }
    return TRUE;
  }
  if (rand_number(0, 15))
    return FALSE;

  dam = dice(GET_LEVEL(ch), 3);

  GET_HIT(vict) -= dam;

  if (GET_HIT(vict) > -9) {
    weapons_spells(
            "\tLYour $p \tLh\tYi\tLss\tYe\tLs with fury as all three snakeheads suddenly lunges for $N\tL.\r\n"
            "Their fangs sink deep into the \tRfl\tre\tRsh \tLand $N \tLcries out in pain.\tn",
            "$n's $p \tLh\tYi\tLss\tYe\tLs\r\nwith fury as all three snakeheads suddenly lunges for you.\r\n"
            "Their fangs sink deep into the \tRfl\tre\tRsh \tLand you cry out in pain.\tn",
            "$n's $p \tLh\tYi\tLss\tYe\tLs\r\n with fury as all three snakeheads suddenly lunges for $N\tL.\r\n"
            "Their fangs sink deep into the \tRfl\tre\tRsh \tLand $N \tLcries out in pain.\tn",
            ch, vict, (struct obj_data *) me, 0);
  } else {
    weapons_spells(
            "\tLYour $p \tLh\tYi\tLss\tYe\tLs with fury as all three snakeheads suddenly lunges for $N\tL.\r\n"
            "Their fangs sink deep into the \tRfl\tre\tRsh\tL, draining away the remaining life of $N \tLwho\r\n"
            "falls over dead.\tn",
            "$n's $p \tLh\tYi\tLss\tYe\tLs\r\n with fury as all three snakeheads suddenly lunges for you.\r\n"
            "Their fangs sink deep into the \tRfl\tre\tRsh\tL, draining away your remaining life and\r\n"
            "you fall over dead.\tn",
            "$n's $p \tLh\tYi\tLss\tYe\tLs\r\n with fury as all three snakeheads suddenly lunges for $N\tL.\r\n"
            "Their fangs sink deep into the \tRfl\tre\tRsh\tL, draining away the remaining life of $N \tLwho\r\n"
            "falls over dead.\tn", ch, vict, (struct obj_data *) me, 0);
    GET_HIT(vict) = -50;
  }
  return TRUE;
}

/* from homeland */
SPECIAL(tormblade) {
  if (!ch)
    return FALSE;

  if (!cmd && !strcmp(argument, "identify")) {
    send_to_char(ch, "Proc only vs Evil:  Dispel Magic randomly on hit.\r\n"
            "                    Torms Protection of Evil on critical hits.\r\n");
    return TRUE;
  }

  struct char_data *vict;
  struct affected_type af;

  if (cmd)
    return FALSE;

  vict = FIGHTING(ch);
  if (!vict)
    return FALSE;
  if (!IS_EVIL(vict))
    return FALSE;

  if (argument) {
    skip_spaces(&argument);
    if (!strcmp(argument, "critical")) {
      //okies, we assume its a crit then.
      act("$n's $p shines as it protects $m.", FALSE, ch, (struct obj_data *) me, 0, TO_ROOM);
      act("Your $p shines as it protects you.", FALSE, ch, (struct obj_data *) me, 0, TO_CHAR);
      new_affect(&af);
      af.spell = SPELL_PROT_FROM_EVIL;
      af.modifier = 2;
      af.location = APPLY_AC_NEW;
      af.duration = dice(1, 4);
      affect_join(ch, &af, TRUE, FALSE, FALSE, FALSE);
      return TRUE;
    }
  }
  if (!rand_number(0, 30)) {
    act("$n's $p hums loudly.", FALSE, ch, (struct obj_data *) me, 0, TO_ROOM);
    act("Your $p hums loudly.", FALSE, ch, (struct obj_data *) me, 0, TO_CHAR);
    call_magic(ch, vict, 0, SPELL_DISPEL_MAGIC, 0, GET_LEVEL(ch), CAST_WAND);
    return TRUE;
  }

  return FALSE;
}

/* from homeland */
SPECIAL(witherdirk) {
  if (!ch)
    return FALSE;

  if (!cmd && !strcmp(argument, "identify")) {
    send_to_char(ch, "Proc: Contagion\r\n");
    return TRUE;
  }

  struct char_data *vict;

  if (cmd)
    return FALSE;

  vict = FIGHTING(ch);
  if (!vict)
    return FALSE;

  if (rand_number(0, 30))
    return FALSE;

  weapons_spells(
          "\tLThe dirk \trwrithes\tL and \twtwists\tL as it bites deep into $N\tL's skin,\tn\r\n"
          "\tgputrid\tr blo\tro\trd\tL wells up in $S eyes, causing great pain and discomfort.\tn",
          "\tLThe dirk \trwrithes\tL and \twtwists\tL as it bites deep into YOUR skin,\tn\r\n"
          "\tgputrid\tr blo\tro\trd\tL wells up in YOUR eyes, causing great pain and discomfort.\tn",
          "\tLThe dirk \trwrithes\tL and \twtwists\tL as it bites deep into $N\tL's skin,\tn\r\n"
          "\tgputrid\tr blo\tro\trd\tL wells up in $S eyes, causing great pain and discomfort.\tn",
          ch, vict, (struct obj_data *) me, SPELL_CONTAGION);

  return TRUE;
}

/* from homeland */
SPECIAL(air_sphere) {
  int dam = 0;
  struct char_data *vict;
  struct affected_type af;

  if (!ch)
    return FALSE;

  if (!cmd && !strcmp(argument, "identify")) {
    send_to_char(ch, "Proc: Electric Shock, on saying 'storm', haste and "
            "chain lightning.\r\n");
    return TRUE;
  }

  if (!cmd && FIGHTING(ch) && !rand_number(0, 25)) {
    vict = FIGHTING(ch);
    dam = 20 + dice(2, 8);
    act("\tbYour \tBsphere of lighting \tYglows bright\tb as electricity\r\n"
            "\tbc\tBr\tbackl\tBe\tbs \tball about its surface.\tn\r\n"
            "\tbSuddenly the \tYglow \tWintensifies\tb and a \tB\tfbolt of lightning\tn\r\n"
            "\tbshoots forth from the sphere band strikes $N \tbdead on!\tn",
            FALSE, ch, 0, vict, TO_CHAR);
    act("$n's \tBsphere of lighting \tYglows bright\tb as electricity\tn\r\n"
            "\tbc\tBr\tbackl\tBe\tbs \tball about its surface.\tn\r\n"
            "\tbSuddenly the \tYglow \tWintensifies\tb and a \tB\tfbolt of lightning\r\n"
            "\tbshoots forth from the sphere band strikes $N \tbdead on!\tn",
            FALSE, ch, 0, vict, TO_ROOM);
    damage(ch, vict, dam, -1, DAM_ELECTRIC, FALSE); //type -1 = no message
    return TRUE;
  }

  // haste/chain once a day on command
  if (cmd && argument && CMD_IS("say")) {
    if (!is_wearing(ch, 136100))
      return FALSE;

    skip_spaces(&argument);
    if (!strcmp(argument, "storm")) {
      if (GET_OBJ_SPECTIMER((struct obj_data *) me, 0) > 0) {
        send_to_char(ch, "Nothing happens.\r\n");
        return TRUE;
      }

      act("\tcAs you speak to your \tbsphere of lightning\tc, it begins to \tWglow\tc and fill with violent\tn\r\n"
              "\tcenergy.  The energy builds until it \tba\twrc\tbs and \tBc\tbrackle\tBs\tc all over the sphere before\tn\r\n"
              "\tcit lets loose in a violent \tblightning storm\tc.  As the energy from the storm begins\tn\r\n"
              "\tcto fade, a jolt of \tYelectricity\tc flows up through your arms, causing your heart to\tn\r\n"
              "\tcrace really fast!\tn", FALSE, ch, 0, 0, TO_CHAR);
      act("\tcAs $n \tcspeaks a word of power to $s \tbsphere of lightning\tc,\tn\r\n"
              "\tcit \tWglows brightly\tc and violent energy begins to fill it. The sphere\tn\r\n"
              "\tba\twrc\tbs\tc and \tBc\tbrackle\tBs\tc before it lets loose a violent \tblightning\tn\r\n"
              "\tbstorm\tc.  The energy begins to fade, but before this can happen a jolt of \tYelectricity\tn\r\n"
              "\tcflows up $n's\tc arms and causes $s heart to race really fast!",
              FALSE, ch, 0, 0, TO_ROOM);

      new_affect(&af);
      af.spell = SPELL_HASTE;
      af.duration = 100;
      SET_BIT_AR(af.bitvector, AFF_HASTE);
      affect_join(ch, &af, TRUE, FALSE, FALSE, FALSE);

      call_magic(ch, 0, 0, SPELL_CHAIN_LIGHTNING, 0, 20, CAST_POTION);

      GET_OBJ_SPECTIMER((struct obj_data *) me, 0) = 24;
      return TRUE;
    }
  }
  return FALSE;
}

/* from homeland */
SPECIAL(bolthammer) {
  int dam;
  struct char_data *vict = FIGHTING(ch);

  if (!ch)
    return FALSE;

  if (!cmd && !strcmp(argument, "identify")) {
    send_to_char(ch, "Proc:  Lightning bolt.\r\n");
    return TRUE;
  }

  if (cmd || !vict || rand_number(0, 18))
    return FALSE;

  dam = 25 + dice(1, 30);

  if (dam < GET_HIT(vict)) {
    weapons_spells(
            "\tLYour\tn $p \tLstarts to \twth\tWr\twob \tLviolently and\tn\r\n"
            "\tLthe sound of th\tYun\tLder can be heard. Suddenly a bolt of \tclig\tChtn\tcing \tLleaps\tn\r\n"
            "\tLfrom the head of the warhammer and strikes\tn $N \tLwith full force.\tn",

            "$n'�s $p \tLstarts to \twth\tWr\twob \tLviolently and the soundof th\tYun\tLder can be heard.\tn\r\n"
            "\tLSuddenly a bolt of \tclig\tChtn\tcing \tLleaps from the head of the warhammer and strikes you\tn\r\n"
            "\tlwith full force.\tn",

            "$n'�s $p \tLstarts to \twth\tWr\twob \tLviolently and\tn\r\n"
            "\tLthe sound of th\tYun\tLder can be heard. Suddenly a bolt of \tclig\tChtn\tcing \tLleaps\tn\r\n"
            "\tLfrom the head of the warhammer and strikes $N \tLwith full force.\tn",
            ch, vict, (struct obj_data *) me, 0);
  } else {
    dam += 20;
    weapons_spells(
            "\tLYour\tn $p \tLstarts to \twth\tWr\twob \tLviolently and the sound of th\tYun\tLder can be\tn\r\n"
            "\tLheard. Suddenly a bolt of \tclig\tChtn\tcing \tLleaps from the head of the warhammer and strikes\tn\r\n"
            "$N \tLwith full force. When the flash is gone\r\n"

            "\tL you see the corpse of\tn $N \tLstill twitching on the ground.\tn",
            "$n'�s $p \tLstarts to \twth\tWr\twob \tLviolently and the soundof th\tYun\tLder can be heard.\tn\r\n"
            "\tLSuddenly a bolt of \tclig\tChtn\tcing \tLleaps from the head of the warhammer and strikes\tn\r\n"
            "\tLyou with full force. You twitch a few times before your body goes still forever.\tn",

            "$n's�s $p \tLstarts to \twth\tWr\twob \tLviolently and the soundof th\tYun\tLder can be heard.\tn\r\n"
            "\tLSuddenly a bolt of \tclig\tChtn\tcing \tLleaps from the head of the warhammer and strikes\tn \tn\r\n"
            "$N \tLwith full force. When the flash is gone you see\r\n"
            "\tLthe corpse of\tn $N \tLstill twitching on the ground.\tn",
            ch, vict, (struct obj_data *) me, 0);
  }

  damage(ch, vict, dam, -1, DAM_ELECTRIC, FALSE); //type -1 = no message
  return TRUE;
}

/* from homeland */
SPECIAL(rughnark) {
  if (!ch)
    return FALSE;

  if (!cmd && !strcmp(argument, "identify")) {
    send_to_char(ch, "Proc: magical damage 25+10d4 for monk.\r\n");
    return TRUE;
  }

  int dam = 0;
  struct char_data *vict = 0;

  if (cmd)
    return FALSE;

  if (!FIGHTING(ch))
    return FALSE;

  if (dice(1, 40) < 39)
    return FALSE;

  if (IS_GOOD(ch) && dice(1, 10) > 5)
    return FALSE;

  if (CLASS_LEVEL(ch, CLASS_MONK) < 20 && !IS_NPC(ch))
    return FALSE;

  vict = FIGHTING(ch);
  dam = 25 + dice(10, 4);
  if (dam > GET_HIT(vict))
    dam = GET_HIT(vict);
  if (dam < 50)
    return FALSE;

  weapons_spells(
          "\tLAs you make contact with your opponent, the twin \tWmithril\tL blades rip apart\tn\r\n"
          "\tLthe flesh in a gory display of blood, tearing huge chunks of meat out of your\tn\r\n"
          "\tLopponent as $E screams in agony and pain.\tn",

          "\tLAs $n make contact with you, the twin \tWmithril\tL blades rip apart\tn\r\n"
          "\tLyour flesh in a gory display of blood, tearing huge chunks of meat out of your\tn\r\n"
          "\tLown body as you scream in agony.\tn",

          "\tLAs $n makes contact with $s opponent, the twin \tWmithril\tL blades rip apart\tn\r\n"
          "\tLthe flesh in a gory display of blood, tearing huge chunks of meat out of $s\tn\r\n"
          "\tLopponent as $E screams in agony and pain.\tn",
          ch, vict, (struct obj_data *) me, 0);
  damage(ch, vict, dam, -1, DAM_SLICE, FALSE); //type -1 = no message
  return TRUE;
}

/* from homeland */
SPECIAL(magma) {
  if (!ch)
    return FALSE;

  if (!cmd && !strcmp(argument, "identify")) {
    send_to_char(ch, "Proc: magmaburst (fire damage for monk.)\r\n");
    return TRUE;
  }

  int dam = 0;
  struct char_data *vict = 0;

  if (cmd)
    return FALSE;

  if (!FIGHTING(ch))
    return FALSE;

  if (dice(1, 40) < 39)
    return FALSE;

  if (CLASS_LEVEL(ch, CLASS_MONK) < 20 && !IS_NPC(ch))
    return FALSE;

  vict = FIGHTING(ch);
  dam = 50 + dice(30, 5);
  if (dam > GET_HIT(vict))
    dam = GET_HIT(vict);
  if (dam < 50)
    return FALSE;
  weapons_spells(
          "\tLAs your hands \twimpact\tL with your opponent, the \trflowing m\tRagm\tra\tn\r\n"
          "\trignites\tL and emits a \twburst\tL of \tRf\tYi\tRr\tre\tL and \tyr\tLo\tyck\tL.\tn",
          "\tLAs $n\tL's hands \twimpact\tL with YOU, the \trflowing m\tRagm\tra\tn\r\n"
          "\trignites\tL and emits a \twburst\tL of \tRf\tYi\tRr\tre\tL and \tyr\tLo\tyck\tL.\tn",
          "\tLAs $n\tL's hands \twimpact\tL with $s opponent, the \trflowing m\tRagm\tra\tn\r\n"
          "\trignites\tL and emits a \twburst\tL of \tRf\tYi\tRr\tre\tL and \tyr\tLo\tyck\tL.\tn",
          ch, vict, (struct obj_data *) me, 0);
  damage(ch, vict, dam, -1, DAM_FIRE, FALSE); //type -1 = no message
  return TRUE;
}

/* from homeland */
SPECIAL(halberd) {
  struct char_data *vict = FIGHTING(ch);
  struct affected_type af;

  if (!ch)
    return FALSE;

  if (!cmd && !strcmp(argument, "identify")) {
    send_to_char(ch, "Proc:  blur, stun, slow.\r\n");
    return TRUE;
  }

  if (cmd || !vict)
    return FALSE;

  switch (rand_number(0, 30)) {
    case 27:
      // A slight chance to stun
      weapons_spells(
              "\tcYour\tn $p \tcreverberates loudly as it sends\tn\r\n"
              "\tcforth a \tWthunderous blast \tcat \tn$N\tc.  $E is knocked backwards as the\tn\r\n"
              "\tcfull brunt of the blast hits $M squarely.\tn",
              "\tc$n\tn $p \tcreverberates loudly as it sends\tn\r\n"
              "\tcforth a \tWthunderous blast \tcat YOU.  You are knocked backwards as the\tn\r\n"
              "\tcfull brunt of the blast hits YOU squarely.\tn",
              "\tc$n\tn $p \tcreverberates loudly as it sends\tn\r\n"
              "\tcforth a \tWthunderous blast \tcat $N.  $E is knocked backwards as the\tn\r\n"
              "\tcfull brunt of the blast hits $M squarely.\tn",
              ch, vict, (struct obj_data *) me, 0);
      new_affect(&af);
      af.spell = SKILL_CHARGE;
      SET_BIT_AR(af.bitvector, AFF_STUN);
      af.duration = dice(1, 4);
      affect_join(vict, &af, TRUE, FALSE, FALSE, FALSE);
      return TRUE;
      break;

    case 21:
      // blur
      weapons_spells(
              "\tcAs your\tn $p \tctumultuously resonates, a strange \twm\tWi\twst \tcemanates from\tn\r\n"
              "\tcit quickly enshrouding you.  The \twm\tWi\twst \tcinduces you into a deep trance as your\tn\r\n"
              "\tctrance as your body melds with your\tn $p. \r\n\tcYou begin to \tCmove "
              "\tCat a \tcrapid\tCly in\tccreas\tCing sp\tceed \tCblurring out of focus.\tn\tn",

              "\tcAs $n\tn $p \tctumultuously resonates, a strange \twm\tWi\twst \tcemanates from\tn\r\n"
              "\tcit quickly enshrouding $m.  The \twm\tWi\twst \tcinduces $m into a deep\tn\r\n"
              "\tctrance as $m body melds with $s\tn $p.  \r\n\tc$e begins to \tCmove \tn"
              "\tCat a \tcrapid\tCly in\tccreas\tCing sp\tceed then $e \tCblurs out of focus.\tn",

              "\tcAs $n\tn $p \tctumultuously resonates, a strange \twm\tWi\twst \tcemanates from\tn\r\n"
              "\tcit quickly enshrouding $m.  The \twm\tWi\twst \tcinduces $m into a deep\tn\r\n"
              "\tctrance as $m body melds with $s\tn $p.  \r\n\tc$e begins to \tCmove \tn"
              "\tCat a \tcrapid\tCly in\tccreas\tCing sp\tceed then $e \tCblurs out of focus.\tn",
              ch, vict, (struct obj_data *) me, 0);
      return TRUE;
      break;

    case 17:
    case 16:
      // damage, and a chance to slow.
      weapons_spells(
              "\tcYour\tn $p \tcravenously slashes deep into \tn$N\tn\r\n"
              "\tcinflicting life-threatening wounds causing $M to convulse and \tRbleed profusely.\tn",
              "\tc$n\tn $p \tMravenously slashes deep into YOU inflicting\tn\r\n"
              "\tclife-threatening wounds causing YOU to convulse and \tRbleed profusely.\tn",
              "\tc$n\tn $p \tcravenously slashes deep into \tn$N\tc\r\n"
              "\tcinflicting life-threatening wounds causing $M to convulse and \tRbleed profusely.\tn",
              ch, vict, (struct obj_data *) me, SPELL_SLOW);
      damage(ch, vict, 10 + dice(2, 4), -1, DAM_POISON, FALSE); //type -1 = no message
      return TRUE;
      break;

    default:
      return FALSE;
  }
  return FALSE;
}

SPECIAL(bank) {
  int amount;

  if (CMD_IS("balance")) {
    if (GET_BANK_GOLD(ch) > 0)
      send_to_char(ch, "\twYour current balance is \tW%d \tYcoins\tw.\tn\r\n", GET_BANK_GOLD(ch));
    else
      send_to_char(ch, "\twYou currently have \tWno\tw money deposited.\tn\r\n");
    return (TRUE);
  } else if (CMD_IS("deposit")) {

    /* code to accomdate "all" */
    skip_spaces(&argument);
    if (is_abbrev(argument, "all")) {
      amount = GET_GOLD(ch);
      send_to_char(ch, "\twYou deposit all (\tW%d\tw) your \tYcoins\tw.\tn\r\n", amount);
      act("$n makes a bank transaction.", TRUE, ch, 0, FALSE, TO_ROOM);
      decrease_gold(ch, amount);
      increase_bank(ch, amount);
      return (TRUE);
    }

    if ((amount = atoi(argument)) <= 0) {
      send_to_char(ch, "How much do you want to deposit?\r\n");
      return (TRUE);
    }
    if (GET_GOLD(ch) < amount) {
      send_to_char(ch, "You don't have that many coins!\r\n");
      return (TRUE);
    }
    decrease_gold(ch, amount);
    increase_bank(ch, amount);
    send_to_char(ch, "\twYou deposit \tW%d\tY coins\tw.\tn\r\n", amount);
    act("$n makes a bank transaction.", TRUE, ch, 0, FALSE, TO_ROOM);
    return (TRUE);
  } else if (CMD_IS("withdraw")) {

    /* code to accomdate "all" */
    skip_spaces(&argument);
    if (is_abbrev(argument, "all")) {
      amount = GET_BANK_GOLD(ch);
      send_to_char(ch, "\twYou withdraw all (\tW%d\tw) your \tYcoins\tw.\tn\r\n", amount);
      act("$n makes a bank transaction.", TRUE, ch, 0, FALSE, TO_ROOM);
      increase_gold(ch, amount);
      decrease_bank(ch, amount);
      return (TRUE);
    }

    if ((amount = atoi(argument)) <= 0) {
      send_to_char(ch, "How much do you want to withdraw?\r\n");
      return (TRUE);
    }
    if (GET_BANK_GOLD(ch) < amount) {
      send_to_char(ch, "You don't have that many coins deposited!\r\n");
      return (TRUE);
    }
    increase_gold(ch, amount);
    decrease_bank(ch, amount);
    send_to_char(ch, "\twYou withdraw \tW%d \tYcoins\tw.\tn\r\n", amount);
    act("$n makes a bank transaction.", TRUE, ch, 0, FALSE, TO_ROOM);
    return (TRUE);
  } else
    return (FALSE);
}

/*
   Portal that will jump to a player's clanhall
   Exit depends on which clan player belongs to
   Created by Jamdog - 4th July 2006
 */
SPECIAL(clanportal) {
  int iPlayerClan = -1;
  struct obj_data *obj = (struct obj_data *) me;
  struct obj_data *port;
  zone_vnum z;
  room_vnum r;
  char obj_name[MAX_INPUT_LENGTH];
  room_rnum was_in = IN_ROOM(ch);
  struct follow_type *k;

  if (!CMD_IS("enter")) return FALSE;

  argument = one_argument(argument, obj_name);

  /* Check that the player is trying to enter THIS portal */
  if (!(port = get_obj_in_list_vis(ch, obj_name, NULL, world[(IN_ROOM(ch))].contents))) {
    return (FALSE);
  }

  if (port != obj)
    return (FALSE);

  iPlayerClan = GET_CLAN(ch);

  if (iPlayerClan == NO_CLAN) {
    send_to_char(ch, "You try to enter the portal, but it returns you back to the same room!\n\r");
    return TRUE;
  }

  if ((z = get_clanhall_by_char(ch)) == NOWHERE) {
    send_to_char(ch, "Your clan does not have a clanhall!\n\r");
    log("Warning: Clan Portal - No clanhall (Player: %s, Clan ID: %d)", GET_NAME(ch), iPlayerClan);
    return TRUE;
  }

  //  r = (z * 100) + 1;    /* Get room xxx01 in zone xxx */
  /* for now lets have the exit room be 3000, until we get hometowns in, etc */
  r = 3000;

  if (!(real_room(r))) {
    send_to_char(ch, "Your clanhall is currently broken - contact an Imm!\n\r");
    log("Warning: Clan Portal failed (Player: %s, Clan ID: %d)", GET_NAME(ch), iPlayerClan);
    return TRUE;
  }

  /* First, move the player */
  if (!(House_can_enter(ch, r))) {
    send_to_char(ch, "That's private property -- no trespassing!\r\n");
    return TRUE;
  }

  act("$n enters $p, and vanishes!", FALSE, ch, port, 0, TO_ROOM);
  act("You enter $p, and you are transported elsewhere", FALSE, ch, port, 0, TO_CHAR);
  char_from_room(ch);
  char_to_room(ch, real_room(r));
  look_at_room(ch, 0);
  act("$n appears from thin air!", FALSE, ch, 0, 0, TO_ROOM);

  /* Then, any followers should auto-follow (Jamdog 19th June 2006) */
  for (k = ch->followers; k; k = k->next) {
    if ((IN_ROOM(k->follower) == was_in) && (GET_POS(k->follower) >= POS_STANDING)) {
      act("You follow $N.\r\n", FALSE, k->follower, 0, ch, TO_CHAR);
      char_from_room(k->follower);
      char_to_room(k->follower, real_room(r));
      look_at_room(k->follower, 0);
      act("$n appears from thin air!", FALSE, k->follower, 0, 0, TO_ROOM);
    }
  }
  return TRUE;
}

/* from homeland */
SPECIAL(hellfire) {
  if (!ch)
    return FALSE;

  if (!cmd && !strcmp(argument, "identify")) {
    send_to_char(ch, "Invoke haste and fireshield on armor by saying 'Hellfire'.\r\n");
    return TRUE;
  }

  if (!cmd)
    return FALSE;
  if (!argument)
    return FALSE;

  skip_spaces(&argument);

  if (!is_wearing(ch, 132102))
    return FALSE;

  if (!strcmp(argument, "hellfire") && cmd_info[cmd].command_pointer == do_say) {
    if (GET_OBJ_SPECTIMER((struct obj_data *) me, 0) > 0) {
      send_to_char(ch, "Nothing happens.\r\n");
      return TRUE;
    }

    act("\tLThe pure flames of your $p\tL is invoked.\tn\r\n"
            "\tLThe flames rise and protects YOU!\tn\r\n",
            FALSE, ch, (struct obj_data *) me, 0, TO_CHAR);
    act("\tLThe pure flames of $n\tL's $p\tL is invoked.\tn\r\n"
            "\tLThe flames rise and protects $m!\tn\r\n",
            FALSE, ch, (struct obj_data *) me, 0, TO_ROOM);

    call_magic(ch, ch, 0, SPELL_FIRE_SHIELD, 0, 26, CAST_POTION);
    call_magic(ch, ch, 0, SPELL_HASTE, 0, 26, CAST_POTION);

    GET_OBJ_SPECTIMER((struct obj_data *) me, 0) = 12;
    return TRUE;
  }
  return FALSE;
}

/* from homeland */
SPECIAL(angel_leggings) {
  if (!ch)
    return FALSE;

  if (!cmd && !strcmp(argument, "identify")) {
    send_to_char(ch, "Invoke fly by keyword 'Elysium'.\r\n");
    return TRUE;
  }

  if (!cmd)
    return FALSE;
  if (!argument)
    return FALSE;

  skip_spaces(&argument);

  if (!is_wearing(ch, 106021))
    return FALSE;

  if (!strcmp(argument, "elysium") && cmd_info[cmd].command_pointer ==
          do_say) {
    if (GET_OBJ_SPECTIMER((struct obj_data *) me, 0) > 0) {
      send_to_char(ch, "Nothing happens.\r\n");
      return TRUE;
    }

    act("\tWThe power of $p\tW is invoked.\tn\r\n"
            "\tcYour feet slowly raise off the ground.\tn\r\n",
            FALSE, ch, (struct obj_data *) me, 0, TO_CHAR);
    act("\tWThe power of $n\tW's $p\tW is invoked.\tn\r\n"
            "\tw$s feet slowly raise of the ground!\tn\r\n",
            FALSE, ch, (struct obj_data *) me, 0, TO_ROOM);

    call_magic(ch, ch, 0, SPELL_FLY, 0, 30, CAST_POTION);
    GET_OBJ_SPECTIMER((struct obj_data *) me, 0) = 168;
    return TRUE;
  }
  return FALSE;
}

/* from homeland, converts an object type PET into an actual
 * pet mobile follower, object vnum must match mobile vnum */
SPECIAL(bought_pet) {
  struct char_data *pet = NULL;

  if (cmd)
    return FALSE;

  struct obj_data *obj = (struct obj_data*) me;

  if (obj->carried_by == 0)
    return FALSE;

  if (IS_NPC(obj->carried_by))
    return FALSE;

  pet = read_mobile(GET_OBJ_VNUM(obj), VIRTUAL);

  /* found matching vnum for obejct, loaded pet succesfully */
  if (pet) {

    /* load and set pet as following, customize moves a bit here */
    char_to_room(pet, obj->carried_by->in_room);
    add_follower(pet, obj->carried_by);
    SET_BIT_AR(AFF_FLAGS(pet), AFF_CHARM);
    GET_MAX_MOVE(pet) = 250 + dice(GET_LEVEL(pet), 10);
    GET_MOVE(pet) = GET_MAX_MOVE(pet);

    /* success message */
    send_to_char(obj->carried_by, "You have acquired a companion.\r\n");

    /* get rid of the purchased object */
    extract_obj(obj);
    return TRUE;
  }

  /* failed to load pet */
  return FALSE;
}

/* from homeland, i doubt we are going to port this, houses replace these */
/*
SPECIAL(storage_chest) {
  if (cmd)
    return FALSE;
  struct obj_data *chest = (struct obj_data*) me;
  if (GET_OBJ_VAL(chest, 3) != 0)
    return FALSE;
  ch = chest->carried_by;
  if (!ch) {
    REMOVE_BIT(GET_OBJ_EXTRA(chest), ITEM_INVISIBLE);
    return FALSE;
  }
  if (IS_NPC(ch) || IS_PET(ch))
    return FALSE;

  sprintf(buf2, "chest storage %s", GET_NAME(ch));
  chest->name = str_dup(buf2);

  if (GET_OBJ_VNUM(chest) == 1291) {
    sprintf(buf2, "\tLAn ornate \tcmithril\tL chest owned by \tw%s\tL rests here.\tn", GET_NAME(ch));
    chest->description = str_dup(buf2);
    sprintf(buf2, "\tLan ornate \tcmithril\tL chest owned by \tw%s\tn", GET_NAME(ch));
    chest->short_description = str_dup(buf2);

  } else {
    sprintf(buf2, "\tLA storage chest owned by \tW%s\tL is standing here.\tn", GET_NAME(ch));
    chest->description = str_dup(buf2);
    sprintf(buf2, "\tLa chest owned by \tW%s\tn", GET_NAME(ch));
    chest->short_description = str_dup(buf2);
  }
  GET_OBJ_VAL(chest, 3) = -GET_IDNUM(ch);
  SET_BIT(GET_OBJ_SAVED(chest), SAVE_OBJ_VALUES);
  SET_BIT(GET_OBJ_SAVED(chest), SAVE_OBJ_NAME);
  SET_BIT(GET_OBJ_SAVED(chest), SAVE_OBJ_DESC);
  SET_BIT(GET_OBJ_SAVED(chest), SAVE_OBJ_SHORT);
  SET_BIT(GET_OBJ_SAVED(chest), SAVE_OBJ_TYPE);
  SET_BIT(GET_OBJ_SAVED(chest), SAVE_OBJ_WEAR);
  SET_BIT(GET_OBJ_SAVED(chest), SAVE_OBJ_EXTRA);
  SET_BIT(GET_OBJ_SAVED(chest), SAVE_OBJ_TIMER);
  SET_BIT(GET_OBJ_SAVED(chest), SAVE_OBJ_WEIGHT);
  SET_BIT(GET_OBJ_SAVED(chest), SAVE_OBJ_COST);
  save_chests();
  return TRUE;
}
 */

/* from homeland */
SPECIAL(clang_bracer) {
  if (!cmd && !strcmp(argument, "identify")) {
    send_to_char(ch, "Dwarf and Group Only.  Invoke battle prowess by saying 'argenoth'.\r\n");
    return TRUE;
  }

  if (ch && is_wearing(ch, 121456)) {
    if (!cmd && GET_RACE(ch) != RACE_DWARF) {
      act("\tLThe bracer begins to glow on your arm, clenching tighter and "
              "tighter until you rip it off in agony.\tn", FALSE, ch, 0, 0,
              TO_CHAR);
      act("\tLA bracer on $n\tL's arm begins to glow brightly and a look of "
              "intense pain crosses $s face as $e rips the bracer free.\tn",
              FALSE, ch, 0, 0, TO_ROOM);

      if (GET_EQ(ch, WEAR_WRIST_R) == (obj_data*) me)
        obj_to_char(unequip_char(ch, WEAR_WRIST_R), ch);
      else if (GET_EQ(ch, WEAR_WRIST_L) == (obj_data*) me)
        obj_to_char(unequip_char(ch, WEAR_WRIST_L), ch);
      return TRUE;
    }

    // invoke it!
    if (!cmd)
      return FALSE;
    if (!argument)
      return FALSE;
    if (!CMD_IS("say"))
      return FALSE;
    skip_spaces(&argument);

    if (!strcmp(argument, "argenoth")) {
      if (GET_OBJ_SPECTIMER((struct obj_data *) me, 0) > 0) {
        send_to_char(ch, "You attempt to invoke your bracer, but nothing happens.\r\n");
        return TRUE;
      }

      struct group_data *group;

      if ((group = GROUP(ch)) == NULL) {
        send_to_char(ch, "You recall from lore this item will not work unless in a group.\r\n");
        return FALSE;
      }

      /* success! */
      send_to_group(NULL, group, "The memories of ancient battles fills your mind, each "
              "blow clear as if it were yesterday.  You feel your muscles tighten "
              "then relax as the skill of ancient warriors is merged with your own.\r\n");
      call_magic(ch, ch, 0, SPELL_MASS_ENHANCE, 0, 30, CAST_POTION);
      GET_OBJ_SPECTIMER((struct obj_data *) me, 0) = 24;
      return TRUE;
    }

  }
  return FALSE;
}

/* from homeland */
SPECIAL(menzo_chokers) {
  struct affected_type *af2;
  struct affected_type af;

  if (!ch)
    return FALSE;

  if (!cmd && !strcmp(argument, "identify")) {
    send_to_char(ch, "For Drow, finding pair will give +1 to hitroll.\r\n");
    return TRUE;
  }

  for (af2 = ch->affected; af2; af2 = af2->next) {
    if (af2->spell == AFF_MENZOCHOKER) {
      if (!is_wearing(ch, 135626) || !is_wearing(ch, 135627)) {
        send_to_char(ch, "\tLYou suddenly feel bereft of your \tmgoddess's\tL"
                " touch.\tn\r\n");
        affect_from_char(ch, AFF_MENZOCHOKER);
      }
      return FALSE;
    }
  }

  if (is_wearing(ch, 135626) && is_wearing(ch, 135627)) {
    if (GET_RACE(ch) == RACE_DROW) {
      send_to_char(ch, "\tLYour blood quickens, as if your soul has been touched "
              "by a higher power.\tn\r\n");
      af.location = APPLY_HITROLL;
      af.duration = 5;
      af.modifier = 1;
      SET_BIT_AR(af.bitvector, AFF_MENZOCHOKER);
      affect_join(ch, &af, FALSE, FALSE, TRUE, FALSE);
      return FALSE;
    }
  }
  return FALSE;
}


int get_vendor_armor_cost(int level, int armortype, sbyte masterwork)
{
	int cost = 0;
	
	cost += armor_list[armortype].cost;
	
	if (masterwork)
		cost += 200;
	
	switch(level) {
	  case 1: cost += 5000; break;
	  case 2: cost += 10000; break;
	  case 3: cost += 20000; break;
	  case 4: cost += 50000; break;
	}
	
	if (armor_list[armortype].armorType != ARMOR_TYPE_SHIELD && armor_list[armortype].armorType != ARMOR_TYPE_TOWER_SHIELD)
		cost /= 4;
	
	return MAX(1, cost);
}

int get_vendor_weapon_cost(int level, int weapontype, sbyte masterwork)
{
	int cost = 0;
	
	cost += weapon_list[weapontype].cost;
	
	if (masterwork)
		cost += 300;
	
	switch(level) {
	  case 1: cost += 5000; break;
	  case 2: cost += 10000; break;
	  case 3: cost += 20000; break;
	  case 4: cost += 50000; break;
	}
	
	return MAX(1, cost);
}

void display_buy_armor_types(struct char_data *ch, int level, sbyte masterwork, char *type)
{

	int i = 0;
	int cost = 0;
  int wear = ITEM_WEAR_TAKE;
  char wear_str[50];

  if (is_abbrev(type, "body")) {
    wear = ITEM_WEAR_BODY;
    sprintf(wear_str, "BODY");
  } else if (is_abbrev(type, "arms")) {
    wear = ITEM_WEAR_ARMS;
    sprintf(wear_str, "ARMS");
  } else if (is_abbrev(type, "legs")) {
    wear = ITEM_WEAR_LEGS;
    sprintf(wear_str, "LEGS");
  } else if (is_abbrev(type, "head")) {
    wear = ITEM_WEAR_HEAD;
    sprintf(wear_str, "HEAD");
  } else if (is_abbrev(type, "shield")) {
    wear = ITEM_WEAR_SHIELD;
    sprintf(wear_str, "SHIELD");
  } else {
    send_to_char(ch, "Please specify body, arms, legs, head or shield.\r\n");
    return;
  }

	send_to_char(ch, "%s\r\n", wear_str);
	for (i = 1; i < NUM_SPEC_ARMOR_TYPES; i++) {
    if (armor_list[i].wear != wear) continue;
		cost = get_vendor_armor_cost(level, i, masterwork);
		if (armor_list[i].armorType == ARMOR_TYPE_SHIELD || armor_list[i].armorType == ARMOR_TYPE_TOWER_SHIELD) {
			send_to_char(ch, "%-25s ",armor_list[i].name);
			send_to_char(ch, " %d gold\r\n", MAX(1, cost));
		} else {
			send_to_char(ch, "%-25s ", armor_list[i].name);
			send_to_char(ch, " %d gold each\r\n", MAX(1, cost));
		}
	}
	if (level > 0)
		send_to_char(ch, "These prices are for +%d items.\r\n\r\n", level);
}

void display_buy_weapon_types(struct char_data *ch, int level, sbyte masterwork)
{

	int i = 0, cost = 0;

	for (i = 2; i < NUM_WEAPON_TYPES; i++) {
		cost =  get_vendor_weapon_cost(level, i, masterwork);
		send_to_char(ch, "%25s %6d gold ", weapon_list[i].name, cost);
		if ((i % 2) == 1)
			send_to_char(ch, "\r\n");
	}
	if ((i % 2) != 1)
		send_to_char(ch, "\r\n");
	if (level > 0)
		send_to_char(ch, "These prices are for +%d items.\r\n\r\n", level);
}

#define MASTERWORK_MSG "Please specify whether you prefer mundane or masterwork items.\r\n" \
						"Mundane items provide no bonuses.\r\n" \
						"Masterwork weapons provide +1 to attack roll, but not damage. They cost an extra 300 gold.\r\n" \
						"Masterwork armor reduces the armor check penalty for certain skills, by one.  They cost an extra 50 gold per piece.\r\n"

void set_weapon_name(struct obj_data *obj, int type)
{
	
	char buf[200];
	
	sprintf(buf, "%s %s", AN(weapon_list[type].name), weapon_list[type].name);
	obj->short_description = strdup(buf);
	
	sprintf(buf, "%s %s lies here.", AN(weapon_list[type].name), weapon_list[type].name);
	obj->description = strdup(buf);
	
	sprintf(buf, "%s", weapon_list[type].name);
	obj->name = strdup(buf);

}

void set_armor_name(struct obj_data *obj, int type)
{
	
	char buf[200];
	
	sprintf(buf, "%s %s", AN(armor_list[type].name), armor_list[type].name);
	obj->short_description = strdup(buf);

	sprintf(buf, "%s %s lies here.", AN(armor_list[type].name), armor_list[type].name);
	obj->description = strdup(buf);

	sprintf(buf, "%s", armor_list[type].name);
	obj->name = strdup(buf);

}

void set_masterwork_obj_name(struct obj_data *obj)
{
	
	char buf[200];
	
	sprintf(buf, "%s (masterwork)", obj->short_description);
	obj->short_description = strdup(buf);
	
	sprintf(buf, "%s (masterwork)", obj->description);
	obj->description = strdup(buf);
	
	sprintf(buf, "%s masterwork", obj->name);
	obj->name = strdup(buf);

}

void set_magical_obj_name(struct obj_data *obj, int level)
{

	char buf[200]; int i = 0;

	sprintf(buf, "%s (+%d)", obj->short_description, level);
	obj->short_description = strdup(buf);

	sprintf(buf, "%s (+%d)", obj->description, level);
	obj->description = strdup(buf);


	if (GET_OBJ_TYPE(obj) == ITEM_WEAPON) {
          sprintf(buf, "%s", weapon_list[GET_OBJ_VAL(obj, 0)].name);
          for (i = 0; i < strlen(buf); i++)
	    if (buf[i] == ' ')
	      buf[i] = '-';
          sprintf(buf, "%s %s +%d", buf, obj->name, level);
        } else {
  	sprintf(buf, "%s +%d", obj->name, level);
        }
	obj->name = strdup(buf);

}

SPECIAL(buyarmor)
{

  if (!CMD_IS("buy") && !CMD_IS("list")) return 0;
  
  struct char_data *keeper = (struct char_data *) me;
  int level = 0;
  char arg1[100], // masterwork or mundane? if level is zero, if level > 0, then it's the armor's name
                  // which we'll copy into arg2 so we don't need to mess around with 2 variables, since
				  // vendors level 1 and up ONLY sell weapons of their level bonus
       arg2[100]; // name of the armor desired

  half_chop(argument, arg1, arg2);
  
  if (GET_LEVEL(keeper) <= 10)
	  level = 0;
  else if (GET_LEVEL(keeper) <= 15)
	  level = 1;
  else if (GET_LEVEL(keeper) <= 20)
	  level = 2;
  else if (GET_LEVEL(keeper) <= 25)
	  level = 3;
  else if (GET_LEVEL(keeper) <= 30)
	  level = 4;

  if (CMD_IS("list")) {
    if (!*arg1) {
      if (level == 0) {
        send_to_char(ch, MASTERWORK_MSG);
        return 1;
      }
    }
    if (!*arg2 && level == 0) {
      send_to_char(ch, "Please specify body, arms, legs, head or shield.\r\n");
      return 1;
    }
    if (level == 0 && (!is_abbrev(arg1, "mundane") && !is_abbrev(arg1, "masterwork"))) {
    send_to_char(ch, MASTERWORK_MSG);
    return 1;
    }
    display_buy_armor_types(ch, level, level == 0 ? !is_abbrev(arg1, "mundane") : false, level == 0 ? strdup(arg2) : strdup(arg1));
    return 1;
  }

  if (!*argument) {
	  if (level == 0)
		send_to_char(ch, MASTERWORK_MSG);
	  else
		send_to_char(ch, "Please specify the type of magical armor/shield you want to purchase.\r\n");
	  return 1;
  }

  if (!*arg1) {
	  if (level == 0)
		send_to_char(ch, MASTERWORK_MSG);
	  else
		send_to_char(ch, "Please specify the type of magical armor/shield you want to purchase.\r\n");
	  return 1;
  }

  if (!*arg2 && level == 0) {
	  send_to_char(ch, "Please specify which armor piece you wish to buy.\r\n"
                     "Type buy (mundane|masterwork) (full name of armor piece/shield)\r\n"
                     "A list can be seen by typing: list (mundane|masterwork) (body|arms|legs|head|shield)\r\n");
	  send_to_char(ch, "Masterwork armor costs 50 gold more per piece, or 200 gold more for shields and bucklers.\r\n");
	  return 1;
  }

  if (level == 0 && (!is_abbrev(arg1, "mundane") && !is_abbrev(arg1, "masterwork"))) {
	  send_to_char(ch, MASTERWORK_MSG);
	  return 1;
  }
  
  if (level > 0 && *argument) { // let's just work with arg2 to keep things easy
    skip_spaces(&argument);
    sprintf(arg2, "%s", argument);
  }

  int i = 0, cost = 0;

  for (i = 1; i < NUM_SPEC_ARMOR_TYPES; i++) {
	  if (!strcmp(arg2, armor_list[i].name)) break;
  }

  if (i >= NUM_SPEC_ARMOR_TYPES) {
	send_to_char(ch, "Please specify which armor piece you wish to buy.  A list can be seen by typing: list (body|arms|legs|head|shield)\r\n");
	send_to_char(ch, "Masterwork armor costs 50 gold more per piece, or 200 gold more for shields and bucklers.\r\n");
	send_to_char(ch, "\r\nYou must specify the exact, full name of the armor you wish to buy, in lowercase.\r\n");
	return 1;
  }

  sbyte mundane = TRUE;

  // We want mundane to be the default since we're using is_abbrev and they both start with "m"
  if (!is_abbrev(arg1, "mundane")) {
	  mundane = FALSE;
  }

  cost =  get_vendor_armor_cost(level, i, !mundane);

  if (GET_GOLD(ch) < cost) {
	  send_to_char(ch, "You need %d gold to buy %s, but you only have %d.\r\n", cost, armor_list[i].name, GET_GOLD(ch));
	  return 1;
  }

  if (IS_CARRYING_N(ch) >= CAN_CARRY_N(ch)) {
      act("You can't carry any more items.", FALSE, ch, 0, 0, TO_CHAR);
      return (1);
  }

  struct obj_data *obj = NULL;
  obj_vnum base_vnum = 0;

  if (armor_list[i].armorType == ARMOR_TYPE_SHIELD || armor_list[i].armorType == ARMOR_TYPE_TOWER_SHIELD) {
	  base_vnum = 61;
  } else {
	switch(i % 4) {
      case 0: base_vnum = 55; break;
	  case 1: base_vnum = 56; break;
	  case 2: base_vnum = 60; break;
	  case 3: base_vnum = 57; break;
	}
  }

  if ((obj = read_object(base_vnum, VIRTUAL)) == NULL) {
	send_to_char(ch, "There seems to be an error in purchasing %s.  Please inform a staff member.\r\n", armor_list[i].name);
	return 1;
  }

  set_armor_object(obj, i);
  GET_OBJ_COST(obj) = cost;
  set_armor_name(obj, i);
  if (!mundane && level == 0) {
	  set_masterwork_obj_name(obj);
	  SET_BIT_AR(GET_OBJ_EXTRA(obj), ITEM_MASTERWORK);
  }
  if (level > 0) {
	  set_magical_obj_name(obj, level);
	  SET_BIT_AR(GET_OBJ_EXTRA(obj), ITEM_MASTERWORK);
	  GET_OBJ_VAL(obj, 4) = level; // Enhancement Bonus
  }

  GET_GOLD(ch) -= cost;
  obj_to_char(obj, ch);
  send_to_char(ch, "You purchase %s for %d gold coins.\r\n", obj->short_description, cost);

  return 1;
}

SPECIAL(buyweapons) { 

if (!CMD_IS("buy") && !CMD_IS("list")) return 0;
  
  struct char_data *keeper = (struct char_data *) me;
  int level = 0;
  char arg1[100], // masterwork or mundane? if level is zero, if level > 0, then it's the weapon's name
                  // which we'll copy into arg2 so we don't need to mess around with 2 variables, since
				  // vendors level 1 and up ONLY sell weapons of their level bonus
       arg2[100]; // name of the weapon desired

  half_chop(argument, arg1, arg2);
  
  if (GET_LEVEL(keeper) <= 10)
	  level = 0;
  else if (GET_LEVEL(keeper) <= 15)
	  level = 1;
  else if (GET_LEVEL(keeper) <= 20)
	  level = 2;
  else if (GET_LEVEL(keeper) <= 25)
	  level = 3;
  else if (GET_LEVEL(keeper) <= 30)
	  level = 4;

    if (CMD_IS("list")) {
	  if (!*arg1) {
	    if (level == 0) {
  	        send_to_char(ch, MASTERWORK_MSG);
		return 1;
	    }
	  }
	  if (level == 0 && (!is_abbrev(arg1, "mundane") && !is_abbrev(arg1, "masterwork"))) {
		send_to_char(ch, MASTERWORK_MSG);
		return 1;
	  }
      display_buy_weapon_types(ch, level, !is_abbrev(arg1, "mundane"));
      return 1;
	}

  if (!*argument) {
	  if (level == 0)
		send_to_char(ch, MASTERWORK_MSG);
	  else
		send_to_char(ch, "Please specify the type of magical weapon you want to purchase.\r\n");
	return 1;
  }

  if (!*arg1) {
	  if (level == 0)
		send_to_char(ch, MASTERWORK_MSG);
	  else
		send_to_char(ch, "Please specify the type of magical weapon you want to purchase.\r\n");
	return 1;
  }

  if (!*arg2 && level == 0) {
	  display_buy_weapon_types(ch, 0, false);
	  send_to_char(ch, "Masterwork weapons cost 300 gold pieces more.\r\n");
	  return 1;
  }

  if (level == 0 && (!is_abbrev(arg1, "mundane") && !is_abbrev(arg1, "masterwork"))) {
	  send_to_char(ch, MASTERWORK_MSG);
	  return 1;
  }
  
  if (level > 0 && *argument) { // let's just work with arg2 to keep things easy
    skip_spaces(&argument);
    sprintf(arg2, "%s", argument);
  }

  int i = 0, cost = 0;

  for (i = 0; i < NUM_WEAPON_TYPES; i++) {
	  if (!strcmp(arg2, weapon_list[i].name)) break;
  }

  if (i >= NUM_WEAPON_TYPES) {
	display_buy_weapon_types(ch, 0, false);
	send_to_char(ch, "Masterwork weapons cost 300 gold pieces more.\r\n");
	send_to_char(ch, "\r\nYou must specify the exact, full name of the weapon you wish to buy, in lowercase.\r\n");
	return 1;
  }

  sbyte mundane = TRUE;

  // We want mundane to be the default since we're using is_abbrev and they both start with "m"
  if (!is_abbrev(arg1, "mundane")) {
	  mundane = FALSE;
  }

   cost =  get_vendor_weapon_cost(level, i, !mundane);

  if (GET_GOLD(ch) < cost) {
	  send_to_char(ch, "You need %d gold to buy %s, but you only have %d.\r\n", cost, weapon_list[i].name, GET_GOLD(ch));
	  return 1;
  }

  if (IS_CARRYING_N(ch) >= CAN_CARRY_N(ch)) {
      act("You can't carry any more items.", FALSE, ch, 0, 0, TO_CHAR);
      return (1);
  }

  struct obj_data *obj = NULL;
  obj_vnum base_vnum = 66;

  if ((obj = read_object(base_vnum, VIRTUAL)) == NULL) {
	send_to_char(ch, "There seems to be an error in purchasing %s.  Please inform a staff member.\r\n", weapon_list[i].name);
	return 1;
  }

  set_weapon_object(obj, i);
  GET_OBJ_COST(obj) = cost;
  set_weapon_name(obj, i);
  if (!mundane && level == 0) {
	  set_masterwork_obj_name(obj);
	  SET_BIT_AR(GET_OBJ_EXTRA(obj), ITEM_MASTERWORK);
      obj->affected[0].location = APPLY_HITROLL;
      obj->affected[0].modifier  = 1;
      obj->affected[0].bonus_type = BONUS_TYPE_ENHANCEMENT;
  }
  if (level > 0) {
	  set_magical_obj_name(obj, level);
	  SET_BIT_AR(GET_OBJ_EXTRA(obj), ITEM_MASTERWORK);
	  GET_OBJ_VAL(obj, 4) = level; // Enhancement Bonus
  }

  GET_GOLD(ch) -= cost;
  obj_to_char(obj, ch);
  send_to_char(ch, "You purchase %s for %d gold coins.\r\n", obj->short_description, cost);

  return 1;

}

/*************************/
/* end object procedures */
/*************************/
=======
/**************************************************************************
 *  File: spec_procs.c                                 Part of LuminariMUD *
 *  Usage: Implementation of special procedures for mobiles/objects/rooms. *
 *                                                                         *
 *  All rights reserved.  See license for complete information.            *
 *                                                                         *
 *  Copyright (C) 1993, 94 by the Trustees of the Johns Hopkins University *
 *  CircleMUD is based on DikuMUD, Copyright (C) 1990, 1991.               *
 **************************************************************************/

#include "conf.h"
#include "sysdep.h"
#include "structs.h"
#include "utils.h"
#include "comm.h"
#include "interpreter.h"
#include "handler.h"
#include "db.h"
#include "spells.h"
#include "constants.h"
#include "act.h"
#include "spec_procs.h"
#include "class.h"
#include "fight.h"
#include "modify.h"
#include "house.h"
#include "clan.h"
#include "mudlim.h"
#include "graph.h"
#include "dg_scripts.h" /* for send_to_zone() */
#include "mud_event.h"
#include "actions.h"
#include "assign_wpn_armor.h"
#include "domains_schools.h"
#include "feats.h"
#include "spell_prep.h"
#include "item.h" /* do_stat_object */
#include "alchemy.h"
#include "treasure.h"

/* external functions */
extern struct house_control_rec house_control[];
extern int num_of_houses;

/* locally defined functions of local (file) scope */
static int compare_spells(const void *x, const void *y);
static void npc_steal(struct char_data *ch, struct char_data *victim);
void zone_yell(struct char_data *ch, char buf[256]);

/* Special procedures for mobiles. */
int spell_sort_info[MAX_SKILLS + 1];
int sorted_spells[MAX_SKILLS + 1];
int sorted_skills[MAX_SKILLS + 1];

#define LEARNED_LEVEL	0	/* % known which is considered "learned" */
#define MAX_PER_PRAC	1	/* max percent gain in skill per practice */
#define MIN_PER_PRAC	2	/* min percent gain in skill per practice */
#define PRAC_TYPE	3	/* should it say 'spell' or 'skill'?	 */

static int compare_spells(const void *x, const void *y) {
  int a = *(const int *) x,
          b = *(const int *) y;

  if (a <= 1 || b <= 1)
    return FALSE;

  if (a > MAX_SKILLS || b > MAX_SKILLS)
    return FALSE;

  return strcmp(spell_info[a].name, spell_info[b].name);
}

/* this will create a full list, added two more lists
   to seperate the skills/spells */
void sort_spells(void) {
  int a;

  /* full list */

  /* initialize array, avoiding reserved. */
  for (a = 1; a <= MAX_SKILLS; a++) {
    spell_sort_info[a] = a;
    sorted_spells[a] = -1;
    sorted_skills[a] = -1;
  }

  qsort(&spell_sort_info[1], MAX_SKILLS, sizeof (int),
          compare_spells);

  /* spell list */

  /* initialize array, avoiding reserved. */
  for (a = 1; a <= MAX_SPELLS; a++)
    sorted_spells[a] = a;

  qsort(&sorted_spells[1], MAX_SKILLS, sizeof (int),
          compare_spells);

  /* spell list */

  /* initialize array, avoiding reserved. */
  for (a = 0; a <= (MAX_SKILLS - MAX_SPELLS); a++)
    sorted_skills[a] = a + MAX_SPELLS;

  qsort(&sorted_skills[1], MAX_SKILLS,
          sizeof (int), compare_spells);
}


//returns true if you have all the requisites for the skill
//false if you don't

int meet_skill_reqs(struct char_data *ch, int skillnum) {
  //doesn't apply to staff
  if (GET_LEVEL(ch) >= LVL_IMMORT)
    return TRUE;
  //spells should return true
  if (skillnum < NUM_SPELLS && skillnum > 0)
    return TRUE;

  /* i'm -trying- to keep this organized */
  switch (skillnum) {

      /* proficiencies */
    case SKILL_PROF_BASIC:
      if (GET_SKILL(ch, SKILL_PROF_MINIMAL))
        return TRUE;
      else return FALSE;
    case SKILL_PROF_ADVANCED:
      if (GET_SKILL(ch, SKILL_PROF_BASIC))
        return TRUE;
      else return FALSE;
    case SKILL_PROF_MASTER:
      if (GET_SKILL(ch, SKILL_PROF_ADVANCED))
        return TRUE;
      else return FALSE;
    case SKILL_PROF_EXOTIC:
      if (GET_SKILL(ch, SKILL_PROF_MASTER))
        return TRUE;
      else return FALSE;
    case SKILL_PROF_MEDIUM_A:
      if (GET_SKILL(ch, SKILL_PROF_LIGHT_A))
        return TRUE;
      else return FALSE;
    case SKILL_PROF_HEAVY_A:
      if (GET_SKILL(ch, SKILL_PROF_MEDIUM_A))
        return TRUE;
      else return FALSE;
    case SKILL_PROF_T_SHIELDS:
      if (GET_SKILL(ch, SKILL_PROF_SHIELDS))
        return TRUE;
      else return FALSE;

      /* epic spells */
    case SKILL_MUMMY_DUST:
      if (GET_ABILITY(ch, ABILITY_SPELLCRAFT) >= 23 && GET_LEVEL(ch) >= 20)
        return TRUE;
      else return FALSE;
    case SKILL_DRAGON_KNIGHT:
      if (GET_ABILITY(ch, ABILITY_SPELLCRAFT) >= 25 && GET_LEVEL(ch) >= 20 &&
              (CLASS_LEVEL(ch, CLASS_WIZARD) > 17 ||
              CLASS_LEVEL(ch, CLASS_SORCERER) > 19)
              )
        return TRUE;
      else return FALSE;
    case SKILL_GREATER_RUIN:
      if (GET_ABILITY(ch, ABILITY_SPELLCRAFT) >= 27 && GET_LEVEL(ch) >= 20)
        return TRUE;
      else return FALSE;
    case SKILL_HELLBALL:
      if (GET_ABILITY(ch, ABILITY_SPELLCRAFT) >= 29 && GET_LEVEL(ch) >= 20 &&
              (CLASS_LEVEL(ch, CLASS_WIZARD) > 16 ||
              CLASS_LEVEL(ch, CLASS_SORCERER) > 18)
              )
        return TRUE;
      else return FALSE;
      /* magical based epic spells (not accessable by divine) */
    case SKILL_EPIC_MAGE_ARMOR:
      if (GET_ABILITY(ch, ABILITY_SPELLCRAFT) >= 31 && GET_LEVEL(ch) >= 20
              && (CLASS_LEVEL(ch, CLASS_WIZARD) > 13 ||
              CLASS_LEVEL(ch, CLASS_SORCERER) > 13))
        return TRUE;
      else return FALSE;
    case SKILL_EPIC_WARDING:
      if (GET_ABILITY(ch, ABILITY_SPELLCRAFT) >= 33 && GET_LEVEL(ch) >= 20
              && (CLASS_LEVEL(ch, CLASS_WIZARD) > 15 ||
              CLASS_LEVEL(ch, CLASS_SORCERER) > 15))
        return TRUE;
      else return FALSE;

      /* 'epic' skills */
    case SKILL_BLINDING_SPEED:
      if (GET_REAL_DEX(ch) >= 21 && GET_LEVEL(ch) >= 20)
        return TRUE;
      else return FALSE;
    case SKILL_SPELL_RESIST_4:
      if (GET_LEVEL(ch) >= 20 && GET_SKILL(ch, SKILL_SPELL_RESIST_3))
        return TRUE;
      else return FALSE;
    case SKILL_SPELL_RESIST_5:
      if (GET_LEVEL(ch) >= 25 && GET_SKILL(ch, SKILL_SPELL_RESIST_4))
        return TRUE;
      else return FALSE;
    case SKILL_IMPROVED_BASH:
      if (GET_SKILL(ch, SKILL_BASH) && GET_LEVEL(ch) >= 20)
        return TRUE;
      else return FALSE;
    case SKILL_IMPROVED_WHIRL:
      if (GET_SKILL(ch, SKILL_WHIRLWIND) && GET_LEVEL(ch) >= 20)
        return TRUE;
      else return FALSE;
    case SKILL_ARMOR_SKIN:
      if (GET_LEVEL(ch) >= 20)
        return TRUE;
      else return FALSE;
    case SKILL_SELF_CONCEAL_3:
      if (GET_REAL_DEX(ch) >= 21 && GET_SKILL(ch, SKILL_SELF_CONCEAL_2))
        return TRUE;
      else return FALSE;
    case SKILL_OVERWHELMING_CRIT:
      if (GET_LEVEL(ch) >= 20)
        return TRUE;
      else return FALSE;
    case SKILL_DAMAGE_REDUC_3:
      if (GET_REAL_CON(ch) >= 19 && GET_SKILL(ch, SKILL_DAMAGE_REDUC_2))
        return TRUE;
      else return FALSE;
    case SKILL_EPIC_REFLEXES:
    case SKILL_EPIC_FORTITUDE:
    case SKILL_EPIC_WILL:
      if (GET_LEVEL(ch) >= 20)
        return TRUE;
      else return FALSE;
    case SKILL_IMPROVED_TRIP:
      if (GET_SKILL(ch, SKILL_TRIP) && GET_LEVEL(ch) >= 20)
        return TRUE;
      else return FALSE;
    case SKILL_HEADBUTT:
      if (GET_LEVEL(ch) >= 20 &&
              (GET_REAL_CON(ch) + GET_REAL_STR(ch) >= 32))
        return TRUE;
      else return FALSE;

      /* melee combat related */
    case SKILL_AMBIDEXTERITY:
      if (GET_REAL_DEX(ch) >= 13)
        return TRUE;
      else return FALSE;
    case SKILL_BASH:
      if (GET_REAL_STR(ch) >= 13)
        return TRUE;
      else return FALSE;
    case SKILL_TRIP:
      if (GET_REAL_DEX(ch) >= 13)
        return TRUE;
      else return FALSE;
    case SKILL_WHIRLWIND:
    case SKILL_DAMAGE_REDUC_1:
      if (GET_REAL_CON(ch) >= 15)
        return TRUE;
      else return FALSE;
    case SKILL_DAMAGE_REDUC_2:
      if (GET_REAL_CON(ch) >= 17 && GET_SKILL(ch, SKILL_DAMAGE_REDUC_1))
        return TRUE;
      else return FALSE;
    case SKILL_SELF_CONCEAL_1:
      if (GET_REAL_DEX(ch) >= 15)
        return TRUE;
      else return FALSE;
    case SKILL_SELF_CONCEAL_2:
      if (GET_REAL_DEX(ch) >= 17 && GET_SKILL(ch, SKILL_SELF_CONCEAL_1))
        return TRUE;
      else return FALSE;
    case SKILL_EPIC_CRIT:
      if (GET_LEVEL(ch) >= 10 && GET_SKILL(ch, SKILL_IMPROVED_CRITICAL))
        return TRUE;
      else return FALSE;

      /* more caster related */
    case SKILL_SPELL_RESIST_1:
      if (GET_LEVEL(ch) >= 5)
        return TRUE;
      else return FALSE;
    case SKILL_SPELL_RESIST_2:
      if (GET_LEVEL(ch) >= 10 && GET_SKILL(ch, SKILL_SPELL_RESIST_1))
        return TRUE;
      else return FALSE;
    case SKILL_SPELL_RESIST_3:
      if (GET_LEVEL(ch) >= 15 && GET_SKILL(ch, SKILL_SPELL_RESIST_2))
        return TRUE;
      else return FALSE;
    case SKILL_QUICK_CHANT:
      if (CASTER_LEVEL(ch))
        return TRUE;
      else return FALSE;

      /* special restrictions, i.e. not restricted to one class, etc */
    case SKILL_USE_MAGIC: /* shared - with casters and rogue */
      if ((CLASS_LEVEL(ch, CLASS_ROGUE) >= 9) ||
              (IS_CASTER(ch) && GET_LEVEL(ch) >= 2))
        return TRUE;
      else return FALSE;
    case SKILL_CALL_FAMILIAR: //sorc, wiz only
      if (CLASS_LEVEL(ch, CLASS_SORCERER) || CLASS_LEVEL(ch, CLASS_WIZARD))
        return TRUE;
      else return FALSE;
    case SKILL_RECHARGE: //casters only
      if (CASTER_LEVEL(ch) >= 14)
        return TRUE;
      else return FALSE;
    case SKILL_TRACK: // rogue / ranger / x-stats only
      if (CLASS_LEVEL(ch, CLASS_ROGUE) || CLASS_LEVEL(ch, CLASS_RANGER) ||
              (GET_WIS(ch) + GET_INT(ch) >= 28))
        return TRUE;
      else return FALSE;
    case SKILL_CHARGE:
      if (GET_ABILITY(ch, ABILITY_RIDE) >= 10)
        return TRUE;
      else return FALSE;
    case SKILL_HITALL:
      if ((GET_REAL_STR(ch) + GET_REAL_CON(ch)) >= 29)
        return TRUE;
      else return FALSE;
    case SKILL_SHIELD_PUNCH:
      if (GET_SKILL(ch, SKILL_SHIELD_SPECIALIST))
        return TRUE;
      else return FALSE;
    case SKILL_BODYSLAM:
      if (GET_RACE(ch) == RACE_HALF_TROLL)
        return TRUE;
      else return FALSE;


      /* ranger */
    case SKILL_NATURE_STEP: //shared with druid
      if (CLASS_LEVEL(ch, CLASS_RANGER) >= 3 ||
              CLASS_LEVEL(ch, CLASS_DRUID) >= 6)
        return TRUE;
      else return FALSE;

      /* druid */
      // animal companion - level 1 (shared with ranger)
      // nature step - level 6 (shared with ranger)

      /* warrior */
    case SKILL_SHIELD_SPECIALIST: // not a free skill
      if (CLASS_LEVEL(ch, CLASS_WARRIOR) >= 6)
        return TRUE;
      else return FALSE;

      /* monk */
    case SKILL_STUNNING_FIST:
      if (CLASS_LEVEL(ch, CLASS_MONK) >= 2)
        return TRUE;
      else return FALSE;
    case SKILL_SPRINGLEAP:
      if (CLASS_LEVEL(ch, CLASS_MONK) >= 6)
        return TRUE;
      else return FALSE;
    case SKILL_QUIVERING_PALM:
      if (CLASS_LEVEL(ch, CLASS_MONK) >= 15)
        return TRUE;
      else return FALSE;

      /* bard */
    case SKILL_PERFORM:
      if (CLASS_LEVEL(ch, CLASS_BARD) >= 2)
        return TRUE;
      else return FALSE;

      /* paladin */
      /* rogue */
    case SKILL_BACKSTAB:
      if (CLASS_LEVEL(ch, CLASS_ROGUE))
        return TRUE;
      else return FALSE;
    case SKILL_DIRTY_FIGHTING:
      if (CLASS_LEVEL(ch, CLASS_ROGUE) >= 4)
        return TRUE;
      else return FALSE;
    case SKILL_SAP: // not a free skill
      if (CLASS_LEVEL(ch, CLASS_ROGUE) >= 10)
        return TRUE;
      else return FALSE;
    case SKILL_SLIPPERY_MIND:
      if (CLASS_LEVEL(ch, CLASS_ROGUE) >= 15)
        return TRUE;
      else return FALSE;
    case SKILL_DEFENSE_ROLL:
      if (CLASS_LEVEL(ch, CLASS_ROGUE) >= 18)
        return TRUE;
      else return FALSE;
    case SKILL_DIRT_KICK:
      if (GET_LEVEL(ch) >= 20 && GET_REAL_DEX(ch) >= 17) {
        if (CLASS_LEVEL(ch, CLASS_ROGUE) >= 15)
          return TRUE;
      } else return FALSE;

      /* berserker */
    case SKILL_RAGE:
      if (CLASS_LEVEL(ch, CLASS_BERSERKER) >= 2)
        return TRUE;
      else return FALSE;

      /*** no reqs ***/
    case SKILL_RESCUE:
    case SKILL_LUCK_OF_HEROES:
    case SKILL_KICK:
    case SKILL_IMPROVED_CRITICAL:
    case SKILL_PROWESS:
    case SKILL_PROF_MINIMAL:
    case SKILL_PROF_SHIELDS:
    case SKILL_PROF_LIGHT_A:
    case SKILL_MINING:
    case SKILL_HUNTING:
    case SKILL_FORESTING:
    case SKILL_KNITTING:
    case SKILL_CHEMISTRY:
    case SKILL_ARMOR_SMITHING:
    case SKILL_WEAPON_SMITHING:
    case SKILL_JEWELRY_MAKING:
    case SKILL_LEATHER_WORKING:
    case SKILL_FAST_CRAFTER:
      return TRUE;

      /**
       *  not implemented yet or
       * unattainable
       *  **/
    case SKILL_MURMUR:
    case SKILL_PROPAGANDA:
    case SKILL_LOBBY:
    case SKILL_BONE_ARMOR:
    case SKILL_ELVEN_CRAFTING:
    case SKILL_MASTERWORK_CRAFTING:
    case SKILL_DRACONIC_CRAFTING:
    case SKILL_DWARVEN_CRAFTING:
    case SKILL_SPELLBATTLE: //arcana golem innate
    default: return FALSE;
  }
  return FALSE;
}

/* completely re-written for Luminari, probably needs to be rewritten again :P
   this is the engine for the 'spells' and 'spelllist' commands
   class - you can send -1 for a 'default' class
   mode = 0:  known spells
   mode = anything else: full spelllist for given class
   circle = What spell circle to list, -1 for all. 
 */
void list_spells(struct char_data *ch, int mode, int class, int circle) {
  int i = 0, slot = 0, sinfo = 0;
  size_t len = 0, nlen = 0;
  char buf2[MAX_STRING_LENGTH] = {'\0'};
  const char *overflow = "\r\n**OVERFLOW**\r\n";
  if (!ch) return;
  int domain_1 = GET_1ST_DOMAIN(ch);
  int domain_2 = GET_2ND_DOMAIN(ch);

  //default class case
  if (class == -1) {
    class = GET_CLASS(ch);
    if (!CLASS_LEVEL(ch, class))
      send_to_char(ch, "You don't have any levels in your current class.\r\n");
  }

  if (mode == 0) {

    len = snprintf(buf2, sizeof (buf2), "\tCKnown Spell List\tn\r\n");

    for (slot = get_class_highest_circle(ch, class); slot > 0; slot--) {
      if ((circle != -1) && circle != slot)
        continue;
      nlen = snprintf(buf2 + len, sizeof (buf2) - len,
              "\r\n\tCSpell Circle Level %d\tn\r\n", slot);
      if (len + nlen >= sizeof (buf2) || nlen < 0)
        break;
      len += nlen;

      for (i = 1; i < NUM_SPELLS; i++) {
        sinfo = spell_info[i].min_level[class];

        /* SPELL PREPARATION HOOK (spellCircle) */
        if (class == CLASS_SORCERER && is_a_known_spell(ch, CLASS_SORCERER, i) &&
                compute_spells_circle(CLASS_SORCERER, i, 0, DOMAIN_UNDEFINED) == slot) {
          nlen = snprintf(buf2 + len, sizeof (buf2) - len,
                  "%-20s \tWMastered\tn\r\n", spell_info[i].name);
          if (len + nlen >= sizeof (buf2) || nlen < 0)
            break;
          len += nlen;
          /* SPELL PREPARATION HOOK (spellCircle) */
        } else if (class == CLASS_BARD && is_a_known_spell(ch, CLASS_BARD, i) &&
                compute_spells_circle(CLASS_BARD, i, 0, DOMAIN_UNDEFINED) == slot) {
          nlen = snprintf(buf2 + len, sizeof (buf2) - len,
                  "%-20s \tWMastered\tn\r\n", spell_info[i].name);
          if (len + nlen >= sizeof (buf2) || nlen < 0)
            break;
          len += nlen;
          /* SPELL PREPARATION HOOK (spellCircle) */
        } else if (class == CLASS_WIZARD && spellbook_ok(ch, i, class, FALSE) &&
                (BONUS_CASTER_LEVEL(ch, class) + CLASS_LEVEL(ch, class)) >= sinfo &&
                compute_spells_circle(class, i, 0, DOMAIN_UNDEFINED) == slot &&
                GET_SKILL(ch, i)) {
          nlen = snprintf(buf2 + len, sizeof (buf2) - len,
                  "%-20s %-15s \tRReady\tn\r\n", spell_info[i].name,
                  school_names_specific[spell_info[i].schoolOfMagic]);
          if (len + nlen >= sizeof (buf2) || nlen < 0)
            break;
          len += nlen;
          /* SPELL PREPARATION HOOK (spellCircle) */
        } else if (class != CLASS_SORCERER && class != CLASS_BARD && class != CLASS_WIZARD &&
                (BONUS_CASTER_LEVEL(ch, class) + CLASS_LEVEL(ch, class)) >= MIN_SPELL_LVL(i, class, domain_1) && compute_spells_circle(class, i, 0, domain_1) == slot &&
                GET_SKILL(ch, i)) {
          nlen = snprintf(buf2 + len, sizeof (buf2) - len,
                  "%-20s \tWMastered\tn\r\n", spell_info[i].name);
          if (len + nlen >= sizeof (buf2) || nlen < 0)
            break;
          len += nlen;
          /* SPELL PREPARATION HOOK (spellCircle) */
        } else if (class != CLASS_SORCERER && class != CLASS_BARD && class != CLASS_WIZARD &&
                (BONUS_CASTER_LEVEL(ch, class) + CLASS_LEVEL(ch, class)) >= MIN_SPELL_LVL(i, class, domain_2) && compute_spells_circle(class, i, 0, domain_2) == slot &&
                GET_SKILL(ch, i)) {
          nlen = snprintf(buf2 + len, sizeof (buf2) - len,
                  "%-20s \tWMastered\tn\r\n", spell_info[i].name);
          if (len + nlen >= sizeof (buf2) || nlen < 0)
            break;
          len += nlen;
        }
      }
    }

  } else {
    len = snprintf(buf2, sizeof (buf2), "\tCFull Spell List\tn\r\n");

    if (class == CLASS_PALADIN || class == CLASS_RANGER)
      slot = 4;
    if (class == CLASS_ALCHEMIST)
      slot = 6;
    else
      slot = 9;

    for (; slot > 0; slot--) {
      if ((circle != -1) && circle != slot)
        continue;
      nlen = snprintf(buf2 + len, sizeof (buf2) - len,
              "\r\n\tC%s Circle Level %d\tn\r\n", class == CLASS_ALCHEMIST ? "Extract" : "Spell", slot);
      if (len + nlen >= sizeof (buf2) || nlen < 0)
        break;
      len += nlen;

      for (i = 1; i < NUM_SPELLS; i++) {
        sinfo = spell_info[i].min_level[class];

        /* SPELL PREPARATION HOOK (spellCircle) */
        if (compute_spells_circle(class, i, 0, DOMAIN_UNDEFINED) == slot) {
          nlen = snprintf(buf2 + len, sizeof (buf2) - len,
                  "%-20s %-15s\r\n", spell_info[i].name,
                  school_names_specific[spell_info[i].schoolOfMagic]);
          if (len + nlen >= sizeof (buf2) || nlen < 0)
            break;
          len += nlen;
        }
      }
    }
  }
  if (len >= sizeof (buf2))
    strcpy(buf2 + sizeof (buf2) - strlen(overflow) - 1, overflow); /* strcpy: OK */

  page_string(ch->desc, buf2, TRUE);
}

void list_crafting_skills(struct char_data *ch) {
  int i, printed = 0;

  if (IS_NPC(ch))
    return;

  /* Crafting Skills */
  send_to_char(ch, "\tCCrafting Skills\tn\r\n\r\n");
  for (i = MAX_SPELLS + 1; i < NUM_SKILLS; i++) {
    if (GET_LEVEL(ch) >= spell_info[i].min_level[GET_CLASS(ch)] &&
            spell_info[i].schoolOfMagic == CRAFTING_SKILL) {
      if (meet_skill_reqs(ch, i)) {
        send_to_char(ch, "%-24s %d          ", spell_info[i].name, GET_SKILL(ch, i));
        printed++;
        if (!(printed % 2))
          send_to_char(ch, "\r\n");
      }
    }
  }
  send_to_char(ch, "\r\n");
}

void list_skills(struct char_data *ch) {
  int i, printed = 0;

  if (IS_NPC(ch))
    return;

  /* Active Skills */
  send_to_char(ch, "\tCActive Skills\tn\r\n\r\n");
  for (i = MAX_SPELLS + 1; i < NUM_SKILLS; i++) {
    if (GET_LEVEL(ch) >= spell_info[i].min_level[GET_CLASS(ch)] &&
            spell_info[i].schoolOfMagic == ACTIVE_SKILL) {
      if (meet_skill_reqs(ch, i)) {
        send_to_char(ch, "%-24s", spell_info[i].name);
        if (!GET_SKILL(ch, i))
          send_to_char(ch, "  \tYUnlearned\tn ");
        else if (GET_SKILL(ch, i) >= 99)
          send_to_char(ch, "  \tWMastered \tn ");
        else if (GET_SKILL(ch, i) >= 95)
          send_to_char(ch, "  \twSuperb \tn ");
        else if (GET_SKILL(ch, i) >= 90)
          send_to_char(ch, "  \tMExcellent \tn ");
        else if (GET_SKILL(ch, i) >= 85)
          send_to_char(ch, "  \tmAdvanced \tn ");
        else if (GET_SKILL(ch, i) >= 80)
          send_to_char(ch, "  \tBSkilled \tn ");
        else
          send_to_char(ch, "  \tGLearned  \tn ");
        printed++;
        if (!(printed % 2))
          send_to_char(ch, "\r\n");
      }
    }
  }
  send_to_char(ch, "\r\n\r\n");

  /* Passive Skills */
  send_to_char(ch, "\tCPassive Skills\tn\r\n\r\n");
  for (i = MAX_SPELLS + 1; i < NUM_SKILLS; i++) {
    if (GET_LEVEL(ch) >= spell_info[i].min_level[GET_CLASS(ch)] &&
            spell_info[i].schoolOfMagic == PASSIVE_SKILL) {
      if (meet_skill_reqs(ch, i)) {
        send_to_char(ch, "%-24s", spell_info[i].name);
        if (!GET_SKILL(ch, i))
          send_to_char(ch, "  \tYUnlearned\tn ");
        else if (GET_SKILL(ch, i) >= 99)
          send_to_char(ch, "  \tWMastered \tn ");
        else if (GET_SKILL(ch, i) >= 95)
          send_to_char(ch, "  \twSuperb \tn ");
        else if (GET_SKILL(ch, i) >= 90)
          send_to_char(ch, "  \tMExcellent \tn ");
        else if (GET_SKILL(ch, i) >= 85)
          send_to_char(ch, "  \tmAdvanced \tn ");
        else if (GET_SKILL(ch, i) >= 80)
          send_to_char(ch, "  \tBSkilled \tn ");
        else
          send_to_char(ch, "  \tGLearned  \tn ");
        printed++;
        if (!(printed % 2))
          send_to_char(ch, "\r\n");
      }
    }
  }
  send_to_char(ch, "\r\n\r\n");

  /* Caster Skills */
  send_to_char(ch, "\tCCaster Skills\tn\r\n\r\n");
  for (i = MAX_SPELLS + 1; i < NUM_SKILLS; i++) {
    if (GET_LEVEL(ch) >= spell_info[i].min_level[GET_CLASS(ch)] &&
            spell_info[i].schoolOfMagic == CASTER_SKILL) {
      if (meet_skill_reqs(ch, i)) {
        send_to_char(ch, "%-24s", spell_info[i].name);
        if (!GET_SKILL(ch, i))
          send_to_char(ch, "  \tYUnlearned\tn ");
        else if (GET_SKILL(ch, i) >= 99)
          send_to_char(ch, "  \tWMastered \tn ");
        else if (GET_SKILL(ch, i) >= 95)
          send_to_char(ch, "  \twSuperb \tn ");
        else if (GET_SKILL(ch, i) >= 90)
          send_to_char(ch, "  \tMExcellent \tn ");
        else if (GET_SKILL(ch, i) >= 85)
          send_to_char(ch, "  \tmAdvanced \tn ");
        else if (GET_SKILL(ch, i) >= 80)
          send_to_char(ch, "  \tBSkilled \tn ");
        else
          send_to_char(ch, "  \tGLearned  \tn ");
        printed++;
        if (!(printed % 2))
          send_to_char(ch, "\r\n");
      }
    }
  }
  send_to_char(ch, "\r\n\r\n");

  /* Crafting Skills */
  send_to_char(ch, "\tCCrafting Skills\tn\r\n\r\n");
  for (i = MAX_SPELLS + 1; i < NUM_SKILLS; i++) {
    if (GET_LEVEL(ch) >= spell_info[i].min_level[GET_CLASS(ch)] &&
            spell_info[i].schoolOfMagic == CRAFTING_SKILL) {
      if (meet_skill_reqs(ch, i)) {
        send_to_char(ch, "%-24s %d          ", spell_info[i].name, GET_SKILL(ch, i));
        printed++;
        if (!(printed % 2))
          send_to_char(ch, "\r\n");
      }
    }
  }
  send_to_char(ch, "\r\n\r\n");

  send_to_char(ch, "\tCPractice Session(s): %d\tn\r\n\r\n",
          GET_PRACTICES(ch));
}

int compute_ability(struct char_data *ch, int abilityNum) {
  int value = 0;

  if (!ch)
    return -1;

  if (abilityNum < 1 || abilityNum > NUM_ABILITIES)
    return -1;

  /* this dummy check was added to to possible problems with checking
   affected_by_spell on a target that just died */
  if (GET_HIT(ch) <= 0 || GET_POS(ch) <= POS_STUNNED)
    return -1;

  //universal bonuses/penalties
  if (affected_by_spell(ch, SPELL_HEROISM))
    value += 2;
  else if (affected_by_spell(ch, SPELL_GREATER_HEROISM))
    value += 4;
  if (affected_by_spell(ch, SKILL_PERFORM))
    value += SONG_AFF_VAL(ch);
  if (HAS_FEAT(ch, FEAT_ABLE_LEARNER))
    value += 1;
  if (HAS_SKILL_FEAT(ch, abilityNum, feat_to_skfeat(FEAT_SKILL_FOCUS)))
    value += 3;
  if (HAS_SKILL_FEAT(ch, abilityNum, feat_to_skfeat(FEAT_EPIC_SKILL_FOCUS)))
    value += 6;
  if (!IS_NPC(ch) && IS_DAYLIT(IN_ROOM(ch)) && HAS_FEAT(ch, FEAT_LIGHT_BLINDNESS))
    value -= 1;
  if (IS_FRIGHTENED(ch))
    value -= 2;
  // try to avoid sending NPC's here, but just in case:
  /* Note on this:  More and more it seems necessary to have some
   * sort of NPC skill system in place, either an actual set
   * of SKILLS or some way to translate level, race and class into
   * an appropriate set of skills, mostly for intellignet, humanoid
   * NPCs. For now, just use the level, although that will be difficult. */
  if (IS_NPC(ch))
    value += GET_LEVEL(ch) - 1;
  else
    value += GET_ABILITY(ch, abilityNum);

  /* Check for armor proficiency? */

  struct affected_type *af = NULL;

  for ( af = ch->affected; af; af = af->next) {
    if (af->location == APPLY_SKILL) {
      if (af->spell == SKILL_INSPIRING_COGNATOGEN)
        value += af->modifier;
      else if (af->specific == abilityNum)
        value += af->modifier;
    }
  }


  switch (abilityNum) {

    case ABILITY_ACROBATICS:
      value += GET_DEX_BONUS(ch);
      value += compute_gear_armor_penalty(ch);
      if (HAS_FEAT(ch, FEAT_AGILE)) {
        /* Unnamed bonus */
        value += 2;
      }
      if (HAS_FEAT(ch, FEAT_ACROBATIC)) {
        /* Unnamed bonus */
        value += 3;
      }
      if (AFF_FLAGGED(ch, AFF_ACROBATIC))
        value += 10;
      return value;

    case ABILITY_STEALTH:
      value += GET_DEX_BONUS(ch);
      if (HAS_FEAT(ch, FEAT_STEALTHY))
        value += 2;
      if (GET_RACE(ch) == RACE_HALFLING)
        value += 2;
      if (AFF_FLAGGED(ch, AFF_REFUGE))
        value += 15;
      if (IS_MORPHED(ch) && SUBRACE(ch) == PC_SUBRACE_PANTHER)
        value += 4;
      if (KNOWS_DISCOVERY(ch, ALC_DISC_CHAMELEON)) {
        if (CLASS_LEVEL(ch, CLASS_ALCHEMIST) >= 10) {
          value += 8;
        } else {
          value += 4;
        }
      }
      value += compute_gear_armor_penalty(ch);
      return value;

    case ABILITY_PERCEPTION:
      value += GET_WIS_BONUS(ch);

      if (HAS_FEAT(ch, FEAT_KEEN_SENSES)) {
        /* Unnamed bonus, elves */
        value += 2;
      }
      if (HAS_FEAT(ch, FEAT_ALERTNESS)) {
        /* Unnamed bonus */
        value += 2;
      }
      if (HAS_FEAT(ch, FEAT_INVESTIGATOR)) {
        /* Unnamed bonus */
        value += 2;
      }
      if (AFF_FLAGGED(ch, AFF_DAZZLED))
       value--;
      if (AFF_FLAGGED(ch, AFF_DEAF))
       value -= 4;
      return value;
    case ABILITY_HEAL:
      value += GET_WIS_BONUS(ch);
      if (HAS_FEAT(ch, FEAT_SELF_SUFFICIENT)) {
        /* Unnamed bonus */
        value += 2;
      }
      return value;
    case ABILITY_INTIMIDATE:
      value += GET_CHA_BONUS(ch);
      if (HAS_FEAT(ch, FEAT_PERSUASIVE)) {
        /* Unnamed bonus */
        value += 2;
      }
      return value;
    case ABILITY_CONCENTRATION: /* not srd */
      if (GET_RACE(ch) == RACE_GNOME)
        value += 2;
      value += GET_CON_BONUS(ch);
      if (!IS_NPC(ch) && GET_RACE(ch) == RACE_ARCANA_GOLEM) {
        value += GET_LEVEL(ch) / 6;
      }
      return value;
    case ABILITY_SPELLCRAFT:
      value += GET_INT_BONUS(ch);
      if (!IS_NPC(ch) && GET_RACE(ch) == RACE_ARCANA_GOLEM) {
        value += GET_LEVEL(ch) / 6;
      }
      if (HAS_FEAT(ch, FEAT_MAGICAL_APTITUDE)) {
        /* Unnamed bonus */
        value += 2;
      }
      return value;
    case ABILITY_APPRAISE:
      value += GET_INT_BONUS(ch);
      if (HAS_FEAT(ch, FEAT_DILIGENT)) {
        /* Unnamed bonus */
        value += 2;
      }
      return value;
    case ABILITY_DISCIPLINE: /* NOT SRD! */
      if (GET_RACE(ch) == RACE_H_ELF)
        value += 2;
      value += GET_STR_BONUS(ch);
      value += compute_gear_armor_penalty(ch);
      return value;
    case ABILITY_TOTAL_DEFENSE: /* not srd */
      value += GET_DEX_BONUS(ch);
      value += compute_gear_armor_penalty(ch);
      if (HAS_FEAT(ch, FEAT_PARRY))
        value += 4;
      return value;
    case ABILITY_LORE: /* NOT SRD! */
      if (HAS_FEAT(ch, FEAT_INVESTIGATOR))
        value += 2;
      if (GET_RACE(ch) == RACE_H_ELF)
        value += 2;
      value += GET_INT_BONUS(ch);
      return value;
    case ABILITY_RIDE:
      if (!HAS_FEAT(ch, FEAT_LEGENDARY_RIDER))
        value += compute_gear_armor_penalty(ch);
      if (!HAS_FEAT(ch, FEAT_GLORIOUS_RIDER))
        value += GET_DEX_BONUS(ch);
      else
        value += GET_CHA_BONUS(ch);
      if (HAS_FEAT(ch, FEAT_ANIMAL_AFFINITY)) {
        /* Unnamed bonus */
        value += 2;
      }
      return value;
    case ABILITY_CLIMB:
      value += GET_STR_BONUS(ch);
      if (HAS_FEAT(ch, FEAT_ATHLETIC)) {
        /* Unnamed bonus */
        value += 2;
      }
      value += compute_gear_armor_penalty(ch);
      return value;
    case ABILITY_SLEIGHT_OF_HAND:
      value += GET_DEX_BONUS(ch);
      value += compute_gear_armor_penalty(ch);
      if (HAS_FEAT(ch, FEAT_DEFT_HANDS)) {
        /* Unnamed bonus */
        value += 3;
      }
      return value;
    case ABILITY_BLUFF:
      value += GET_CHA_BONUS(ch);
      if (HAS_FEAT(ch, FEAT_PERSUASIVE)) {
        /* Unnamed bonus */
        value += 2;
      }
      return value;
    case ABILITY_DIPLOMACY:
      value += GET_CHA_BONUS(ch);
      if (HAS_FEAT(ch, FEAT_NEGOTIATOR)) {
        /* Unnamed bonus */
        value += 2;
      }
      return value;
    case ABILITY_DISABLE_DEVICE:
      value += GET_INT_BONUS(ch);
      if (HAS_FEAT(ch, FEAT_NIMBLE_FINGERS)) {
        /* Unnamed bonus */
        value += 2;
      }
      return value;
    case ABILITY_DISGUISE:
      value += GET_CHA_BONUS(ch);
      if (HAS_FEAT(ch, FEAT_DECEITFUL)) {
        /* Unnamed bonus */
        value += 2;
      }
      return value;
    case ABILITY_ESCAPE_ARTIST:
      value += GET_DEX_BONUS(ch);
      value += compute_gear_armor_penalty(ch);
      if (HAS_FEAT(ch, FEAT_AGILE)) {
        /* Unnamed bonus */
        value += 2;
      }
      return value;
    case ABILITY_HANDLE_ANIMAL:
      value += GET_CHA_BONUS(ch);
      if (HAS_FEAT(ch, FEAT_ANIMAL_AFFINITY)) {
        /* Unnamed bonus */
        value += 2;
      }
      return value;
    case ABILITY_SENSE_MOTIVE:
      value += GET_WIS_BONUS(ch);
      if (HAS_FEAT(ch, FEAT_NEGOTIATOR)) {
        /* Unnamed bonus */
        value += 2;
      }
      if (HAS_FEAT(ch, FEAT_KEEN_SENSES)) {
        /* Unnamed bonu, elves */
        value += 2;
      }
      if (HAS_FEAT(ch, FEAT_ALERTNESS)) {
        /* Unnamed bonus */
        value += 2;
      }
      return value;
    case ABILITY_SURVIVAL:
      value += GET_WIS_BONUS(ch);
      if (HAS_FEAT(ch, FEAT_SELF_SUFFICIENT)) {
        /* Unnamed bonus */
        value += 2;
      }
      return value;
    case ABILITY_SWIM:
      value += GET_STR_BONUS(ch);
      value += (2 * compute_gear_armor_penalty(ch));
      if (HAS_FEAT(ch, FEAT_ATHLETIC)) {
        /* Unnamed bonus */
        value += 2;
      }
      return value;
    case ABILITY_USE_MAGIC_DEVICE:
      if (HAS_FEAT(ch, FEAT_MAGICAL_APTITUDE)) {
        /* Unnamed bonus */
        value += (value >= 10 ? 4 : 2);
      }
      if (HAS_FEAT(ch, FEAT_DILIGENT)) {
        /* Unnamed bonus */
        value += 2;
      }
      value += GET_CHA_BONUS(ch);
      return value;
    case ABILITY_PERFORM:
      value += GET_CHA_BONUS(ch);
      return value;

      /* Knowledge Skills */
    case ABILITY_CRAFT_WOODWORKING:
    case ABILITY_CRAFT_TAILORING:
    case ABILITY_CRAFT_ALCHEMY:
    case ABILITY_CRAFT_ARMORSMITHING:
    case ABILITY_CRAFT_WEAPONSMITHING:
    case ABILITY_CRAFT_BOWMAKING:
    case ABILITY_CRAFT_GEMCUTTING:
    case ABILITY_CRAFT_LEATHERWORKING:
    case ABILITY_CRAFT_TRAPMAKING:
    case ABILITY_CRAFT_POISONMAKING:
    case ABILITY_CRAFT_METALWORKING:
      value += GET_INT_BONUS(ch);
      return value;
    case ABILITY_KNOWLEDGE_ARCANA:
    case ABILITY_KNOWLEDGE_ENGINEERING:
    case ABILITY_KNOWLEDGE_DUNGEONEERING:
    case ABILITY_KNOWLEDGE_GEOGRAPHY:
    case ABILITY_KNOWLEDGE_HISTORY:
    case ABILITY_KNOWLEDGE_LOCAL:
    case ABILITY_KNOWLEDGE_NATURE:
    case ABILITY_KNOWLEDGE_NOBILITY:
    case ABILITY_KNOWLEDGE_RELIGION:
    case ABILITY_KNOWLEDGE_PLANES:
      value += GET_INT_BONUS(ch);
      return value;
    default: return -1;
  }
}

/** cross-class or not? **/
const char *cross_names[] = {
  "\tRNot Available to Your Class\tn",
  "\tcCross-Class Ability\tn",
  "\tWClass Ability\tn"
};

void list_abilities(struct char_data *ch, int ability_type) {

  int i, start_ability, end_ability;

  switch (ability_type) {
    case ABILITY_TYPE_ALL:
      start_ability = 1;
      end_ability = NUM_ABILITIES;
      break;
    case ABILITY_TYPE_GENERAL:
      start_ability = START_GENERAL_ABILITIES;
      end_ability = END_GENERAL_ABILITIES + 1;
      break;
    case ABILITY_TYPE_CRAFT:
      /* as of 10/30/2014 we decided to make crafting indepdent of the skill/ability system */
      send_to_char(ch, "\tRNOTE:\tn Type '\tYcraft\tn' to see your crafting skills, "
              "skills/abilities will no longer affect your crafting abilities.\r\n");
      start_ability = START_CRAFT_ABILITIES;
      end_ability = END_CRAFT_ABILITIES + 1;
      break;
    case ABILITY_TYPE_KNOWLEDGE:
      start_ability = START_KNOWLEDGE_ABILITIES;
      end_ability = END_KNOWLEDGE_ABILITIES + 1;
      break;
    default:
      log("SYSERR: list_abilities called with invalid ability_type: %d", ability_type);
      start_ability = 1;
      end_ability = NUM_ABILITIES;
  }

  //if (IS_NPC(ch))
  //return;

  send_to_char(ch, "*Name of skill, invested points, total points with all active bonuses\tn\r\n"
          "\tcSkill              Inve Tota Class/Cross/Unavailable  \tMUnspent trains: \tm%d\tn\r\n",
          GET_TRAINS(ch));

  for (i = start_ability; i < end_ability; i++) {
    /* we have some unused defines right now, we are going to skip over
       them manaully */
    switch (i) {
      case ABILITY_UNUSED_1:
      case ABILITY_UNUSED_2:
      case ABILITY_UNUSED_3:
      case ABILITY_UNUSED_4:
      case ABILITY_UNUSED_5:
      case ABILITY_UNUSED_6:
      case ABILITY_UNUSED_7:
      case ABILITY_UNUSED_8:
        continue;
      default:
        break;
    }
    send_to_char(ch, "%-18s [%2d] \tC[%2d]\tn %s\r\n",
            ability_names[i], GET_ABILITY(ch, i), compute_ability(ch, i),
            cross_names[modify_class_ability(ch, i, GET_CLASS(ch))]);

  }
}

//further expansion -zusuk

void process_skill(struct char_data *ch, int skillnum) {
  switch (skillnum) {
      // epic spells


      /* Epic spells we need a way to learn them that is NOT based in the trainer.
       * Questing comes to mind. */
    case SKILL_MUMMY_DUST:
      send_to_char(ch, "\tMYou gained Epic Spell:  Mummy Dust!\tn\r\n");
      SET_SKILL(ch, SPELL_MUMMY_DUST, 99);
      return;
    case SKILL_DRAGON_KNIGHT:
      send_to_char(ch, "\tMYou gained Epic Spell:  Dragon Knight!\tn\r\n");
      SET_SKILL(ch, SPELL_DRAGON_KNIGHT, 99);
      return;
    case SKILL_GREATER_RUIN:
      send_to_char(ch, "\tMYou gained Epic Spell:  Greater Ruin!\tn\r\n");
      SET_SKILL(ch, SPELL_GREATER_RUIN, 99);
      return;
    case SKILL_HELLBALL:
      send_to_char(ch, "\tMYou gained Epic Spell:  Hellball!\tn\r\n");
      SET_SKILL(ch, SPELL_HELLBALL, 99);
      return;
    case SKILL_EPIC_MAGE_ARMOR:
      send_to_char(ch, "\tMYou gained Epic Spell:  Epic Mage Armor!\tn\r\n");
      SET_SKILL(ch, SPELL_EPIC_MAGE_ARMOR, 99);
      return;
    case SKILL_EPIC_WARDING:
      send_to_char(ch, "\tMYou gained Epic Spell:  Epic Warding!\tn\r\n");
      SET_SKILL(ch, SPELL_EPIC_WARDING, 99);
      return;

    default: return;
  }
  return;
}

/********************************************************************/
/******************** Mobile Procs    *******************************/
/********************************************************************/

/*************************************************/
/**** General special procedures for mobiles. ****/
/*************************************************/

/* Player owned shops - Original created by Jamdog - 22nd February 2007
 * Zusuk had to completely re-write it for usage in LuminariMUD and to add
 *   the requested functionality from staff/players
 * Mob Special Function: the mob must be in the ATRIUM of the house
 * Items to be sold will be everything on the ground of the house */

/* do we have a valid player-shop item?  currently checking:
     1) shopper can see the item [unless have holy light]
     2) the item is not hidden (desc including a period .) [unless have holy light]
     3) item type is not ITEM_MONEY 
 */

/* debug, comment out to disable */ //#define PLAYER_SHOP_DEBUG

bool valid_player_shop_item(struct char_data *ch, struct obj_data *obj) {
  
  if (!obj)
    return FALSE;
  
  if (!CAN_SEE_OBJ(ch, obj))
    return FALSE;
  
  if (!*obj->description)
    return FALSE;
  
  if (*obj->description == '.')
    return FALSE;
  
  if (GET_OBJ_TYPE(obj) == ITEM_MONEY)
    return FALSE;
  
  /* made it! */
  return TRUE;
}

/* given shopper (ch), 'private room' and hopefully an argument
   return object based on argument
   will accept an index value that corresponds to the order of the items
     in the shop storage room (for argument) */
struct obj_data *find_player_shop_obj(struct char_data *ch, char *argument,
        room_rnum private_room) {
  bool is_number = FALSE;
  int index = 0, num = 1 /*starting index*/;
  struct obj_data *obj = NULL;

  skip_spaces(&argument);

  /* we need to identify if the shopper used a number (reference) to buy -Zusuk */
  if (isdigit(*argument)) {
    is_number = TRUE;
    index = atoi(argument);
  }

  if (is_number) {

#ifdef PLAYER_SHOP_DEBUG
    send_to_char(ch, "player_shops: %s looking for item index (%d) in room %d\r\n", GET_NAME(ch), index,
            world[private_room].number);
#endif

    for (obj = world[private_room].contents; obj; obj = obj->next_content) {
      if (valid_player_shop_item(ch, obj)) {
        if (num == index) /* found the item obj */
          break;
        num++;
      }
    }

    if (num != index) /* reached end of list without finding index */
      obj = NULL;

  } else { /* ARGUMENT */

#ifdef PLAYER_SHOP_DEBUG
    send_to_char(ch, "player_shops: %s looking for %s in room %d\r\n", GET_NAME(ch), argument,
            world[private_room].number);
#endif

    obj = get_obj_in_list_vis(ch, argument, NULL, world[private_room].contents);

    if (!valid_player_shop_item(ch, obj))
      obj = NULL;
  }

  return obj;
}

SPECIAL(player_owned_shops) {
  room_rnum private_room;
  room_vnum house_vnum;
  struct obj_data *i, *j;
  int num = 1, hse;
  char *temp, shop_owner[MAX_NAME_LENGTH + 1], buf[MAX_STRING_LENGTH];
  bool found = FALSE;

  if (!cmd)
    return FALSE;

#ifdef PLAYER_SHOP_DEBUG
  send_to_char(ch, "IN_ROOM(ch): %d\r\n", IN_ROOM(ch));
#endif

  /* Grab the name of the shop owner */
  for (hse = 0; hse < num_of_houses; hse++) {
#ifdef PLAYER_SHOP_DEBUG
    send_to_char(ch, "House counter: %d, This-atrium: %d\r\n", hse, house_control[hse].atrium);
#endif
    if (real_room(house_control[hse].atrium) == IN_ROOM(ch)) {
      /* Avoid seeing <UNDEF> entries from self-deleted people. */
      if ((temp = get_name_by_id(house_control[hse].owner)) == NULL) {
        sprintf(shop_owner, "Someone");
      } else {
        sprintf(shop_owner, "%s", CAP(get_name_by_id(house_control[hse].owner)));
      }
      found = TRUE;
      break;
    }
  }

  if (found == FALSE)
    sprintf(shop_owner, "Invalid Shop - Tell an Imp");

  private_room = real_room(house_control[hse].vnum);
  house_vnum = house_control[hse].vnum;

#ifdef PLAYER_SHOP_DEBUG
  send_to_char(ch, "House VNum %d\r\n", house_control[hse].vnum);
#endif

  /** LIST COMMAND **/
  
  if (CMD_IS("list")) {
    
    if (IS_NPC(ch)) {
      send_to_char(ch, "Mobiles can't buy from a player-owned shop!\r\n");
      return TRUE;
    }
    
    sprintf(buf, "Owner: \tW%s\tn", shop_owner);
    send_to_char(ch, "Player-owned Shop %*s\r\n", count_color_chars(buf) + 55, buf);
    send_to_char(ch,
            "###    Item                                                Cost\r\n");
    send_to_char(ch,
            "--------------------------------------------------------------------------------\r\n");

    for (i = world[private_room].contents; i; i = i->next_content) {
      if (valid_player_shop_item(ch, i)) {
        send_to_char(ch, "%3d)   %-*s %11d\r\n", num++,
                count_color_chars(i->short_description) + 44, i->short_description,
                GET_OBJ_COST(i));
      }
    }

    return (TRUE);
    
  /** BUY COMMAND **/
    
  } else if (CMD_IS("buy")) {
    
    /* do we have an item?  accepts an index for the argument */
    i = find_player_shop_obj(ch, argument, private_room);
    
    if (i == NULL) {
      send_to_char(ch, "Can not find that item!  Try the index value in cases "
              "were some objects have funky keywords.\r\n");
      return (TRUE);
    }
        
#ifdef PLAYER_SHOP_DEBUG
    send_to_char(ch, "player_shops: found %s (cost: %d)\r\n", i->short_description, GET_OBJ_COST(i));
#endif

    if (GET_GOLD(ch) < GET_OBJ_COST(i)) {
      send_to_char(ch, "You don't have enough gold!\r\n");
      return (TRUE);
    }

    /* Just to avoid crashes, if the object has no cost, then don't
     * try to make a pile of no gold */
    if (GET_OBJ_COST(i) > 0) {
      /* Take gold from player */
      GET_GOLD(ch) -= GET_OBJ_COST(i);

      /* Put gold in stock-room */
      j = create_money(GET_OBJ_COST(i));
      obj_to_room(j, private_room);
    }

    /* Move item from stock-room to player's inventory */
    obj_from_room(i);
    obj_to_char(i, ch);

    /* Let everyone know what's happening */
    send_to_char(ch, "%s hands you %s, and takes your payment.\r\n",
            CAP(GET_NAME((struct char_data *) me)), i->short_description);
    act("$n buys $p from $N.", FALSE, ch, i, (struct char_data *) me, TO_ROOM);
    send_to_char(ch, "%s thanks you for your business, 'please come again!'\r\n",
            shop_owner);
    
#ifdef PLAYER_SHOP_DEBUG
    send_to_char(ch, "player_shops: item bought and paid for\r\n");
#endif

    /* we have to save here to cement the transaction, otherwise a well timed
       crash or whatnot will duplicate the item -Zusuk */
    save_char(ch, 0);
    Crash_crashsave(ch);
    House_crashsave(house_vnum);

    return (TRUE);
    
  /** IDENTIFY COMMAND **/
    
  } else if (CMD_IS("identify")) {
    
    /* do we have an item?  accepts an index for the argument */
    i = find_player_shop_obj(ch, argument, private_room);

    if (i == NULL) {
      send_to_char(ch, "Can not find that item!  Try the index value in cases "
              "were some objects have funky keywords.\r\n");
      return (TRUE);
    }
    
    do_stat_object(ch, i, ITEM_STAT_MODE_IDENTIFY_SPELL);
  
    return (TRUE);
  }
  
  /* Exit! */
  return (FALSE);
}
#ifdef PLAYER_SHOP_DEBUG
#undef PLAYER_SHOP_DEBUG
#endif

static void npc_steal(struct char_data *ch, struct char_data *victim) {
  int gold;

  if (IS_NPC(victim))
    return;
  if (GET_LEVEL(victim) >= LVL_IMMORT)
    return;
  if (!CAN_SEE(ch, victim))
    return;

  if (AWAKE(victim) && (rand_number(0, GET_LEVEL(ch)) == 0)) {
    act("You discover that $n has $s hands in your wallet.", FALSE, ch, 0, victim, TO_VICT);
    act("$n tries to steal gold from $N.", TRUE, ch, 0, victim, TO_NOTVICT);
  } else {
    /* Steal some gold coins */
    gold = (GET_GOLD(victim) * rand_number(1, 10)) / 100;
    if (gold > 0) {
      increase_gold(ch, gold);
      decrease_gold(victim, gold);
    }
  }
}

/* this function will cause basically all the mobiles in the same zone
   to hunt someone down */
void zone_yell(struct char_data *ch, char buf[256]) {
  struct char_data *i;
  struct char_data *vict;

  for (i = character_list; i; i = i->next) {
    if (world[ch->in_room].zone == world[i->in_room].zone) {

      if (PROC_FIRED(ch) == FALSE) {
        send_to_char(i, buf);
      }

      if (i == ch || !IS_NPC(i))
        continue;

      if (((IS_EVIL(ch) && IS_EVIL(i)) || (IS_GOOD(ch) && IS_GOOD(i))) &&
              MOB_FLAGGED(i, MOB_HELPER)) {
        if (i->in_room == ch->in_room && !FIGHTING(i)) {
          for (vict = world[i->in_room].people; vict; vict = vict->next_in_room)
            if (FIGHTING(vict) == ch) {
              act("$n jumps to the aid of $N!", FALSE, i, 0, ch, TO_ROOM);
              hit(i, vict, TYPE_UNDEFINED, DAM_RESERVED_DBC, 0, FALSE);
              break;
            }
        } else {
          HUNTING(i) = ch;
          hunt_victim(i);
        }
      }
    }
  }
  PROC_FIRED(ch) = TRUE;
}

/* another hl port, checks if object with given vnum is being worn */
bool is_wearing(struct char_data *ch, obj_vnum vnum) {
  int i;

  for (i = 0; i < NUM_WEARS; i++) {
    if (GET_EQ(ch, i))
      if (GET_OBJ_VNUM(GET_EQ(ch, i)) == vnum)
        return TRUE;
  }
  return FALSE;
}

/* from homeland */
bool yan_yell(struct char_data *ch) {
  struct char_data *i;
  struct char_data *vict;
  struct descriptor_data *d;
  int room = 0;
  int zone = world[ch->in_room].zone;
  room_rnum start = 0;
  room_rnum end = 0;
  vict = FIGHTING(ch);

  if (!vict)
    return FALSE;

  // show yan-s yell message.
  if (PROC_FIRED(ch) == false) {
    for (d = descriptor_list; d; d = d->next) {
      if (STATE(d) == CON_PLAYING && d->character != NULL &&
              zone == world[d->character->in_room].zone) {
        send_to_char(d->character, "\tcYan-C-Bin the Master of Evil Air\tw shouts, '\tcI "
                "have been attacked! Come to me minions!\tw'\tn\r\n");
      }
    }
  }

  start = real_room(136100);
  end = real_room(136224);

  for (room = start; room <= end; room++) {
    for (i = world[room].people; i; i = i->next_in_room) {
      if (IS_NPC(i) && !FIGHTING(i)) {
        switch (GET_MOB_VNUM(i)) {
          case 136110:
          case 136111:
          case 136112:
          case 136113:
            if (i->in_room == ch->in_room) {
              act("$n jumps to the aid of $N!", FALSE, i, 0, ch, TO_ROOM);
              hit(i, vict, TYPE_UNDEFINED, DAM_RESERVED_DBC, 0, FALSE);
            } else {
              HUNTING(i) = ch;
              hunt_victim(i);
            }
            break;
        }
      }
    }
  }

  if (PROC_FIRED(ch) == FALSE) {
    PROC_FIRED(ch) = TRUE;
    return TRUE;
  }

  return FALSE;
}

/* from homeland */
void yan_maelstrom(struct char_data *ch) {
  struct char_data *vict;
  struct char_data *next_vict;
  int dam = 0;

  act("$N \tcbegins to spin in a circular motion, gathering speed at an alarming pace.\tn\r\n"
          "\tcAs the pace quickens, $E begins to gain in height as well, until $E forms into\tn\r\n"
          "\tcan eighty-foot tall whirlwind \tcof \tCs\tcw\twi\tcr\tCl\tci\twn\tCg \tcchaos.\tn",
          FALSE, ch, 0, ch, TO_ROOM);

  for (vict = world[ch->in_room].people; vict; vict = next_vict) {
    next_vict = vict->next_in_room;
    if (IS_NPC(vict) && !IS_PET(vict))
      continue;
    dam = 150 + dice(10, 20);
    if (GET_LEVEL(vict) < 20)
      dam = GET_MAX_HIT(vict);
    if (dam >= GET_HIT(vict)) {
      dam += 25;
      act("\twAs you are spun about by $n's \twmaelstrom, your body is damaged beyond repair.\tn",
              FALSE, ch, 0, vict, TO_VICT);
      act("\twAs $N is spun about by $n's \twmaelstrom, $M body is damaged beyond repair.\tn",
              FALSE, ch, 0, vict, TO_NOTVICT);

    } else {
      act("\twYou are enveloped in $n's \tCs\tcw\twi\tcr\tCl\tci\twn\tCg \tcmaelstrom\tw, your body pelted by \twgusts\tc of wind.\tn"
              , FALSE, ch, 0, vict, TO_VICT);
      act("\tw$N is enveloped in $n's \tCs\tcw\twi\tcr\tCl\tci\twn\tCg \tcmaelstrom\tw, $S body pelted by \twgusts\tc of wind.\tn",
              FALSE, ch, 0, vict, TO_NOTVICT);
    }
    damage(ch, vict, dam, -1, DAM_AIR, FALSE); //type -1 = no dam msg
  }
}

/* from homeland */
void yan_windgust(struct char_data *ch) {
  struct char_data *vict;
  struct char_data *next_vict;
  int dam = 0;
  struct affected_type af;

  act("\tc$n\tc opens $s cavernous maw and sends forth a \tCpowerful \twgust\tc of air.\tn",
          FALSE, ch, 0, 0, TO_ROOM);

  for (vict = world[ch->in_room].people; vict; vict = next_vict) {
    next_vict = vict->next_in_room;
    if (IS_NPC(vict) && !IS_PET(vict))
      continue;

    dam = 30 + dice(3, 30);
    if (dam > GET_HIT(vict)) {
      dam += 25;

      act("\twAs you are hit by the \tcgust\tw of wind sent by $n, \twyou feel your\r\n"
              "\twlife slip away.\tn",
              FALSE, ch, 0, vict, TO_VICT);
      act("\tw$N is blasted by $n's \tcgust\tw of wind, and suddenly keels over from\r\n"
              "\twthe damage.\tn",
              FALSE, ch, 0, vict, TO_NOTVICT);
      damage(ch, vict, dam, -1, DAM_AIR, FALSE); // type -1 = no dam msg
    } else {
      act("\twYou are blasted by a \tCf\tci\twer\tcc\tCe\tc gust\tw of wind hurled by $n.\tn",
              FALSE, ch, 0, vict, TO_VICT);
      act("\tw$N is blasted by a \tCf\tci\twer\tcc\tCe\tc gust\tw of wind hurled by $n.\tn",
              FALSE, ch, 0, vict, TO_NOTVICT);
      damage(ch, vict, dam, -1, DAM_AIR, FALSE); //-1 type = no dam mess
      if (dice(1, 40) > GET_CON(vict)) {
        new_affect(&af);
        af.spell = SKILL_CHARGE;
        SET_BIT_AR(af.bitvector, AFF_STUN);
        af.duration = dice(2, 4) + 1;
        affect_join(vict, &af, TRUE, FALSE, FALSE, FALSE);
      }
    }
  }
}

/* from homeland */
bool chan_yell(struct char_data *ch) {
  struct char_data *i;
  struct char_data *vict;
  struct descriptor_data *d;
  room_rnum room = 0;
  int zone = world[ch->in_room].zone;
  room_rnum start = 0;
  room_rnum end = 0;

  vict = FIGHTING(ch);
  if (!vict)
    return FALSE;

  // show yan-s yell message.
  if (PROC_FIRED(ch) == false) {
    for (d = descriptor_list; d; d = d->next) {
      if (STATE(d) == CON_PLAYING && d->character != NULL && zone == world[d->character->in_room].zone) {
        send_to_char(d->character,
                "\tCChan, the Elemental Princess of Good Air\tw shouts, '\tcI have been attacked! Come to me my friends!\tw'\tn\r\n");
      }
    }
  }

  start = real_room(136100);
  end = real_room(136224);

  for (room = start; room <= end; room++) {
    for (i = world[room].people; i; i = i->next_in_room) {
      if (IS_NPC(i) && !FIGHTING(i)) {
        switch (GET_MOB_VNUM(i)) {
          case 136115:
          case 136116:
          case 136117:
          case 136118:
            if (i->in_room == ch->in_room) {
              act("$n jumps to the aid of $N!", FALSE, i, 0, ch, TO_ROOM);
              hit(i, vict, TYPE_UNDEFINED, DAM_RESERVED_DBC, 0, FALSE);
            } else {
              HUNTING(i) = ch;
              hunt_victim(i);
            }
            break;
        }
      }
    }
  }

  if (PROC_FIRED(ch) == FALSE) {
    PROC_FIRED(ch) = TRUE;
    return TRUE;
  }

  return FALSE;
}

/****************************************************/
/******* end general procedures for mobile procs ****/
/****************************************************/

/****************************/
/** begin actual mob procs **/
/****************************/

/* from homeland */
SPECIAL(shadowdragon) {
  struct char_data *vict;
  struct char_data *next_vict;

  if (cmd)
    return FALSE;

  if (!FIGHTING(ch))
    return FALSE;

  if (rand_number(0, 4))
    return FALSE;

  act("$n \tLopens her mouth and let stream forth a black breath of de\tws\tWp\twa\tLir.\tn",
          FALSE, ch, 0, 0, TO_ROOM);

  for (vict = world[ch->in_room].people; vict; vict = next_vict) {
    next_vict = vict->next_in_room;
    if (IS_NPC(vict) && !IS_PET(vict))
      continue;

    act("\tLDarkness envelopes you and you feel the hopelessness of fighting against this all powerful foe.\tn",
            FALSE, ch, 0, vict, TO_VICT);
    act("$N \tLseems to loose the will for fighting against this awesome foe.\tn",
            FALSE, ch, 0, vict, TO_NOTVICT);
    GET_MOVE(vict) -= (10 + dice(5, 4));
  }

  call_magic(ch, FIGHTING(ch), 0, SPELL_DARKNESS, 0, GET_LEVEL(ch), CAST_SPELL);

  return TRUE;
}

/* from homeland */
SPECIAL(imix) {
  if (cmd || GET_POS(ch) == POS_DEAD)
    return FALSE;

  if (!FIGHTING(ch))
    PROC_FIRED(ch) = FALSE;

  if (FIGHTING(ch)) {
    zone_yell(ch, "\r\n\tMImix \tnshouts, '\tRYou DARE attack me?!? Minions... to me now!!!\tn'\r\n");
  }

  if (!rand_number(0, 3) && FIGHTING(ch)) {
    call_magic(ch, FIGHTING(ch), 0, SPELL_FIRE_BREATHE, 0, GET_LEVEL(ch), CAST_SPELL);
    return TRUE;
  }

  return FALSE;
}

/* from homeland */
SPECIAL(olhydra) {
  struct char_data *vict;
  struct char_data *next_vict;

  if (cmd || GET_POS(ch) == POS_DEAD)
    return FALSE;

  if (!FIGHTING(ch))
    PROC_FIRED(ch) = FALSE;

  if (FIGHTING(ch)) {
    zone_yell(ch, "\r\n\tBOlhydra \tnshouts, '\tCYou DARE attack me?!? Minions... to me now!!!\tn'\r\n");
  }

  if (!rand_number(0, 3) && FIGHTING(ch)) {
    act("$n \tLopens $s mouth and let stream forth a \tBwave of water.\tn",
            FALSE, ch, 0, 0, TO_ROOM);

    for (vict = world[ch->in_room].people; vict; vict = next_vict) {
      next_vict = vict->next_in_room;
      if (IS_NPC(vict) && !IS_PET(vict))
        continue;
      if (ch == vict)
        continue;

      if ((dice(1, 20) + 21) < GET_DEX(vict)) {
        act("\tbThe wave hits \tCYOU\tb, knocking you backwards.\tn",
                FALSE, ch, 0, vict, TO_VICT);
        act("\tbThe wave hits $N\tb, knocking $M backwards.\tn",
                FALSE, ch, 0, vict, TO_NOTVICT);
        USE_MOVE_ACTION(vict);
      } else {
        act("\tbThe wave hits \tCYOU\tb with full \tBforce\tb, knocking you down.\tn",
                FALSE, ch, 0, vict, TO_VICT);
        act("\tbThe wave hits $N\tb with full \tBforce\tb, knocking $M down.\tn",
                FALSE, ch, 0, vict, TO_NOTVICT);
        change_position(vict, POS_SITTING);
        USE_FULL_ROUND_ACTION(ch);
      }
    }
    return TRUE;
  }
  return FALSE;
}

/* from homeland */
SPECIAL(banshee) {
  struct char_data *vict;

  if (cmd || GET_POS(ch) == POS_DEAD)
    return FALSE;

  if (!FIGHTING(ch)) // heheh  && GET_HIT(ch) == GET_MAX_HIT(ch))
    PROC_FIRED(ch) = FALSE;

  if (FIGHTING(ch) && !rand_number(0, 40) && PROC_FIRED(ch) != TRUE) {
    act("\tW$n \tWlets out a piercing shriek so horrible that it makes your ears \trBLEED\tW!\tn",
            FALSE, ch, 0, 0, TO_ROOM);
    for (vict = world[ch->in_room].people; vict; vict = vict->next_in_room)
      if (!IS_NPC(vict) && !mag_savingthrow(ch, vict, SAVING_WILL, -4, CAST_INNATE, GET_LEVEL(ch), NOSCHOOL)) {
        act("\tRThe brutal scream tears away at your life force,\r\n"
                "causing you to fall to your knees with pain!\tn", FALSE, vict, 0, 0, TO_CHAR);
        act("$n grabs $s ears and tumbles to the ground in pain!", FALSE, vict, 0, 0, TO_ROOM);
        GET_HIT(vict) = 1;
      }

    PROC_FIRED(ch) = TRUE;
    return TRUE;
  }
  return FALSE;
}

/* from homeland */
SPECIAL(quicksand) {
  struct affected_type af;

  if (cmd)
    return FALSE;

  if (IS_NPC(ch) && !IS_PET(ch))
    return FALSE;

  if (AFF_FLAGGED(ch, AFF_FLYING))
    return FALSE;
  if (GET_LEVEL(ch) > LVL_IMMORT)
    return FALSE;

  if (GET_DEX(ch) > dice(1, 20) + 12) {
    act("\tyYou avoid getting stuck in the quicksand.\tn",
            FALSE, ch, 0, 0, TO_CHAR);
    act("\tn$n\ty avoids getting stuck in the quicksand.\tn",
            FALSE, ch, 0, 0, TO_ROOM);
    return FALSE;
  }

  act("\tyThe marsh \tgla\tynd of the \twm\tye\tgr\tye opens up suddenly revealing quicksand!\tn\r\n"
          "\tnYou get sucked down.\tn",
          FALSE, ch, 0, 0, TO_CHAR);
  act("\tn$n\ty gets stuck in the quicksand of the marsh \tgla\tynd of the \twm\tye\tgr\tye.\tn",
          FALSE, ch, 0, 0, TO_ROOM);

  new_affect(&af);
  af.spell = SPELL_HOLD_PERSON;
  SET_BIT_AR(af.bitvector, AFF_PARALYZED);
  af.duration = 5;
  affect_join(ch, &af, TRUE, FALSE, FALSE, FALSE);

  return TRUE;
}

/* from homeland */
SPECIAL(kt_kenjin) {
  struct affected_type af;
  struct char_data *vict = 0;
  struct char_data *tch = 0;
  int val = 0;

  if (cmd)
    return FALSE;
  if (!FIGHTING(ch))
    return FALSE;

  if (GET_POS(ch) < POS_FIGHTING)
    return FALSE;

  for (tch = world[ch->in_room].people; tch; tch = tch->next_in_room) {
    if (!IS_NPC(tch) || IS_PET(tch)) {
      if (!vict || !rand_number(0, 2)) {
        vict = tch;
      }
    }
  }

  val = dice(1, 3);

  //turns you into stone
  if (val == 1) {
    act("$n\tc whips out a \tWbone-white\tn wand, and waves it in the air.\tn\r\n"
            "\tcSuddenly $e points it at \tn$N\tc, who slowly turns to stone.", FALSE,
            ch, 0, vict, TO_ROOM);
    new_affect(&af);
    af.spell = SPELL_HOLD_PERSON;
    SET_BIT_AR(af.bitvector, AFF_PARALYZED);
    af.duration = rand_number(2, 3);
    affect_join(vict, &af, TRUE, FALSE, FALSE, FALSE);
    return TRUE;
  }

  //teleports you to the bottom of the shaft.
  if (val == 2) {
    act("$n\tc whips out a \trfiery red\tn wand, and waves it in the air.\tn\r\n"
            "\tcSuddenly $e points it at \tn$N\tc, who fades away suddenly.", FALSE,
            ch, 0, vict, TO_ROOM);
    char_from_room(vict);
    char_to_room(vict, real_room(132908));
    look_at_room(vict, 0);
    return TRUE;
  }

  //loads a new mob in 132919 :)
  if (val == 3) {
    act("$n\tc whips out a \tYgolden\tn wand, and waves it in the air.\tn\r\n"
            "\tcSuddenly $e taps in the air, and you see \tLshadow\tc coalesce behind you.", FALSE,
            ch, 0, vict, TO_ROOM);
    tch = read_mobile(132902, VIRTUAL);
    if (!tch)
      return FALSE;
    char_to_room(tch, real_room(132919));
    return TRUE;
  }

  return FALSE;
}

/* from homeland */
SPECIAL(kt_twister) {
  struct char_data *mob;
  char l_name[256];
  char s_name[256];
  int temp;

  if (cmd)
    return FALSE;

  if (IS_NPC(ch) && !IS_PET(ch))
    return FALSE;

  temp = world[real_room(132901)].dir_option[0]->to_room;
  world[real_room(32901)].dir_option[0]->to_room =

          world[real_room(132901)].dir_option[1]->to_room;
  world[real_room(32901)].dir_option[1]->to_room =

          world[real_room(132901)].dir_option[2]->to_room;
  world[real_room(32901)].dir_option[2]->to_room =

          world[real_room(132901)].dir_option[3]->to_room;
  world[real_room(32901)].dir_option[3]->to_room = temp;

  send_to_room(real_room(132901), "\tCThe world seems to turn.\tn\r\n");

  mob = read_mobile(132901, VIRTUAL);

  if (!mob)
    return FALSE;

  char_to_room(mob, real_room(132906));

  sprintf(l_name, "\tLThe shadow of \tw%s\tL stands here.\tn  ", GET_NAME(ch));
  sprintf(s_name, "\tLa shadow of \tw%s\tn", GET_NAME(ch));

  mob->player.short_descr = strdup(s_name);
  mob->player.name = strdup("shadow");
  mob->player.long_descr = strdup(l_name);

  GET_LEVEL(mob) = GET_LEVEL(ch);
  GET_MAX_HIT(mob) = 1000 + GET_LEVEL(mob) * 50;
  GET_HIT(mob) = GET_MAX_HIT(mob);
  GET_CLASS(mob) = GET_CLASS(ch);

  send_to_char(ch, "You somehow feel \tWsplit\tn in half.\r\n");
  return TRUE;
}

/* from homeland */
SPECIAL(hive_death) {
  if (cmd)
    return FALSE;
  if (!ch)
    return FALSE;

  send_to_char(ch,
          "\trAs you enter through the curtain, your body is ripped into two pieces, as your link\tn\r\n"
          "\trthrough the ethereal plane is severed.  You suddenly realise that your physical body\tn\r\n"
          "\tris at one place, and your mind in another part.\tn\r\n\r\n");
  char_from_room(ch);
  char_to_room(ch, real_room(129500));
  //make_corpse(ch, 0);
  send_to_char(ch, "\tWYou feel the link snap completely, leaving you body behind completely!\tn\r\n\r\n");
  look_at_room(ch, 0);
  char_from_room(ch);
  send_to_char(ch, "\tLYou focus your eyes back on the present.\tn\r\n\r\n");
  char_to_room(ch, real_room(139328));
  look_at_room(ch, 0);

  return TRUE;
}

/* from homeland */
SPECIAL(feybranche) {
  struct char_data *i = NULL;
  char buf[MAX_INPUT_LENGTH];

  if (cmd || GET_POS(ch) == POS_DEAD)
    return FALSE;

  struct char_data *enemy = FIGHTING(ch);

  if (!enemy)
    PROC_FIRED(ch) = FALSE;

  if (FIGHTING(ch) && !ROOM_FLAGGED(ch->in_room, ROOM_SOUNDPROOF)) {
    if (enemy->master && enemy->master->in_room == enemy->in_room)
      enemy = enemy->master;
    sprintf(buf, "%s\tL shouts, '\tmCome to me!!' Fey-Branche is under attack!\tn\r\n",
            ch->player.short_descr);
    for (i = character_list; i; i = i->next) {
      if (!FIGHTING(i) && IS_NPC(i) && (GET_MOB_VNUM(i) == 135535 ||
              GET_MOB_VNUM(i) == 135536 || GET_MOB_VNUM(i) == 135537 ||
              GET_MOB_VNUM(i) == 135538 || GET_MOB_VNUM(i) == 135539 ||
              GET_MOB_VNUM(i) == 135540) && ch != i) {
        if (FIGHTING(ch)->in_room != i->in_room) {
          if (GET_MOB_VNUM(i) != 135536) {
            HUNTING(i) = enemy;
            hunt_victim(i);
          } else
            cast_spell(i, enemy, 0, SPELL_TELEPORT, 0);
        } else
          hit(i, enemy, TYPE_UNDEFINED, DAM_RESERVED_DBC, 0, FALSE);
      }

      if (world[ch->in_room].zone == world[i->in_room].zone && !PROC_FIRED(ch))
        send_to_char(i, buf);
    }
    PROC_FIRED(ch) = TRUE;
    return TRUE;
  }
  return FALSE;
}

/* from homeland */
SPECIAL(abyssal_vortex) {
  int temp;

  if (cmd)
    return FALSE;

  if (IS_NPC(ch) && !IS_PET(ch))
    return FALSE;

  if (!rand_number(0, 7)) {
    temp = world[ch->in_room].dir_option[0]->to_room;
    world[ch->in_room].dir_option[0]->to_room = world[ch->in_room].dir_option[1]->to_room;
    world[ch->in_room].dir_option[1]->to_room = world[ch->in_room].dir_option[4]->to_room;
    world[ch->in_room].dir_option[4]->to_room = world[ch->in_room].dir_option[3]->to_room;
    world[ch->in_room].dir_option[3]->to_room = world[ch->in_room].dir_option[5]->to_room;
    world[ch->in_room].dir_option[5]->to_room = world[ch->in_room].dir_option[2]->to_room;
    world[ch->in_room].dir_option[2]->to_room = temp;

    send_to_room(ch->in_room, "\tLThe reality seems to \tCshift\tL as madness descends in the \tcvortex\tn\r\n");

    return TRUE;
  }
  return FALSE;
}

/* from homeland */
SPECIAL(agrachdyrr) {
  struct char_data *i = NULL;
  char buf[MAX_INPUT_LENGTH];

  if (cmd || GET_POS(ch) == POS_DEAD)
    return FALSE;

  struct char_data *enemy = FIGHTING(ch);

  if (!enemy)
    PROC_FIRED(ch) = FALSE;

  if (FIGHTING(ch) && !ROOM_FLAGGED(ch->in_room, ROOM_SOUNDPROOF)) {

    if (!rand_number(0, 4) && !ch->followers) {
      act("$n\tL looks to be extremely disspleased at being\r\n"
              "forced to fight such inferior beings in her own mansion. She raises her\r\n"
              "arms and cries out, '\tmAid me Lloth!\tL'",
              FALSE, ch, 0, 0, TO_ROOM);

      struct char_data *mob = read_mobile(135523, VIRTUAL);
      if (!mob)
        return FALSE;
      char_to_room(mob, ch->in_room);
      add_follower(mob, ch);
      return TRUE;
    }

    if (enemy->master && enemy->master->in_room == enemy->in_room)
      enemy = enemy->master;

    sprintf(buf, "%s\tL shouts, '\twTo me, \tcAgrach-Dyrr\tw is under attack!'\tn\r\n",
            ch->player.short_descr);
    for (i = character_list; i; i = i->next) {
      if (!FIGHTING(i) && IS_NPC(i) && (GET_MOB_VNUM(i) == 135521 ||
              GET_MOB_VNUM(i) == 135522 || GET_MOB_VNUM(i) == 135510 ||
              GET_MOB_VNUM(i) == 135524 || GET_MOB_VNUM(i) == 135525 ||
              GET_MOB_VNUM(i) == 135512) && ch != i) {
        if (FIGHTING(ch)->in_room != i->in_room) {
          if (GET_MOB_VNUM(i) != 135522) {
            HUNTING(i) = enemy;
            hunt_victim(i);
          } else
            cast_spell(i, enemy, 0, SPELL_TELEPORT, 0);
        } else
          hit(i, enemy, TYPE_UNDEFINED, DAM_RESERVED_DBC, 0, FALSE);
      }

      if (world[ch->in_room].zone == world[i->in_room].zone && !PROC_FIRED(ch))
        send_to_char(i, buf);
    }
    PROC_FIRED(ch) = TRUE;
    return TRUE;
  } // for loop
  return FALSE;
}

/* from homeland */
SPECIAL(shobalar) {
  struct char_data *i = NULL;
  char buf[MAX_INPUT_LENGTH];

  if (cmd || GET_POS(ch) == POS_DEAD)
    return FALSE;

  struct char_data *enemy = FIGHTING(ch);

  if (!enemy)
    PROC_FIRED(ch) = FALSE;

  if (FIGHTING(ch) && !ROOM_FLAGGED(ch->in_room, ROOM_SOUNDPROOF)) {
    if (enemy->master && enemy->master->in_room == enemy->in_room)
      enemy = enemy->master;
    sprintf(buf, "%s\tL shouts, '\twTo me, \tmShobalar\tw is under attack!'\tn\r\n",
            ch->player.short_descr);
    for (i = character_list; i; i = i->next) {
      if (!FIGHTING(i) && IS_NPC(i) && (GET_MOB_VNUM(i) == 135506 ||
              GET_MOB_VNUM(i) == 135500 || GET_MOB_VNUM(i) == 135504 ||
              GET_MOB_VNUM(i) == 135507) && ch != i) {
        if (FIGHTING(ch)->in_room != i->in_room) {
          if (GET_MOB_VNUM(i) != 135506) {
            HUNTING(i) = enemy;
            hunt_victim(i);
          } else
            cast_spell(i, enemy, NULL, SPELL_TELEPORT, 0);
        } else
          hit(i, enemy, TYPE_UNDEFINED, DAM_RESERVED_DBC, 0, FALSE);
      }

      if (world[ch->in_room].zone == world[i->in_room].zone && !PROC_FIRED(ch))
        send_to_char(i, buf);
    }
    PROC_FIRED(ch) = TRUE;
    return TRUE;
  } // for loop

  return FALSE;
}

/* from homeland */
SPECIAL(ogremoch) {
  struct char_data *i;
  struct char_data *vict;
  struct descriptor_data *d;
  room_rnum room = 0;
  int zone = world[ch->in_room].zone;
  room_rnum start = 0;
  room_rnum end = 0;

  if (cmd || GET_POS(ch) == POS_DEAD)
    return FALSE;

  if (!FIGHTING(ch))
    PROC_FIRED(ch) = FALSE;

  vict = FIGHTING(ch);
  if (!vict)
    return FALSE;

  // show yell message.
  if (PROC_FIRED(ch) == false) {
    for (d = descriptor_list; d; d = d->next) {
      if (STATE(d) == CON_PLAYING && d->character != NULL && zone == world[d->character->in_room].zone) {
        send_to_char(d->character, "\tLOgremoch \tw shouts, '\tLI have been "
                "attacked! Come to me minions!\tw'\tn\r\n");
      }
    }
  }

  start = real_room(136700);
  end = real_room(136802);

  for (room = start; room <= end; room++) {
    for (i = world[room].people; i; i = i->next_in_room) {
      if (IS_NPC(i) && !FIGHTING(i)) {
        switch (GET_MOB_VNUM(i)) {
          case 136703:
          case 136704:
          case 136705:
          case 136706:
          case 136707:
          case 136708:
          case 136709:
            if (i->in_room == ch->in_room) {
              act("$n jumps to the aid of $N!", FALSE, i, 0, ch, TO_ROOM);
              hit(i, vict, TYPE_UNDEFINED, DAM_RESERVED_DBC, 0, FALSE);
            } else {
              //either melt in directly or track
              if (dice(1, 10) < 2) {
                act("$n jumps into the pure rock, as $s lord calls for $m.",
                        FALSE, i, 0, 0, TO_ROOM);
                char_from_room(i);
                char_to_room(i, ch->in_room);
                act("$n comes out from the rock, to help $s lord.", FALSE, i,
                        0, 0, TO_ROOM);
              } else {
                HUNTING(i) = ch;
                hunt_victim(i);
              }
            }
            break;
        }
      }
    }
  }
  PROC_FIRED(ch) = TRUE;

  return TRUE;
}

/* from homeland */
SPECIAL(yan) {
  if (cmd || GET_POS(ch) == POS_DEAD)
    return FALSE;

  if (!FIGHTING(ch))
    PROC_FIRED(ch) = FALSE;

  if (FIGHTING(ch)) {
    if (yan_yell(ch))
      return TRUE;
    if (!rand_number(0, 50)) {
      yan_maelstrom(ch);
      return TRUE;
    }
    if (!rand_number(0, 3)) {
      yan_windgust(ch);
      return TRUE;
    }
  }
  return FALSE;
}

/* from homeland */
SPECIAL(chan) {
  if (cmd || GET_POS(ch) == POS_DEAD)
    return FALSE;

  if (!FIGHTING(ch))
    PROC_FIRED(ch) = FALSE;

  if (FIGHTING(ch)) {
    if (chan_yell(ch))
      return TRUE;
    if (!rand_number(0, 3)) {
      yan_windgust(ch);
      return TRUE;
    }
  }
  return FALSE;
}

SPECIAL(guild) {
  int skill_num, percent;
  char arg[MAX_STRING_LENGTH], buf[MAX_STRING_LENGTH];
  char *ability_name = NULL;

  if (IS_NPC(ch) || (!CMD_IS("practice") && !CMD_IS("train") && !CMD_IS("boosts")))
    return (FALSE);

  skip_spaces(&argument);

  // Practice code
  if (CMD_IS("practice")) {

    list_crafting_skills(ch);
    return (TRUE);

    /***************************************/
    /* everything below this is deprecated */
    /***************************************/

    if (!*argument) {
      list_skills(ch);
      return (TRUE);
    }
    if (GET_PRACTICES(ch) <= 0) {
      send_to_char(ch, "You do not seem to be able to practice now.\r\n");
      return (TRUE);
    }

    skill_num = find_skill_num(argument);

    if (skill_num < 1 ||
            GET_LEVEL(ch) < spell_info[skill_num].min_level[(int) GET_CLASS(ch)]) {
      send_to_char(ch, "You do not know of that skill.\r\n");
      return (TRUE);
    }

    /*
    if (GET_SKILL(ch, skill_num) >= LEARNED(ch)) {
      send_to_char(ch, "You are already learned in that area.\r\n");
      return (TRUE);
    }
     */

    if (skill_num > SPELL_RESERVED_DBC && skill_num < MAX_SPELLS) {
      send_to_char(ch, "You can't practice spells.\r\n");
      return (TRUE);
    }

    if (!meet_skill_reqs(ch, skill_num)) {
      send_to_char(ch, "You haven't met the pre-requisites for that skill.\r\n");
      return (TRUE);
    }

    /* added with addition of crafting system so you can't use your
     'practice points' for training your crafting skills which have
     a much lower base value than 75 */

    if (GET_SKILL(ch, skill_num)) {
      send_to_char(ch, "You already have this skill trained.\r\n");
      return TRUE;
    }

    send_to_char(ch, "You practice '%s' with your trainer...\r\n",
            spell_info[skill_num].name);
    GET_PRACTICES(ch)--;

    percent = GET_SKILL(ch, skill_num);
    percent += int_app[GET_INT(ch)].learn;

    SET_SKILL(ch, skill_num, percent);

    /*
    if (GET_SKILL(ch, skill_num) >= LEARNED(ch))
      send_to_char(ch, "You are now \tGlearned\tn in '%s.'\r\n",
            spell_info[skill_num].name);
     */

    //for further expansion - zusuk
    process_skill(ch, skill_num);

    return (TRUE);

  } else if (CMD_IS("train")) {
    //training code

    if (!*argument) {
      list_abilities(ch, ABILITY_TYPE_GENERAL);
      return (TRUE);
    }

    if (GET_TRAINS(ch) <= 0) {
      send_to_char(ch, "You do not seem to be able to train now.\r\n");
      return (TRUE);
    }

    /* Parse argument and check for 'knowledge' or 'craft' as a first arg- */
    ability_name = one_argument(argument, arg);
    skip_spaces(&ability_name);

    if (is_abbrev(arg, "craft")) {

      if (!strcmp(ability_name, "")) {
        list_abilities(ch, ABILITY_TYPE_CRAFT);
        return (TRUE);
      }
      /* Crafting skill */
      sprintf(buf, "Craft (%s", ability_name);
      skill_num = find_ability_num(buf);
    } else if (is_abbrev(arg, "knowledge")) {

      if (!strcmp(ability_name, "")) {
        list_abilities(ch, ABILITY_TYPE_KNOWLEDGE);
        return (TRUE);
      }
      /* Knowledge skill */
      sprintf(buf, "Knowledge (%s", ability_name);
      skill_num = find_ability_num(buf);
    } else {
      send_to_char(ch, "Skills are now trained in the study menu.\r\n");
      return (1); 
      // Training is now done in the study menu, but let's leave this code in case
      // we might want to reuse it in the future -- Gicker
      // skill_num = find_ability_num(argument);
    }

    if (skill_num < 1) {
      send_to_char(ch, "You do not know of that ability.\r\n");
      return (TRUE);
    }

    //ability not available to this class
    if (modify_class_ability(ch, skill_num, GET_CLASS(ch)) == 0) {
      send_to_char(ch, "This ability is not available to your class...\r\n");
      return (TRUE);
    }

    //cross-class ability
    if (GET_TRAINS(ch) < 2 && modify_class_ability(ch, skill_num, GET_CLASS(ch)) == 1) {
      send_to_char(ch, "(Cross-Class) You don't have enough training sessions to train that ability...\r\n");
      return (TRUE);
    }
    if (GET_ABILITY(ch, skill_num) >= ((int) ((GET_LEVEL(ch) + 3) / 2)) && modify_class_ability(ch, skill_num, GET_CLASS(ch)) == 1) {
      send_to_char(ch, "You are already trained in that area.\r\n");
      return (TRUE);
    }

    //class ability
    if (GET_ABILITY(ch, skill_num) >= (GET_LEVEL(ch) + 3) && modify_class_ability(ch, skill_num, GET_CLASS(ch)) == 2) {
      send_to_char(ch, "You are already trained in that area.\r\n");
      return (TRUE);
    }

    send_to_char(ch, "You train for a while...\r\n");
    GET_TRAINS(ch)--;
    if (modify_class_ability(ch, skill_num, GET_CLASS(ch)) == 1) {
      GET_TRAINS(ch)--;
      send_to_char(ch, "You used two training sessions to train a cross-class ability...\r\n");
    }
    GET_ABILITY(ch, skill_num)++;

    if (GET_ABILITY(ch, skill_num) >= (GET_LEVEL(ch) + 3))
      send_to_char(ch, "You are now trained in that area.\r\n");
    if (GET_ABILITY(ch, skill_num) >= ((int) ((GET_LEVEL(ch) + 3) / 2)) && CLSLIST_ABIL(GET_CLASS(ch), skill_num) == 1)
      send_to_char(ch, "You are already trained in that area.\r\n");

    return (TRUE);
  } else if (CMD_IS("boosts")) {
    send_to_char(ch, "Boosts are now performed in the study menu.\r\n");
    return (1);
    // let's keep the old code just in case -- Gicker

    if (!argument || !*argument)
      send_to_char(ch, "\tCStat boost sessions remaining: %d\tn\r\n"
            "\tcStats:\tn\r\n"
            "Strength\r\n"
            "Constitution\r\n"
            "Dexterity\r\n"
            "Intelligence\r\n"
            "Wisdom\r\n"
            "Charisma\r\n"
            "\r\n",
            GET_BOOSTS(ch));
    else if (!GET_BOOSTS(ch))
      send_to_char(ch, "You have no ability training sessions.\r\n");
    else if (!strncasecmp("strength", argument, strlen(argument))) {
      send_to_char(ch, CONFIG_OK);
      send_to_char(ch, "\tMYour strength increases!\tn\r\n");
      GET_REAL_STR(ch) += 1;
      GET_BOOSTS(ch) -= 1;
    } else if (!strncasecmp("constitution", argument, strlen(argument))) {
      send_to_char(ch, CONFIG_OK);
      send_to_char(ch, "\tMYour constitution increases!\tn\r\n");
      GET_REAL_CON(ch) += 1;
      /* Give them retroactive hit points for constitution */
      if (!(GET_REAL_CON(ch) % 2)) {
        GET_REAL_MAX_HIT(ch) += GET_LEVEL(ch);
        send_to_char(ch, "\tMYou gain %d hitpoints!\tn\r\n", GET_LEVEL(ch));
      }
      GET_BOOSTS(ch) -= 1;
    } else if (!strncasecmp("dexterity", argument, strlen(argument))) {
      send_to_char(ch, CONFIG_OK);
      send_to_char(ch, "\tMYour dexterity increases!\tn\r\n");
      GET_REAL_DEX(ch) += 1;
      GET_BOOSTS(ch) -= 1;
    } else if (!strncasecmp("intelligence", argument, strlen(argument))) {
      send_to_char(ch, CONFIG_OK);
      send_to_char(ch, "\tMYour intelligence increases!\tn\r\n");
      GET_REAL_INT(ch) += 1;
      GET_BOOSTS(ch) -= 1;
      /* Give them retroactive trains */
      if (!(GET_REAL_INT(ch) % 2)) {
        GET_TRAINS(ch) += GET_LEVEL(ch);
        send_to_char(ch, "\tMYou gain %d trains!\tn\r\n", GET_LEVEL(ch));
      }
    } else if (!strncasecmp("wisdom", argument, strlen(argument))) {
      send_to_char(ch, CONFIG_OK);
      send_to_char(ch, "\tMYour wisdom increases!\tn\r\n");
      GET_REAL_WIS(ch) += 1;
      GET_BOOSTS(ch) -= 1;
    } else if (!strncasecmp("charisma", argument, strlen(argument))) {
      send_to_char(ch, CONFIG_OK);
      send_to_char(ch, "\tMYour charisma increases!\tn\r\n");
      GET_REAL_CHA(ch) += 1;
      GET_BOOSTS(ch) -= 1;
    } else
      send_to_char(ch, "\tCStat boost sessions remaining: %d\tn\r\n"
            "\tcStats:\tn\r\n"
            "Strength\r\n"
            "Constitution\r\n"
            "Dexterity\r\n"
            "Intelligence\r\n"
            "Wisdom\r\n"
            "Charisma\r\n"
            "\r\n",
            GET_BOOSTS(ch));
    affect_total(ch);
    send_to_char(ch, "\tDType 'feats' to see your feats\tn\r\n");
    send_to_char(ch, "\tDType 'train' to see your abilities\tn\r\n");
    send_to_char(ch, "\tDType 'boost' to adjust your stats\tn\r\n");
    send_to_char(ch, "\tDType 'craft' to see your crafting proficiency\tn\r\n");
    send_to_char(ch, "\tDType 'spells <classname>' to see your currently known spells\tn\r\n");
    return (TRUE);
  }

  //should not be able to get here
  log("Reached the unreachable in SPECIAL(guild) in spec_procs.c");
  return (FALSE);

}

SPECIAL(mayor) {
  char actbuf[MAX_INPUT_LENGTH];

  const char open_path[] =
          "W3a3003b33000c111d0d111Oe333333Oe22c222112212111a1S.";
  const char close_path[] =
          "W3a3003b33000c111d0d111CE333333CE22c222112212111a1S.";

  static const char *path = NULL;
  static int path_index;
  static bool move = FALSE;

  if (!move) {
    if (time_info.hours == 6) {
      move = TRUE;
      path = open_path;
      path_index = 0;
    } else if (time_info.hours == 20) {
      move = TRUE;
      path = close_path;
      path_index = 0;
    }
  }
  if (cmd || !move || (GET_POS(ch) < POS_SLEEPING) || FIGHTING(ch))
    return (FALSE);

  switch (path[path_index]) {
    case '0':
    case '1':
    case '2':
    case '3':
      perform_move(ch, path[path_index] - '0', 1);
      break;

    case 'W':
      change_position(ch, POS_STANDING);
      act("$n awakens and groans loudly.", FALSE, ch, 0, 0, TO_ROOM);
      break;

    case 'S':
      change_position(ch, POS_SLEEPING);
      act("$n lies down and instantly falls asleep.", FALSE, ch, 0, 0, TO_ROOM);
      break;

    case 'a':
      act("$n says 'Hello Honey!'", FALSE, ch, 0, 0, TO_ROOM);
      act("$n smirks.", FALSE, ch, 0, 0, TO_ROOM);
      break;

    case 'b':
      act("$n says 'What a view!  I must get something done about that dump!'",
              FALSE, ch, 0, 0, TO_ROOM);
      break;

    case 'c':
      act("$n says 'Vandals!  Youngsters nowadays have no respect for anything!'",
              FALSE, ch, 0, 0, TO_ROOM);
      break;

    case 'd':
      act("$n says 'Good day, citizens!'", FALSE, ch, 0, 0, TO_ROOM);
      break;

    case 'e':
      act("$n says 'I hereby declare the bazaar open!'", FALSE, ch, 0, 0, TO_ROOM);
      break;

    case 'E':
      act("$n says 'I hereby declare Midgen closed!'", FALSE, ch, 0, 0, TO_ROOM);
      break;

    case 'O':
      do_gen_door(ch, strcpy(actbuf, "gate"), 0, SCMD_UNLOCK); /* strcpy: OK */
      do_gen_door(ch, strcpy(actbuf, "gate"), 0, SCMD_OPEN); /* strcpy: OK */
      break;

    case 'C':
      do_gen_door(ch, strcpy(actbuf, "gate"), 0, SCMD_CLOSE); /* strcpy: OK */
      do_gen_door(ch, strcpy(actbuf, "gate"), 0, SCMD_LOCK); /* strcpy: OK */
      break;

    case '.':
      move = FALSE;
      break;
  }

  path_index++;
  return (FALSE);
}

/* Quite lethal to low-level characters. */
SPECIAL(snake) {
  if (cmd || !FIGHTING(ch))
    return (FALSE);

  if (IN_ROOM(FIGHTING(ch)) != IN_ROOM(ch) || rand_number(0, GET_LEVEL(ch)) != 0)
    return (FALSE);

  act("$n bites $N!", 1, ch, 0, FIGHTING(ch), TO_NOTVICT);
  act("$n bites you!", 1, ch, 0, FIGHTING(ch), TO_VICT);
  call_magic(ch, FIGHTING(ch), 0, SPELL_POISON, 0, GET_LEVEL(ch), CAST_SPELL);
  return (TRUE);
}

SPECIAL(hound) {
  struct char_data *i;
  int door;
  room_rnum room;

  if (cmd || GET_POS(ch) != POS_STANDING || FIGHTING(ch))
    return (FALSE);

  /* first go through all the directions */
  for (door = 0; door < DIR_COUNT; door++) {
    if (CAN_GO(ch, door)) {
      room = world[IN_ROOM(ch)].dir_option[door]->to_room;

      /* ok found a neighboring room, now cycle through the peeps */
      for (i = world[room].people; i; i = i->next_in_room) {
        /* is this guy a hostile? */
        if (i && IS_NPC(i) && MOB_FLAGGED(i, MOB_AGGRESSIVE)) {
          act("$n howls a warning!", FALSE, ch, 0, 0, TO_ROOM);
          return (TRUE);
        }
      } // end peeps cycle
    } // can_go
  } // end room cycle

  return (FALSE);
}

SPECIAL(thief) {
  struct char_data *cons;

  if (cmd || GET_POS(ch) != POS_STANDING)
    return (FALSE);

  for (cons = world[IN_ROOM(ch)].people; cons; cons = cons->next_in_room)
    if (!IS_NPC(cons) && GET_LEVEL(cons) < LVL_IMMORT && !rand_number(0, 4)) {
      npc_steal(ch, cons);
      return (TRUE);
    }

  return (FALSE);
}

SPECIAL(wizard) {
  struct char_data *vict;

  if (cmd || !FIGHTING(ch))
    return (FALSE);

  /* pseudo-randomly choose someone in the room who is fighting me */
  for (vict = world[IN_ROOM(ch)].people; vict; vict = vict->next_in_room)
    if (FIGHTING(vict) == ch && !rand_number(0, 4))
      break;

  /* if I didn't pick any of those, then just slam the guy I'm fighting */
  if (vict == NULL && IN_ROOM(FIGHTING(ch)) == IN_ROOM(ch))
    vict = FIGHTING(ch);

  /* Hm...didn't pick anyone...I'll wait a round. */
  if (vict == NULL)
    return (TRUE);

  if (GET_LEVEL(ch) > 13 && rand_number(0, 10) == 0)
    cast_spell(ch, vict, NULL, SPELL_POISON, 0);

  if (GET_LEVEL(ch) > 7 && rand_number(0, 8) == 0)
    cast_spell(ch, vict, NULL, SPELL_BLINDNESS, 0);

  if (GET_LEVEL(ch) > 12 && rand_number(0, 12) == 0) {
    if (IS_EVIL(ch))
      cast_spell(ch, vict, NULL, SPELL_ENERGY_DRAIN, 0);
    else if (IS_GOOD(ch))
      cast_spell(ch, vict, NULL, SPELL_DISPEL_EVIL, 0);
  }

  if (rand_number(0, 4))
    return (TRUE);

  switch (GET_LEVEL(ch)) {
    case 4:
    case 5:
      cast_spell(ch, vict, NULL, SPELL_MAGIC_MISSILE, 0);
      break;
    case 6:
    case 7:
      cast_spell(ch, vict, NULL, SPELL_CHILL_TOUCH, 0);
      break;
    case 8:
    case 9:
      cast_spell(ch, vict, NULL, SPELL_BURNING_HANDS, 0);
      break;
    case 10:
    case 11:
      cast_spell(ch, vict, NULL, SPELL_SHOCKING_GRASP, 0);
      break;
    case 12:
    case 13:
      cast_spell(ch, vict, NULL, SPELL_LIGHTNING_BOLT, 0);
      break;
    case 14:
    case 15:
    case 16:
    case 17:
      cast_spell(ch, vict, NULL, SPELL_COLOR_SPRAY, 0);
      break;
    default:
      cast_spell(ch, vict, NULL, SPELL_FIREBALL, 0);
      break;
  }
  return (TRUE);
}

SPECIAL(wall) {
  if (!IS_MOVE(cmd))
    return (FALSE);

  /* acceptable ways to avoid the wall */
  /* */

  /* failed to get past wall */
  send_to_char(ch, "You can't get by the magical wall!\r\n");
  act("$n fails to get past the magical wall!", FALSE, ch, 0, 0, TO_ROOM);
  return (TRUE);
}

SPECIAL(guild_guard) {
  int i, direction;
  struct char_data *guard = (struct char_data *) me;
  const char *buf = "The guard humiliates you, and blocks your way.\r\n";
  const char *buf2 = "The guard humiliates $n, and blocks $s way.";

  if (!IS_MOVE(cmd) || AFF_FLAGGED(guard, AFF_BLIND))
    return (FALSE);

  if (GET_LEVEL(ch) >= LVL_IMMORT)
    return (FALSE);

  /* find out what direction they are trying to go */
  for (direction = 0; direction < NUM_OF_DIRS; direction++)
    if (!strcmp(cmd_info[cmd].command, dirs[direction]))
      for (direction = 0; direction < DIR_COUNT; direction++)
        if (!strcmp(cmd_info[cmd].command, dirs[direction]) ||
                !strcmp(cmd_info[cmd].command, autoexits[direction]))
          break;

  for (i = 0; guild_info[i].guild_room != NOWHERE; i++) {
    /* Wrong guild. */
    if (GET_ROOM_VNUM(IN_ROOM(ch)) != guild_info[i].guild_room)
      continue;

    /* Wrong direction. */
    if (direction != guild_info[i].direction)
      continue;

    /* Allow the people of the guild through. */
    /* Can't use GET_CLASS anymore, need CLASS_LEVEL(ch, i)!!  - 04/08/2013 Ornir */
    if (!IS_NPC(ch) && (CLASS_LEVEL(ch, guild_info[i].pc_class) > 0))
      continue;

    send_to_char(ch, "%s", buf);
    act(buf2, FALSE, ch, 0, 0, TO_ROOM);
    return (TRUE);
  }
  return (FALSE);
}

SPECIAL(puff) {
  char actbuf[MAX_INPUT_LENGTH];

  if (cmd)
    return (FALSE);

  switch (rand_number(0, 60)) {
    case 0:
      do_say(ch, strcpy(actbuf, "My god!  It's full of stars!"), 0, 0); /* strcpy: OK */
      return (TRUE);
    case 1:
      do_say(ch, strcpy(actbuf, "How'd all those fish get up here?"), 0, 0); /* strcpy: OK */
      return (TRUE);
    case 2:
      do_say(ch, strcpy(actbuf, "I'm a very female dragon."), 0, 0); /* strcpy: OK */
      return (TRUE);
    case 3:
      do_say(ch, strcpy(actbuf, "I've got a peaceful, easy feeling."), 0, 0); /* strcpy: OK */
      return (TRUE);
    default:
      return (FALSE);
  }
}

SPECIAL(fido) {
  struct obj_data *i, *temp, *next_obj;

  if (cmd || !AWAKE(ch))
    return (FALSE);

  for (i = world[IN_ROOM(ch)].contents; i; i = i->next_content) {
    if (!IS_CORPSE(i))
      continue;

    act("$n savagely devours a corpse.", FALSE, ch, 0, 0, TO_ROOM);
    for (temp = i->contains; temp; temp = next_obj) {
      next_obj = temp->next_content;
      obj_from_obj(temp);
      obj_to_room(temp, IN_ROOM(ch));
    }
    extract_obj(i);
    return (TRUE);
  }
  return (FALSE);
}

SPECIAL(janitor) {
  struct obj_data *i;

  if (cmd || !AWAKE(ch))
    return (FALSE);

  for (i = world[IN_ROOM(ch)].contents; i; i = i->next_content) {
    if (!CAN_WEAR(i, ITEM_WEAR_TAKE))
      continue;
    if (GET_OBJ_TYPE(i) != ITEM_DRINKCON && GET_OBJ_COST(i) >= 15)
      continue;
    act("$n picks up some trash.", FALSE, ch, 0, 0, TO_ROOM);
    obj_from_room(i);
    obj_to_char(i, ch);
    return (TRUE);
  }
  return (FALSE);
}

/* from homeland */
SPECIAL(fzoul) {
  if (!ch && !cmd)
    return FALSE;


  if (cmd && CMD_IS("kneel")) {
    send_to_char(ch, "\tLFzoul tells you, '\tgSee how easy it is to kneel before the beauty of our god.\tL'\tn\r\n");
    return TRUE;
  }
  return FALSE;
}

SPECIAL(cityguard) {
  struct char_data *tch, *evil, *spittle;
  int max_evil, min_cha;

  if (cmd || !AWAKE(ch) || FIGHTING(ch))
    return (FALSE);

  max_evil = 1000;
  min_cha = 6;
  spittle = evil = NULL;

  for (tch = world[IN_ROOM(ch)].people; tch; tch = tch->next_in_room) {
    if (!CAN_SEE(ch, tch))
      continue;
    if (!IS_NPC(tch) && PLR_FLAGGED(tch, PLR_KILLER)) {
      act("$n screams 'HEY!!!  You're one of those PLAYER KILLERS!!!!!!'", FALSE, ch, 0, 0, TO_ROOM);
      hit(ch, tch, TYPE_UNDEFINED, DAM_RESERVED_DBC, 0, FALSE);
      return (TRUE);
    }

    if (!IS_NPC(tch) && PLR_FLAGGED(tch, PLR_THIEF)) {
      act("$n screams 'HEY!!!  You're one of those PLAYER THIEVES!!!!!!'", FALSE, ch, 0, 0, TO_ROOM);
      hit(ch, tch, TYPE_UNDEFINED, DAM_RESERVED_DBC, 0, FALSE);
      return (TRUE);
    }

    if (FIGHTING(tch) && GET_ALIGNMENT(tch) < max_evil && (IS_NPC(tch) || IS_NPC(FIGHTING(tch)))) {
      max_evil = GET_ALIGNMENT(tch);
      evil = tch;
    }

    if (GET_CHA(tch) < min_cha) {
      spittle = tch;
      min_cha = GET_CHA(tch);
    }
  }

  /*
  if (evil && GET_ALIGNMENT(FIGHTING(evil)) >= 0) {
    act("$n screams 'PROTECT THE INNOCENT!  BANZAI!  CHARGE!  ARARARAGGGHH!'", FALSE, ch, 0, 0, TO_ROOM);
    hit(ch, evil, TYPE_UNDEFINED, DAM_RESERVED_DBC, 0, FALSE);
    return (TRUE);
  }
   */

  /* Reward the socially inept. */
  if (spittle && !rand_number(0, 9)) {
    static int spit_social;

    if (!spit_social)
      spit_social = find_command("spit");

    if (spit_social > 0) {
      char spitbuf[MAX_NAME_LENGTH + 1];
      strncpy(spitbuf, GET_NAME(spittle), sizeof (spitbuf)); /* strncpy: OK */
      spitbuf[sizeof (spitbuf) - 1] = '\0';
      do_action(ch, spitbuf, spit_social, 0);
      return (TRUE);
    }
  }
  return (FALSE);
}

SPECIAL(clan_cleric) {
  int i;
  char buf[MAX_STRING_LENGTH];
  zone_vnum clanhall;
  clan_vnum clan;
  struct char_data *this_mob = (struct char_data *) me;

  struct price_info {
    short int number;
    char name[25];
    short int price;
  } clan_prices[] = {
    /* Spell Num (defined)      Name shown        Price  */
    { SPELL_ARMOR, "armor             ", 75},
    { SPELL_BLESS, "bless            ", 150},
    { SPELL_REMOVE_POISON, "remove poison    ", 525},
    { SPELL_CURE_BLIND, "cure blindness   ", 375},
    { SPELL_CURE_CRITIC, "critic           ", 525},
    { SPELL_SANCTUARY, "sanctuary       ", 3000},
    { SPELL_HEAL, "heal            ", 3500},

    /* The next line must be last, add new spells above. */
    { -1, "\r\n", -1}
  };

  if (CMD_IS("buy") || CMD_IS("list")) {
    argument = one_argument(argument, buf);

    /* Which clanhall is this cleric in? */
    clanhall = zone_table[(GET_ROOM_ZONE(IN_ROOM(this_mob)))].number;
    if ((clan = zone_is_clanhall(clanhall)) == NO_CLAN) {
      log("SYSERR: clan_cleric spec (%s) not in a known clanhall (room %d)", GET_NAME(this_mob), world[(IN_ROOM(this_mob))].number);
      return FALSE;
    }
    if (clan != GET_CLAN(ch)) {
      sprintf(buf, "$n will only serve members of %s", CLAN_NAME(real_clan(clan)));
      act(buf, TRUE, this_mob, 0, ch, TO_VICT);
      return TRUE;
    }

    if (FIGHTING(ch)) {
      send_to_char(ch, "You can't do that while fighting!\r\n");
      return TRUE;
    }

    if (*buf) {
      for (i = 0; clan_prices[i].number > SPELL_RESERVED_DBC; i++) {
        if (is_abbrev(buf, clan_prices[i].name)) {
          if (GET_GOLD(ch) < clan_prices[i].price) {
            act("$n tells you, 'You don't have enough gold for that spell!'",
                    FALSE, this_mob, 0, ch, TO_VICT);
            return TRUE;
          } else {

            act("$N gives $n some money.",
                    FALSE, this_mob, 0, ch, TO_NOTVICT);
            send_to_char(ch, "You give %s %d coins.\r\n",
                    GET_NAME(this_mob), clan_prices[i].price);
            decrease_gold(ch, clan_prices[i].price);
            /* Uncomment the next line to make the mob get RICH! */
            /* increase_gold(this_mob, clan_prices[i].price); */

            cast_spell(this_mob, ch, NULL, clan_prices[i].number, 0);
            return TRUE;

          }
        }
      }
      act("$n tells you, 'I do not know of that spell!"
              "  Type 'buy' for a list.'", FALSE, this_mob,
              0, ch, TO_VICT);

      return TRUE;
    } else {
      act("$n tells you, 'Here is a listing of the prices for my services.'",
              FALSE, this_mob, 0, ch, TO_VICT);
      for (i = 0; clan_prices[i].number > SPELL_RESERVED_DBC; i++) {
        send_to_char(ch, "%s%d\r\n", clan_prices[i].name, clan_prices[i].price);
      }
      return TRUE;
    }
  }
  return FALSE;
}

SPECIAL(clan_guard) {
  zone_vnum clanhall, to_zone;
  clan_vnum clan;
  struct char_data *guard = (struct char_data *) me;
  char *buf = "The guard humiliates you, and blocks your way.\r\n";
  char *buf2 = "The guard humiliates $n, and blocks $s way.";

  if (!IS_MOVE(cmd) || IS_AFFECTED(guard, AFF_BLIND))
    return FALSE;

  if (GET_LEVEL(ch) >= LVL_IMMORT)
    return FALSE;

  /* Which clanhall is this cleric in? */
  clanhall = zone_table[(GET_ROOM_ZONE(IN_ROOM(guard)))].number;
  if ((clan = zone_is_clanhall(clanhall)) == NO_CLAN) {
    log("SYSERR: clan_guard spec (%s) not in a known clanhall (room %d)", GET_NAME(guard), world[(IN_ROOM(guard))].number);
    return FALSE;
  }

  /* This is the player's clanhall, allow them to pass */
  if (GET_CLAN(ch) == clan) {
    return FALSE;
  }

  /* If the exit leads to another clanhall room, block it */
  /* NOTE: cmd equals the direction for directional commands */
  if (EXIT(ch, cmd) && EXIT(ch, cmd)->to_room && EXIT(ch, cmd)->to_room != NOWHERE) {
    to_zone = zone_table[(GET_ROOM_ZONE(EXIT(ch, cmd)->to_room))].number;
    if (to_zone == clanhall) {
      act(buf, FALSE, ch, 0, 0, TO_CHAR);
      act(buf2, FALSE, ch, 0, 0, TO_ROOM);
      return TRUE;
    }
  }

  /* If we get here, player is allowed to leave */
  return FALSE;
}

/* from homeland */
SPECIAL(shar_heart) {
  struct char_data *vict = FIGHTING(ch);
  struct affected_type af;
  int dam = 0;

  if (!ch || cmd || !vict)
    return FALSE;

  if (rand_number(0, 15))
    return FALSE;

  act("\tmThe \tMHeart of Shar \tn\tmpulses erratically in\r\n"
          "your hand before striking $N \tmwith a beam of\r\n"
          "\tLmalevolent light\tn\tm, bathing and filling $M with\r\n"
          "the virulence of the \tLL\tMady of \tLL\tMoss.\tn"
          , FALSE, ch, 0, vict, TO_CHAR);

  act("\tmThe amethyst orb wielded by \tL$n \tn\tmpulses\r\n"
          "erratically before a beam of \tLmalevolent light\r\n"
          "\tn\tmshoots from it, striking you in the chest!\tn"
          , FALSE, ch, 0, vict, TO_VICT);

  act("\tL$n \tn\tmis bathed in an amethyst radiance as $s\r\n"
          "\tMHeart of Shar \tn\tmpulses erratically.  Suddenly a\r\n"
          "sickly beam of \tLmalevolent light \tn\tmblazes\r\n"
          "towards $N\tm, filling $S body with the \tLvirulence\r\n"
          "\tn\tmof the \tLL\tMady of \tLL\tMoss.\tn"
          , FALSE, ch, 0, vict, TO_ROOM);

  af.duration = 5;
  af.modifier = -4;
  af.location = APPLY_STR;
  af.spell = SPELL_POISON;
  affect_join(vict, &af, FALSE, FALSE, FALSE, FALSE);

  dam = dice(6, 3) + 4;
  GET_HIT(vict) -= dam;
  return TRUE;
}

/* from homeland */
SPECIAL(shar_statue) {
  struct char_data *mob;

  if (!FIGHTING(ch))
    return FALSE;
  if (cmd)
    return FALSE;

  if (!rand_number(0, 8) || !PROC_FIRED(ch)) {
    PROC_FIRED(ch) = TRUE;
    send_to_room(ch->in_room,
            "\tLThe statue raises her ebon arms, screaming out to\r\n"
            "her deity in a booming voice, '\tn\tmLady of loss,\r\n"
            "mistress of the night, smite those who befoul your\r\n"
            "house.  Send forth your faithful to quench the light\r\n"
            "of their moon!\tL'\tn\r\n");

    if (dice(1, 100) < 50)
      mob = read_mobile(106241, VIRTUAL);
    else
      mob = read_mobile(106240, VIRTUAL);

    if (!mob)
      return FALSE;

    char_to_room(mob, ch->in_room);
    add_follower(mob, ch);

    return TRUE;
  }
  return FALSE;
}

/* from homeland */
SPECIAL(dog) {
  int random = 0;
  struct affected_type af;
  struct char_data *pet = (struct char_data *) me;

  if (!argument)
    return FALSE;
  if (!cmd)
    return FALSE;

  skip_spaces(&argument);

  if (!isname(argument, GET_NAME(pet)))
    return FALSE;

  if (CMD_IS("pet") || CMD_IS("pat")) {
    random = dice(1, 3);
    switch (random) {
      case 3:
        act("$n tries to lick your hand as you pet $m.", FALSE, pet, 0, ch, TO_VICT);
        act("$n tries to lick the hand of $N as $E pet $m.", FALSE, pet, 0, ch, TO_NOTVICT);
        break;
      case 2:
        act("$n looks at you with adoring eyes as you pet $m.", FALSE, pet, 0, ch, TO_VICT);
        act("$n looks at $N with adoring eyes as $E pet $m.", FALSE, pet, 0, ch, TO_NOTVICT);
        break;
      case 1:
      default:
        act("$n wags $s tail happily, as you pet $m.", FALSE, pet, 0, ch, TO_VICT);
        act("$n wags $s tail happily, as $N pets $m.", FALSE, pet, 0, ch, TO_NOTVICT);
        break;
    }

    if (GET_LEVEL(pet) < 2 && ch->followers == 0 && ch->master == 0 && pet->master == 0 && !circle_follow(pet, ch)) {
      add_follower(pet, ch);
      af.spell = SPELL_CHARM;
      af.duration = 24000;
      af.modifier = 0;
      af.location = 0;
      SET_BIT_AR(af.bitvector, AFF_CHARM);
      affect_to_char(pet, &af);
    }
    return TRUE;
  }
  return FALSE;
}

/* from homeland */
SPECIAL(illithid_gguard) {
  const char *buf = "$N \tLsteps in front of you, blocking you from accessing the gate.\tn";
  const char *buf2 = "$N \tLsteps in front of $n\tL, blocking access the gate.\tn";

  if (!IS_MOVE(cmd))
    return FALSE;

  //if (cmd == SCMD_EAST && GET_RACE(ch) != RACE_ILLITHID) {
  if (cmd == SCMD_EAST) {
    act(buf, FALSE, ch, 0, (struct char_data *) me, TO_CHAR);
    act(buf2, FALSE, ch, 0, (struct char_data *) me, TO_ROOM);
    return TRUE;
  }

  return FALSE;
}

/* from homeland */
SPECIAL(duergar_guard) {
  const char *buf = "$N steps into the opening and blocks your path.\r\n";
  const char *buf2 = "$N steps into the opening blocking it.";

  if (!IS_MOVE(cmd))
    return FALSE;

  if (cmd == SCMD_DOWN) {
    act(buf, FALSE, ch, 0, (struct char_data *) me, TO_CHAR);
    act(buf2, FALSE, ch, 0, (struct char_data *) me, TO_ROOM);
    return TRUE;
  }

  return FALSE;
}

/* from homeland */
SPECIAL(bandit_guard) {
  const char *buf = "$N blocks your access into the castle.\r\n";
  const char *buf2 = "$N blocks $n's access into the castle..";

  if (!IS_MOVE(cmd))
    return FALSE;

  if (GET_LEVEL(ch) < 12)
    return FALSE;

  if (cmd == SCMD_EAST || cmd == SCMD_SOUTH || cmd == SCMD_WEST) {
    act(buf, FALSE, ch, 0, (struct char_data *) me, TO_CHAR);
    act(buf2, FALSE, ch, 0, (struct char_data *) me, TO_ROOM);
    return TRUE;
  }

  return FALSE;
}

/* from homeland */
SPECIAL(secomber_guard) {
  const char *buf = "\tLThe doorguard steps before you, blocking your way with an upraised hand.\tn\r\n";
  const char *buf2 = "\tLThe doorguard blocks \tn$n\tL's way, placing one meaty hand on $s chest.\tn";

  if (!IS_MOVE(cmd))
    return FALSE;

  if (cmd == SCMD_EAST) {
    send_to_char(ch, buf);
    act(buf2, FALSE, ch, 0, 0, TO_ROOM);
    return TRUE;
  }

  return FALSE;
}

/* from homeland */
/*
SPECIAL(guild_golem) {
  bool found = TRUE;
  const char *msg1 = "The golem humiliates you, and blocks your way.\r\n";
  const char *msg2 = "The golem humiliates $n, and blocks $s way.";

  if (!IS_MOVE(cmd))
    return FALSE;

  int i = cmd - 1;

  if (i < 0) {
    send_to_char("Index error in guild golem\r\n", ch);
    return FALSE;
  }

  if (!EXIT(ch, i))
    found = FALSE;
  else {
    int room_number = world[ch->in_room].dir_option[i]->to_room;
    if (world[room_number].guild_index) {
      if (GET_GUILD(ch) != world[room_number].guild_index && GET_ALT(ch) != world[room_number].guild_index)
        found = FALSE;
    }
  }

  if (!found) {
    send_to_char(msg1, ch);
    act(msg2, FALSE, ch, 0, 0, TO_ROOM);
    return TRUE;
  }

  return FALSE;
}
 */

/* from Homeland */
/*
SPECIAL(guild_guard) {
  int i;
  bool found = TRUE;
  const char *buf = "The guard humiliates you, and blocks your way.\r\n";
  const char *buf2 = "The guard humiliates $n, and blocks $s way.";

  if (!IS_MOVE(cmd))
    return FALSE;

  if (GET_LEVEL(ch) >= LVL_IMMORT)
    return FALSE;

  for (i = 0; guild_info[i][0] != -1; i++) {
    if (GET_ROOM_VNUM(IN_ROOM(ch)) == guild_info[i][1] &&
            cmd == guild_info[i][2]) {
      if (IS_NPC(ch) || GET_CLASS(ch) != guild_info[i][0]) {
        found = FALSE;
      } else {
        found = TRUE;
        break;
      }
    }
  }

  if (!found) {
    send_to_char(buf, ch);
    act(buf2, FALSE, ch, 0, 0, TO_ROOM);
    return TRUE;
  }

  return FALSE;
}
 */

/* from Homeland */
//doesnt work properly if multiple instances.. :) -V

SPECIAL(practice_dummy) {
  int rounddam = 0;
  static int round_count;
  static int max_hit;
  char buf[MAX_INPUT_LENGTH];

  if (cmd)
    return FALSE;

  if (!FIGHTING(ch)) {
    GET_MAX_HIT(ch) = 20000;
    GET_HIT(ch) = 20000;
    max_hit = 0;
    round_count = 0;
  } else {
    rounddam = GET_MAX_HIT(ch) - GET_HIT(ch);
    max_hit += rounddam;
    round_count++;

    sprintf(buf, "\tP%d damage last round!\tn  \tc(total: %d rounds: %d)\tn\r\n",
            rounddam, max_hit, round_count);
    send_to_room(ch->in_room, buf);
    GET_HIT(ch) = GET_MAX_HIT(ch);
    return TRUE;
  }
  return FALSE;
}

/* from Homeland */
SPECIAL(wraith) {
  if (cmd)
    return FALSE;

  if (GET_POS(ch) == POS_DEAD || !ch->master) {
    act("With a loud shriek, $n crumbles into dust.", FALSE, ch, NULL, 0, TO_ROOM);
    extract_char(ch);
    return TRUE;
  }

  if (ch->master && ch->in_room == ch->master->in_room)
    if (FIGHTING(ch->master) && rand_number(0, 1)) {
      perform_assist(ch, ch->master);
      return TRUE;
    }

  return FALSE;
}

/* from Homeland */
SPECIAL(skeleton_zombie) {
  if (cmd)
    return FALSE;

  if (GET_POS(ch) == POS_DEAD || !ch->master) {
    act("With a loud shriek, $n crumbles into dust.", FALSE, ch, NULL, 0, TO_ROOM);
    extract_char(ch);
    return TRUE;
  }

  if (ch->master && ch->in_room == ch->master->in_room)
    if (FIGHTING(ch->master) && !rand_number(0, 2)) {
      perform_assist(ch, ch->master);
      return TRUE;
    }

  return FALSE;
}

/* from Homeland */
SPECIAL(vampire) {
  struct char_data *vict;

  if (cmd)
    return FALSE;

  if (GET_POS(ch) == POS_DEAD || !ch->master) {
    act("With a loud shriek, $n crumbles into dust.", FALSE, ch, NULL, 0, TO_ROOM);
    extract_char(ch);
    return TRUE;
  }

  if (ch->master && ch->in_room == ch->master->in_room) {
    for (vict = world[ch->in_room].people; vict; vict = vict->next_in_room) {
      if (FIGHTING(vict) == ch->master && !rand_number(0, 1)) {
        perform_rescue(ch, ch->master);
        return TRUE;
      }
    }
  }

  return FALSE;
}

/* from Homeland */
SPECIAL(totemanimal) {
  if (cmd)
    return FALSE;
  if (!ch->master)
    return FALSE;

  if (ch->master && ch->in_room == ch->master->in_room)
    if (FIGHTING(ch->master))
      perform_assist(ch, ch->master);
  return FALSE;
}

/* from Homeland */
SPECIAL(shades) {
  if (cmd)
    return FALSE;

  if (GET_MAX_HIT(ch) > 1 && GET_HIT(ch) > 1) {
    GET_MAX_HIT(ch) = 1;
    GET_HIT(ch) = 1;
  }

  if (GET_POS(ch) == POS_DEAD)
    return FALSE;
  if (GET_HIT(ch) < GET_MAX_HIT(ch) || !ch->master) {
    act("A shade evaporates into thin air.", FALSE, ch, NULL, 0, TO_ROOM);
    extract_char(ch);
    return TRUE;
  }

  if (ch->in_room != ch->master->in_room) {
    HUNTING(ch) = ch->master;
    hunt_victim(ch);
    return TRUE;
  }
  return FALSE;
}

/* from Homeland */
SPECIAL(solid_elemental) {
  struct char_data *vict;

  if (cmd)
    return FALSE;

  if (GET_POS(ch) == POS_DEAD || (!ch->master && !MOB_FLAGGED(ch, MOB_MEMORY))) {
    act("With a loud shriek, $n returns to $s home plane.", FALSE, ch, NULL, 0, TO_ROOM);
    extract_char(ch);
    return TRUE;
  }

  if (GET_HIT(ch) > 0) {
    if (ch->master && ch->in_room == ch->master->in_room && !rand_number(0, 1)) {
      for (vict = world[ch->in_room].people; vict; vict = vict->next_in_room) {
        if (FIGHTING(vict) == ch->master) {
          perform_rescue(ch, ch->master);
          return TRUE;
        }
      }
    }

    if (!FIGHTING(ch) && ch->master && FIGHTING(ch->master) && ch->in_room == ch->master->in_room) {
      perform_assist(ch, ch->master);
      return TRUE;
    }
  }

  // auto stand if down
  if (GET_POS(ch) < POS_FIGHTING && GET_POS(ch) >= POS_STUNNED) {
    change_position(ch, POS_STANDING);
    act("$n clambers to $s feet.\r\n", FALSE, ch, 0, 0, TO_ROOM);
    return TRUE;
  }

  // we're fighting something we dont want to fight...
  if (!ch->master && FIGHTING(ch) && IS_NPC(FIGHTING(ch)) && !IS_PET(FIGHTING(ch)))
    do_flee(ch, 0, 0, 0);

  return FALSE;
}

/* from Homeland */
SPECIAL(wraith_elemental) {
  struct char_data *vict;

  if (cmd)
    return FALSE;

  if (GET_POS(ch) == POS_DEAD || (!ch->master && !MOB_FLAGGED(ch, MOB_MEMORY))) {
    act("With a loud shriek, $n returns to $s home plane.", FALSE, ch, NULL, 0, TO_ROOM);
    extract_char(ch);
    return TRUE;
  }

  if (GET_HIT(ch) > 0) {
    if (ch->master && ch->in_room == ch->master->in_room && !rand_number(0, 1)) {
      for (vict = world[ch->in_room].people; vict; vict = vict->next_in_room) {
        if (FIGHTING(vict) == ch->master) {
          perform_rescue(ch, ch->master);
          return TRUE;
        }
      }
    }

    if (!FIGHTING(ch) && ch->master && FIGHTING(ch->master) && ch->in_room == ch->master->in_room) {
      perform_assist(ch, ch->master);
      return TRUE;
    }
  }

  // auto stand if down
  if (GET_POS(ch) < POS_FIGHTING && GET_POS(ch) >= POS_STUNNED) {
    change_position(ch, POS_STANDING);
    act("$n clambers to $s feet.\r\n", FALSE, ch, 0, 0, TO_ROOM);
    return TRUE;
  }

  // we're fighting something we dont want to fight...
  if (!ch->master && FIGHTING(ch) && IS_NPC(FIGHTING(ch)) && !IS_PET(FIGHTING(ch)))
    do_flee(ch, 0, 0, 0);

  return FALSE;
}

/* from homeland */
SPECIAL(planewalker) {
  if (cmd)
    return FALSE;

  if (ROOM_FLAGGED(ch->in_room, ROOM_SOUNDPROOF)) {
    act("$n looks around in panic when he realizes that his spells\r\n"
            "would fizzle. He reaches down into his pockets and pulls out an ancient\r\n"
            "rod. He taps the rod and suddenly disappears!", FALSE
            , ch, 0, 0, TO_ROOM);
    call_magic(ch, 0, 0, SPELL_TELEPORT, 0, 30, CAST_WAND);
    return TRUE;
  }
  if (!FIGHTING(ch) && GET_HIT(ch) < GET_MAX_HIT(ch)) {
    act("$n checks on his wounds, and grabs a potion from his pockets."
            , FALSE, ch, 0, 0, TO_ROOM);
    call_magic(ch, ch, 0, SPELL_HEAL, 0, 30, CAST_POTION);
    return TRUE;
  }
  return FALSE;
}

/* from homeland */
SPECIAL(phantom) {
  struct char_data *vict;
  struct char_data *next_vict;
  int prob, percent;

  if (cmd)
    return FALSE;

  if (!FIGHTING(ch))
    return FALSE;
  if (rand_number(0, 4))
    return FALSE;

  act("$n \tLlets out a \trfrightening\tL wail\tn",
          FALSE, ch, 0, 0, TO_ROOM);

  for (vict = world[ch->in_room].people; vict; vict = next_vict) {
    next_vict = vict->next_in_room;

    if (vict == ch)
      continue;
    if (IS_NPC(vict) && !IS_PET(vict))
      continue;

    percent = rand_number(1, 111); /* 101% is a complete failure */
    prob = GET_WIS(vict) + 5;
    if (FIGHTING(vict))
      prob *= 2;
    if (prob > 100)
      prob = 100;

    if (percent > prob)
      do_flee(vict, NULL, 0, 0);
  }
  return TRUE;
}

/* from homeland */
SPECIAL(lichdrain) {
  struct char_data *tch = 0;
  struct char_data *vict = 0;
  int dam = 0;

  if (cmd || GET_POS(ch) == POS_DEAD)
    return FALSE;
  if (rand_number(0, 3))
    return FALSE;
  if (!FIGHTING(ch))
    return FALSE;

  if (AFF_FLAGGED(ch, AFF_PARALYZED))
    return FALSE;

  for (tch = world[ch->in_room].people; tch; tch = tch->next_in_room) {
    if (!IS_NPC(tch) || IS_PET(tch)) {
      if (!vict || !rand_number(0, 2)) {
        vict = tch;
      }
    }
  }

  if (!vict)
    return FALSE;

  act("\tn$n\tL looks deep into your soul with $s horrid gaze.\tn\r\n"
          "\tLand $e simply leeches your \tWlifeforce\tL out of you.\r\n",
          FALSE, ch, 0, vict, TO_VICT);

  act("\tn$n\tL looks deep into the eyes of $N\tL with $s horrid gaze.\tn\r\n"
          "\tLand $e simply leeches $S \tWlifeforce\tL out of $M.\r\n",
          TRUE, ch, 0, vict, TO_NOTVICT);

  act("\tWYou reach out and suck the life force away from $N!", TRUE, ch, 0,
          vict, TO_CHAR);
  dam = GET_HIT(vict) + 5;
  if (GET_HIT(ch) + dam < GET_MAX_HIT(ch))
    GET_HIT(ch) += dam;
  GET_HIT(vict) -= dam;
  USE_FULL_ROUND_ACTION(vict);
  return TRUE;
}

/* from homeland */
SPECIAL(harpell) {
  struct char_data *i = NULL;
  char buf[MAX_INPUT_LENGTH];

  if (cmd || GET_POS(ch) == POS_DEAD)
    return FALSE;

  if (!FIGHTING(ch))
    PROC_FIRED(ch) = FALSE;

  if (FIGHTING(ch) && !ROOM_FLAGGED(ch->in_room, ROOM_SOUNDPROOF)) {
    if (AFF_FLAGGED(FIGHTING(ch), AFF_CHARM) && FIGHTING(ch)->master)
      sprintf(buf, "%s shouts, 'HELP! %s has ordered his pets to kill "
            "me!!'\r\n", ch->player.short_descr,
            GET_NAME(FIGHTING(ch)->master));
    else
      sprintf(buf, "%s shouts, 'HELP! %s is trying to kill me!\r\n",
            ch->player.short_descr, GET_NAME(FIGHTING(ch)));
    for (i = character_list; i; i = i->next) {
      if (!FIGHTING(i) && IS_NPC(i) && (GET_MOB_VNUM(i) == 106831 ||
              GET_MOB_VNUM(i) == 106841 || GET_MOB_VNUM(i) == 106842 ||
              GET_MOB_VNUM(i) == 106844 || GET_MOB_VNUM(i) == 106845 ||
              GET_MOB_VNUM(i) == 106846) && ch != i && !rand_number(0, 2)) {
        if (AFF_FLAGGED(FIGHTING(ch), AFF_CHARM) && FIGHTING(ch)->master &&
                (FIGHTING(ch)->master->in_room != FIGHTING(ch)->in_room)) {
          if (FIGHTING(ch)->master->in_room != i->in_room)
            cast_spell(i, FIGHTING(ch)->master, NULL, SPELL_TELEPORT, 0);
          else
            hit(i, FIGHTING(ch)->master, TYPE_UNDEFINED, DAM_RESERVED_DBC, 0,
                  FALSE);
        } else {
          if (FIGHTING(ch)->in_room != i->in_room)
            cast_spell(i, FIGHTING(ch), NULL, SPELL_TELEPORT, 0);
          else
            hit(i, FIGHTING(ch), TYPE_UNDEFINED, DAM_RESERVED_DBC, 0, FALSE);
        }
      }

      if (world[ch->in_room].zone == world[i->in_room].zone && !PROC_FIRED(ch))
        send_to_char(i, buf);
    }
    PROC_FIRED(ch) = TRUE;
    return TRUE;
  } // for loop

  return FALSE;
}

/* from homeland */
SPECIAL(bonedancer) {
  struct char_data *vict;
  struct char_data *next_vict;

  if (cmd)
    return FALSE;
  if (GET_POS(ch) == POS_DEAD || !ch->master) {
    act("With a loud shriek, $n crumbles into dust.", FALSE, ch, NULL, 0,
            TO_ROOM);
    extract_char(ch);
    return TRUE;
  }

  if (!FIGHTING(ch) && GET_HIT(ch) > 0) {
    for (vict = world[ch->in_room].people; vict; vict = next_vict) {
      next_vict = vict->next_in_room;
      if (vict != ch && CAN_SEE(ch, vict)) {
        hit(ch, vict, TYPE_UNDEFINED, DAM_RESERVED_DBC, 0, FALSE);
        return TRUE;
      }
    }
  }

  return FALSE;
}

/* from homeland */
SPECIAL(wallach) {

  if (cmd || GET_POS(ch) == POS_DEAD)
    return FALSE;

  if (GET_ROOM_VNUM(GET_MOB_LOADROOM(ch)) != 112638)
    GET_MOB_LOADROOM(ch) = real_room(112638);

  return FALSE;
}

/* from homeland */
SPECIAL(beltush) {
  struct char_data *i;

  if (cmd || GET_POS(ch) == POS_DEAD || GET_ROOM_VNUM(ch->in_room) != 112648)
    return FALSE;


  for (i = character_list; i; i = i->next)
    if (!IS_NPC(i) && GET_ROOM_VNUM(i->in_room) == 112602) {
      do_enter(ch, "mirror", 0, 0);
      act("Beltush says, 'FOOLS!! How dare you attempt to enter the flaming "
              "tower!!", FALSE, ch, 0, 0, TO_ROOM);
      return TRUE;
    }

  return FALSE;
}

/* from homeland */
SPECIAL(mereshaman) {
  if (cmd)
    return FALSE;

  if (FIGHTING(ch) && !PROC_FIRED(ch)) {
    PROC_FIRED(ch) = TRUE;
    send_to_room(ch->in_room,
            "\tLThe \tglizardman \tLshaman chants loudly, '\tGUktha slithiss "
            "Semuanya! Ssithlarss sunggar uk!\tL'\tn\r\n"
            "\tLThe monitor lizard statues shudder and vibrate then take on \tn\r\n"
            "\tLa \tGbright green glow\tL. Each opens up like a cocoon releasing the\tn\r\n"
            "\tLreptilian beast contained within.\tn\r\n");

    char_to_room(read_mobile(126725, VIRTUAL), ch->in_room);
    char_to_room(read_mobile(126725, VIRTUAL), ch->in_room);
    char_to_room(read_mobile(126725, VIRTUAL), ch->in_room);
    char_to_room(read_mobile(126725, VIRTUAL), ch->in_room);
    return TRUE;
  }
  return FALSE;
}

/* from homeland */
SPECIAL(mercenary) {
  int hit;
  int base = 1;

  if (!ch)
    return FALSE;
  if (cmd)
    return FALSE;

  // a recruited merc should get reasonable amounts of hp.
  if (PROC_FIRED(ch) == FALSE && IS_PET(ch)) {
    switch (GET_CLASS(ch)) {
      case CLASS_RANGER:
      case CLASS_PALADIN:
      case CLASS_BERSERKER:
      case CLASS_WARRIOR:
      case CLASS_WEAPON_MASTER:
      case CLASS_STALWART_DEFENDER:
      case CLASS_DUELIST:
        base = 8;
        break;
      case CLASS_ROGUE:
//      case CLASS_SHADOW_DANCER:
//      case CLASS_ASSASSIN:
      case CLASS_MONK:
      case CLASS_SHIFTER:
        base = 5;
        break;

      default:
        base = 3;
        break;
    }

    hit = dice(GET_LEVEL(ch), (1 + GET_CON_BONUS(ch))) + GET_LEVEL(ch) * base;
    GET_MAX_HIT(ch) = hit;
    if (GET_HIT(ch) > hit)
      GET_HIT(ch) = hit;
    PROC_FIRED(ch) = TRUE;
    return TRUE;
  }
  return FALSE;
}

/* from homeland */
SPECIAL(battlemaze_guard) {
  const char *buf = "$N \tL tells you, 'You don't want to go any farther, young one. \tn\r\n"
          "\tL You must be at least level ten to go into the more advanced\tn\r\n"
          "\tL parts of the battlemaze.'\tn";
  const char *buf2 = "$N \tLsteps in front of $n\tL, blocking access the gate.\tn";

  if (!IS_MOVE(cmd))
    return FALSE;

  if (cmd == SCMD_NORTH && GET_LEVEL(ch) < 10) {
    act(buf, FALSE, ch, 0, (struct char_data *) me, TO_CHAR);
    act(buf2, FALSE, ch, 0, (struct char_data *) me, TO_ROOM);
    return TRUE;
  }

  return FALSE;
}

/* from homeland */
SPECIAL(willowisp) {
  room_rnum room = real_room(126899);

  if (cmd)
    return FALSE;

  if (FIGHTING(ch))
    return FALSE;

  if (ch->in_room != room && weather_info.sunlight == SUN_LIGHT) {
    act("$n fades away in the sunlight!", FALSE, ch, 0, 0, TO_ROOM);
    ch->mob_specials.temp_room_data = ch->in_room;
    char_from_room(ch);
    char_to_room(ch, room);

    return TRUE;
  }

  if (ch->in_room == room && weather_info.sunlight != SUN_LIGHT) {
    char_from_room(ch);
    char_to_room(ch, ch->mob_specials.temp_room_data);
    act("$n appears with the dark of the night!", FALSE, ch, 0, 0, TO_ROOM);
    return TRUE;
  }

  return FALSE;
}

/* from homeland */
SPECIAL(naga_golem) {
  if (cmd || GET_POS(ch) == POS_DEAD)
    return FALSE;

  if (!FIGHTING(ch))
    PROC_FIRED(ch) = FALSE;

  if (FIGHTING(ch)) {
    zone_yell(ch,
            "\r\n\tLThe golem rings an alarm bell, which echoes through "
            "the pit.\tn\r\n");
    return TRUE;
  }

  return FALSE;
}

/* from homeland */
SPECIAL(naga) {
  struct char_data *tch = 0;
  struct char_data *vict = 0;
  int dam = 0;

  if (cmd || GET_POS(ch) == POS_DEAD)
    return FALSE;
  if (rand_number(0, 3))
    return FALSE;
  if (!FIGHTING(ch))
    return FALSE;

  for (tch = world[ch->in_room].people; tch; tch = tch->next_in_room) {
    if ((!IS_NPC(tch) || IS_PET(tch)) && !MOB_FLAGGED(tch, MOB_NOSLEEP)) {
      if (!vict || !rand_number(0, 3)) {
        vict = tch;
      }
    }
  }
  if (!vict)
    return FALSE;

  if (MOB_FLAGGED(vict, MOB_NOSLEEP))
    return FALSE;

  act("$n\tL thrusts its powerful barbed tail-stinger into your flesh causing\tn\r\n"
          "\tLyou to scream in agony.  As it snaps back its tail, poison oozes into the large\tn\r\n"
          "\tLwound that is opened.  You begin to fall into a drug induced "
          "sleep.\tn\r\n", FALSE, ch, 0, vict, TO_VICT);


  act("$n\tL thrusts its powerful barbed tail-stinger into $N's flesh causing\tn\r\n"
          "\tL$M\tL to scream in agony.  As it snaps back its tail, poison oozes into the large\tn\r\n"
          "\tLwound that is opened.  \tn$N\tL begin to fall into a drug "
          "induced sleep.\tn\r\n", TRUE, ch, 0, vict, TO_NOTVICT);

  act("\tLYour poison stinger hits $N!\tn", TRUE, ch, 0, vict, TO_CHAR);
  dam = GET_LEVEL(ch)*2 + dice(2, GET_LEVEL(ch));
  if (dam > GET_HIT(vict))
    dam = GET_HIT(vict);
  if (dam < 0)
    dam = 0;
  GET_HIT(vict) -= dam;
  stop_fighting(vict);
  change_position(vict, POS_SLEEPING);
  /* Would be best to make this an affect that affects your ability to wake up, lasting a couple rounds. */
  USE_FULL_ROUND_ACTION(vict);
  return TRUE;
}

/* from homeland */
SPECIAL(ethereal_pet) {

  if (cmd || GET_POS(ch) == POS_DEAD)
    return FALSE;
  if (FIGHTING(ch))
    return FALSE;

  if (ch->desc == 0) {
    extract_char(ch);
    return TRUE;
  }
  return FALSE;
}

/* from homeland */
SPECIAL(fp_invoker) {
  struct char_data *victim;

  if (!ch)
    return FALSE;
  if (FIGHTING(ch))
    return FALSE;
  if (!IS_NPC(ch) && cmd && CMD_IS("cast") && GET_POS(ch) >= POS_FIGHTING) {
    victim = ch;
    ch = (struct char_data*) me;
    act("$n screams in rage, 'How DARE you cast a spell in my tower'", FALSE, ch, 0, 0, TO_ROOM);
    call_magic(ch, victim, 0, SPELL_MISSILE_STORM, 0, 30, CAST_SPELL);
    return FALSE;
  }
  return FALSE;

}

/* from homeland */
static bool gr_stalled = FALSE;

SPECIAL(gromph) {
  struct char_data *victim;
  int dir = -1;

  if (!ch)
    return FALSE;
  if (FIGHTING(ch))
    return FALSE;

  if (!IS_NPC(ch) && cmd && CMD_IS("cast")) {
    victim = ch;
    ch = (struct char_data*) me;
    act("$n sighs at YOU and mutters, 'You insolent worm!'", FALSE, ch, 0, victim, TO_VICT);
    act("$n sighs at $N, 'You insolent worm!'", FALSE, ch, 0, victim, TO_NOTVICT);
    call_magic(ch, victim, 0, SPELL_MISSILE_STORM, 0, 30, CAST_SPELL);
    return TRUE;
  }

  if (PATH_DELAY(ch) > 0)
    PATH_DELAY(ch)--;
  PATH_DELAY(ch) = 4;

  if (cmd)
    return FALSE;

  {
    switch (PROC_FIRED(ch)) {
      case 0:
        //move to sorcere
        dir = find_first_step(ch->in_room, real_room(135250));
        if (dir < 0)
          PROC_FIRED(ch) = 1;
        break;
      case 1:
        // move to narbondel
        dir = find_first_step(ch->in_room, real_room(135353));

        if (dir < 0) {
          if (time_info.hours == 0 && gr_stalled == TRUE) {
            send_to_zone(
                    "\tLSuddenly the base of the gigantic rockpillar known as \trNar\tRbon\trdel\tL\r\n"
                    "\tLlights up with intense \trheat\tL, as Gromph Baenre uses his magic to relit it to\r\n"
                    "\tLmark the start of a new day in the city.\tn\r\n", ch->in_room);
            gr_stalled = FALSE;
            PROC_FIRED(ch) = 0;
          } else
            gr_stalled = TRUE;
        }
        break;
    }
    if (dir >= 0)
      perform_move(ch, dir, 1);
    return TRUE;

  }
  return FALSE;
}

/*************************/
/* end mobile procedures */
/*************************/

/********************************************************************/
/******************** Room Procs      *******************************/

/********************************************************************/

/*
SPECIAL(emporium) {

  if (!CMD_IS("emporium"))
    return FALSE;

  char arg[200] = {'\0'}, arg2[200] = {'\0'}, arg3[200] = {'\0'}, arg4[200] = {'\0'};
  int bt = 0, bonus = 0;

  one_argument(one_argument(one_argument(one_argument(argument, arg), arg2), arg3), arg4);

  if (!*arg) {
    send_to_char(ch, "The syntax for this command is: 'item buy <vnum> <bonustype> "
            "<bonus>' or 'item list <weapons|armor|other> <bonustype> <bonus>'.\r\n");
    send_to_char(ch, "\tYPlease note that bonuses of the same type \tRDO NOT\tY "
            "stack in d20 rules.\tn\r\n");
    return TRUE;
  }

  if (is_abbrev(arg, "buy")) {
    if (!*arg2) {
      send_to_char(ch, "Please specify the vnum of the item you wish to buy.  "
              "You may obtain the vnum from the 'item list' command.\r\n");
      send_to_char(ch, "\tYPlease note that bonuses of the same type \tRDO NOT\tY "
              "stack in d20 rules.\tn\r\n");
      return TRUE;
    }

    int vnum = atoi(arg2);

    if (!((vnum >= 30000 && vnum <= 30083) || (vnum >= 30085 && vnum <= 30092) || 
            vnum == 30095 || (vnum >= 30100 && vnum <= 30105))) {
      send_to_char(ch, "That is not a valid vnum.  Please select again.\r\n");
      return TRUE;
    }

    struct obj_data *obj = read_object(vnum, VIRTUAL);

    if (!obj) {
      send_to_char(ch, "There was an error buying your item.  Please inform a staff "
              "member with error code ITM_BUY_001.\r\n");
      return TRUE;
    }

    if (GET_OBJ_TYPE(obj) != ITEM_WEAPON && GET_OBJ_TYPE(obj) != ITEM_ARMOR && 
            GET_OBJ_TYPE(obj) != ITEM_WORN) {
      send_to_char(ch, "That is not a valid vnum.  Please select again.\r\n");
      send_to_char(ch, "\tYPlease note that bonuses of the same type \tRDO NOT\tY stack "
              "in d20 rules.\tn\r\n");
      return TRUE;
    }

    if (!*arg3) {
      send_to_char(ch, list_bonus_types());
      send_to_char(ch, "\tYPlease note that bonuses of the same type \tRDO NOT\tY "
              "stack in d20 rules.\tn\r\n");
      return TRUE;
    }

    if ((bt = get_bonus_type_int(arg3)) == 0) {
      send_to_char(ch, "That's an invalid bonus type.\r\n\r\n");
      send_to_char(ch, list_bonus_types());
      send_to_char(ch, "\tYPlease note that bonuses of the same type \tRDO NOT\tY "
              "stack in d20 rules.\tn\r\n");
      return TRUE;
    }

    if (bt == APPLY_ACCURACY && GET_OBJ_TYPE(obj) != ITEM_WEAPON) {
      send_to_char(ch, "Only weapons can be given that bonus.\r\n");
      send_to_char(ch, "\tYPlease note that bonuses of the same type \tRDO NOT\tY "
              "stack in d20 rules.\tn\r\n");
      return TRUE;
    }

    if (bt == APPLY_AC_ARMOR && !CAN_WEAR(obj, ITEM_WEAR_BODY)) {
      send_to_char(ch, "Only body armor can be given that bonus.\r\n");
      send_to_char(ch, "\tYPlease note that bonuses of the same type \tRDO NOT\tY "
              "stack in d20 rules.\tn\r\n");
      return TRUE;
    }

    if (bt == APPLY_AC_SHIELD && !CAN_WEAR(obj, ITEM_WEAR_SHIELD)) {
      send_to_char(ch, "Only shields can be given that bonus.\r\n");
      send_to_char(ch, "\tYPlease note that bonuses of the same type \tRDO NOT\tY "
              "stack in d20 rules.\tn\r\n");
      return TRUE;
    }

    if (!*arg4) {
      send_to_char(ch, "How much would you like the bonus to be?\r\n");
      send_to_char(ch, "\tYPlease note that bonuses of the same type \tRDO NOT\tY "
              "stack in d20 rules.\tn\r\n");
      return TRUE;
    }

    if ((bonus = atoi(arg4)) <= 0) {
      send_to_char(ch, "The bonus must be greater than 0.\r\n");
      send_to_char(ch, "\tYPlease note that bonuses of the same type \tRDO NOT\tY "
              "stack in d20 rules.\tn\r\n");
      return TRUE;
    }

    if ((bonus = atoi(arg4)) > 100) {
      send_to_char(ch, "The bonus must be less than 100.\r\n");
      send_to_char(ch, "\tYPlease note that bonuses of the same type \tRDO NOT\tY "
              "stack in d20 rules.\tn\r\n");
      return TRUE;
    }

    obj->affected[0].location = bt;
    obj->affected[0].modifier = atoi(arg4);

    if ((bt == APPLY_AC_SHIELD || bt == APPLY_AC_DEFLECTION || bt == APPLY_AC_NATURAL || 
            bt == APPLY_AC_ARMOR))
      obj->affected[0].modifier *= 10;

    if (bt == APPLY_ACCURACY) {
      obj->affected[1].location = APPLY_DAMAGE;
      obj->affected[1].modifier = atoi(arg4);
    }

    GET_OBJ_LEVEL(obj) = set_object_level(obj);
    GET_OBJ_COST(obj) = MAX(10, 100 + GET_OBJ_LEVEL(obj) * 50 * 
            MAX(1, GET_OBJ_LEVEL(obj) - 1) + GET_OBJ_COST(obj));

    int cost = MAX(10, GET_OBJ_LEVEL(obj) * (GET_OBJ_LEVEL(obj) / 2) * 3);

    spell_identify(20, ch, ch, obj, NULL);

    if (GET_OBJ_LEVEL(obj) > GET_CLASS_LEVEL(ch)) {
      send_to_char(ch, "You cannot buy an item whose level is greater than yours.\r\n");
      send_to_char(ch, "\tYPlease note that bonuses of the same type \tRDO NOT\tY stack "
              "in d20 rules.\tn\r\n");
      return TRUE;
    }

    if (GET_QUESTPOINTS(ch) < cost) {
      send_to_char(ch, "That item costs %d reputation points and you only have "
              "%d.\r\n", cost, GET_QUESTPOINTS(ch));
      send_to_char(ch, "\tYPlease note that bonuses of the same type \tRDO NOT\tY "
              "stack in d20 rules.\tn\r\n");
      return TRUE;
    }

    GET_QUESTPOINTS(ch) -= cost;

    SET_BIT_AR(GET_OBJ_EXTRA(obj), ITEM_UNIQUE_SAVE);
    char buf[200] = {'\0'};
    sprintf(buf, "%s +%d %s", obj->short_description, bonus, get_bonus_type(arg3));
    obj->short_description = strdup(buf);
    obj->name = strdup(buf);
    sprintf(buf, "%s +%d %s lies here.", CAP(obj->short_description), bonus, 
            get_bonus_type(arg3));
    obj->description = strdup(buf);

    obj_to_char(obj, ch);

    send_to_char(ch, "You purchase %s for %d reputation points.\r\n", 
            obj->short_description, cost);
    return TRUE;
  } else if (is_abbrev(arg, "list")) {

    if (!*arg2) {
      send_to_char(ch, "Please specify either armor, weapon or other.\r\n");
      send_to_char(ch, "\tYPlease note that bonuses of the same type \tRDO NOT\tY "
              "stack in d20 rules.\tn\r\n");
      return TRUE;
    }

    int type = ITEM_OTHER;

    if (is_abbrev(arg2, "armor"))
      type = ITEM_ARMOR;
    else if (is_abbrev(arg2, "weapon"))
      type = ITEM_WEAPON;
    else if (is_abbrev(arg2, "other"))
      type = ITEM_WORN;
    else {
      send_to_char(ch, "Please specify either armor, weapon or other.\r\n");
      send_to_char(ch, "\tYPlease note that bonuses of the same type \tRDO NOT\tY "
              "stack in d20 rules.\tn\r\n");
      return TRUE;
    }

    if (!*arg3) {
      send_to_char(ch, list_bonus_types());
      send_to_char(ch, "\tYPlease note that bonuses of the same type \tRDO NOT\tY "
              "stack in d20 rules.\tn\r\n");
      return TRUE;
    }

    if ((bt = get_bonus_type_int(arg3)) == 0) {
      send_to_char(ch, "That's an invalid bonus type.\r\n\r\n");
      send_to_char(ch, list_bonus_types());
      send_to_char(ch, "\tYPlease note that bonuses of the same type \tRDO NOT\tY "
              "stack in d20 rules.\tn\r\n");
      return TRUE;
    }

    if (!*arg4) {
      send_to_char(ch, "How much would you like the bonus to be?\r\n");
      send_to_char(ch, "\tYPlease note that bonuses of the same type \tRDO NOT\tY "
              "stack in d20 rules.\tn\r\n");
      return TRUE;
    }

    if ((bonus = atoi(arg4)) <= 0) {
      send_to_char(ch, "The bonus must be greater than 0.\r\n");
      send_to_char(ch, "\tYPlease note that bonuses of the same type \tRDO NOT\tY "
              "stack in d20 rules.\tn\r\n");
      return TRUE;
    }

    char buf[100] = {'\0'};
    int cost = 0;

    struct obj_data *obj = NULL;
    int i = 0;
    int vnum = 0;

    send_to_char(ch, "%-5s %-6s %-7s %-35s\r\n----- ------ -------------------------\r\n", 
            "VNUM", "COST", "MIN-LVL", "ITEM");

    for (i = 30000; i < 30299; i++) {
      vnum = i;
      if (!((vnum >= 30000 && vnum <= 30083) || (vnum >= 30085 && vnum <= 30092) || 
              vnum == 30095 || (vnum >= 30100 && vnum <= 30105))) {
        continue;
      }
      if (obj)
        extract_obj(obj);
      obj = read_object(i, VIRTUAL);
      if (!obj)
        continue;
      if (GET_OBJ_TYPE(obj) != type)
        continue;
      obj->affected[0].location = bt;
      obj->affected[0].modifier = atoi(arg4);

      if ((bt == APPLY_AC_SHIELD || bt == APPLY_AC_DEFLECTION || 
              bt == APPLY_AC_NATURAL || bt == APPLY_AC_ARMOR))
        obj->affected[0].modifier *= 10;

      if (bt == APPLY_ACCURACY) {
        obj->affected[1].location = APPLY_DAMAGE;
        obj->affected[1].modifier = atoi(arg4);
      }

      GET_OBJ_LEVEL(obj) = set_object_level(obj);
      GET_OBJ_COST(obj) = MAX(10, 100 + GET_OBJ_LEVEL(obj) * 50 * 
              MAX(1, GET_OBJ_LEVEL(obj) - 1) + GET_OBJ_COST(obj));

      cost = MAX(10, GET_OBJ_LEVEL(obj) * (GET_OBJ_LEVEL(obj) / 2) * 3);

      sprintf(buf, "%s +%d %s", obj->short_description, bonus, get_bonus_type(arg3));
      send_to_char(ch, "%-5d %-6d %d %-35s\r\n", i, cost, GET_OBJ_LEVEL(obj), buf);
    }
    send_to_char(ch, "\r\n");
    send_to_char(ch, "\tYPlease note that bonuses of the same type \tRDO NOT\tY stack "
            "in d20 rules.\tn\r\n");
    return TRUE;
  } else {
    send_to_char(ch, "The syntax for this command is: 'item buy <vnum>' or 'item "
            "list <weapons|armor|other>'.\r\n");
    send_to_char(ch, "\tYPlease note that bonuses of the same type \tRDO NOT\tY "
            "stack in d20 rules.\tn\r\n");
    return TRUE;
  }

  return TRUE;
}
 */

/* research spells for wizard - this is meant to fill the gap in the game we
   have for lack of scroll placement, special thanks to Stephen Squires for
   parts of the code */
SPECIAL(wizard_library) {
  bool found = FALSE, full_spellbook = TRUE;
  struct obj_data *obj = NULL;
  int spellnum = SPELL_RESERVED_DBC, spell_level = 0, spell_circle = 0, cost = 100, i = 0;
  int class_level = 0;

  if (CMD_IS("research")) {

    if (!CLASS_LEVEL(ch, CLASS_WIZARD)) {
      send_to_char(ch, "You are not a wizard!\r\n");
      return TRUE;
    }

    skip_spaces(&argument);

    if (!*argument) {
      send_to_char(ch, "You need to indicate which spell you want to research.\r\n");
      return TRUE;
    }

    spellnum = find_skill_num(argument);

    if (spellnum <= SPELL_RESERVED_DBC || spellnum >= NUM_SPELLS) {
      send_to_char(ch, "Invalid spell!\r\n");
      return TRUE;
    }

    spell_level = spell_info[spellnum].min_level[CLASS_WIZARD];
    spell_circle = (spell_level + 1) / 2;
    class_level = CLASS_LEVEL(ch, CLASS_WIZARD) +
            BONUS_CASTER_LEVEL(ch, CLASS_WIZARD);

    if (spell_level <= 0 || spell_level >= LVL_IMMORT || spell_circle <= 0 || spell_circle > TOP_CIRCLE) {
      send_to_char(ch, "That spell is not available to wizards.\r\n");
      return TRUE;
    }

    if (spell_circle < 7) {
      cost = (spell_circle * 50) * (spell_circle);
    } else
      cost = (spell_circle * 300) * (spell_circle);

    if (GET_GOLD(ch) < cost) {
      send_to_char(ch, "You do not have enough coins to research this spell, you "
              "need %d coins.\r\n", cost);
      return TRUE;
    }

    if (class_level >= spell_level && GET_SKILL(ch, spellnum)) {
      /* 1st make sure we have a spellbook handy */
      /* for-loop for inventory */
      for (obj = ch->carrying; obj && !found; obj = obj->next_content) {
        if (GET_OBJ_TYPE(obj) == ITEM_SPELLBOOK) {
          if (spell_in_book(obj, spellnum)) {
            send_to_char(ch, "You already have the spell '%s' in this spellbook.\r\n",
                    spell_info[spellnum].name);
            return TRUE;
          }
          /* found a spellbook that doesn't have the spell! */
          found = TRUE;
          break; /* our obj variable is now pointing to this spellbook */
        }
      }

      /* for-loop for gear */
      if (!found) {
        for (i = 0; i < NUM_WEARS; i++) {
          if (GET_EQ(ch, i))
            obj = GET_EQ(ch, i);
          else
            continue;

          if (GET_OBJ_TYPE(obj) == ITEM_SPELLBOOK) {
            if (spell_in_book(obj, spellnum)) {
              send_to_char(ch, "You already have the spell '%s' in this spellbook.\r\n",
                      spell_info[spellnum].name);
              return TRUE;
            }
            /* found a spellbook that doesn't have the spell! */
            found = TRUE;
            break; /* our obj variable is now pointing to this spellbook */
          }
        }
      }
    } else {
      send_to_char(ch, "You are not powerful enough to scribe that spell! (or this spell is from a restricted school)\r\n");
      return TRUE;
    }

    if (!found) {
      send_to_char(ch, "No ready spellbook found in your inventory or equipped...\r\n");
      return TRUE;
    }

    /* ok obj variable pointing to spellbook, let's make sure it has space */
    if (!obj->sbinfo) { /* un-initialized spellbook, allocate memory */
      CREATE(obj->sbinfo, struct obj_spellbook_spell, SPELLBOOK_SIZE);
      memset((char *) obj->sbinfo, 0, SPELLBOOK_SIZE * sizeof (struct obj_spellbook_spell));
    }
    for (i = 0; i < SPELLBOOK_SIZE; i++) { /* check for space */
      if (obj->sbinfo[i].spellname == 0) {
        full_spellbook = FALSE;
        break;
      } else {
        continue;
      }
    } /* i = location in spellbook */

    if (full_spellbook) {
      send_to_char(ch, "There is not enough space in that spellbook!\r\n");
      return TRUE;
    }

    /* we made it! */
    GET_GOLD(ch) -= cost;
    obj->sbinfo[i].spellname = spellnum;
    obj->sbinfo[i].pages = MAX(1, lowest_spell_level(spellnum) / 2);
    send_to_char(ch, "Your research is successful and you scribe the spell '%s' "
            "into your spellbook, which takes up %d pages and cost %d coins.\r\n",
            spell_info[spellnum].name, obj->sbinfo[i].pages, cost);

    USE_FULL_ROUND_ACTION(ch);
    return TRUE;
  }

  /* they did not type research */
  return FALSE;
}

SPECIAL(dump) {
  struct obj_data *k;
  int value = 0;

  for (k = world[IN_ROOM(ch)].contents; k; k = world[IN_ROOM(ch)].contents) {
    act("$p vanishes in a puff of smoke!", FALSE, 0, k, 0, TO_ROOM);
    extract_obj(k);
  }

  if (!CMD_IS("drop"))
    return (FALSE);

  do_drop(ch, argument, cmd, SCMD_DROP);

  for (k = world[IN_ROOM(ch)].contents; k; k = world[IN_ROOM(ch)].contents) {
    act("$p vanishes in a puff of smoke!", FALSE, 0, k, 0, TO_ROOM);
    value += MAX(1, MIN(50, GET_OBJ_COST(k) / 10));
    extract_obj(k);
  }

  if (value) {
    send_to_char(ch, "You are awarded for outstanding performance.\r\n");
    act("$n has been awarded for being a good citizen.", TRUE, ch, 0, 0, TO_ROOM);

    if (GET_LEVEL(ch) < 3)
      gain_exp(ch, value, GAIN_EXP_MODE_DUMP);
    else
      increase_gold(ch, value);
  }
  return (TRUE);
}


#define PET_PRICE(pet) (GET_LEVEL(pet) * 300)

SPECIAL(pet_shops) {
  char buf[MAX_STRING_LENGTH], pet_name[MEDIUM_STRING];
  room_rnum pet_room;
  struct char_data *pet;

  /* Gross. */
  pet_room = IN_ROOM(ch) + 1;

  if (CMD_IS("list")) {
    send_to_char(ch, "Available pets are:\r\n");
    for (pet = world[pet_room].people; pet; pet = pet->next_in_room) {
      /* No, you can't have the Implementor as a pet if he's in there. */
      if (!IS_NPC(pet))
        continue;
      send_to_char(ch, "%8d - %s\r\n", PET_PRICE(pet), GET_NAME(pet));
    }
    return (TRUE);
  } else if (CMD_IS("buy")) {

    two_arguments(argument, buf, pet_name);

    /* disqualifiers */
    if (!(pet = get_char_room(buf, NULL, pet_room)) || !IS_NPC(pet)) {
      send_to_char(ch, "There is no such pet!\r\n");
      return (TRUE);
    }
    if (GET_GOLD(ch) < PET_PRICE(pet)) {
      send_to_char(ch, "You don't have enough gold!\r\n");
      return (TRUE);
    }
    if (has_pet_follower(ch)) {
      send_to_char(ch, "You can't have any more pets!\r\n");
      return (TRUE);
    }

    /* success! */
    decrease_gold(ch, PET_PRICE(pet));

    pet = read_mobile(GET_MOB_RNUM(pet), REAL);
    GET_EXP(pet) = 0;
    SET_BIT_AR(AFF_FLAGS(pet), AFF_CHARM);

    if (*pet_name) {
      snprintf(buf, sizeof (buf), "%s %s", pet->player.name, pet_name);
      /* free(pet->player.name); don't free the prototype! */
      pet->player.name = strdup(buf);

      snprintf(buf, sizeof (buf), "%sA small sign on a chain around the neck says 'My name is %s'\r\n",
              pet->player.description, pet_name);
      /* free(pet->player.description); don't free the prototype! */
      pet->player.description = strdup(buf);
    }
    char_to_room(pet, IN_ROOM(ch));
    add_follower(pet, ch);

    /* Be certain that pets can't get/carry/use/wield/wear items */
    IS_CARRYING_W(pet) = 1000;
    IS_CARRYING_N(pet) = 100;

    send_to_char(ch, "May you enjoy your pet.\r\n");
    act("$n buys $N as a pet.", FALSE, ch, 0, pet, TO_ROOM);

    return (TRUE);
  }

  /* All commands except list and buy */
  return (FALSE);
}

/***********************/
/* end room procedures */
/***********************/

/********************************************************************/
/******************** Object Procs    *******************************/
/********************************************************************/

/*****************************************/
/****  object procs general functions ****/
/*****************************************/

/* NOTE to be confused with the weapon-spells code used in OLC, etc */

/*  This was ported to accomodate the HL objects that were imported */
void weapons_spells(char *to_ch, char *to_vict, char *to_room,
        struct char_data *ch, struct char_data *vict,
        struct obj_data *obj, int spl) {
  int level;

  level = GET_LEVEL(ch);

  if (level > 30)
    level = 30;

  act(to_ch, FALSE, ch, obj, vict, TO_CHAR);
  act(to_vict, FALSE, ch, obj, vict, TO_VICT);
  act(to_room, FALSE, ch, obj, vict, TO_NOTVICT);
  call_magic(ch, vict, 0, spl, 0, level, CAST_WAND);
}

/* very simple ship code system */
#define NUM_OF_SHIPS	4

//shiproom, shipobject, room_seq_start, roomseq_end
int ship_info[NUM_OF_SHIPS][4] = {
  //chionthar ferry
  { 104072, 104072, 104262, 104266},
  { 104073, 104072, 104262, 104266},

  //alanthor ferry
  { 126429, 126429, 126423, 126428},

  //md carpet
  { 120013, 120010, 120036, 120040},
};

struct obj_data *find_ship(int room) {
  int i, j;
  struct obj_data *obj;
  for (i = 0; i < NUM_OF_SHIPS; i++) {
    if (room == real_room(ship_info[i][0])) {
      for (j = ship_info[i][2]; j <= ship_info[i][3]; j++) {
        for (obj = world[real_room(j)].contents; obj; obj = obj->next_content) {
          if (GET_OBJ_VNUM(obj) == ship_info[i][1])
            return obj;
        }
      }
      return FALSE;
    }
  }
  return FALSE;
}

void move_ship(struct obj_data *ship, int dir) {
  int new_room = 0;
  char *msg = 0;
  int i;
  char buf2[MAX_INPUT_LENGTH];

  if (dir < 0 || dir >= 6)
    return;

  if (!world[ship->in_room].dir_option[dir])
    return;
  new_room = world[ship->in_room].dir_option[dir]->to_room;

  if (new_room == 0)
    return;

  sprintf(buf2, "$p floats %s.", dirs[dir]);
  act(buf2, TRUE, 0, ship, 0, TO_ROOM);

  obj_from_room(ship);
  obj_to_room(ship, new_room);

  sprintf(buf2, "The ship moves %s.\r\n", dirs[dir]);
  if (world[ship->in_room].sector_type == SECT_ZONE_START)
    msg = "Your ship docks here.\r\n";

  for (i = 0; i < NUM_OF_SHIPS; i++) {
    if (GET_OBJ_VNUM(ship) == ship_info[i][1]) {
      send_to_room(real_room(ship_info[i][0]), buf2);
      if (msg)
        send_to_room(real_room(ship_info[i][0]), msg);
    }
  }
  sprintf(buf2, "$p floats in from the %s.", dirs[rev_dir[dir]]);
  act(buf2, TRUE, 0, ship, 0, TO_ROOM);
}

// use timer for count.
// weight is wether towards start or end.

void update_ship(struct obj_data *ship, int start, int end, int movedelay, int waitdelay) {
  int dest = real_room(end);

  if (!ship->obj_flags.weight)
    dest = real_room(start);

  ship->obj_flags.timer--;
  if (ship->obj_flags.timer >= 0)
    return;

  ship->obj_flags.timer = movedelay;

  if (dest != ship->in_room)
    move_ship(ship, find_first_step(ship->in_room, dest));

  if (ship->in_room == dest) {
    //turn around ship
    ship->obj_flags.weight = !ship->obj_flags.weight;
    ship->obj_flags.timer = waitdelay;
    return;
  }
}

void ship_lookout(struct char_data *ch) {
  struct obj_data *ship = find_ship(ch->in_room);
  if (ship == 0) {
    send_to_char(ch, "But you are not at a ship to look out from!\r\n");
    return;
  }
  look_at_room_number(ch, 1, ship->in_room);
}

ACMD(do_disembark) {
  struct obj_data *ship;
  ship = find_ship(ch->in_room);

  if (!ship) {
    send_to_char(ch, "But you are not on any ship.\r\n");
    return;
  }
  if (world[ship->in_room].sector_type != SECT_ZONE_START) {
    send_to_char(ch, "You can only disembark when the ship is docked.\r\n");
    return;
  }

  //int was_in = ch->in_room;
  act("$n disembarks.", TRUE, ch, 0, 0, TO_ROOM);
  char_from_room(ch);
  char_to_room(ch, ship->in_room);
  act("$n disembarks from $p.", TRUE, ch, ship, 0, TO_ROOM);
  look_at_room(ch, 0);
}

/******************************************/
/*** end object procs general functions ***/
/******************************************/

/* testing glove procs for monks, obj vnum 224 */
SPECIAL(monk_glove) {
  if (!ch)
    return FALSE;

  struct char_data *vict = FIGHTING(ch);

  if (!cmd && !strcmp(argument, "identify")) {
    send_to_char(ch, "Proc: Shock damage.\r\n");
    return TRUE;
  }

  if (cmd || !vict || rand_number(0, 15))
    return FALSE;

  weapons_spells(
          "\twYour $p\tw \tWsparks\tw as you hit $N causing $M to shudder violently from the \tYshock\tw!\tn",
          "$n\tw's $p\tw \tWsparks\tw as $e hits you causing you to shudder violently from the \tYshock\tw!\tn",
          "$n\tw's $p\tw \tWsparks\tw as $e hits $N causing $M to shudder violently from the \tYshock\tw!\tn",
          ch, vict, (struct obj_data *) me, 0);
  damage(ch, vict, dice(2, 8), -1, DAM_ELECTRIC, FALSE);

  return TRUE;
}

SPECIAL(monk_glove_cold) {
  if (!ch)
    return FALSE;

  struct char_data *vict = FIGHTING(ch);

  if (!cmd && !strcmp(argument, "identify")) {
    send_to_char(ch, "Proc: Cold damage.\r\n");
    return TRUE;
  }

  if (cmd || !vict || rand_number(0, 15))
    return FALSE;

  weapons_spells(
          "\twYour $p\tw \tWfrosts\tw as you hit $N causing $M to shudder violently from the \tBcold\tw!\tn",
          "$n\tw's $p\tw \tWfrosts\tw as $e hits you causing you to shudder violently from the \tBcold\tw!\tn",
          "$n\tw's $p\tw \tWfrosts\tw as $e hits $N causing $M to shudder violently from the \tBcold\tw!\tn",
          ch, vict, (struct obj_data *) me, 0);
  damage(ch, vict, dice(2, 8), -1, DAM_COLD, FALSE);

  return TRUE;
}

/* from homeland */
SPECIAL(spikeshield) {
  if (!ch)
    return FALSE;

  struct char_data *vict = FIGHTING(ch);

  if (!cmd && !strcmp(argument, "identify")) {
    send_to_char(ch, "On shieldpunch, procs 'spikes', on shieldblock procs "
            "'life steal.'\r\n");
    return TRUE;
  }

  if (!argument || cmd || !vict)
    return FALSE;

  //blocking
  if (!strcmp(argument, "shieldblock") && !rand_number(0, 6)) {
    act("\tLYour \tcshield \tCglows brightly\tL as it steals some \trlifeforce\tn "
            "\tLfrom $N \tLand transfers it back to you.\tn",
            FALSE, ch, (struct obj_data *) me, vict, TO_CHAR);
    act("$n's \tcshield \tCglows brightly\tL as it steals some \trlifeforce\tn "
            "\tLfrom $N\tL.\tn",
            FALSE, ch, (struct obj_data *) me, vict, TO_NOTVICT);
    act("$n's \tcshield \tCglows brightly\tL as it steals some \trlifeforce\tn "
            "\tLfrom you and transfers it back to $m.\tn",
            FALSE, ch, (struct obj_data *) me, vict, TO_VICT);
    damage(ch, vict, 5, -1, DAM_ENERGY, FALSE); // type -1 = no dam message
    call_magic(ch, ch, 0, SPELL_CURE_LIGHT, 0, 1, CAST_SPELL);
    return TRUE;
  }

  if (!strcmp(argument, "shieldpunch")) {
    act("\tLYou slam your \tcshield \tLinto $N\tL\tn\r\n"
            "\tLcausing the rows of\tr spikes \tLto drive into $S body.\tn",
            FALSE, ch, (struct obj_data *) me, vict, TO_CHAR);
    act("$n \tLslams $s \tcshield\tL into $N\tL\tn\r\n"
            "\tLcausing the rows of \trspikes\tL to drive into $S body.\tn",
            FALSE, ch, (struct obj_data *) me, vict, TO_NOTVICT);
    act("$n \tLslams $s \tcshield\tL into you\tn\r\n"
            "\tLcausing the rows of \trspikes\tL to drive into your body.\tn",
            FALSE, ch, (struct obj_data *) me, vict, TO_VICT);
    damage(ch, vict, (dice(3, 8) + 4), -1, DAM_PUNCTURE,
            FALSE); // type -1 = no dam message
    return TRUE;
  }

  return FALSE;
}

/* from homeland */
SPECIAL(viperdagger) {
  struct char_data *victim;
  int spellnum = SPELL_SLOW;

  if (!ch)
    return FALSE;

  if (!cmd && !strcmp(argument, "identify")) {
    send_to_char(ch, "Proc: Slowness or Harm.\r\n");
    return TRUE;
  }

  victim = FIGHTING(ch);
  if (!victim || cmd)
    return FALSE;

  if (AFF_FLAGGED(victim, AFF_SLOW))
    spellnum = SPELL_HARM;

  if (rand_number(0, 23))
    return FALSE;

  weapons_spells(
          "\tLThe jeweled eyes on your dagger glow \tRred \tLas it comes alive, writhes and\tn\r\n"
          "\tLforms into a \tYgolden viper\tL.  As it coils in your hand, its mouth opens wide\tn\r\n"
          "\tLas \tWhuge fangs \tLthrust out.  It strikes out violently and bites into \tn$N\tn\r\n"
          "\tLinjecting $M with venom then recoils and transforms back into a dagger.\tn",

          "\tLThe jeweled eyes on $n's dagger glow \tRred \tLas it comes alive, writhes and\tn\r\n"
          "\tLforms into a \tYgolden viper\tL.  As it coils in $s hand, its mouth opens wide\tn\r\n"
          "\tLas \tWhuge fangs \tLthrust out.  It strikes out violently and bites into you\tn\r\n"
          "\tLinjecting you with venom then recoils and transforms back into a dagger.\tn",

          "\tLThe jeweled eyes on $n\tL's dagger glow \tRred \tLas it comes alive, writhes and\tn\r\n"
          "\tLforms into a \tYgolden viper\tL.  As it coils in $s hand, its mouth opens wide\tn\r\n"
          "\tLas \tWhuge fangs \tLthrust out.  It strikes out violently and bites into \tn$N\tn\r\n"
          "\tLinjecting $M with venom then recoils and transforms back into a dagger.\tn",
          ch, victim, (struct obj_data *) me, spellnum);
  return TRUE;
}

/* from homeland */
SPECIAL(ches) {
  struct char_data *vict;

  if (!ch)
    return FALSE;

  if (!cmd && !strcmp(argument, "identify")) {
    send_to_char(ch, "Invoke haste by keyword 'ches' once per day.  Procs shock "
            "on critical.\r\n");
    return TRUE;
  }

  vict = FIGHTING(ch);

  // proc on critical
  if (!cmd && FIGHTING(ch) && argument) {
    skip_spaces(&argument);
    if (!strcmp(argument, "critical")) {
      act("\tLAs your \tcstiletto \tLplunges deep into $N,\tn\r\n"
              "\tcs\tCp\tcar\tCk\tcs \tLbegin to \tYcrackle\tL about the hilt.  Suddenly a\tn\r\n"
              "\tBbolt of lightning \tLraces down from above to meet up\tn\r\n"
              "\tLwith the \tChilt\tL of the \tcstiletto\tL.  The enormous voltage\tn\r\n"
              "\tLflows through the weapon into $N\tn\r\n"
              "\tLcausing $S hair to stand on end.\tn",
              FALSE, ch, (struct obj_data *) me, vict, TO_CHAR);
      act("\tLAs $n's \tcstiletto \tLplunges deep into your body,\tn\r\n"
              "\tcs\tCp\tcar\tCk\tcs \tLbegin to \tYcrackle\tL about the hilt.  Suddenly a\tn\r\n"
              "\tBbolt of lightning \tLraces down from above to meet up\tn\r\n"
              "\tLwith the \tChilt\tL of the \tcstiletto\tL.  The enormous voltage\tn\r\n"
              "\tLflows through the weapon into you, \tLcausing your hair to stand on end.\tn\r\n",
              FALSE, ch, (struct obj_data *) me, vict, TO_VICT);
      act("\tLAs $n's \tcstiletto \tLplunges deep into $N, \tn\r\n"
              "\tcs\tCp\tcar\tCk\tcs \tLbegin to \tYcrackle\tL about the hilt.  Suddenly a\tn\r\n"
              "\tBbolt of lightning \tLraces down from above to meet up\tn\r\n"
              "\tLwith the \tChilt\tL of the \tcstiletto\tL.  The enormous voltage\tn\r\n"
              "\tLflows through the weapon into $N \tn\r\n"
              "\tLcausing $S hair to stand on end.\tn\tn\r\n",
              FALSE, ch, (struct obj_data *) me, vict, TO_NOTVICT);
      damage(ch, vict, 20 + dice(2, 8), -1, DAM_ELECTRIC, FALSE); // type -1 = no dam message
      return TRUE;
    }
  }

  // haste once a day on command
  if (cmd && argument && cmd_info[cmd].command_pointer == do_say) {
    if (!is_wearing(ch, 128106))
      return FALSE;
    skip_spaces(&argument);
    if (!strcmp(argument, "ches")) {
      if (GET_OBJ_SPECTIMER((struct obj_data *) me, 0) > 0) {
        send_to_char(ch, "Nothing happens.\r\n");
        return TRUE;
      }
      act("\tcAs you quietly speak the word of power to your stiletto\tn\r\n"
              "\tcthe aquamarine on the hilt begins to fizzle and pop. The\tn\r\n"
              "\tcnoise continues to culminate until there is a loud crack.\tn\r\n"
              "\tcThe hilt flashes bright for a split second before a sharp\tn\r\n"
              "\tcelectric shock flows up your hand into your body.  You\tn\r\n"
              "\tcsuddenly feel your heart begin to race REALLY fast!\tn",
              FALSE, ch, (struct obj_data *) me, 0, TO_CHAR);
      act("\tC$n whispers to $s $p",
              FALSE, ch, (struct obj_data *) me, 0, TO_ROOM);

      call_magic(ch, ch, 0, SPELL_HASTE, 0, 30, CAST_POTION);
      GET_OBJ_SPECTIMER((struct obj_data *) me, 0) = 12;
      return TRUE;
    }
  }
  return FALSE;
}

/* from homeland */
SPECIAL(courage) {
  if (!ch)
    return FALSE;

  if (!cmd && !strcmp(argument, "identify")) {
    send_to_char(ch, "Invoke by 'courage' once a week.\r\n");
    return TRUE;
  }

  if (cmd && argument && cmd_info[cmd].command_pointer == do_say) {
    if (!is_wearing(ch, 139251) && !is_wearing(ch, 139250))
      return FALSE;

    skip_spaces(&argument);
    if (!strcmp(argument, "courage")) {

      if (GET_OBJ_SPECTIMER((struct obj_data *) me, 0) > 0) {
        send_to_char(ch, "Nothing happens.\r\n");
        return TRUE;
      }

      act("$n \tLinvokes $s \tygolden mace\tn.", FALSE, ch, 0, 0, TO_ROOM);
      act("\tLYou invoke your \tygolden mace\tn.", FALSE, ch, 0, 0, TO_CHAR);

      call_magic(ch, ch, 0, SPELL_PRAYER, 0, GET_LEVEL(ch), CAST_POTION);
      call_magic(ch, ch, 0, SPELL_MASS_ENHANCE, 0, GET_LEVEL(ch), CAST_POTION);

      GET_OBJ_SPECTIMER((struct obj_data *) me, 0) = 12 * 5;
      return TRUE;
    }
    return FALSE;
  }
  if (cmd)
    return FALSE;

  struct char_data *vict = FIGHTING(ch);

  if (!vict)
    return FALSE;

  int power = 25;
  if (GET_OBJ_VNUM(((struct obj_data *) me)) == 139250)
    power = 15;
  if (rand_number(0, power)) {
    //TODO, cool damage proc here..
  }
  return TRUE;
}

/* from homeland */
SPECIAL(flamingwhip) {
  struct char_data *vict = FIGHTING(ch);

  if (!cmd && !strcmp(argument, "identify")) {
    send_to_char(ch, "Proc: Fire Damage.\r\n");
    return TRUE;
  }

  if (!ch || cmd || !vict || rand_number(0, 16))
    return FALSE;

  weapons_spells(
          "\trYour $p \trlashes out with infernal \tRfire\tr, burning $N\tr badly!\tn",
          "\tr$n\tr's $p \trlashes out with infernal \tRfire\tr, burning YOU\tr badly!\tn",
          "\tr$n\tr's $p \trlashes out with infernal \tRfire\tr, burning $N\tr badly!\tn",
          ch, vict, (struct obj_data *) me, 0);
  damage(ch, vict, dice(6, 4), -1, DAM_FIRE, FALSE); // type -1 = no dam message

  return TRUE;
}

/* Helmblade vnum 121207
  only procs against evil,  a minor heal on wielder and a dispel_evil.
 */
SPECIAL(helmblade) {
  struct char_data *vict = FIGHTING(ch);

  if (!cmd && !strcmp(argument, "identify")) {
    send_to_char(ch, "Proc vs Evil: Cure Serious or Dispel Evil.\r\n");
    return TRUE;
  }

  if (!ch || cmd || !vict)
    return FALSE;
  if (!IS_EVIL(vict))
    return FALSE;

  switch (rand_number(0, 40)) {
    case 0:
      weapons_spells(
              "\tWThe \tYHOLY\tW power of \tYHelm\tW flows through your body, cleaning you of \tLevil\tW and nourishing you.\tn",
              "\tWThe \tYHOLY\tW power of \tYHelm\tW flows through $n's\tW body, cleaning $m of \tLevil\tW and nourishing $m.\tn",
              "\tWThe \tWHOLY\tW power of \tYHelm\tW flows through $n's\tW body, cleaning $m of \tLevil\tW and nourishing $m.\tn",
              ch, vict, (struct obj_data *) me, 0);
      call_magic(ch, ch, 0, SPELL_CURE_SERIOUS, 0, GET_LEVEL(ch), CAST_POTION);
      return TRUE;
    case 1:
      weapons_spells(
              "\tWThe power of \tYHelm\tW guides and strengthens thy hand, dispelling the \tLevil\tW of the world from $N.\tn",
              "\tWThe power of \tYHelm\tW guides and strengthen the hand of $n, dispelling the \tLevil\tW of the world from YOU!.\tn",
              "\tWThe power of \tYHelm\tW guides and strengthen the hand of $n, dispelling the \tLevil\tW of the world from $N.\tn",
              ch, vict, (struct obj_data *) me, SPELL_DISPEL_EVIL);
      return TRUE;
    default:
      return FALSE;
  }
}

/* from homeland */

/* obj - 113898 has special proc when combined with 113897 */
SPECIAL(flaming_scimitar) {
  struct char_data *vict = FIGHTING(ch);
  struct obj_data *weepan = (struct obj_data *) me;

  if (!ch)
    return FALSE;

  if (!cmd && !strcmp(argument, "identify")) {
    send_to_char(ch, "???");
    return TRUE;
  }

  if (cmd || !vict || GET_POS(ch) == POS_DEAD)
    return FALSE;

  if (GET_CLASS(ch) != CLASS_RANGER) {
    act("\tWA \trsearing hot\tW pain travels up your arm as $p \tWrips itself from your unworthy grasp!\tn", FALSE, ch,
            (struct obj_data *) me, NULL, TO_CHAR);
    act("\tW$n \tWscreams in pain as $p\tW rips itself from $s grasp!\tn", FALSE, ch, (struct obj_data *) me,
            NULL, TO_ROOM);
    obj_to_room(unequip_char(ch, weepan->worn_on), ch->in_room);
    GET_HIT(ch) = 0;
    return TRUE;
  }

  if (!rand_number(0, 22)) {
    if (!is_wearing(ch, 113897)) {
      weapons_spells(
              "\trYour longsword begins to \tLvibrate violently\tr in your hands as it "
              "forces your arm skyward and flashes with intense magical energy.\tn",

              "\tr$n's \trlongsword begins to \tLvibrate violently\tr in $s hands as it "
              "forces $s arm skyward and flashes with intense magical energy.\tn",

              "\tr$n's \trlongsword begins to \tLvibrate violently\tr in $s hands as it "
              "forces $s arm skyward and flashes with intense magical energy.\tn",
              ch, vict, (struct obj_data *) me, SPELL_FLAME_STRIKE);
      return TRUE;
    } else {
      weapons_spells("\tLIn a \trflurry \tLof movement, your swords cross over one another, "
              "resulting in a \tCbrilliant \tWflash \tLof \tbmagical energy \tLas their "
              "powers combine, bringing down a violent storm of \trFIRE\tL upon all.\tn",

              "\tLIn a \trflurry \tLof movement, \tn$n's\tL swords cross over one another, "
              "resulting in a \tCbrilliant \tWflash \tLof \tbmagical energy \tLas their "
              "powers combine, bringing down a violent storm of \trFIRE\tL upon all.\tn",

              "\tLIn a \trflurry \tLof movement, \tn$n's\tL swords cross over one another, "
              "resulting in a \tCbrilliant \tWflash \tLof \tbmagical energy \tLas their "
              "powers combine, bringing down a violent storm of \trFIRE\tL upon all.\tn"
              , ch, vict, (struct obj_data *) me, SPELL_FIRE_STORM);
      return TRUE;
    }
  }
  return FALSE;
}

/* from homeland */

/* obj - 113897 has special proc when combined with 113898 */
SPECIAL(frosty_scimitar) {
  struct char_data *vict = FIGHTING(ch);
  struct obj_data *weepan = (struct obj_data *) me;

  if (!ch) return FALSE;
  if (!cmd && !strcmp(argument, "identify")) {
    send_to_char(ch, "???");
    return TRUE;
  }
  if (cmd || !vict || GET_POS(ch) == POS_DEAD)
    return FALSE;

  if (GET_CLASS(ch) != CLASS_RANGER) {
    act("\tWA \trsearing hot\tW pain travels up your arm as $p \tWrips itself from your unworthy grasp!\tn", FALSE, ch,
            (struct obj_data *) me, NULL, TO_CHAR);
    act("\tW$n \tWscreams in pain as $p\tW rips itself from $s grasp!\tn", FALSE, ch, (struct obj_data *) me,
            NULL, TO_ROOM);
    obj_to_room(unequip_char(ch, weepan->worn_on), ch->in_room);
    GET_HIT(ch) = 0;
    return TRUE;
  }

  if (!rand_number(0, 18)) {
    if (!is_wearing(ch, 113898)) {
      weapons_spells(
              "\tcYour scimitar begins to \tWvibrate violently\tc in your hands as it "
              "forces your arm skyward and flashes with intense magical energy.\tn",
              "\tc$n's \tcscimitar begins to \tWvibrate violently\tc in $s hands as it "
              "forces $s arm skyward and flashes with intense magical energy.\tn",
              "\tc$n's \tcscimitar begins to \tWvibrate violently\tc in $s hands as it "
              "forces $s arm skyward and flashes with intense magical energy.\tn",
              ch, vict, (struct obj_data *) me, SPELL_CONE_OF_COLD);
      return TRUE;
    } else {
      weapons_spells(
              "\tLIn a \trflurry \tLof movement, your swords cross over one another, "
              "resulting in a \tCbrilliant \tWflash \tLof \tbmagical energy \tLas their "
              "powers combine, bringing down a violent storm of \tCICE\tL upon all.\tn",

              "\tLIn a \trflurry \tLof movement, \tn$n\tL's swords cross over one another, "
              "resulting in a \tCbrilliant \tWflash \tLof \tbmagical energy \tLas their "
              "powers combine, bringing down a violent storm of \tCICE\tL upon all.\tn",

              "\tLIn a \trflurry \tLof movement, \tn$n\tL's swords cross over one another, "
              "resulting in a \tCbrilliant \tWflash \tLof \tbmagical energy \tLas their "
              "powers combine, bringing down a violent storm of \tCICE\tL upon all.\tn",
              ch, vict, (struct obj_data *) me, SPELL_ICE_STORM);
      return TRUE;
    }
  }
  return FALSE;
}

/* from homeland */
SPECIAL(disruption_mace) {
  struct char_data *vict = FIGHTING(ch);

  if (!cmd && !strcmp(argument, "identify")) {
    send_to_char(ch, "Proc: Flame Strike.\r\n");
    return TRUE;
  }

  if (!ch || cmd || !vict || rand_number(0, 20))
    return FALSE;

  weapons_spells(
          "\trYour\tn $p \tris engulfed in flames!\tn",
          "$n's $p \tris engulfed in flames!\tn",
          "$n's $p \tris engulfed in flames!\tn",
          ch, vict, (struct obj_data *) me, SPELL_FLAME_STRIKE);
  return TRUE;
}

/*
// Does not seem to be used yet, was attached to non existant objects
SPECIAL(forest_idol)
{
  if( cmd )
    return FALSE;
  if( !ch )
    return FALSE;

  struct obj_data *obj = (struct obj_data *)me;

  if( obj->carried_by != ch )
    return FALSE;

  if( GET_CLASS(ch) == CLASS_ANTIPALADIN )
    return FALSE;

  send_to_char("\tgYour idol melts in your hands.\tn\r\n", ch );
  obj_from_char(obj);
  obj_to_room(obj, ch->in_room );
}
 */

/* from homeland */
SPECIAL(haste_bracers) {
  if (!ch)
    return FALSE;

  if (!cmd && !strcmp(argument, "identify")) {
    send_to_char(ch, "Proc: Haste once per week on keyword 'quicksilver.'\r\n");
    return TRUE;
  }

  if ((cmd && argument && CMD_IS("say")) || (cmd && argument && CMD_IS("'"))) {
    if (!is_wearing(ch, 138415))
      return FALSE;

    skip_spaces(&argument);
    if (!strcmp(argument, "quicksilver")) {
      if (GET_OBJ_SPECTIMER((struct obj_data *) me, 0) > 0) {
        send_to_char(ch, "\tWYour \tcbracers\tW have not regained their \tcessence\tW.\tn\r\n");
        return TRUE;
      }
      act("\tWYou whisper softly to your bracers.\tn\r\n"
              "\tWYour $p \tcglow with a blue aura.\tn\r\n"
              "\tWThe world \tcslows \tWto a \tCc\tcr\tCa\tcw\tCl\tW.\tn\r\n",
              FALSE, ch, (struct obj_data *) me, 0, TO_CHAR);
      act("\tW$n whispers softly to $s bracers.\tn\r\n"
              "\tW$n's $p \tcglow with a blue aura.\tn\r\n"
              "\tW$n moves with \tCl\tci\tCg\tch\tCt\tW speed.\tn\r\n",
              FALSE, ch, (struct obj_data *) me, 0, TO_ROOM);
      call_magic(ch, ch, 0, SPELL_HASTE, 0, 30, CAST_SPELL);
      GET_OBJ_SPECTIMER((struct obj_data *) me, 0) = 84;
      return TRUE;
    }
  }
  return FALSE;
}

/* from homeland */
SPECIAL(xvim_normal) {
  struct char_data *tch = NULL, *vict = FIGHTING(ch);
  int dam, i, num = dice(1, 4);

  if (!ch)
    return FALSE;

  if (!cmd && !strcmp(argument, "identify")) {
    send_to_char(ch, "???");
    return TRUE;
  }

  if (!cmd && vict)
    switch (rand_number(0, 40)) {
      case 0:
      case 1:
        weapons_spells(
                "\tLThe \tGUNHOLY\tL power of \tgIy\tGach\tgtu X\tGvi\tgm \tLtakes hold of your body\r\n"
                "in a flash of \tmhatred\tL. Your arms begin to move with blinding\r\n"
                "speed as your accursed weapon begins to rend and tear apart\r\n"
                "the \tyflesh\tL of $N\tL in a spray of \trBLOOD\tL.\tn",
                "\tLThe \tGUNHOLY\tL power of \tgIy\tGach\tgtu X\tGvi\tgm \tLtakes hold of \tg$n's\tL body\r\n"
                "in a flash of \tmhatred\tL. $s arms begin to move with blinding\r\n"
                "speed as $s accursed weapon begins to rend and tear apart\r\n"
                "YOUR \tyflesh\tL in a spray of \trBLOOD\tL.\tn",
                "\tLThe \tGUNHOLY\tL power of \tgIy\tGach\tgtu X\tGvi\tgm \tLtakes hold of \tg$n's\tL body\r\n"
                "in a flash of \tmhatred\tL. $s arms begin to move with blinding\r\n"
                "speed as $s accursed weapon begins to rend and tear apart\r\n"
                "the \tyflesh\tL of $N\tL in a spray of \trBLOOD\tL.\tn",
                ch, vict, (struct obj_data *) me, 0);
        for (i = 0; i < num; i++)
          if (vict)
            hit(ch, vict, TYPE_UNDEFINED, DAM_RESERVED_DBC, 0, FALSE);
        return TRUE;
      case 2:
        if (!rand_number(0, 100)) {
          weapons_spells(
                  "\tf\tWBOOOOOOOOOOOOOOOOOOOOOOOOOOOOOOOOOOOOOOOOOOOOOOOOOM!!!\tn\r\n"
                  "\r\n\r\n\tmAfter a blinding flash the entire area becomes enveloped\r\n"
                  "in \tLdarkness\tm. With your limited vision you see an extremely\r\n"
                  "tall man plunges a large scimitar into $N's\tm chest and cackles\r\n"
                  "as $S \tMlife force\tm is stolen away. As the \tLdarkness\tm fades the\r\n"
                  "dark figure fades into nothingness, laughing all the while.\tn\r\n",
                  "\tf\tWBOOOOOOOOOOOOOOOOOOOOOOOOOOOOOOOOOOOOOOOOOOOOOOOOOM!!!\tn\r\n"
                  "\r\n\r\n\tmAfter a blinding flash the entire area becomes enveloped\r\n"
                  "in \tLdarkness\tm. With your limited vision you see an extremely\r\n"
                  "tall man plunges a large scimitar into $N's\tm chest and cackles\r\n"
                  "as $S \tMlife force\tm is stolen away. As the \tLdarkness\tm fades the\r\n"
                  "dark figure fades into nothingness, laughing all the while.\tn\r\n",
                  "\tf\tWBOOOOOOOOOOOOOOOOOOOOOOOOOOOOOOOOOOOOOOOOOOOOOOOOOM!!!\tn\r\n"
                  "\r\n\r\n\tmAfter a blinding flash the entire area becomes enveloped\r\n"
                  "in \tLdarkness\tm. With your limited vision you see an extremely\r\n"
                  "tall man plunges a large scimitar into $N's\tm chest and cackles\r\n"
                  "as $S \tMlife force\tm is stolen away. As the \tLdarkness\tm fades the\r\n"
                  "dark figure fades into nothingness, laughing all the while.\tn\r\n",
                  ch, vict, (struct obj_data *) me, 0);
          dam = rand_number(100, 200);
          if (dam > GET_HIT(vict)) {
            GET_HIT(vict) = -13;
            change_position(vict, POS_DEAD);
            update_pos(vict);
          } else {
            GET_HIT(vict) -= dam;
            change_position(vict, POS_SITTING);
          }
          for (tch = world[ch->in_room].people; tch; tch = tch->next_in_room)
            USE_MOVE_ACTION(tch);
          return TRUE;
        }
        return FALSE;
      case 3:
      case 4:
      case 5:
      case 6:
        if (GET_HIT(ch) < GET_MAX_HIT(ch)) {
          act("\tLYour avenger \tgglows\tL in your hands, and your \trblood\tL seems to flow back\tn\r\n"
                  "\tLinto your wounds, \tWhealing\tL them by the unholy power of \tGXvim\tL.\tn"
                  , FALSE, ch, 0, 0, TO_CHAR);
          act("\tw$n\tL's avenger \tgglows\tL in $s hands, and $s \trblood\tL seems to flow back\tn\r\n"
                  "\tLinto $s wounds, \tWhealing\tL them by the unholy power of \tGXvim\tL.\tn"
                  , FALSE, ch, 0, 0, TO_ROOM);
          GET_HIT(ch) = MIN(GET_MAX_HIT(ch), GET_HIT(ch) + dice(10, 10));
          return TRUE;
        }
        return FALSE;
        break;
      default:
        return FALSE;
    }
  return FALSE;
}

/* from homeland */
SPECIAL(xvim_artifact) {
  struct char_data *tch = NULL, *vict = FIGHTING(ch), *pet = NULL;
  int num = (dice(1, 4) + 2), dam, i = 0;

  if (!ch)
    return FALSE;

  if (!cmd && !strcmp(argument, "identify")) {
    send_to_char(ch, "???");
    return TRUE;
  }

  if (!cmd && vict) {
    switch (rand_number(0, 35)) {
      case 0:
      case 1:
        weapons_spells(
                "\tLThe \tGUNHOLY\tL power of \tgIy\tGach\tgtu X\tGvi\tgm \tLtakes hold of your body\r\n"
                "in a flash of \tmhatred\tL. Your arms begin to move with blinding\r\n"
                "speed as your accursed weapon begins to rend and tear apart\r\n"
                "the \tyflesh\tL of $N\tL in a spray of \trBLOOD\tL.\tn",
                "\tLThe \tGUNHOLY\tL power of \tgIy\tGach\tgtu X\tGvi\tgm \tLtakes hold of \tg$n's\tL body\r\n"
                "in a flash of \tmhatred\tL. $s arms begin to move with blinding\r\n"
                "speed as $s accursed weapon begins to rend and tear apart\r\n"
                "YOUR \tyflesh\tL in a spray of \trBLOOD\tL.\tn",
                "\tLThe \tGUNHOLY\tL power of \tgIy\tGach\tgtu X\tGvi\tgm \tLtakes hold of \tg$n's\tL body\r\n"
                "in a flash of \tmhatred\tL. $s arms begin to move with blinding\r\n"
                "speed as $s accursed weapon begins to rend and tear apart\r\n"
                "the \tyflesh\tL of $N\tL in a spray of \trBLOOD\tL.\tn",
                ch, vict, (struct obj_data *) me, 0);
        for (i = 0; i < num; i++)
          if (vict)
            hit(ch, vict, TYPE_UNDEFINED, DAM_RESERVED_DBC, 0, FALSE);
        return TRUE;
      case 2:
        if (!rand_number(0, 100)) {
          weapons_spells(
                  "\tf\tWBOOOOOOOOOOOOOOOOOOOOOOOOOOOOOOOOOOOOOOOOOOOOOOOOOM!!!\tn\r\n"
                  "\r\n\r\n\tmAfter a blinding flash the entire area becomes enveloped\r\n"
                  "in \tLdarkness\tm. With your limited vision you see an extremely\r\n"
                  "tall man plunges a large scimitar into $N's\tm chest and cackles\r\n"
                  "as $S \tMlife force\tm is stolen away. As the \tLdarkness\tm fades the\r\n"
                  "dark figure fades into nothingness, laughing all the while.\tn\r\n",
                  "\tf\tWBOOOOOOOOOOOOOOOOOOOOOOOOOOOOOOOOOOOOOOOOOOOOOOOOOM!!!\tn\r\n"
                  "\r\n\r\n\tmAfter a blinding flash the entire area becomes enveloped\r\n"
                  "in \tLdarkness\tm. With your limited vision you see an extremely\r\n"
                  "tall man plunges a large scimitar into $N's\tm chest and cackles\r\n"
                  "as $S \tMlife force\tm is stolen away. As the \tLdarkness\tm fades the\r\n"
                  "dark figure fades into nothingness, laughing all the while.\tn\r\n",
                  "\tf\tWBOOOOOOOOOOOOOOOOOOOOOOOOOOOOOOOOOOOOOOOOOOOOOOOOOM!!!\tn\r\n"
                  "\r\n\r\n\tmAfter a blinding flash the entire area becomes enveloped\r\n"
                  "in \tLdarkness\tm. With your limited vision you see an extremely\r\n"
                  "tall man plunges a large scimitar into $N's\tm chest and cackles\r\n"
                  "as $S \tMlife force\tm is stolen away. As the \tLdarkness\tm fades the\r\n"
                  "dark figure fades into nothingness, laughing all the while.\tn\r\n",
                  ch, vict, (struct obj_data *) me, 0);
          dam = rand_number(100, 200) + 50;
          if (dam > GET_HIT(vict)) {
            GET_HIT(vict) = -13;
            change_position(vict, POS_DEAD);
          } else {
            GET_HIT(vict) -= dam;
            change_position(vict, POS_SITTING);
          }
          for (tch = world[ch->in_room].people; tch; tch = tch->next_in_room)
            USE_MOVE_ACTION(tch);
          return TRUE;
        }
        return FALSE;
      case 3:
      case 4:
      case 5:
        if (GET_HIT(ch) < GET_MAX_HIT(ch)) {
          act("\tLYour avenger \tgglows\tL in your hands, and your \trblood\tL seems to flow back\tn\r\n"
                  "\tLinto your wounds, \tWhealing\tL them by the unholy power of \tGXvim\tL.\tn"
                  , FALSE, ch, 0, 0, TO_CHAR);
          act("\tw$n\tL's avenger \tgglows\tL in $s hands, and $s \trblood\tL seems to flow back\tn\r\n"
                  "\tLinto $s wounds, \tWhealing\tL them by the unholy power of \tGXvim\tL.\tn"
                  , FALSE, ch, 0, 0, TO_ROOM);
          GET_HIT(ch) = MIN(GET_MAX_HIT(ch), GET_HIT(ch) + dice(11, 10));
          return TRUE;
        }
        return FALSE;
        break;
      default:
        return FALSE;
    }
  }

  skip_spaces(&argument);

  if (!is_wearing(ch, 100501))
    return FALSE;

  if (!strcmp(argument, "nightmare") && CMD_IS("whisper")) {
    if (mob_index[real_mobile(100505)].number < 1) {
      act("\tLAs you whisper '\tmnightmare\tL' to your \trsword\tL, a \twthick\tW fog"
              "\tLforms in the area\r\naround you.  When it finally fades, the "
              "horrid visage of a \tmNightmare\tL\r\nstands before you.\tn",
              1, ch, 0, FIGHTING(ch), TO_CHAR);
      act("\tLAs $n whispers something to $s \trsword\tL, a \twthick\tW fog\r\n"
              "\tLforms in the area around you.  When it finally fades, the "
              "horrid visage\r\nof a \tmNightmare\tL stands before you.\tn",
              1, ch, 0, FIGHTING(ch), TO_ROOM);
      pet = read_mobile(real_mobile(100505), REAL);
      char_to_room(pet, ch->in_room);
      add_follower(pet, ch);
      GET_MAX_HIT(pet) = GET_HIT(ch) = GET_LEVEL(ch) * 10 + dice(GET_LEVEL(ch), 6);
      SET_BIT_AR(AFF_FLAGS(pet), AFF_CHARM);
      return TRUE;
    } else {
      send_to_char(ch, "\tLAs you whisper '\tmnightmare\tL' to your \trsword\tL, nothing seems to happen.\tn\r\n");
      return TRUE;
    }
  }
  return FALSE;
}

/* from homeland */
SPECIAL(dragonbone_hammer) {
  struct char_data *vict = FIGHTING(ch);

  if (!cmd && !strcmp(argument, "identify")) {
    send_to_char(ch, "Proc: Ice Dagger.\r\n");
    return TRUE;
  }

  if (!ch || cmd || !vict || rand_number(0, 10))
    return FALSE;

  weapons_spells(
          "Your $p \tCvibrates violently!\tn",
          "$n's $p \tCvibrates violently!\tn",
          "$n's $p \tCvibrates violently!\tn",
          ch, vict, (struct obj_data *) me, SPELL_ICE_DAGGER);
  return TRUE;
}

/* from homeland */
SPECIAL(prismorb) {
  struct char_data *vict = FIGHTING(ch);

  if (!cmd && !strcmp(argument, "identify")) {
    send_to_char(ch, "Proc: Prismatic Spray.\r\n");
    return TRUE;
  }

  if (!ch || cmd || !vict || rand_number(0, 25))
    return FALSE;

  weapons_spells(
          "\tWYour \tn$p \tWpulsates violently.\tn",
          "\tW$n\tW's \tn$p \tWpulsates violently.\tn",
          "\tW$n\tW's \tn$p \tWpulsates violently.\tn",
          ch, vict, (struct obj_data *) me, SPELL_PRISMATIC_SPRAY);

  return TRUE;
}

/* from homeland */
SPECIAL(dorfaxe) {
  struct char_data *vict = FIGHTING(ch);
  int num = 18;
  int dam = 0;

  if (!cmd && !strcmp(argument, "identify")) {
    send_to_char(ch, "Proc vs Evil: Clangeddins Wrath.\r\n");
    return TRUE;
  }

  if (!ch || cmd || !vict)
    return FALSE;

  if (GET_RACE(ch) == RACE_DWARF)
    num = 12;

  if (!IS_GOOD(ch))
    return FALSE;
  if (!IS_EVIL(vict))
    return FALSE;
  if (rand_number(0, num))
    return FALSE;

  dam = rand_number(6, 12);

  if (dam > GET_HIT(vict))
    dam = GET_HIT(vict);

  weapons_spells(
          "\tWAs $p impacts with \tn$N\tW, a mortal enemy of\r\n"
          "\tWany righteous dwarf, the great god \tYClangeddin\tW infuses it,\r\n"
          "\tWand strikes with great power into \tn$M.\tn",

          "\tWAs $p impacts with YOU, a mortal enemy of\r\n"
          "\tWany righteous dwarf, the great god \tYClangeddin\tW infuses it,\r\n"
          "\tWand strikes with great power into YOU!\tn",

          "\tWAs $p impacts with \tn$N\tW, a mortal enemy of\r\n"
          "\tWany righteous dwarf, the great god \tYClangeddin\tW infuses it,\r\n"
          "\tWand strikes with great power into \tn$M.\tn",
          ch, vict, (struct obj_data *) me, 0);

  damage(ch, vict, dam, -1, DAM_HOLY, FALSE); // type -1 = no dam message
  return TRUE;
}

/* from homeland */
SPECIAL(acidstaff) {
  struct char_data *victim;

  if (!cmd && !strcmp(argument, "identify")) {
    send_to_char(ch, "Proc: Acid Arrow.\r\n");
    return TRUE;
  }

  if (!ch)
    return FALSE;

  victim = FIGHTING(ch);

  if (!victim || cmd)
    return FALSE;

  if (rand_number(0, 15))
    return FALSE;

  weapons_spells(
          "\tLYour staff vibrates and hums then glows \tGbright green\tL.\tn\r\n"
          "\tLThe tiny black dragons on your staff come alive and roar loudly\tn\r\n"
          "\tLthen spew forth vile \tgacid\tL at $N.\tn",


          "\tL$n\tL's staff vibrates and hums then glows \tGbright green\tL.\tn\r\n"
          "\tLThe tiny black dragons on $s staff come alive and roar loudly\tn\r\n"
          "\tLthen spew forth vile \tgacid\tL at you.\tn",


          "\tL$n\tL's staff vibrates and hums then glows \tGbright green\tL.\tn\r\n"
          "\tLThe tiny black dragons on $s staff come alive and roar loudly\tn\r\n"
          "\tLthen spew forth vile \tgacid\tL at \tn$N.\tn"
          , ch, victim, (struct obj_data *) me, SPELL_ACID_ARROW);
  return TRUE;
}

/* from homeland */
SPECIAL(sarn) {
  struct char_data *vict = FIGHTING(ch);
  int num = 18;

  if (!cmd && !strcmp(argument, "identify")) {
    send_to_char(ch, "Proc: Harm, more effective for Duergar.\r\n");
    return TRUE;
  }

  if (!ch || cmd || !vict)
    return FALSE;

  if (GET_RACE(ch) == RACE_DUERGAR)
    num = 12;

  if (!IS_EVIL(ch))
    return FALSE;
  if (rand_number(0, num))
    return FALSE;

  weapons_spells(
          "\tLThe power of \twLad\tWu\twgu\tWe\twr\tL guides thine hand and \trstr\tRe\trngth\tRe\trns\tL it.\tn\r\n"
          "\tLAs the \traxe\tL impacts with \tn$N\tL, \twd\tWi\twv\tWi\twne\tL power is unleashed.\tn",

          "\tLThe power of \twLad\tWu\twgu\tWe\twr\tL guides $n's hand and \trstr\tRe\trngth\tRe\trns\tL it.\tn\r\n"
          "\tLAs the \traxe\tL impacts with YOU, \twd\tWi\twv\tWi\twne\tL power is unleashed.\tn",

          "\tLThe power of \twLad\tWu\twgu\tWe\twr\tL guides \tn$n\tL's hand and \trstr\tRe\trngth\tRe\trns\tL it.\tn\r\n"
          "\tLAs the \traxe\tL impacts with \tn$N\tL, \twd\tWi\twv\tWi\twne\tL power is unleashed.\tn",
          ch, vict, (struct obj_data *) me, SPELL_HARM);

  return TRUE;
}

/* from homeland */
SPECIAL(purity) {
  int dam = 0;
  struct char_data *vict = FIGHTING(ch);

  if (!cmd && !strcmp(argument, "identify")) {
    send_to_char(ch, "Proc:  Holy Light.\r\n");
    return TRUE;
  }

  if (!ch || cmd || !vict || rand_number(0, 20))
    return FALSE;

  dam = dice(2, 24);
  if (dam < GET_HIT(vict) + 10) {
    act("\twThe head of your $p starts to \tYglow \twwith a \tWbright white light\tw.\r\n"
            "A beam of concetrated \tWholiness \twshoots towards $N.\r\n"
            "The \tWlightbeam \twsurrounds $N who howls in pain and fear.\tn"
            , FALSE, ch, (struct obj_data *) me, vict, TO_CHAR);
    act("$n's $p \twstarts to \tYglow \twwith a \tWbright white light\tw.\r\n"
            "A beam of concentrated \tWholiness \twshoots towards $N.\r\n"
            "The \tWlightbeam \twsurrounds $N who howls in pain and fear.\tn"
            , FALSE, ch, (struct obj_data *) me, vict, TO_NOTVICT);
    act("$n's $p \twstarts to \tYglow \twwith a \tWbright white light\tw.\r\n"
            "A beam of concentrated \tWholiness \twshoots towards you.\r\n"
            "The \tWlightbeam \twsurrounds you and you howl in pain and fear.\tn"
            , FALSE, ch, (struct obj_data *) me, vict, TO_VICT);
  } else {
    act("\twThe head of your $p starts to \tYglow \twwith a \tWbright white light\t.w\r\n"
            "A beam of concentrated \tWholiness \twshoots towards $N.\r\n"
            "The \tWlightbeam \twburns a hole right through $N who falls lifeless to the ground.\tn"
            , FALSE, ch, (struct obj_data *) me, vict, TO_CHAR);
    act("$n's $p \twstarts to \tYglow \twwith a \tWbright white light\tw.\r\n"
            "A beam of concentrated \tWholiness \twshoots towards you.\r\n"
            "The \tWlightbeam \twburns a hole right through you and you fall lifeless to the ground.\tn"
            , FALSE, ch, (struct obj_data *) me, vict, TO_VICT);
    act("$n's $p \twstarts to \tYglow \twwith a \tWbright white light\tw.\r\n"
            "A beam of concentrated \tWholiness \twshoots towards $N.\r\n"
            "The \tWlightbeam \twburns a hole right through $N who falls lifeless to the ground.\tn"
            , FALSE, ch, (struct obj_data *) me, vict, TO_NOTVICT);

    call_magic(ch, vict, 0, SPELL_BLINDNESS, 0, GET_LEVEL(ch), CAST_SPELL);
  }
  damage(ch, vict, dam, -1, DAM_HOLY, FALSE); // type -1 = no dam message
  return TRUE;
}

/* from homeland */
SPECIAL(etherealness) {
  struct char_data *vict = FIGHTING(ch);

  if (!cmd && !strcmp(argument, "identify")) {
    send_to_char(ch, "Proc:  Slow.\r\n");
    return TRUE;
  }

  if (!ch || cmd || !vict || rand_number(0, 15))
    return FALSE;

  weapons_spells(
          "\twWaves of \tWghostly \twenergy starts to flow from your $p.",
          "\twWaves of \tWghostly \twenergy starts to flow from $n's $p.",
          "\twWaves of \tWghostly \twenergy starts to flow from $n's $p.",
          ch, vict, (struct obj_data *) me, SPELL_SLOW);

  return TRUE;
}

/* from homeland */
SPECIAL(greatsword) {
  struct char_data *vict = FIGHTING(ch);

  if (!cmd && !strcmp(argument, "identify")) {
    send_to_char(ch, "Proc:  Silver Flames.\r\n");
    return TRUE;
  }

  if (!ch || cmd || !vict || rand_number(0, 20))
    return FALSE;

  int dam = 30 + dice(5, 5);

  if (dam > GET_HIT(vict))
    dam = GET_HIT(vict);

  if (dam < 21)
    return FALSE;

  weapons_spells(
          "\tCSilvery flames shoots from your $p\tC towards $N\tC.\r\nThe flames sear and burn $N\tC who screams in pain.\tn",
          "\tCSilvery flames shoot from $n's $p\tC towards you\tC.\r\nThe flames sear and burn you and you scream in pain.\tn",
          "\tCSilvery flames shoot from $n's $p\tC towards $N\tC.\r\nThe flames sear and burn $N\tC who screams in pain.\tn",
          ch, vict, (struct obj_data *) me, 0);
  damage(ch, vict, dam, -1, DAM_ENERGY, FALSE); // type -1 = no dam message
  return TRUE;
}

/* from homeland */
SPECIAL(fog_dagger) {
  struct char_data *i, *vict;
  struct affected_type af;
  struct affected_type af2;

  if (!cmd && !strcmp(argument, "identify")) {
    send_to_char(ch, "Procs paralysis on backstab, whisper 'haze' for foggy"
            " cloud.\r\n");
    return TRUE;
  }

  if (!is_wearing(ch, 115003))
    return FALSE;

  if (!ch || !cmd)
    return FALSE;

  skip_spaces(&argument);

  // First check if they whispered haze
  if (!strcmp(argument, "haze") && CMD_IS("whisper") && (vict = FIGHTING(ch))) {
    if ((GET_OBJ_SPECTIMER((struct obj_data *) me, 0) > 0)) {
      act("\tLYou whisper a word to your\tn $p,\tL and nothing happens.\tn", FALSE, ch,
              (struct obj_data *) me, 0, TO_CHAR);
      return TRUE;
    } else {
      weapons_spells(
              "\tLA hazy cloud is emitted from your\tn $p\tL, and enshrouds \tn$N \tLin a dark mist!\tn",
              "\tLA hazy cloud is emitted from $n's\tn $p\tL, and enshrouds \tn$N \tLin a dark mist!\tn",
              "\tLA hazy cloud is emitted from $n's\tn $p\tL, and enshrouds you in a dark mist!\tn",
              ch, vict, (struct obj_data *) me, 0);

      // Sets the vict blind for 1-3 rounds
      if (!AFF_FLAGGED(vict, AFF_BLIND)) {
        new_affect(&af);
        af.spell = SPELL_BLINDNESS;
        SET_BIT_AR(af.bitvector, AFF_BLIND);
        af.duration = dice(1, 3);
        affect_join(vict, &af, TRUE, FALSE, FALSE, FALSE);
      }
      for (i = world[vict->in_room].people; i; i = i->next_in_room) {
        if (FIGHTING(i) == vict) {
          stop_fighting(i);
          act("\tLThe haze around \tn$N \tLprevents you from touching \tn$M",
                  FALSE, i, 0, vict, TO_CHAR);
        }
      }

      stop_fighting(vict);
      clearMemory(vict);

      GET_OBJ_SPECTIMER((struct obj_data *) me, 0) = 24;
      return TRUE;
    }
    // Now check if they are trying to backstab
  } else if (CMD_IS("backstab") &&
          (vict = get_char_vis(ch, argument, NULL, FIND_CHAR_ROOM))) {
    if (perform_backstab(ch, vict)) {
      if (FIGHTING(ch) == vict &&
              !AFF_FLAGGED(vict, AFF_PARALYZED) &&
              !rand_number(0, 9)) {
        new_affect(&af2);
        af2.spell = SPELL_HOLD_PERSON;
        SET_BIT_AR(af2.bitvector, AFF_PARALYZED);
        af2.duration = dice(1, 2);
        affect_join(vict, &af2, TRUE, FALSE, FALSE, FALSE);
      }
    }
    return TRUE;
  }

  return FALSE;
}

/* from homeland */
SPECIAL(tyrantseye) {
  struct char_data *vict = FIGHTING(ch), *i = NULL, *in = NULL;

  if (!ch || cmd || !vict)
    return FALSE;

  if (!IS_NPC(ch)) {
    act("\tLA \tWbolt \tLof \tGgreen \tLLighting slams into $n from above!\tn",
            FALSE, ch, 0, 0, TO_ROOM);
    act("\tLA \tWbolt \tLof \tGgreen \tLLighting slams into you from above!\tn",
            FALSE, ch, 0, 0, TO_CHAR);
    die(ch, ch);
  }

  switch (rand_number(0, 35)) {
    case 0:
    case 1:
      weapons_spells(
              "IF YOU SEE THIS, TALK TO A STAFF MEMBER",
              "\tgFzoul \tLturns his wicked gaze toward's you and utters arcane "
              "words to his \tgscepter\tL. You are blinded by a brilliant \tWFLASH\tn "
              "\tLas a \tpbolt\tL of crackling \tGgreen energy\tL is hurled toward you!\tn",
              "\tgFzoul \tLturns his wicked gaze toward's $N \tLand utters arcane "
              "words to his \tgscepter\tL. $N \tLis blinded by a brilliant \tWFLASH\tn "
              "\tLas a \tpbolt\tL of crackling \tGgreen energy\tL is hurled toward $M!\tn",
              ch, vict, (struct obj_data *) me, 0);
      call_magic(ch, vict, 0, SPELL_MISSILE_STORM, 0, 30, CAST_SPELL);
      call_magic(ch, vict, 0, SPELL_BLINDNESS, 0, 30, CAST_SPELL);
      call_magic(ch, vict, 0, SPELL_SLOW, 0, 30, CAST_SPELL);
      return TRUE;
    case 10:
      weapons_spells(
              "\tGIF YOU SEE THIS TALK TO A GOD",
              "\tGFzoul's \tLscepter springs to life in a \tWFLASH\tL, bathing your "
              "party in a misty \tGgreen glow! \tLYou scream in agony as you "
              "begin to lose control of your body!\tn",
              "\tGFzoul's \tLscepter springs to life in a \tWFLASH\tL, bathing the "
              "room in a misty \tGgreen glow! \tLYou scream in agony as you "
              "begin to lose control of your body!\tn",
              ch, vict, (struct obj_data *) me, 0);

      for (i = character_list; i; i = in) {
        in = i->next;
        if (!IS_NPC(i) || IS_PET(i)) {
          call_magic(ch, i, 0, SPELL_CURSE, 0, 30, CAST_SPELL);
          call_magic(ch, i, 0, SPELL_POISON, 0, 30, CAST_SPELL);
        }
        return TRUE;
      }
    default:
      return FALSE;
  }
  return FALSE;
}

/* from homeland */
SPECIAL(spiderdagger) {
  if (!ch)
    return FALSE;

  if (!cmd && !strcmp(argument, "identify")) {
    send_to_char(ch, "Procs darkfire in combat and by Invoking Lloth she protects any drow.\r\n");
    return TRUE;
  }

  struct char_data *vict;

  vict = FIGHTING(ch);

  if (!cmd && vict && !rand_number(0, 9)) {
    //proc darkfire
    weapons_spells(
            "\tLYour $p\tL starts to \tcglow\tL as it pierces \tn$N!",
            "$n\tL's $p\tL starts to \tcglow\tL as it pierces YOU!",
            "$n\tL's $p\tL starts to \tcglow\tL as it pierces \tn$N!",
            ch, vict, (struct obj_data *) me, SPELL_NEGATIVE_ENERGY_RAY);
    return TRUE;
  }
  // cloak of dark power once day on command
  if (cmd && argument && cmd_info[cmd].command_pointer == do_say) {
    if (!is_wearing(ch, 135535))
      return FALSE;

    skip_spaces(&argument);
    if (!strcmp(argument, "lloth")) {
      if (GET_OBJ_SPECTIMER((struct obj_data *) me, 0) > 0) {
        send_to_char(ch, "Nothing happens.\r\n");
        return TRUE;
      }
      if (GET_RACE(ch) != RACE_DROW) {
        send_to_char(ch, "Nothing happens.\r\n");
        return TRUE;
      }
      send_to_char(ch, "\tLYou invoke \tmLloth\tw.\tn\r\n");
      act("\tw$n raises $s $p \tw high and calls on \tmLloth.\tn",
              FALSE, ch, (struct obj_data *) me, 0, TO_ROOM);
      call_magic(ch, ch, 0, SPELL_NON_DETECTION, 0, 30, CAST_POTION);
      call_magic(ch, ch, 0, SPELL_CIRCLE_A_GOOD, 0, 30, CAST_POTION);

      GET_OBJ_SPECTIMER((struct obj_data *) me, 0) = 24;
      return TRUE;
    }
  }

  return FALSE;
}

/* from homeland */
SPECIAL(sparksword) {
  if (!ch)
    return FALSE;

  struct char_data *vict = FIGHTING(ch);

  if (!cmd && !strcmp(argument, "identify")) {
    send_to_char(ch, "Proc: Shock damage.\r\n");
    return TRUE;
  }

  if (cmd || !vict || rand_number(0, 20))
    return FALSE;

  weapons_spells(
          "\twYour $p\tw's blade \tWsparks\tw as you hit $N "
          "\twwith your slash, causing $M to shudder violently from the \tYshock\tw!\tn",
          "$n\tw's $p\tw's blade \tWsparks\tw as $e hits you "
          "with $s slash, causing you to shudder violently from the \tYshock\tw!\tn",
          "$n\tw's $p\tw's blade \tWsparks\tw as $e hits $N "
          "\twwith $s slash, causing $M to shudder violently from the \tYshock\tw!\tn",
          ch, vict, (struct obj_data *) me, 0);
  damage(ch, vict, dice(9, 3), -1, DAM_ELECTRIC, FALSE);

  return TRUE;
}

/* from homeland */
SPECIAL(nutty_bracer) {
  struct char_data *vict = NULL, *victim = NULL;

  if (!ch)
    return FALSE;

  if (!cmd && !strcmp(argument, "identify")) {
    send_to_char(ch, "Randomly lash out...\r\n");
    return TRUE;
  }

  if (cmd)
    return FALSE;

  for (vict = world[ch->in_room].people; vict; vict = vict->next_in_room)
    if (IS_NPC(vict) && !IS_PET(vict) && (!victim || GET_LEVEL(vict) > GET_LEVEL(victim)))
      victim = vict;

  if (!FIGHTING(ch) && is_wearing(ch, 113803) && !rand_number(0, 1000) && victim) {
    act("\tLThe bracer on your arm begins to \tpvibrate\tL, sending a horrible pain\r\n"
            "up the back of your neck. You feel unable to control yourself as you\r\n"
            "lunge toward $N\tL with \tpi\tPn\tps\tpa\tPn\tpi\tPt\tpy\tL!!\tn", FALSE, ch, 0, victim, TO_CHAR);
    act("\tLThe bracer on $n\tL's arm begins to \tpvibrate\tL, sending a horrible shriek\r\n"
            "from his gut. You watch as $e lunges toward $N\tL with \tpi\tPn\tps\tpa\tPn\tpi\tPt\tpy\tL!!\tn",
            FALSE, ch, 0, victim, TO_ROOM);
    hit(ch, victim, TYPE_UNDEFINED, DAM_RESERVED_DBC, 0, FALSE);
    return TRUE;
  }
  return FALSE;
}

/* from homeland */
SPECIAL(whisperwind) {
  int s, i = 0;
  struct char_data *victim;
  struct char_data *vict = FIGHTING(ch);
  struct char_data *pet;

  if (!ch)
    return FALSE;

  if (!cmd && !strcmp(argument, "identify")) {
    send_to_char(ch, "Procs cyclone, whisper 'blur' for attack blur, whisper"
            " 'wind' to summon weapon spirit, whisper 'smite' for harm and "
            "dispel evil.\r\n");
    return TRUE;
  }

  /* random cyclone proc */
  if (!cmd && !rand_number(0, 10) && vict) {
    weapons_spells("\tcYour \tWmoon\tCblade \tcbegins to gyrate violently in your hands, almost "
            "causing you to fumble.  As soon as you regain control, the area is "
            "suddenly overwhelmed with vicious northern \tWgales\tc!\tn",
            "\tc$n's \tWmoon\tCblade \tcbegins to gyrate violently in $s hands, causing "
            "$m to almost fumble.  As soon as $e regains control, the area is "
            "suddenly overwhelmed with vicious northern \tWgales\tc!\tn",
            "\tc$n's \tWmoon\tCblade \tcbegins to gyrate violently in $s hands, causing "
            "$m to almost fumble.  As soon as $e regains control, the area is "
            "suddenly overwhelmed with vicious northern \tWgales\tc!\tn",
            ch, vict, (struct obj_data *) me, SPELL_WHIRLWIND);
    return TRUE;
  }

  skip_spaces(&argument);
  if (!is_wearing(ch, 109802)) return FALSE;
  victim = ch->char_specials.fighting;
  if (!strcmp(argument, "blur") && CMD_IS("whisper")) {
    if (FIGHTING(ch) && (FIGHTING(ch)->in_room == ch->in_room)) {
      if (GET_OBJ_SPECTIMER((struct obj_data *) me, 0) > 0) {
        send_to_char(ch, "\tcAs you whisper '\tCblur\tc' to your \tWmoon\tCblade\tc, nothing happens.\tn\r\n");
        return TRUE;
      }
      act("\tcAs you whisper '\tCblur\tc' to your "
              "\tWmoon\tCblade\tc, it calls upon the northern \tWgale\r\n"
              "\tcand envelops you in a sw\tCir\tWl\tCin\tcg cyclone making "
              "you move like the wind!\tn", FALSE, ch, 0, 0, TO_CHAR);
      act("\tcA northern \tWgale \tcblows in and envelops $n in a "
              "sw\tCir\tWl\tCin\tcg cyclone \r\nas $e invokes the power of "
              "$s \tWmoon\tCblade\tc, making $m move like the wind!\r\n"
              "$n \tCBLURS \tcas $e strikes $N \tcin rapid succession!\tn",
              1, ch, 0, FIGHTING(ch), TO_NOTVICT);
      act("\tcA northern \tWgale \tcblows in and envelops $n in a"
              "sw\tCir\tWl\tCin\tcg cyclone \r\nas $e invokes the power of "
              "$s \tWmoon\tCblade\tc, making $m move like the wind!\r\n"
              "$n \tCBLURS \tcas $e strikes YOU in rapid succession!\tn",
              1, ch, 0, FIGHTING(ch), TO_VICT);
      s = rand_number(8, 12);
      for (i = 0; i <= s; i++) {
        hit(ch, victim, TYPE_UNDEFINED, DAM_RESERVED_DBC, 0, FALSE);
        if (GET_POS(victim) == POS_DEAD) break;
      }
      GET_OBJ_SPECTIMER((struct obj_data *) me, 0) = 1;
      return TRUE; /* end for */
    }/* end if-fighting */
    else return FALSE;
  }/* end if-strcmp */

  else if (!strcmp(argument, "wind") && CMD_IS("whisper")) {
    if (mob_index[real_mobile(101225)].number < 1) {
      act("\tcAs you whisper '\tCwind\tc' to your \tWmoon\tCblade\tc, "
              "a \tWghostly mist \tcswirls\r\n"
              "in the area around you.  When it finally dissipates, the "
              "spirit of the\r\nblade has come to your calling in the "
              "form of a majestic \tBeagle\tc.",
              1, ch, 0, FIGHTING(ch), TO_CHAR);
      act("\tcAs $n whispers something to $s \tWmoon\tCblade\tc, "
              "a \tWghostly mist \tcswirls\r\n"
              "in the area around $m.  When it finally dissipates, the "
              "spirit of the \r\nblade has come to $s calling in the "
              "form of a majestic \tBeagle\tc.",
              1, ch, 0, FIGHTING(ch), TO_ROOM);
      pet = read_mobile(real_mobile(101225), REAL);
      char_to_room(pet, ch->in_room);
      add_follower(pet, ch);
      SET_BIT_AR(AFF_FLAGS(pet), AFF_CHARM);
      GET_LEVEL(pet) = GET_LEVEL(ch);
      GET_MAX_HIT(pet) = GET_MAX_HIT(ch);
      GET_HIT(pet) = GET_MAX_HIT(pet);
      return TRUE;
    } else {
      act("\tcAs you whisper '\tCwind\tc' to your \tWmoon\tCblade\tc, "
              "nothing seems to happen.\r\n"
              "The spirit of the blade is still somewhere in the realms!",
              1, ch, 0, FIGHTING(ch), TO_CHAR);
      return TRUE;
    }
  } else if (!strcmp(argument, "smite") && CMD_IS("whisper")) {
    if (FIGHTING(ch) && (FIGHTING(ch)->in_room == ch->in_room)) {
      if (!IS_EVIL(FIGHTING(ch))) {
        act("\tcYour \tWmoon\tCblade \tctells you '\tWI will not harm "
                "non-evil beings with my power!\tc'\r\n"
                "You feel a seering burst of pain as you are \tCzapped \tcby "
                "your blade!\tn", 1, ch, 0, FIGHTING(ch), TO_CHAR);
        act("\tc$n is \tCzapped \tcby his \tWmoon\tCblade \tcafter "
                "muttering something to it!", 1, ch, 0, FIGHTING(ch), TO_ROOM);
        damage(ch, ch, rand_number(4, 12), -1, DAM_ENERGY, FALSE); //type -1 = no message
      } else {
        act("\tcAs you whisper '\tCsmite\tc' to your \tWmoon\tCblade\tc, "
                "it suddenly bursts into \trfl\tRam\tres\tc!\r\nYour blade flares "
                "angrily at $N \tcas it tries to smite $M \tcmightily!\tn",
                1, ch, 0, FIGHTING(ch), TO_CHAR);
        act("\tc$n mutters something to $s \tWmoon\tCblade \tcand it suddenly "
                "bursts into \tcfl\tRam\tres\tc!\r\n$n's blade seems to flare "
                "angrily at $N \tcas it tries to smite $M \tcmightily!\tn",
                1, ch, 0, FIGHTING(ch), TO_NOTVICT);
        act("\tc$n mutters something to $s \tWmoon\tCblade \tcand it suddenly "
                "bursts into \tcfl\tRam\tres\tc!\r\n$n's blade seems to flare "
                "angrily at you as it tries to smite you mightily!\tn",
                1, ch, 0, FIGHTING(ch), TO_VICT);

        call_magic(ch, FIGHTING(ch), 0, SPELL_HARM, 0, 30, CAST_SPELL);
        for (i = 0; i < 3; i++) {
          call_magic(ch, FIGHTING(ch), 0, SPELL_DISPEL_EVIL, 0, 30, CAST_SPELL);
          if (GET_POS(victim) == POS_DEAD) break;
        }
      }
      return TRUE;
    }
  } else return FALSE;
  return FALSE;
}

/* from homeland */
SPECIAL(chionthar_ferry) {
  if (cmd)
    return FALSE;

  update_ship((struct obj_data *) me, 104262, 104266, 1, 4);
  return TRUE;
}

/* from homeland */
SPECIAL(alandor_ferry) {
  if (cmd)
    return FALSE;

  update_ship((struct obj_data *) me, 126423, 126428, 1, 4);
  return TRUE;
}

/* from homeland */
SPECIAL(md_carpet) {
  if (cmd)
    return FALSE;

  update_ship((struct obj_data *) me, 120036, 120040, 3, 10);
  return TRUE;
}

/* from homeland */
SPECIAL(floating_teleport) {
  int door;
  struct obj_data *obj = (struct obj_data *) me;
  room_rnum roomnum;

  if (cmd)
    return FALSE;

  if (((door = rand_number(0, 30)) < NUM_OF_DIRS) && CAN_GO(obj, door) &&
          (world[EXIT(obj, door)->to_room].zone == world[obj->in_room].zone)) {
    roomnum = EXIT(obj, door)->to_room;
    act("$p floats away.", FALSE, 0, obj, 0, TO_ROOM);
    obj_from_room(obj);
    obj_to_room(obj, roomnum);
    act("$p floats in.", FALSE, 0, obj, 0, TO_ROOM);
    return TRUE;
  }
  return FALSE;
}

/* from homeland */
SPECIAL(vengeance) {
  struct char_data *vict = FIGHTING(ch);

  if (!ch)
    return FALSE;

  if (!cmd && !strcmp(argument, "identify")) {
    send_to_char(ch, "Procs mass cure light and word of faith.\r\n");
    return TRUE;
  }

  if (cmd || !vict)
    return FALSE;

  int power = 10;
  if (GET_OBJ_VNUM(((struct obj_data *) me)) == 101199)
    power = 5;
  if (rand_number(0, power))
    return FALSE;

  if (GET_HIT(ch) < GET_MAX_HIT(ch) && rand_number(0, 4)) {
    weapons_spells(
            "\tWYour sword begins to \tphum \tWloudly and then \tCglows\tW as it pours its healing powers into you.\tn",
            "\tWYour sword begins to \tphum \tWloudly and then \tCglows\tW as it pours its healing powers into you.\tn",
            "$n's \tWsword begings to \tphum \tWloudly and then \tCglow\tW as it pours its healing powers into $m\tW.\tn",
            ch, vict, (struct obj_data *) me, 0);
    call_magic(ch, 0, 0, SPELL_MASS_CURE_LIGHT, 0, GET_LEVEL(ch), CAST_WAND);
    return TRUE;
  }
  weapons_spells(
          "\tWYour blade starts to shake violently, nearly tearing itself from your grip,\tn\r\n"
          "\tWas it begins to \tCglow\tW with a \tcholy light\tW.  Suddenly a \tYblinding \tfflash\tn\tW of pure\tn\r\n"
          "\tWgoodness is released from the sword striking down any \trevil\tW in the area.\tn",

          "\tW$n's\tW blade starts to shake violently, nearly tearing itself from $s grip,\tn\r\n"
          "\tWas it begins to \tCglow\tW with a \tcholy light\tW.  Suddenly a \tYblinding \tfflash\tn\tW of pure\tn\r\n"
          "\tWgoodness is released from the sword striking down any \trevil\tW in the area.\tn",

          "\tW$n's\tW blade starts to shake violently, nearly tearing itself from $s grip,\tn\r\n"
          "\tWas it begins to \tCglow\tW with a \tcholy light\tW.  Suddenly a \tYblinding \tfflash\tn\tW of pure\tn\r\n"
          "\tWgoodness is released from the sword striking down any \trevil\tW in the area.\tn",
          ch, vict, (struct obj_data *) me, SPELL_WORD_OF_FAITH);
  return TRUE;
}

/* from homeland */
SPECIAL(neverwinter_button_control) {
  struct obj_data *dummy = NULL;
  struct obj_data *obj = (struct obj_data *) me;
  struct char_data *i = NULL;
  bool change = FALSE;

  if (cmd)
    return FALSE;

  if (!CAN_GO(obj, EAST) && !CAN_GO(obj, SOUTH) && !CAN_GO(obj, WEST)) {
    if (IS_CLOSED(real_room(123637), DOWN)) {
      OPEN_DOOR(real_room(123637), dummy, DOWN);
      OPEN_DOOR(real_room(123641), dummy, UP);
      change = TRUE;
    }
  }

  if (change && GET_OBJ_SPECTIMER(obj, 0) == 0) {
    for (i = character_list; i; i = i->next)
      if (world[obj->in_room].zone == world[i->in_room].zone)
        send_to_char(i, "\tLYou hear a slight rumbling.\tn\r\n");
    GET_OBJ_SPECTIMER(obj, 0) = 9999;
  }

  return FALSE;
}

/* from homeland */
SPECIAL(neverwinter_valve_control) {
  /* A- North
     B- East
     C- South
     D- West
   */
  struct char_data *i = NULL;
  struct obj_data *dummy = 0;
  struct obj_data *obj = (struct obj_data *) me;
  bool avalve = FALSE, bvalve = FALSE, cvalve = FALSE, dvalve = FALSE, change = FALSE;

  if (cmd)
    return FALSE;

  if (!CAN_GO(obj, NORTH))
    avalve = TRUE;

  if (!CAN_GO(obj, EAST))
    bvalve = TRUE;

  if (!CAN_GO(obj, SOUTH))
    cvalve = TRUE;

  if (!CAN_GO(obj, WEST))
    dvalve = TRUE;

  if (avalve && bvalve && !cvalve && dvalve) {
    if (!IS_CLOSED(real_room(123440), EAST))
      OPEN_DOOR(real_room(123440), dummy, EAST);
    if (!IS_CLOSED(real_room(123441), WEST))
      OPEN_DOOR(real_room(123441), dummy, WEST);
    if (!IS_CLOSED(real_room(123469), EAST))
      OPEN_DOOR(real_room(123469), dummy, EAST);
    if (!IS_CLOSED(real_room(123470), WEST))
      OPEN_DOOR(real_room(123470), dummy, WEST);
    if (IS_CLOSED(real_room(123533), EAST)) {
      OPEN_DOOR(real_room(123533), dummy, EAST);
      change = TRUE;
    }
    if (IS_CLOSED(real_room(123534), WEST))
      OPEN_DOOR(real_room(123534), dummy, WEST);
  } else if (avalve && !bvalve && cvalve && !dvalve) {
    if (IS_CLOSED(real_room(123440), EAST)) {
      OPEN_DOOR(real_room(123440), dummy, EAST);
      change = TRUE;
    }
    if (IS_CLOSED(real_room(123441), WEST))
      OPEN_DOOR(real_room(123441), dummy, WEST);
    if (!IS_CLOSED(real_room(123469), EAST))
      OPEN_DOOR(real_room(123469), dummy, EAST);
    if (!IS_CLOSED(real_room(123470), WEST))
      OPEN_DOOR(real_room(123470), dummy, WEST);
    if (!IS_CLOSED(real_room(123533), EAST))
      OPEN_DOOR(real_room(123533), dummy, EAST);
    if (!IS_CLOSED(real_room(123534), WEST))
      OPEN_DOOR(real_room(123534), dummy, WEST);
  } else if (!avalve && bvalve && cvalve && dvalve) {
    if (!IS_CLOSED(real_room(123440), EAST))
      OPEN_DOOR(real_room(123440), dummy, EAST);
    if (!IS_CLOSED(real_room(123441), WEST))
      OPEN_DOOR(real_room(123441), dummy, WEST);
    if (IS_CLOSED(real_room(123469), EAST)) {
      OPEN_DOOR(real_room(123469), dummy, EAST);
      change = TRUE;
    }
    if (IS_CLOSED(real_room(123470), WEST))
      OPEN_DOOR(real_room(123470), dummy, WEST);
    if (!IS_CLOSED(real_room(123533), EAST))
      OPEN_DOOR(real_room(123533), dummy, EAST);
    if (!IS_CLOSED(real_room(123534), WEST))
      OPEN_DOOR(real_room(123534), dummy, WEST);
  } else {
    if (!IS_CLOSED(real_room(123440), EAST))
      OPEN_DOOR(real_room(123440), dummy, EAST);
    if (!IS_CLOSED(real_room(123441), WEST))
      OPEN_DOOR(real_room(123441), dummy, WEST);
    if (!IS_CLOSED(real_room(123469), EAST))
      OPEN_DOOR(real_room(123469), dummy, EAST);
    if (!IS_CLOSED(real_room(123470), WEST))
      OPEN_DOOR(real_room(123470), dummy, WEST);
    if (!IS_CLOSED(real_room(123533), EAST))
      OPEN_DOOR(real_room(123533), dummy, EAST);
    if (!IS_CLOSED(real_room(123534), WEST))
      OPEN_DOOR(real_room(123534), dummy, WEST);
  }

  if (change)
    for (i = character_list; i; i = i->next)
      if (world[obj->in_room].zone == world[i->in_room].zone)
        send_to_char(i, "\tgYou hear the flow of rushing sewage somewhere.\tn\r\n");

  return FALSE;
}

/* from homeland */
SPECIAL(bloodaxe) {
  int dam;
  struct char_data *vict = FIGHTING(ch);

  if (!ch)
    return FALSE;

  if (!cmd && !strcmp(argument, "identify")) {
    send_to_char(ch, "Proc:  Bite.\r\n");
    return TRUE;
  }

  if (cmd || !vict || rand_number(0, 16))
    return FALSE;

  dam = rand_number(8, 8);

  GET_HIT(vict) -= dam;

  if (dam < GET_HIT(vict)) {
    weapons_spells(
            "\tLYour $p \tLstarts \trhumming \tLlouder and louder. Suddenly "
            "the axehead reshapes into a powerful maw and bites $N\tL in the throat.\tRBlood \tLflows "
            "between the the canine jaws and spills to the ground and $N\tL howls in pain. With "
            "a satisfied grin the maw reverts back to an axehead.\tn",
            "$n's $p \tLstarts \trhumming \tLlouder and louder. Suddenly "
            "the axehead reshapes into a powerful maw and bites you in the throat. \tRBlood \tLflows "
            "between the canine jaws and spills to the ground and you howl in pain. With "
            "a satisfied grin the maw reverts back to an axehead.\tn",
            "$n's $p \tLstarts \trhumming \tLlouder and louder. Suddenly "
            "the axehead reshapes into a powerful maw and bites $N\tL in the throat. \tRBlood \tLflows "
            "between the the canine jaws and spills to the ground and $N\tL howls in pain. With "
            "a satisfied grin the maw reverts back to an axehead.\tn", ch, vict, (struct obj_data *) me, 0);
  } else {
    weapons_spells("\tLYour $p \tLstarts \trhumming \tLlouder and louder. Suddenly the "
            "axehead reshapes into a powerful maw and bites $N\tL in the throat. $N\tL "
            "looks at the \tRblood \tLflowing freely from the wound, then $S\tL eyes "
            "\twglazes \tLover and $E falls to the ground, \trDEAD\tL. With a "
            "satisfied grin the maw reverts back to an axehead.\tn",
            "$n's $p \tLstarts \trhumming \tLlouder and louder. Suddenly the axehead "
            "reshapes into a powerful maw and bites'you in the throat. You look at "
            "the \tRblood \tLflowing freely from the wound, then your eyes \twglazes "
            "\tLover and you fall to the ground, \trDEAD\tL.\tn",
            "$n's $p \tLstarts \trhumming \tLlouder and louder. Suddenly the axehead "
            "reshapes into a powerful maw and bites $N\tL in the throat. $N\tL looks at the "
            "\tRblood \tLflowing freely from the wound, then $S eyes \twglazes "
            "\tLover and $E falls to the ground, \trDEAD\tL. With a satisfied grin "
            "the maw reverts back to an axehead.\tn", ch, vict, (struct obj_data *) me, 0);
    GET_HIT(vict) = -100;
  }
  return TRUE;
}

/* from homeland */
SPECIAL(skullsmasher) {
  struct char_data *vict = FIGHTING(ch);

  if (!ch || cmd || !vict)
    return FALSE;

  if (!cmd && !strcmp(argument, "identify")) {
    send_to_char(ch, "Proc:  Knockdown.\r\n");
    return TRUE;
  }

  int power = 25;

  if (GET_OBJ_VNUM(((struct obj_data *) me)) == 101850)
    power = 15;
  if (rand_number(0, power))
    return FALSE;
  if (MOB_FLAGGED(vict, MOB_NOBASH))
    return FALSE;
  if (AFF_FLAGGED(vict, AFF_IMMATERIAL))
    return FALSE;

  weapons_spells(
          "\tLAs you swing your maul at $N \tLit connects with $S head\tn\r\n"
          "\tLand suddenly \tWgl\two\tWws brigh\twt\tWly\tL.  A look of overwhelming \trpain\tL shows on\tn\r\n"
          "\tL$S face as $E slowly slumps to the ground.\tn",

          "\tLAs $n \tLswings $s maul at you it connects with your head\tn\r\n"
          "\tLand suddenly \tWgl\two\tWws brigh\twt\tWly\tL.  A feeling of overwhelming \trpain\tL courses\tn\r\n"
          "\tLthrough your body, and you feel yourself slump to the ground.\tn",

          "\tLAs $n \tLswings $s maul at $N \tLit connects with $S head\tn\r\n"
          "\tLand suddenly \tWgl\two\tWws brigh\twt\tWly\tL.  A look of overwhelming \trpain \tLshows on\tn\r\n"
          "\tL$S face as $E slowly slumps to the ground.\tn",
          ch, vict, (struct obj_data *) me, 0);
  change_position(vict, POS_SITTING);
  USE_FULL_ROUND_ACTION(vict);
  return TRUE;
}

/* from homeland */
SPECIAL(acidsword) {
  int dam;
  struct char_data *vict = FIGHTING(ch);

  if (!ch)
    return FALSE;

  if (!cmd && !strcmp(argument, "identify")) {
    send_to_char(ch, "Proc:  Acid corrosion.\r\n");
    return TRUE;
  }

  if (cmd || !vict || rand_number(0, 16))
    return FALSE;

  dam = dice(4, 3);

  GET_HIT(vict) -= dam;
  if (GET_HIT(vict) > -9) {
    weapons_spells(
            "\tLYour\tn $p \tLstarts to \tGglow \tLwith a \tgd\tGi\tgm gr\tGe\tgen\r\n"
            "sh\tGe\tgen \tLand suddenly a \tgth\tGi\tgn str\tGea\tgm of ac\tGi\tgd\r\n"
            "sp\tGe\tgws fo\tGr\tgth \tLfrom the tip of the blade and strikes\tn\r\n"
            "$N\tL, hissing as it starts to corrode.\tn",
            "$n's $p \tLstarts to \tGglow \tLwith a \tgd\tGi\tgm gr\tGe\tgen\r\n"
            "sh\tGe\tgen \tLand suddenly a \tgth\tGi\tgn str\tGea\tgm of ac\tGi\tgd\r\n"
            "sp\tGe\tgws fo\tGr\tgth \tLfrom the tip of the blade and strikes\tn\r\n"
            "you\tL, hissing as it starts to corrode.\tn",
            "$n's $p \tLstarts to \tGglow \tLwith a \tgd\tGi\tgm gr\tGe\tgen\r\n"
            "sh\tGe\tgen \tLand suddenly a \tgth\tGi\tgn str\tGea\tgm of ac\tGi\tgd\r\n"
            "sp\tGe\tgws fo\tGr\tgth \tLfrom the tip of the blade and strikes\r\n"
            "$N, hissing as it starts to corrode.\tn", ch, vict, (struct obj_data *) me, 0);
  } else {
    weapons_spells(
            "\tLYour\tn $p \tLstarts to \tGglow \tLwith a \tgd\tGi\tgm gr\tGe\tgen\r\n"
            "sh\tGe\tgen \tLand suddenly a \tgth\tGi\tgn str\tGea\tgm of ac\tGi\tgd\r\n"
            "sp\tGe\tgws fo\tGr\tgth \tLfrom the tip of the blade and strikes\tn\r\n"
            "$N\tL, hissing as it melts\tn $N \tLto o\twoz\tLing pulp.\tn",
            "$n's $p \tLstarts to \tGglow \tLwith a \tgd\tGi\tgm gr\tGe\tgen\r\n"
            "sh\tGe\tgen \tLand suddenly a \tgth\tGi\tgn str\tGea\tgm of ac\tGi\tgd\r\n"
            "sp\tGe\tgws fo\tGr\tgth \tLfrom the tip of the blade and strikes\tn\r\n"
            "$N\tL, hissing as it melts\tn $N \tLto o\twoz\tLing pulp.\tn",
            "$n's $p \tLstarts to \tGglow \tLwith a \tgd\tGi\tgm gr\tGe\tgen\r\n"
            "sh\tGe\tgen \tLand suddenly a \tgth\tGi\tgn str\tGea\tgm of ac\tGi\tgd\r\n"
            "sp\tGe\tgws fo\tGr\tgth \tLfrom the tip of the blade and strikes\r\n"
            "you, hissing as it melts you to o\twoz\tLing pulp.\tn", ch, vict, (struct obj_data *) me, 0);
    GET_HIT(vict) = -50;
  }
  return TRUE;
}

/* from homeland */
SPECIAL(snakewhip) {
  //struct affected_type af;
  struct char_data *vict = FIGHTING(ch);
  struct obj_data *weepan = (struct obj_data *) me;
  int dam;

  if (!ch)
    return FALSE;

  if (!cmd && !strcmp(argument, "identify")) {
    send_to_char(ch, "Proc:  Drow-only, Snake-Bite.\r\n");
    return TRUE;
  }

  if (cmd || !vict || GET_POS(ch) == POS_DEAD)
    return FALSE;

  if ((GET_RACE(ch) != RACE_DROW || GET_SEX(ch) != SEX_FEMALE) && is_wearing(ch, 135500)) {
    if (GET_HIT(ch) > 0) {
      act("\tLYour $p \tLh\tYi\tLss\tYe\tLs angrily as it turns against you.\r\n"
              "All three snakeheads suddenly lunges forwardand sink their fangs in you throat. \r\n"
              "You barely have time to feel the terrible pain before you fall over with \tRbl\tro\tRod\r\n"
              "\tLflowing freely from the wounds in your neck.\tn", FALSE, ch,
              weepan, 0, TO_CHAR);

      act("$n's $p \tLh\tYi\tLss\tYe\tLs angrily as it turns against $n\tL. \r\n"
              "All three snakeheads suddenly lunges forward and sink their fangs in $n's \tLthroat.\r\n"
              "$n \tLbarely have time to feel the terrible pain before falling over with \tRbl\tro\tRod\r\n"
              "\tLflowing freely from the wounds in the neck.\tn", FALSE, ch,
              weepan, 0, TO_ROOM);
      GET_HIT(ch) = -5;
      change_position(ch, POS_INCAP);
    }
    return TRUE;
  }
  if (rand_number(0, 15))
    return FALSE;

  dam = dice(GET_LEVEL(ch), 3);

  GET_HIT(vict) -= dam;

  if (GET_HIT(vict) > -9) {
    weapons_spells(
            "\tLYour $p \tLh\tYi\tLss\tYe\tLs with fury as all three snakeheads suddenly lunges for $N\tL.\r\n"
            "Their fangs sink deep into the \tRfl\tre\tRsh \tLand $N \tLcries out in pain.\tn",
            "$n's $p \tLh\tYi\tLss\tYe\tLs\r\nwith fury as all three snakeheads suddenly lunges for you.\r\n"
            "Their fangs sink deep into the \tRfl\tre\tRsh \tLand you cry out in pain.\tn",
            "$n's $p \tLh\tYi\tLss\tYe\tLs\r\n with fury as all three snakeheads suddenly lunges for $N\tL.\r\n"
            "Their fangs sink deep into the \tRfl\tre\tRsh \tLand $N \tLcries out in pain.\tn",
            ch, vict, (struct obj_data *) me, 0);
  } else {
    weapons_spells(
            "\tLYour $p \tLh\tYi\tLss\tYe\tLs with fury as all three snakeheads suddenly lunges for $N\tL.\r\n"
            "Their fangs sink deep into the \tRfl\tre\tRsh\tL, draining away the remaining life of $N \tLwho\r\n"
            "falls over dead.\tn",
            "$n's $p \tLh\tYi\tLss\tYe\tLs\r\n with fury as all three snakeheads suddenly lunges for you.\r\n"
            "Their fangs sink deep into the \tRfl\tre\tRsh\tL, draining away your remaining life and\r\n"
            "you fall over dead.\tn",
            "$n's $p \tLh\tYi\tLss\tYe\tLs\r\n with fury as all three snakeheads suddenly lunges for $N\tL.\r\n"
            "Their fangs sink deep into the \tRfl\tre\tRsh\tL, draining away the remaining life of $N \tLwho\r\n"
            "falls over dead.\tn", ch, vict, (struct obj_data *) me, 0);
    GET_HIT(vict) = -50;
  }
  return TRUE;
}

/* from homeland */
SPECIAL(tormblade) {
  if (!ch)
    return FALSE;

  if (!cmd && !strcmp(argument, "identify")) {
    send_to_char(ch, "Proc only vs Evil:  Dispel Magic randomly on hit.\r\n"
            "                    Torms Protection of Evil on critical hits.\r\n");
    return TRUE;
  }

  struct char_data *vict;
  struct affected_type af;

  if (cmd)
    return FALSE;

  vict = FIGHTING(ch);
  if (!vict)
    return FALSE;
  if (!IS_EVIL(vict))
    return FALSE;

  if (argument) {
    skip_spaces(&argument);
    if (!strcmp(argument, "critical")) {
      //okies, we assume its a crit then.
      act("$n's $p shines as it protects $m.", FALSE, ch, (struct obj_data *) me, 0, TO_ROOM);
      act("Your $p shines as it protects you.", FALSE, ch, (struct obj_data *) me, 0, TO_CHAR);
      new_affect(&af);
      af.spell = SPELL_PROT_FROM_EVIL;
      af.modifier = 2;
      af.location = APPLY_AC_NEW;
      af.duration = dice(1, 4);
      affect_join(ch, &af, TRUE, FALSE, FALSE, FALSE);
      return TRUE;
    }
  }
  if (!rand_number(0, 30)) {
    act("$n's $p hums loudly.", FALSE, ch, (struct obj_data *) me, 0, TO_ROOM);
    act("Your $p hums loudly.", FALSE, ch, (struct obj_data *) me, 0, TO_CHAR);
    call_magic(ch, vict, 0, SPELL_DISPEL_MAGIC, 0, GET_LEVEL(ch), CAST_WAND);
    return TRUE;
  }

  return FALSE;
}

/* from homeland */
SPECIAL(witherdirk) {
  if (!ch)
    return FALSE;

  if (!cmd && !strcmp(argument, "identify")) {
    send_to_char(ch, "Proc: Contagion\r\n");
    return TRUE;
  }

  struct char_data *vict;

  if (cmd)
    return FALSE;

  vict = FIGHTING(ch);
  if (!vict)
    return FALSE;

  if (rand_number(0, 30))
    return FALSE;

  weapons_spells(
          "\tLThe dirk \trwrithes\tL and \twtwists\tL as it bites deep into $N\tL's skin,\tn\r\n"
          "\tgputrid\tr blo\tro\trd\tL wells up in $S eyes, causing great pain and discomfort.\tn",
          "\tLThe dirk \trwrithes\tL and \twtwists\tL as it bites deep into YOUR skin,\tn\r\n"
          "\tgputrid\tr blo\tro\trd\tL wells up in YOUR eyes, causing great pain and discomfort.\tn",
          "\tLThe dirk \trwrithes\tL and \twtwists\tL as it bites deep into $N\tL's skin,\tn\r\n"
          "\tgputrid\tr blo\tro\trd\tL wells up in $S eyes, causing great pain and discomfort.\tn",
          ch, vict, (struct obj_data *) me, SPELL_CONTAGION);

  return TRUE;
}

/* from homeland */
SPECIAL(air_sphere) {
  int dam = 0;
  struct char_data *vict;
  struct affected_type af;

  if (!ch)
    return FALSE;

  if (!cmd && !strcmp(argument, "identify")) {
    send_to_char(ch, "Proc: Electric Shock, on saying 'storm', haste and "
            "chain lightning.\r\n");
    return TRUE;
  }

  if (!cmd && FIGHTING(ch) && !rand_number(0, 25)) {
    vict = FIGHTING(ch);
    dam = 20 + dice(2, 8);
    act("\tbYour \tBsphere of lighting \tYglows bright\tb as electricity\r\n"
            "\tbc\tBr\tbackl\tBe\tbs \tball about its surface.\tn\r\n"
            "\tbSuddenly the \tYglow \tWintensifies\tb and a \tB\tfbolt of lightning\tn\r\n"
            "\tbshoots forth from the sphere band strikes $N \tbdead on!\tn",
            FALSE, ch, 0, vict, TO_CHAR);
    act("$n's \tBsphere of lighting \tYglows bright\tb as electricity\tn\r\n"
            "\tbc\tBr\tbackl\tBe\tbs \tball about its surface.\tn\r\n"
            "\tbSuddenly the \tYglow \tWintensifies\tb and a \tB\tfbolt of lightning\r\n"
            "\tbshoots forth from the sphere band strikes $N \tbdead on!\tn",
            FALSE, ch, 0, vict, TO_ROOM);
    damage(ch, vict, dam, -1, DAM_ELECTRIC, FALSE); //type -1 = no message
    return TRUE;
  }

  // haste/chain once a day on command
  if (cmd && argument && CMD_IS("say")) {
    if (!is_wearing(ch, 136100))
      return FALSE;

    skip_spaces(&argument);
    if (!strcmp(argument, "storm")) {
      if (GET_OBJ_SPECTIMER((struct obj_data *) me, 0) > 0) {
        send_to_char(ch, "Nothing happens.\r\n");
        return TRUE;
      }

      act("\tcAs you speak to your \tbsphere of lightning\tc, it begins to \tWglow\tc and fill with violent\tn\r\n"
              "\tcenergy.  The energy builds until it \tba\twrc\tbs and \tBc\tbrackle\tBs\tc all over the sphere before\tn\r\n"
              "\tcit lets loose in a violent \tblightning storm\tc.  As the energy from the storm begins\tn\r\n"
              "\tcto fade, a jolt of \tYelectricity\tc flows up through your arms, causing your heart to\tn\r\n"
              "\tcrace really fast!\tn", FALSE, ch, 0, 0, TO_CHAR);
      act("\tcAs $n \tcspeaks a word of power to $s \tbsphere of lightning\tc,\tn\r\n"
              "\tcit \tWglows brightly\tc and violent energy begins to fill it. The sphere\tn\r\n"
              "\tba\twrc\tbs\tc and \tBc\tbrackle\tBs\tc before it lets loose a violent \tblightning\tn\r\n"
              "\tbstorm\tc.  The energy begins to fade, but before this can happen a jolt of \tYelectricity\tn\r\n"
              "\tcflows up $n's\tc arms and causes $s heart to race really fast!",
              FALSE, ch, 0, 0, TO_ROOM);

      new_affect(&af);
      af.spell = SPELL_HASTE;
      af.duration = 100;
      SET_BIT_AR(af.bitvector, AFF_HASTE);
      affect_join(ch, &af, TRUE, FALSE, FALSE, FALSE);

      call_magic(ch, 0, 0, SPELL_CHAIN_LIGHTNING, 0, 20, CAST_POTION);

      GET_OBJ_SPECTIMER((struct obj_data *) me, 0) = 24;
      return TRUE;
    }
  }
  return FALSE;
}

/* from homeland */
SPECIAL(bolthammer) {
  int dam;
  struct char_data *vict = FIGHTING(ch);

  if (!ch)
    return FALSE;

  if (!cmd && !strcmp(argument, "identify")) {
    send_to_char(ch, "Proc:  Lightning bolt.\r\n");
    return TRUE;
  }

  if (cmd || !vict || rand_number(0, 18))
    return FALSE;

  dam = 25 + dice(1, 30);

  if (dam < GET_HIT(vict)) {
    weapons_spells(
            "\tLYour\tn $p \tLstarts to \twth\tWr\twob \tLviolently and\tn\r\n"
            "\tLthe sound of th\tYun\tLder can be heard. Suddenly a bolt of \tclig\tChtn\tcing \tLleaps\tn\r\n"
            "\tLfrom the head of the warhammer and strikes\tn $N \tLwith full force.\tn",

            "$n'�s $p \tLstarts to \twth\tWr\twob \tLviolently and the soundof th\tYun\tLder can be heard.\tn\r\n"
            "\tLSuddenly a bolt of \tclig\tChtn\tcing \tLleaps from the head of the warhammer and strikes you\tn\r\n"
            "\tlwith full force.\tn",

            "$n'�s $p \tLstarts to \twth\tWr\twob \tLviolently and\tn\r\n"
            "\tLthe sound of th\tYun\tLder can be heard. Suddenly a bolt of \tclig\tChtn\tcing \tLleaps\tn\r\n"
            "\tLfrom the head of the warhammer and strikes $N \tLwith full force.\tn",
            ch, vict, (struct obj_data *) me, 0);
  } else {
    dam += 20;
    weapons_spells(
            "\tLYour\tn $p \tLstarts to \twth\tWr\twob \tLviolently and the sound of th\tYun\tLder can be\tn\r\n"
            "\tLheard. Suddenly a bolt of \tclig\tChtn\tcing \tLleaps from the head of the warhammer and strikes\tn\r\n"
            "$N \tLwith full force. When the flash is gone\r\n"

            "\tL you see the corpse of\tn $N \tLstill twitching on the ground.\tn",
            "$n'�s $p \tLstarts to \twth\tWr\twob \tLviolently and the soundof th\tYun\tLder can be heard.\tn\r\n"
            "\tLSuddenly a bolt of \tclig\tChtn\tcing \tLleaps from the head of the warhammer and strikes\tn\r\n"
            "\tLyou with full force. You twitch a few times before your body goes still forever.\tn",

            "$n's�s $p \tLstarts to \twth\tWr\twob \tLviolently and the soundof th\tYun\tLder can be heard.\tn\r\n"
            "\tLSuddenly a bolt of \tclig\tChtn\tcing \tLleaps from the head of the warhammer and strikes\tn \tn\r\n"
            "$N \tLwith full force. When the flash is gone you see\r\n"
            "\tLthe corpse of\tn $N \tLstill twitching on the ground.\tn",
            ch, vict, (struct obj_data *) me, 0);
  }

  damage(ch, vict, dam, -1, DAM_ELECTRIC, FALSE); //type -1 = no message
  return TRUE;
}

/* from homeland */
SPECIAL(rughnark) {
  if (!ch)
    return FALSE;

  if (!cmd && !strcmp(argument, "identify")) {
    send_to_char(ch, "Proc: magical damage 25+10d4 for monk.\r\n");
    return TRUE;
  }

  int dam = 0;
  struct char_data *vict = 0;

  if (cmd)
    return FALSE;

  if (!FIGHTING(ch))
    return FALSE;

  if (dice(1, 40) < 39)
    return FALSE;

  if (IS_GOOD(ch) && dice(1, 10) > 5)
    return FALSE;

  if (CLASS_LEVEL(ch, CLASS_MONK) < 20 && !IS_NPC(ch))
    return FALSE;

  vict = FIGHTING(ch);
  dam = 25 + dice(10, 4);
  if (dam > GET_HIT(vict))
    dam = GET_HIT(vict);
  if (dam < 50)
    return FALSE;

  weapons_spells(
          "\tLAs you make contact with your opponent, the twin \tWmithril\tL blades rip apart\tn\r\n"
          "\tLthe flesh in a gory display of blood, tearing huge chunks of meat out of your\tn\r\n"
          "\tLopponent as $E screams in agony and pain.\tn",

          "\tLAs $n make contact with you, the twin \tWmithril\tL blades rip apart\tn\r\n"
          "\tLyour flesh in a gory display of blood, tearing huge chunks of meat out of your\tn\r\n"
          "\tLown body as you scream in agony.\tn",

          "\tLAs $n makes contact with $s opponent, the twin \tWmithril\tL blades rip apart\tn\r\n"
          "\tLthe flesh in a gory display of blood, tearing huge chunks of meat out of $s\tn\r\n"
          "\tLopponent as $E screams in agony and pain.\tn",
          ch, vict, (struct obj_data *) me, 0);
  damage(ch, vict, dam, -1, DAM_SLICE, FALSE); //type -1 = no message
  return TRUE;
}

/* from homeland */
SPECIAL(magma) {
  if (!ch)
    return FALSE;

  if (!cmd && !strcmp(argument, "identify")) {
    send_to_char(ch, "Proc: magmaburst (fire damage for monk.)\r\n");
    return TRUE;
  }

  int dam = 0;
  struct char_data *vict = 0;

  if (cmd)
    return FALSE;

  if (!FIGHTING(ch))
    return FALSE;

  if (dice(1, 40) < 39)
    return FALSE;

  if (CLASS_LEVEL(ch, CLASS_MONK) < 20 && !IS_NPC(ch))
    return FALSE;

  vict = FIGHTING(ch);
  dam = 50 + dice(30, 5);
  if (dam > GET_HIT(vict))
    dam = GET_HIT(vict);
  if (dam < 50)
    return FALSE;
  weapons_spells(
          "\tLAs your hands \twimpact\tL with your opponent, the \trflowing m\tRagm\tra\tn\r\n"
          "\trignites\tL and emits a \twburst\tL of \tRf\tYi\tRr\tre\tL and \tyr\tLo\tyck\tL.\tn",
          "\tLAs $n\tL's hands \twimpact\tL with YOU, the \trflowing m\tRagm\tra\tn\r\n"
          "\trignites\tL and emits a \twburst\tL of \tRf\tYi\tRr\tre\tL and \tyr\tLo\tyck\tL.\tn",
          "\tLAs $n\tL's hands \twimpact\tL with $s opponent, the \trflowing m\tRagm\tra\tn\r\n"
          "\trignites\tL and emits a \twburst\tL of \tRf\tYi\tRr\tre\tL and \tyr\tLo\tyck\tL.\tn",
          ch, vict, (struct obj_data *) me, 0);
  damage(ch, vict, dam, -1, DAM_FIRE, FALSE); //type -1 = no message
  return TRUE;
}

/* from homeland */
SPECIAL(halberd) {
  struct char_data *vict = FIGHTING(ch);
  struct affected_type af;

  if (!ch)
    return FALSE;

  if (!cmd && !strcmp(argument, "identify")) {
    send_to_char(ch, "Proc:  blur, stun, slow.\r\n");
    return TRUE;
  }

  if (cmd || !vict)
    return FALSE;

  switch (rand_number(0, 30)) {
    case 27:
      // A slight chance to stun
      weapons_spells(
              "\tcYour\tn $p \tcreverberates loudly as it sends\tn\r\n"
              "\tcforth a \tWthunderous blast \tcat \tn$N\tc.  $E is knocked backwards as the\tn\r\n"
              "\tcfull brunt of the blast hits $M squarely.\tn",
              "\tc$n\tn $p \tcreverberates loudly as it sends\tn\r\n"
              "\tcforth a \tWthunderous blast \tcat YOU.  You are knocked backwards as the\tn\r\n"
              "\tcfull brunt of the blast hits YOU squarely.\tn",
              "\tc$n\tn $p \tcreverberates loudly as it sends\tn\r\n"
              "\tcforth a \tWthunderous blast \tcat $N.  $E is knocked backwards as the\tn\r\n"
              "\tcfull brunt of the blast hits $M squarely.\tn",
              ch, vict, (struct obj_data *) me, 0);
      new_affect(&af);
      af.spell = SKILL_CHARGE;
      SET_BIT_AR(af.bitvector, AFF_STUN);
      af.duration = dice(1, 4);
      affect_join(vict, &af, TRUE, FALSE, FALSE, FALSE);
      return TRUE;
      break;

    case 21:
      // blur
      weapons_spells(
              "\tcAs your\tn $p \tctumultuously resonates, a strange \twm\tWi\twst \tcemanates from\tn\r\n"
              "\tcit quickly enshrouding you.  The \twm\tWi\twst \tcinduces you into a deep trance as your\tn\r\n"
              "\tctrance as your body melds with your\tn $p. \r\n\tcYou begin to \tCmove "
              "\tCat a \tcrapid\tCly in\tccreas\tCing sp\tceed \tCblurring out of focus.\tn\tn",

              "\tcAs $n\tn $p \tctumultuously resonates, a strange \twm\tWi\twst \tcemanates from\tn\r\n"
              "\tcit quickly enshrouding $m.  The \twm\tWi\twst \tcinduces $m into a deep\tn\r\n"
              "\tctrance as $m body melds with $s\tn $p.  \r\n\tc$e begins to \tCmove \tn"
              "\tCat a \tcrapid\tCly in\tccreas\tCing sp\tceed then $e \tCblurs out of focus.\tn",

              "\tcAs $n\tn $p \tctumultuously resonates, a strange \twm\tWi\twst \tcemanates from\tn\r\n"
              "\tcit quickly enshrouding $m.  The \twm\tWi\twst \tcinduces $m into a deep\tn\r\n"
              "\tctrance as $m body melds with $s\tn $p.  \r\n\tc$e begins to \tCmove \tn"
              "\tCat a \tcrapid\tCly in\tccreas\tCing sp\tceed then $e \tCblurs out of focus.\tn",
              ch, vict, (struct obj_data *) me, 0);
      return TRUE;
      break;

    case 17:
    case 16:
      // damage, and a chance to slow.
      weapons_spells(
              "\tcYour\tn $p \tcravenously slashes deep into \tn$N\tn\r\n"
              "\tcinflicting life-threatening wounds causing $M to convulse and \tRbleed profusely.\tn",
              "\tc$n\tn $p \tMravenously slashes deep into YOU inflicting\tn\r\n"
              "\tclife-threatening wounds causing YOU to convulse and \tRbleed profusely.\tn",
              "\tc$n\tn $p \tcravenously slashes deep into \tn$N\tc\r\n"
              "\tcinflicting life-threatening wounds causing $M to convulse and \tRbleed profusely.\tn",
              ch, vict, (struct obj_data *) me, SPELL_SLOW);
      damage(ch, vict, 10 + dice(2, 4), -1, DAM_POISON, FALSE); //type -1 = no message
      return TRUE;
      break;

    default:
      return FALSE;
  }
  return FALSE;
}

SPECIAL(bank) {
  int amount;

  if (CMD_IS("balance")) {
    if (GET_BANK_GOLD(ch) > 0)
      send_to_char(ch, "\twYour current balance is \tW%d \tYcoins\tw.\tn\r\n", GET_BANK_GOLD(ch));
    else
      send_to_char(ch, "\twYou currently have \tWno\tw money deposited.\tn\r\n");
    return (TRUE);
  } else if (CMD_IS("deposit")) {

    /* code to accomdate "all" */
    skip_spaces(&argument);
    if (is_abbrev(argument, "all")) {
      amount = GET_GOLD(ch);
      send_to_char(ch, "\twYou deposit all (\tW%d\tw) your \tYcoins\tw.\tn\r\n", amount);
      act("$n makes a bank transaction.", TRUE, ch, 0, FALSE, TO_ROOM);
      decrease_gold(ch, amount);
      increase_bank(ch, amount);
      return (TRUE);
    }

    if ((amount = atoi(argument)) <= 0) {
      send_to_char(ch, "How much do you want to deposit?\r\n");
      return (TRUE);
    }
    if (GET_GOLD(ch) < amount) {
      send_to_char(ch, "You don't have that many coins!\r\n");
      return (TRUE);
    }
    decrease_gold(ch, amount);
    increase_bank(ch, amount);
    send_to_char(ch, "\twYou deposit \tW%d\tY coins\tw.\tn\r\n", amount);
    act("$n makes a bank transaction.", TRUE, ch, 0, FALSE, TO_ROOM);
    return (TRUE);
  } else if (CMD_IS("withdraw")) {

    /* code to accomdate "all" */
    skip_spaces(&argument);
    if (is_abbrev(argument, "all")) {
      amount = GET_BANK_GOLD(ch);
      send_to_char(ch, "\twYou withdraw all (\tW%d\tw) your \tYcoins\tw.\tn\r\n", amount);
      act("$n makes a bank transaction.", TRUE, ch, 0, FALSE, TO_ROOM);
      increase_gold(ch, amount);
      decrease_bank(ch, amount);
      return (TRUE);
    }

    if ((amount = atoi(argument)) <= 0) {
      send_to_char(ch, "How much do you want to withdraw?\r\n");
      return (TRUE);
    }
    if (GET_BANK_GOLD(ch) < amount) {
      send_to_char(ch, "You don't have that many coins deposited!\r\n");
      return (TRUE);
    }
    increase_gold(ch, amount);
    decrease_bank(ch, amount);
    send_to_char(ch, "\twYou withdraw \tW%d \tYcoins\tw.\tn\r\n", amount);
    act("$n makes a bank transaction.", TRUE, ch, 0, FALSE, TO_ROOM);
    return (TRUE);
  } else
    return (FALSE);
}

/*
   Portal that will jump to a player's clanhall
   Exit depends on which clan player belongs to
   Created by Jamdog - 4th July 2006
 */
SPECIAL(clanportal) {
  int iPlayerClan = -1;
  struct obj_data *obj = (struct obj_data *) me;
  struct obj_data *port;
  zone_vnum z;
  room_vnum r;
  char obj_name[MAX_INPUT_LENGTH];
  room_rnum was_in = IN_ROOM(ch);
  struct follow_type *k;

  if (!CMD_IS("enter")) return FALSE;

  argument = one_argument(argument, obj_name);

  /* Check that the player is trying to enter THIS portal */
  if (!(port = get_obj_in_list_vis(ch, obj_name, NULL, world[(IN_ROOM(ch))].contents))) {
    return (FALSE);
  }

  if (port != obj)
    return (FALSE);

  iPlayerClan = GET_CLAN(ch);

  if (iPlayerClan == NO_CLAN) {
    send_to_char(ch, "You try to enter the portal, but it returns you back to the same room!\n\r");
    return TRUE;
  }

  if ((z = get_clanhall_by_char(ch)) == NOWHERE) {
    send_to_char(ch, "Your clan does not have a clanhall!\n\r");
    log("Warning: Clan Portal - No clanhall (Player: %s, Clan ID: %d)", GET_NAME(ch), iPlayerClan);
    return TRUE;
  }

  //  r = (z * 100) + 1;    /* Get room xxx01 in zone xxx */
  /* for now lets have the exit room be 3000, until we get hometowns in, etc */
  r = 3000;

  if (!(real_room(r))) {
    send_to_char(ch, "Your clanhall is currently broken - contact an Imm!\n\r");
    log("Warning: Clan Portal failed (Player: %s, Clan ID: %d)", GET_NAME(ch), iPlayerClan);
    return TRUE;
  }

  /* First, move the player */
  if (!(House_can_enter(ch, r))) {
    send_to_char(ch, "That's private property -- no trespassing!\r\n");
    return TRUE;
  }

  act("$n enters $p, and vanishes!", FALSE, ch, port, 0, TO_ROOM);
  act("You enter $p, and you are transported elsewhere", FALSE, ch, port, 0, TO_CHAR);
  char_from_room(ch);
  char_to_room(ch, real_room(r));
  look_at_room(ch, 0);
  act("$n appears from thin air!", FALSE, ch, 0, 0, TO_ROOM);

  /* Then, any followers should auto-follow (Jamdog 19th June 2006) */
  for (k = ch->followers; k; k = k->next) {
    if ((IN_ROOM(k->follower) == was_in) && (GET_POS(k->follower) >= POS_STANDING)) {
      act("You follow $N.\r\n", FALSE, k->follower, 0, ch, TO_CHAR);
      char_from_room(k->follower);
      char_to_room(k->follower, real_room(r));
      look_at_room(k->follower, 0);
      act("$n appears from thin air!", FALSE, k->follower, 0, 0, TO_ROOM);
    }
  }
  return TRUE;
}

/* from homeland */
SPECIAL(hellfire) {
  if (!ch)
    return FALSE;

  if (!cmd && !strcmp(argument, "identify")) {
    send_to_char(ch, "Invoke haste and fireshield on armor by saying 'Hellfire'.\r\n");
    return TRUE;
  }

  if (!cmd)
    return FALSE;
  if (!argument)
    return FALSE;

  skip_spaces(&argument);

  if (!is_wearing(ch, 132102))
    return FALSE;

  if (!strcmp(argument, "hellfire") && cmd_info[cmd].command_pointer == do_say) {
    if (GET_OBJ_SPECTIMER((struct obj_data *) me, 0) > 0) {
      send_to_char(ch, "Nothing happens.\r\n");
      return TRUE;
    }

    act("\tLThe pure flames of your $p\tL is invoked.\tn\r\n"
            "\tLThe flames rise and protects YOU!\tn\r\n",
            FALSE, ch, (struct obj_data *) me, 0, TO_CHAR);
    act("\tLThe pure flames of $n\tL's $p\tL is invoked.\tn\r\n"
            "\tLThe flames rise and protects $m!\tn\r\n",
            FALSE, ch, (struct obj_data *) me, 0, TO_ROOM);

    call_magic(ch, ch, 0, SPELL_FIRE_SHIELD, 0, 26, CAST_POTION);
    call_magic(ch, ch, 0, SPELL_HASTE, 0, 26, CAST_POTION);

    GET_OBJ_SPECTIMER((struct obj_data *) me, 0) = 12;
    return TRUE;
  }
  return FALSE;
}

/* from homeland */
SPECIAL(angel_leggings) {
  if (!ch)
    return FALSE;

  if (!cmd && !strcmp(argument, "identify")) {
    send_to_char(ch, "Invoke fly by keyword 'Elysium'.\r\n");
    return TRUE;
  }

  if (!cmd)
    return FALSE;
  if (!argument)
    return FALSE;

  skip_spaces(&argument);

  if (!is_wearing(ch, 106021))
    return FALSE;

  if (!strcmp(argument, "elysium") && cmd_info[cmd].command_pointer ==
          do_say) {
    if (GET_OBJ_SPECTIMER((struct obj_data *) me, 0) > 0) {
      send_to_char(ch, "Nothing happens.\r\n");
      return TRUE;
    }

    act("\tWThe power of $p\tW is invoked.\tn\r\n"
            "\tcYour feet slowly raise off the ground.\tn\r\n",
            FALSE, ch, (struct obj_data *) me, 0, TO_CHAR);
    act("\tWThe power of $n\tW's $p\tW is invoked.\tn\r\n"
            "\tw$s feet slowly raise of the ground!\tn\r\n",
            FALSE, ch, (struct obj_data *) me, 0, TO_ROOM);

    call_magic(ch, ch, 0, SPELL_FLY, 0, 30, CAST_POTION);
    GET_OBJ_SPECTIMER((struct obj_data *) me, 0) = 168;
    return TRUE;
  }
  return FALSE;
}

/* from homeland, converts an object type PET into an actual
 * pet mobile follower, object vnum must match mobile vnum */
SPECIAL(bought_pet) {
  struct char_data *pet = NULL;

  if (cmd)
    return FALSE;

  struct obj_data *obj = (struct obj_data*) me;

  if (obj->carried_by == 0)
    return FALSE;

  if (IS_NPC(obj->carried_by))
    return FALSE;

  pet = read_mobile(GET_OBJ_VNUM(obj), VIRTUAL);

  /* found matching vnum for obejct, loaded pet succesfully */
  if (pet) {

    /* load and set pet as following, customize moves a bit here */
    char_to_room(pet, obj->carried_by->in_room);
    add_follower(pet, obj->carried_by);
    SET_BIT_AR(AFF_FLAGS(pet), AFF_CHARM);
    GET_MAX_MOVE(pet) = 250 + dice(GET_LEVEL(pet), 10);
    GET_MOVE(pet) = GET_MAX_MOVE(pet);

    /* success message */
    send_to_char(obj->carried_by, "You have acquired a companion.\r\n");

    /* get rid of the purchased object */
    extract_obj(obj);
    return TRUE;
  }

  /* failed to load pet */
  return FALSE;
}

/* from homeland, i doubt we are going to port this, houses replace these */
/*
SPECIAL(storage_chest) {
  if (cmd)
    return FALSE;
  struct obj_data *chest = (struct obj_data*) me;
  if (GET_OBJ_VAL(chest, 3) != 0)
    return FALSE;
  ch = chest->carried_by;
  if (!ch) {
    REMOVE_BIT(GET_OBJ_EXTRA(chest), ITEM_INVISIBLE);
    return FALSE;
  }
  if (IS_NPC(ch) || IS_PET(ch))
    return FALSE;

  sprintf(buf2, "chest storage %s", GET_NAME(ch));
  chest->name = str_dup(buf2);

  if (GET_OBJ_VNUM(chest) == 1291) {
    sprintf(buf2, "\tLAn ornate \tcmithril\tL chest owned by \tw%s\tL rests here.\tn", GET_NAME(ch));
    chest->description = str_dup(buf2);
    sprintf(buf2, "\tLan ornate \tcmithril\tL chest owned by \tw%s\tn", GET_NAME(ch));
    chest->short_description = str_dup(buf2);

  } else {
    sprintf(buf2, "\tLA storage chest owned by \tW%s\tL is standing here.\tn", GET_NAME(ch));
    chest->description = str_dup(buf2);
    sprintf(buf2, "\tLa chest owned by \tW%s\tn", GET_NAME(ch));
    chest->short_description = str_dup(buf2);
  }
  GET_OBJ_VAL(chest, 3) = -GET_IDNUM(ch);
  SET_BIT(GET_OBJ_SAVED(chest), SAVE_OBJ_VALUES);
  SET_BIT(GET_OBJ_SAVED(chest), SAVE_OBJ_NAME);
  SET_BIT(GET_OBJ_SAVED(chest), SAVE_OBJ_DESC);
  SET_BIT(GET_OBJ_SAVED(chest), SAVE_OBJ_SHORT);
  SET_BIT(GET_OBJ_SAVED(chest), SAVE_OBJ_TYPE);
  SET_BIT(GET_OBJ_SAVED(chest), SAVE_OBJ_WEAR);
  SET_BIT(GET_OBJ_SAVED(chest), SAVE_OBJ_EXTRA);
  SET_BIT(GET_OBJ_SAVED(chest), SAVE_OBJ_TIMER);
  SET_BIT(GET_OBJ_SAVED(chest), SAVE_OBJ_WEIGHT);
  SET_BIT(GET_OBJ_SAVED(chest), SAVE_OBJ_COST);
  save_chests();
  return TRUE;
}
 */

/* from homeland */
SPECIAL(clang_bracer) {
  if (!cmd && !strcmp(argument, "identify")) {
    send_to_char(ch, "Dwarf and Group Only.  Invoke battle prowess by saying 'argenoth'.\r\n");
    return TRUE;
  }

  if (ch && is_wearing(ch, 121456)) {
    if (!cmd && GET_RACE(ch) != RACE_DWARF) {
      act("\tLThe bracer begins to glow on your arm, clenching tighter and "
              "tighter until you rip it off in agony.\tn", FALSE, ch, 0, 0,
              TO_CHAR);
      act("\tLA bracer on $n\tL's arm begins to glow brightly and a look of "
              "intense pain crosses $s face as $e rips the bracer free.\tn",
              FALSE, ch, 0, 0, TO_ROOM);

      if (GET_EQ(ch, WEAR_WRIST_R) == (obj_data*) me)
        obj_to_char(unequip_char(ch, WEAR_WRIST_R), ch);
      else if (GET_EQ(ch, WEAR_WRIST_L) == (obj_data*) me)
        obj_to_char(unequip_char(ch, WEAR_WRIST_L), ch);
      return TRUE;
    }

    // invoke it!
    if (!cmd)
      return FALSE;
    if (!argument)
      return FALSE;
    if (!CMD_IS("say"))
      return FALSE;
    skip_spaces(&argument);

    if (!strcmp(argument, "argenoth")) {
      if (GET_OBJ_SPECTIMER((struct obj_data *) me, 0) > 0) {
        send_to_char(ch, "You attempt to invoke your bracer, but nothing happens.\r\n");
        return TRUE;
      }

      struct group_data *group;

      if ((group = GROUP(ch)) == NULL) {
        send_to_char(ch, "You recall from lore this item will not work unless in a group.\r\n");
        return FALSE;
      }

      /* success! */
      send_to_group(NULL, group, "The memories of ancient battles fills your mind, each "
              "blow clear as if it were yesterday.  You feel your muscles tighten "
              "then relax as the skill of ancient warriors is merged with your own.\r\n");
      call_magic(ch, ch, 0, SPELL_MASS_ENHANCE, 0, 30, CAST_POTION);
      GET_OBJ_SPECTIMER((struct obj_data *) me, 0) = 24;
      return TRUE;
    }

  }
  return FALSE;
}

/* from homeland */
SPECIAL(menzo_chokers) {
  struct affected_type *af2;
  struct affected_type af;

  if (!ch)
    return FALSE;

  if (!cmd && !strcmp(argument, "identify")) {
    send_to_char(ch, "For Drow, finding pair will give +1 to hitroll.\r\n");
    return TRUE;
  }

  for (af2 = ch->affected; af2; af2 = af2->next) {
    if (af2->spell == AFF_MENZOCHOKER) {
      if (!is_wearing(ch, 135626) || !is_wearing(ch, 135627)) {
        send_to_char(ch, "\tLYou suddenly feel bereft of your \tmgoddess's\tL"
                " touch.\tn\r\n");
        affect_from_char(ch, AFF_MENZOCHOKER);
      }
      return FALSE;
    }
  }

  if (is_wearing(ch, 135626) && is_wearing(ch, 135627)) {
    if (GET_RACE(ch) == RACE_DROW) {
      send_to_char(ch, "\tLYour blood quickens, as if your soul has been touched "
              "by a higher power.\tn\r\n");
      af.location = APPLY_HITROLL;
      af.duration = 5;
      af.modifier = 1;
      SET_BIT_AR(af.bitvector, AFF_MENZOCHOKER);
      affect_join(ch, &af, FALSE, FALSE, TRUE, FALSE);
      return FALSE;
    }
  }
  return FALSE;
}


int get_vendor_armor_cost(int level, int armortype, sbyte masterwork)
{
	int cost = 0;
	
	cost += armor_list[armortype].cost;
	
	if (masterwork)
		cost += 200;
	
	switch(level) {
	  case 1: cost += 8000; break;
	  case 2: cost += 20000; break;
	  case 3: cost += 50000; break;
	  case 4: cost += 100000; break;
	}
	
	if (armor_list[armortype].armorType != ARMOR_TYPE_SHIELD && armor_list[armortype].armorType != ARMOR_TYPE_TOWER_SHIELD)
		cost /= 4;
	
	return MAX(1, cost);
}

int get_vendor_weapon_cost(int level, int weapontype, sbyte masterwork)
{
	int cost = 0;
	
	cost += weapon_list[weapontype].cost;
	
	if (masterwork)
		cost += 300;
	
	switch(level) {
	  case 1: cost += 8000; break;
	  case 2: cost += 20000; break;
	  case 3: cost += 50000; break;
	  case 4: cost += 100000; break;
	}
	
	return MAX(1, cost);
}

void display_buy_armor_types(struct char_data *ch, int level, sbyte masterwork, char *type)
{

	int i = 0;
	int cost = 0;
  int wear = ITEM_WEAR_TAKE;
  char wear_str[50];

  if (is_abbrev(type, "body")) {
    wear = ITEM_WEAR_BODY;
    sprintf(wear_str, "BODY");
  } else if (is_abbrev(type, "arms")) {
    wear = ITEM_WEAR_ARMS;
    sprintf(wear_str, "ARMS");
  } else if (is_abbrev(type, "legs")) {
    wear = ITEM_WEAR_LEGS;
    sprintf(wear_str, "LEGS");
  } else if (is_abbrev(type, "head")) {
    wear = ITEM_WEAR_HEAD;
    sprintf(wear_str, "HEAD");
  } else if (is_abbrev(type, "shield")) {
    wear = ITEM_WEAR_SHIELD;
    sprintf(wear_str, "SHIELD");
  } else {
    send_to_char(ch, "Please specify body, arms, legs, head or shield.\r\n");
    return;
  }

	send_to_char(ch, "%s\r\n", wear_str);
	for (i = 1; i < NUM_SPEC_ARMOR_TYPES; i++) {
    if (armor_list[i].wear != wear) continue;
		cost = get_vendor_armor_cost(level, i, masterwork);
		if (armor_list[i].armorType == ARMOR_TYPE_SHIELD || armor_list[i].armorType == ARMOR_TYPE_TOWER_SHIELD) {
			send_to_char(ch, "%-25s ",armor_list[i].name);
			send_to_char(ch, " %d gold\r\n", MAX(1, cost));
		} else {
			send_to_char(ch, "%-25s ", armor_list[i].name);
			send_to_char(ch, " %d gold each\r\n", MAX(1, cost));
		}
	}
	if (level > 0)
		send_to_char(ch, "These prices are for +%d items.\r\n\r\n", level);
}

void display_buy_weapon_types(struct char_data *ch, int level, sbyte masterwork)
{

	int i = 0, cost = 0;

	for (i = 2; i < NUM_WEAPON_TYPES; i++) {
		cost =  get_vendor_weapon_cost(level, i, masterwork);
		send_to_char(ch, "%25s %6d gold ", weapon_list[i].name, cost);
		if ((i % 2) == 1)
			send_to_char(ch, "\r\n");
	}
	if ((i % 2) != 1)
		send_to_char(ch, "\r\n");
	if (level > 0)
		send_to_char(ch, "These prices are for +%d items.\r\n\r\n", level);
}

#define MASTERWORK_MSG "Please specify whether you prefer mundane or masterwork items.\r\n" \
						"Mundane items provide no bonuses.\r\n" \
						"Masterwork weapons provide +1 to attack roll, but not damage. They cost an extra 300 gold.\r\n" \
						"Masterwork armor reduces the armor check penalty for certain skills, by one.  They cost an extra 50 gold per piece.\r\n"

void set_weapon_name(struct obj_data *obj, int type)
{
	
	char buf[200];
	
	sprintf(buf, "%s %s", AN(weapon_list[type].name), weapon_list[type].name);
	obj->short_description = strdup(buf);
	
	sprintf(buf, "%s %s lies here.", AN(weapon_list[type].name), weapon_list[type].name);
	obj->description = strdup(buf);
	
	sprintf(buf, "%s", weapon_list[type].name);
	obj->name = strdup(buf);

}

void set_armor_name(struct obj_data *obj, int type)
{
	
	char buf[200];
	
	sprintf(buf, "%s %s", AN(armor_list[type].name), armor_list[type].name);
	obj->short_description = strdup(buf);

	sprintf(buf, "%s %s lies here.", AN(armor_list[type].name), armor_list[type].name);
	obj->description = strdup(buf);

	sprintf(buf, "%s", armor_list[type].name);
	obj->name = strdup(buf);

}

void set_masterwork_obj_name(struct obj_data *obj)
{
	
	char buf[200];
	
	sprintf(buf, "%s (masterwork)", obj->short_description);
	obj->short_description = strdup(buf);
	
	sprintf(buf, "%s (masterwork)", obj->description);
	obj->description = strdup(buf);
	
	sprintf(buf, "%s masterwork", obj->name);
	obj->name = strdup(buf);

}

void set_magical_obj_name(struct obj_data *obj, int level)
{

	char buf[200]; int i = 0;

	sprintf(buf, "%s (+%d)", obj->short_description, level);
	obj->short_description = strdup(buf);

	sprintf(buf, "%s (+%d)", obj->description, level);
	obj->description = strdup(buf);


	if (GET_OBJ_TYPE(obj) == ITEM_WEAPON) {
          sprintf(buf, "%s", weapon_list[GET_OBJ_VAL(obj, 0)].name);
          for (i = 0; i < strlen(buf); i++)
	    if (buf[i] == ' ')
	      buf[i] = '-';
          sprintf(buf, "%s %s +%d", buf, obj->name, level);
        } else {
  	sprintf(buf, "%s +%d", obj->name, level);
        }
	obj->name = strdup(buf);

}

SPECIAL(buyarmor)
{

  if (!CMD_IS("buy") && !CMD_IS("list")) return 0;
  
  struct char_data *keeper = (struct char_data *) me;
  int level = 0;
  char arg1[100], // masterwork or mundane? if level is zero, if level > 0, then it's the armor's name
                  // which we'll copy into arg2 so we don't need to mess around with 2 variables, since
				  // vendors level 1 and up ONLY sell weapons of their level bonus
       arg2[100]; // name of the armor desired

  half_chop(argument, arg1, arg2);
  
  if (GET_LEVEL(keeper) <= 10)
	  level = 0;
  else if (GET_LEVEL(keeper) <= 15)
	  level = 1;
  else if (GET_LEVEL(keeper) <= 20)
	  level = 2;
  else if (GET_LEVEL(keeper) <= 25)
	  level = 3;
  else if (GET_LEVEL(keeper) <= 30)
	  level = 4;

  if (CMD_IS("list")) {
    if (!*arg1) {
      if (level == 0) {
        send_to_char(ch, MASTERWORK_MSG);
        return 1;
      }
    }
    if (!*arg2 && level == 0) {
      send_to_char(ch, "Please specify body, arms, legs, head or shield.\r\n");
      return 1;
    }
    if (level == 0 && (!is_abbrev(arg1, "mundane") && !is_abbrev(arg1, "masterwork"))) {
    send_to_char(ch, MASTERWORK_MSG);
    return 1;
    }
    display_buy_armor_types(ch, level, level == 0 ? !is_abbrev(arg1, "mundane") : false, level == 0 ? strdup(arg2) : strdup(arg1));
    return 1;
  }

  if (!*argument) {
	  if (level == 0)
		send_to_char(ch, MASTERWORK_MSG);
	  else
		send_to_char(ch, "Please specify the type of magical armor/shield you want to purchase.\r\n");
	  return 1;
  }

  if (!*arg1) {
	  if (level == 0)
		send_to_char(ch, MASTERWORK_MSG);
	  else
		send_to_char(ch, "Please specify the type of magical armor/shield you want to purchase.\r\n");
	  return 1;
  }

  if (!*arg2 && level == 0) {
	  send_to_char(ch, "Please specify which armor piece you wish to buy.\r\n"
                     "Type buy (mundane|masterwork) (full name of armor piece/shield)\r\n"
                     "A list can be seen by typing: list (mundane|masterwork) (body|arms|legs|head|shield)\r\n");
	  send_to_char(ch, "Masterwork armor costs 50 gold more per piece, or 200 gold more for shields and bucklers.\r\n");
	  return 1;
  }

  if (level == 0 && (!is_abbrev(arg1, "mundane") && !is_abbrev(arg1, "masterwork"))) {
	  send_to_char(ch, MASTERWORK_MSG);
	  return 1;
  }
  
  if (level > 0 && *argument) { // let's just work with arg2 to keep things easy
    skip_spaces(&argument);
    sprintf(arg2, "%s", argument);
  }

  int i = 0, cost = 0;

  for (i = 1; i < NUM_SPEC_ARMOR_TYPES; i++) {
	  if (!strcmp(arg2, armor_list[i].name)) break;
  }

  if (i >= NUM_SPEC_ARMOR_TYPES) {
	send_to_char(ch, "Please specify which armor piece you wish to buy.  A list can be seen by typing: list (body|arms|legs|head|shield)\r\n");
	send_to_char(ch, "Masterwork armor costs 50 gold more per piece, or 200 gold more for shields and bucklers.\r\n");
	send_to_char(ch, "\r\nYou must specify the exact, full name of the armor you wish to buy, in lowercase.\r\n");
	return 1;
  }

  sbyte mundane = TRUE;

  // We want mundane to be the default since we're using is_abbrev and they both start with "m"
  if (!is_abbrev(arg1, "mundane")) {
	  mundane = FALSE;
  }

  cost =  get_vendor_armor_cost(level, i, !mundane);

  if (GET_GOLD(ch) < cost) {
	  send_to_char(ch, "You need %d gold to buy %s, but you only have %d.\r\n", cost, armor_list[i].name, GET_GOLD(ch));
	  return 1;
  }

  if (IS_CARRYING_N(ch) >= CAN_CARRY_N(ch)) {
      act("You can't carry any more items.", FALSE, ch, 0, 0, TO_CHAR);
      return (1);
  }

  struct obj_data *obj = NULL;
  obj_vnum base_vnum = 0;

  if (armor_list[i].armorType == ARMOR_TYPE_SHIELD || armor_list[i].armorType == ARMOR_TYPE_TOWER_SHIELD) {
	  base_vnum = 61;
  } else {
	switch(i % 4) {
      case 0: base_vnum = 55; break;
	  case 1: base_vnum = 56; break;
	  case 2: base_vnum = 60; break;
	  case 3: base_vnum = 57; break;
	}
  }

  if ((obj = read_object(base_vnum, VIRTUAL)) == NULL) {
	send_to_char(ch, "There seems to be an error in purchasing %s.  Please inform a staff member.\r\n", armor_list[i].name);
	return 1;
  }

  set_armor_object(obj, i);
  GET_OBJ_COST(obj) = cost;
  set_armor_name(obj, i);
  if (!mundane && level == 0) {
	  set_masterwork_obj_name(obj);
	  SET_BIT_AR(GET_OBJ_EXTRA(obj), ITEM_MASTERWORK);
  }
  if (level > 0) {
	  set_magical_obj_name(obj, level);
	  SET_BIT_AR(GET_OBJ_EXTRA(obj), ITEM_MASTERWORK);
	  GET_OBJ_VAL(obj, 4) = level; // Enhancement Bonus
  }

  GET_GOLD(ch) -= cost;
  obj_to_char(obj, ch);
  send_to_char(ch, "You purchase %s for %d gold coins.\r\n", obj->short_description, cost);

  return 1;
}

SPECIAL(buyweapons) { 

if (!CMD_IS("buy") && !CMD_IS("list")) return 0;
  
  struct char_data *keeper = (struct char_data *) me;
  int level = 0;
  char arg1[100], // masterwork or mundane? if level is zero, if level > 0, then it's the weapon's name
                  // which we'll copy into arg2 so we don't need to mess around with 2 variables, since
				  // vendors level 1 and up ONLY sell weapons of their level bonus
       arg2[100]; // name of the weapon desired

  half_chop(argument, arg1, arg2);
  
  if (GET_LEVEL(keeper) <= 10)
	  level = 0;
  else if (GET_LEVEL(keeper) <= 15)
	  level = 1;
  else if (GET_LEVEL(keeper) <= 20)
	  level = 2;
  else if (GET_LEVEL(keeper) <= 25)
	  level = 3;
  else if (GET_LEVEL(keeper) <= 30)
	  level = 4;

    if (CMD_IS("list")) {
	  if (!*arg1) {
	    if (level == 0) {
  	        send_to_char(ch, MASTERWORK_MSG);
		return 1;
	    }
	  }
	  if (level == 0 && (!is_abbrev(arg1, "mundane") && !is_abbrev(arg1, "masterwork"))) {
		send_to_char(ch, MASTERWORK_MSG);
		return 1;
	  }
      display_buy_weapon_types(ch, level, !is_abbrev(arg1, "mundane"));
      return 1;
	}

  if (!*argument) {
	  if (level == 0)
		send_to_char(ch, MASTERWORK_MSG);
	  else
		send_to_char(ch, "Please specify the type of magical weapon you want to purchase.\r\n");
	return 1;
  }

  if (!*arg1) {
	  if (level == 0)
		send_to_char(ch, MASTERWORK_MSG);
	  else
		send_to_char(ch, "Please specify the type of magical weapon you want to purchase.\r\n");
	return 1;
  }

  if (!*arg2 && level == 0) {
	  display_buy_weapon_types(ch, 0, false);
	  send_to_char(ch, "Masterwork weapons cost 300 gold pieces more.\r\n");
	  return 1;
  }

  if (level == 0 && (!is_abbrev(arg1, "mundane") && !is_abbrev(arg1, "masterwork"))) {
	  send_to_char(ch, MASTERWORK_MSG);
	  return 1;
  }
  
  if (level > 0 && *argument) { // let's just work with arg2 to keep things easy
    skip_spaces(&argument);
    sprintf(arg2, "%s", argument);
  }

  int i = 0, cost = 0;

  for (i = 0; i < NUM_WEAPON_TYPES; i++) {
	  if (!strcmp(arg2, weapon_list[i].name)) break;
  }

  if (i >= NUM_WEAPON_TYPES) {
	display_buy_weapon_types(ch, 0, false);
	send_to_char(ch, "Masterwork weapons cost 300 gold pieces more.\r\n");
	send_to_char(ch, "\r\nYou must specify the exact, full name of the weapon you wish to buy, in lowercase.\r\n");
	return 1;
  }

  sbyte mundane = TRUE;

  // We want mundane to be the default since we're using is_abbrev and they both start with "m"
  if (!is_abbrev(arg1, "mundane")) {
	  mundane = FALSE;
  }

   cost =  get_vendor_weapon_cost(level, i, !mundane);

  if (GET_GOLD(ch) < cost) {
	  send_to_char(ch, "You need %d gold to buy %s, but you only have %d.\r\n", cost, weapon_list[i].name, GET_GOLD(ch));
	  return 1;
  }

  if (IS_CARRYING_N(ch) >= CAN_CARRY_N(ch)) {
      act("You can't carry any more items.", FALSE, ch, 0, 0, TO_CHAR);
      return (1);
  }

  struct obj_data *obj = NULL;
  obj_vnum base_vnum = 66;

  if ((obj = read_object(base_vnum, VIRTUAL)) == NULL) {
	send_to_char(ch, "There seems to be an error in purchasing %s.  Please inform a staff member.\r\n", weapon_list[i].name);
	return 1;
  }

  set_weapon_object(obj, i);
  GET_OBJ_COST(obj) = cost;
  set_weapon_name(obj, i);
  if (!mundane && level == 0) {
	  set_masterwork_obj_name(obj);
	  SET_BIT_AR(GET_OBJ_EXTRA(obj), ITEM_MASTERWORK);
      obj->affected[0].location = APPLY_HITROLL;
      obj->affected[0].modifier  = 1;
      obj->affected[0].bonus_type = BONUS_TYPE_ENHANCEMENT;
  }
  if (level > 0) {
	  set_magical_obj_name(obj, level);
	  SET_BIT_AR(GET_OBJ_EXTRA(obj), ITEM_MASTERWORK);
	  GET_OBJ_VAL(obj, 4) = level; // Enhancement Bonus
  }

  GET_GOLD(ch) -= cost;
  obj_to_char(obj, ch);
  send_to_char(ch, "You purchase %s for %d gold coins.\r\n", obj->short_description, cost);

  return 1;

}

/*************************/
/* end object procedures */
/*************************/
>>>>>>> 09e09861
<|MERGE_RESOLUTION|>--- conflicted
+++ resolved
@@ -1,4 +1,3 @@
-<<<<<<< HEAD
 /**************************************************************************
  *  File: spec_procs.c                                 Part of LuminariMUD *
  *  Usage: Implementation of special procedures for mobiles/objects/rooms. *
@@ -7714,7728 +7713,3 @@
 /*************************/
 /* end object procedures */
 /*************************/
-=======
-/**************************************************************************
- *  File: spec_procs.c                                 Part of LuminariMUD *
- *  Usage: Implementation of special procedures for mobiles/objects/rooms. *
- *                                                                         *
- *  All rights reserved.  See license for complete information.            *
- *                                                                         *
- *  Copyright (C) 1993, 94 by the Trustees of the Johns Hopkins University *
- *  CircleMUD is based on DikuMUD, Copyright (C) 1990, 1991.               *
- **************************************************************************/
-
-#include "conf.h"
-#include "sysdep.h"
-#include "structs.h"
-#include "utils.h"
-#include "comm.h"
-#include "interpreter.h"
-#include "handler.h"
-#include "db.h"
-#include "spells.h"
-#include "constants.h"
-#include "act.h"
-#include "spec_procs.h"
-#include "class.h"
-#include "fight.h"
-#include "modify.h"
-#include "house.h"
-#include "clan.h"
-#include "mudlim.h"
-#include "graph.h"
-#include "dg_scripts.h" /* for send_to_zone() */
-#include "mud_event.h"
-#include "actions.h"
-#include "assign_wpn_armor.h"
-#include "domains_schools.h"
-#include "feats.h"
-#include "spell_prep.h"
-#include "item.h" /* do_stat_object */
-#include "alchemy.h"
-#include "treasure.h"
-
-/* external functions */
-extern struct house_control_rec house_control[];
-extern int num_of_houses;
-
-/* locally defined functions of local (file) scope */
-static int compare_spells(const void *x, const void *y);
-static void npc_steal(struct char_data *ch, struct char_data *victim);
-void zone_yell(struct char_data *ch, char buf[256]);
-
-/* Special procedures for mobiles. */
-int spell_sort_info[MAX_SKILLS + 1];
-int sorted_spells[MAX_SKILLS + 1];
-int sorted_skills[MAX_SKILLS + 1];
-
-#define LEARNED_LEVEL	0	/* % known which is considered "learned" */
-#define MAX_PER_PRAC	1	/* max percent gain in skill per practice */
-#define MIN_PER_PRAC	2	/* min percent gain in skill per practice */
-#define PRAC_TYPE	3	/* should it say 'spell' or 'skill'?	 */
-
-static int compare_spells(const void *x, const void *y) {
-  int a = *(const int *) x,
-          b = *(const int *) y;
-
-  if (a <= 1 || b <= 1)
-    return FALSE;
-
-  if (a > MAX_SKILLS || b > MAX_SKILLS)
-    return FALSE;
-
-  return strcmp(spell_info[a].name, spell_info[b].name);
-}
-
-/* this will create a full list, added two more lists
-   to seperate the skills/spells */
-void sort_spells(void) {
-  int a;
-
-  /* full list */
-
-  /* initialize array, avoiding reserved. */
-  for (a = 1; a <= MAX_SKILLS; a++) {
-    spell_sort_info[a] = a;
-    sorted_spells[a] = -1;
-    sorted_skills[a] = -1;
-  }
-
-  qsort(&spell_sort_info[1], MAX_SKILLS, sizeof (int),
-          compare_spells);
-
-  /* spell list */
-
-  /* initialize array, avoiding reserved. */
-  for (a = 1; a <= MAX_SPELLS; a++)
-    sorted_spells[a] = a;
-
-  qsort(&sorted_spells[1], MAX_SKILLS, sizeof (int),
-          compare_spells);
-
-  /* spell list */
-
-  /* initialize array, avoiding reserved. */
-  for (a = 0; a <= (MAX_SKILLS - MAX_SPELLS); a++)
-    sorted_skills[a] = a + MAX_SPELLS;
-
-  qsort(&sorted_skills[1], MAX_SKILLS,
-          sizeof (int), compare_spells);
-}
-
-
-//returns true if you have all the requisites for the skill
-//false if you don't
-
-int meet_skill_reqs(struct char_data *ch, int skillnum) {
-  //doesn't apply to staff
-  if (GET_LEVEL(ch) >= LVL_IMMORT)
-    return TRUE;
-  //spells should return true
-  if (skillnum < NUM_SPELLS && skillnum > 0)
-    return TRUE;
-
-  /* i'm -trying- to keep this organized */
-  switch (skillnum) {
-
-      /* proficiencies */
-    case SKILL_PROF_BASIC:
-      if (GET_SKILL(ch, SKILL_PROF_MINIMAL))
-        return TRUE;
-      else return FALSE;
-    case SKILL_PROF_ADVANCED:
-      if (GET_SKILL(ch, SKILL_PROF_BASIC))
-        return TRUE;
-      else return FALSE;
-    case SKILL_PROF_MASTER:
-      if (GET_SKILL(ch, SKILL_PROF_ADVANCED))
-        return TRUE;
-      else return FALSE;
-    case SKILL_PROF_EXOTIC:
-      if (GET_SKILL(ch, SKILL_PROF_MASTER))
-        return TRUE;
-      else return FALSE;
-    case SKILL_PROF_MEDIUM_A:
-      if (GET_SKILL(ch, SKILL_PROF_LIGHT_A))
-        return TRUE;
-      else return FALSE;
-    case SKILL_PROF_HEAVY_A:
-      if (GET_SKILL(ch, SKILL_PROF_MEDIUM_A))
-        return TRUE;
-      else return FALSE;
-    case SKILL_PROF_T_SHIELDS:
-      if (GET_SKILL(ch, SKILL_PROF_SHIELDS))
-        return TRUE;
-      else return FALSE;
-
-      /* epic spells */
-    case SKILL_MUMMY_DUST:
-      if (GET_ABILITY(ch, ABILITY_SPELLCRAFT) >= 23 && GET_LEVEL(ch) >= 20)
-        return TRUE;
-      else return FALSE;
-    case SKILL_DRAGON_KNIGHT:
-      if (GET_ABILITY(ch, ABILITY_SPELLCRAFT) >= 25 && GET_LEVEL(ch) >= 20 &&
-              (CLASS_LEVEL(ch, CLASS_WIZARD) > 17 ||
-              CLASS_LEVEL(ch, CLASS_SORCERER) > 19)
-              )
-        return TRUE;
-      else return FALSE;
-    case SKILL_GREATER_RUIN:
-      if (GET_ABILITY(ch, ABILITY_SPELLCRAFT) >= 27 && GET_LEVEL(ch) >= 20)
-        return TRUE;
-      else return FALSE;
-    case SKILL_HELLBALL:
-      if (GET_ABILITY(ch, ABILITY_SPELLCRAFT) >= 29 && GET_LEVEL(ch) >= 20 &&
-              (CLASS_LEVEL(ch, CLASS_WIZARD) > 16 ||
-              CLASS_LEVEL(ch, CLASS_SORCERER) > 18)
-              )
-        return TRUE;
-      else return FALSE;
-      /* magical based epic spells (not accessable by divine) */
-    case SKILL_EPIC_MAGE_ARMOR:
-      if (GET_ABILITY(ch, ABILITY_SPELLCRAFT) >= 31 && GET_LEVEL(ch) >= 20
-              && (CLASS_LEVEL(ch, CLASS_WIZARD) > 13 ||
-              CLASS_LEVEL(ch, CLASS_SORCERER) > 13))
-        return TRUE;
-      else return FALSE;
-    case SKILL_EPIC_WARDING:
-      if (GET_ABILITY(ch, ABILITY_SPELLCRAFT) >= 33 && GET_LEVEL(ch) >= 20
-              && (CLASS_LEVEL(ch, CLASS_WIZARD) > 15 ||
-              CLASS_LEVEL(ch, CLASS_SORCERER) > 15))
-        return TRUE;
-      else return FALSE;
-
-      /* 'epic' skills */
-    case SKILL_BLINDING_SPEED:
-      if (GET_REAL_DEX(ch) >= 21 && GET_LEVEL(ch) >= 20)
-        return TRUE;
-      else return FALSE;
-    case SKILL_SPELL_RESIST_4:
-      if (GET_LEVEL(ch) >= 20 && GET_SKILL(ch, SKILL_SPELL_RESIST_3))
-        return TRUE;
-      else return FALSE;
-    case SKILL_SPELL_RESIST_5:
-      if (GET_LEVEL(ch) >= 25 && GET_SKILL(ch, SKILL_SPELL_RESIST_4))
-        return TRUE;
-      else return FALSE;
-    case SKILL_IMPROVED_BASH:
-      if (GET_SKILL(ch, SKILL_BASH) && GET_LEVEL(ch) >= 20)
-        return TRUE;
-      else return FALSE;
-    case SKILL_IMPROVED_WHIRL:
-      if (GET_SKILL(ch, SKILL_WHIRLWIND) && GET_LEVEL(ch) >= 20)
-        return TRUE;
-      else return FALSE;
-    case SKILL_ARMOR_SKIN:
-      if (GET_LEVEL(ch) >= 20)
-        return TRUE;
-      else return FALSE;
-    case SKILL_SELF_CONCEAL_3:
-      if (GET_REAL_DEX(ch) >= 21 && GET_SKILL(ch, SKILL_SELF_CONCEAL_2))
-        return TRUE;
-      else return FALSE;
-    case SKILL_OVERWHELMING_CRIT:
-      if (GET_LEVEL(ch) >= 20)
-        return TRUE;
-      else return FALSE;
-    case SKILL_DAMAGE_REDUC_3:
-      if (GET_REAL_CON(ch) >= 19 && GET_SKILL(ch, SKILL_DAMAGE_REDUC_2))
-        return TRUE;
-      else return FALSE;
-    case SKILL_EPIC_REFLEXES:
-    case SKILL_EPIC_FORTITUDE:
-    case SKILL_EPIC_WILL:
-      if (GET_LEVEL(ch) >= 20)
-        return TRUE;
-      else return FALSE;
-    case SKILL_IMPROVED_TRIP:
-      if (GET_SKILL(ch, SKILL_TRIP) && GET_LEVEL(ch) >= 20)
-        return TRUE;
-      else return FALSE;
-    case SKILL_HEADBUTT:
-      if (GET_LEVEL(ch) >= 20 &&
-              (GET_REAL_CON(ch) + GET_REAL_STR(ch) >= 32))
-        return TRUE;
-      else return FALSE;
-
-      /* melee combat related */
-    case SKILL_AMBIDEXTERITY:
-      if (GET_REAL_DEX(ch) >= 13)
-        return TRUE;
-      else return FALSE;
-    case SKILL_BASH:
-      if (GET_REAL_STR(ch) >= 13)
-        return TRUE;
-      else return FALSE;
-    case SKILL_TRIP:
-      if (GET_REAL_DEX(ch) >= 13)
-        return TRUE;
-      else return FALSE;
-    case SKILL_WHIRLWIND:
-    case SKILL_DAMAGE_REDUC_1:
-      if (GET_REAL_CON(ch) >= 15)
-        return TRUE;
-      else return FALSE;
-    case SKILL_DAMAGE_REDUC_2:
-      if (GET_REAL_CON(ch) >= 17 && GET_SKILL(ch, SKILL_DAMAGE_REDUC_1))
-        return TRUE;
-      else return FALSE;
-    case SKILL_SELF_CONCEAL_1:
-      if (GET_REAL_DEX(ch) >= 15)
-        return TRUE;
-      else return FALSE;
-    case SKILL_SELF_CONCEAL_2:
-      if (GET_REAL_DEX(ch) >= 17 && GET_SKILL(ch, SKILL_SELF_CONCEAL_1))
-        return TRUE;
-      else return FALSE;
-    case SKILL_EPIC_CRIT:
-      if (GET_LEVEL(ch) >= 10 && GET_SKILL(ch, SKILL_IMPROVED_CRITICAL))
-        return TRUE;
-      else return FALSE;
-
-      /* more caster related */
-    case SKILL_SPELL_RESIST_1:
-      if (GET_LEVEL(ch) >= 5)
-        return TRUE;
-      else return FALSE;
-    case SKILL_SPELL_RESIST_2:
-      if (GET_LEVEL(ch) >= 10 && GET_SKILL(ch, SKILL_SPELL_RESIST_1))
-        return TRUE;
-      else return FALSE;
-    case SKILL_SPELL_RESIST_3:
-      if (GET_LEVEL(ch) >= 15 && GET_SKILL(ch, SKILL_SPELL_RESIST_2))
-        return TRUE;
-      else return FALSE;
-    case SKILL_QUICK_CHANT:
-      if (CASTER_LEVEL(ch))
-        return TRUE;
-      else return FALSE;
-
-      /* special restrictions, i.e. not restricted to one class, etc */
-    case SKILL_USE_MAGIC: /* shared - with casters and rogue */
-      if ((CLASS_LEVEL(ch, CLASS_ROGUE) >= 9) ||
-              (IS_CASTER(ch) && GET_LEVEL(ch) >= 2))
-        return TRUE;
-      else return FALSE;
-    case SKILL_CALL_FAMILIAR: //sorc, wiz only
-      if (CLASS_LEVEL(ch, CLASS_SORCERER) || CLASS_LEVEL(ch, CLASS_WIZARD))
-        return TRUE;
-      else return FALSE;
-    case SKILL_RECHARGE: //casters only
-      if (CASTER_LEVEL(ch) >= 14)
-        return TRUE;
-      else return FALSE;
-    case SKILL_TRACK: // rogue / ranger / x-stats only
-      if (CLASS_LEVEL(ch, CLASS_ROGUE) || CLASS_LEVEL(ch, CLASS_RANGER) ||
-              (GET_WIS(ch) + GET_INT(ch) >= 28))
-        return TRUE;
-      else return FALSE;
-    case SKILL_CHARGE:
-      if (GET_ABILITY(ch, ABILITY_RIDE) >= 10)
-        return TRUE;
-      else return FALSE;
-    case SKILL_HITALL:
-      if ((GET_REAL_STR(ch) + GET_REAL_CON(ch)) >= 29)
-        return TRUE;
-      else return FALSE;
-    case SKILL_SHIELD_PUNCH:
-      if (GET_SKILL(ch, SKILL_SHIELD_SPECIALIST))
-        return TRUE;
-      else return FALSE;
-    case SKILL_BODYSLAM:
-      if (GET_RACE(ch) == RACE_HALF_TROLL)
-        return TRUE;
-      else return FALSE;
-
-
-      /* ranger */
-    case SKILL_NATURE_STEP: //shared with druid
-      if (CLASS_LEVEL(ch, CLASS_RANGER) >= 3 ||
-              CLASS_LEVEL(ch, CLASS_DRUID) >= 6)
-        return TRUE;
-      else return FALSE;
-
-      /* druid */
-      // animal companion - level 1 (shared with ranger)
-      // nature step - level 6 (shared with ranger)
-
-      /* warrior */
-    case SKILL_SHIELD_SPECIALIST: // not a free skill
-      if (CLASS_LEVEL(ch, CLASS_WARRIOR) >= 6)
-        return TRUE;
-      else return FALSE;
-
-      /* monk */
-    case SKILL_STUNNING_FIST:
-      if (CLASS_LEVEL(ch, CLASS_MONK) >= 2)
-        return TRUE;
-      else return FALSE;
-    case SKILL_SPRINGLEAP:
-      if (CLASS_LEVEL(ch, CLASS_MONK) >= 6)
-        return TRUE;
-      else return FALSE;
-    case SKILL_QUIVERING_PALM:
-      if (CLASS_LEVEL(ch, CLASS_MONK) >= 15)
-        return TRUE;
-      else return FALSE;
-
-      /* bard */
-    case SKILL_PERFORM:
-      if (CLASS_LEVEL(ch, CLASS_BARD) >= 2)
-        return TRUE;
-      else return FALSE;
-
-      /* paladin */
-      /* rogue */
-    case SKILL_BACKSTAB:
-      if (CLASS_LEVEL(ch, CLASS_ROGUE))
-        return TRUE;
-      else return FALSE;
-    case SKILL_DIRTY_FIGHTING:
-      if (CLASS_LEVEL(ch, CLASS_ROGUE) >= 4)
-        return TRUE;
-      else return FALSE;
-    case SKILL_SAP: // not a free skill
-      if (CLASS_LEVEL(ch, CLASS_ROGUE) >= 10)
-        return TRUE;
-      else return FALSE;
-    case SKILL_SLIPPERY_MIND:
-      if (CLASS_LEVEL(ch, CLASS_ROGUE) >= 15)
-        return TRUE;
-      else return FALSE;
-    case SKILL_DEFENSE_ROLL:
-      if (CLASS_LEVEL(ch, CLASS_ROGUE) >= 18)
-        return TRUE;
-      else return FALSE;
-    case SKILL_DIRT_KICK:
-      if (GET_LEVEL(ch) >= 20 && GET_REAL_DEX(ch) >= 17) {
-        if (CLASS_LEVEL(ch, CLASS_ROGUE) >= 15)
-          return TRUE;
-      } else return FALSE;
-
-      /* berserker */
-    case SKILL_RAGE:
-      if (CLASS_LEVEL(ch, CLASS_BERSERKER) >= 2)
-        return TRUE;
-      else return FALSE;
-
-      /*** no reqs ***/
-    case SKILL_RESCUE:
-    case SKILL_LUCK_OF_HEROES:
-    case SKILL_KICK:
-    case SKILL_IMPROVED_CRITICAL:
-    case SKILL_PROWESS:
-    case SKILL_PROF_MINIMAL:
-    case SKILL_PROF_SHIELDS:
-    case SKILL_PROF_LIGHT_A:
-    case SKILL_MINING:
-    case SKILL_HUNTING:
-    case SKILL_FORESTING:
-    case SKILL_KNITTING:
-    case SKILL_CHEMISTRY:
-    case SKILL_ARMOR_SMITHING:
-    case SKILL_WEAPON_SMITHING:
-    case SKILL_JEWELRY_MAKING:
-    case SKILL_LEATHER_WORKING:
-    case SKILL_FAST_CRAFTER:
-      return TRUE;
-
-      /**
-       *  not implemented yet or
-       * unattainable
-       *  **/
-    case SKILL_MURMUR:
-    case SKILL_PROPAGANDA:
-    case SKILL_LOBBY:
-    case SKILL_BONE_ARMOR:
-    case SKILL_ELVEN_CRAFTING:
-    case SKILL_MASTERWORK_CRAFTING:
-    case SKILL_DRACONIC_CRAFTING:
-    case SKILL_DWARVEN_CRAFTING:
-    case SKILL_SPELLBATTLE: //arcana golem innate
-    default: return FALSE;
-  }
-  return FALSE;
-}
-
-/* completely re-written for Luminari, probably needs to be rewritten again :P
-   this is the engine for the 'spells' and 'spelllist' commands
-   class - you can send -1 for a 'default' class
-   mode = 0:  known spells
-   mode = anything else: full spelllist for given class
-   circle = What spell circle to list, -1 for all. 
- */
-void list_spells(struct char_data *ch, int mode, int class, int circle) {
-  int i = 0, slot = 0, sinfo = 0;
-  size_t len = 0, nlen = 0;
-  char buf2[MAX_STRING_LENGTH] = {'\0'};
-  const char *overflow = "\r\n**OVERFLOW**\r\n";
-  if (!ch) return;
-  int domain_1 = GET_1ST_DOMAIN(ch);
-  int domain_2 = GET_2ND_DOMAIN(ch);
-
-  //default class case
-  if (class == -1) {
-    class = GET_CLASS(ch);
-    if (!CLASS_LEVEL(ch, class))
-      send_to_char(ch, "You don't have any levels in your current class.\r\n");
-  }
-
-  if (mode == 0) {
-
-    len = snprintf(buf2, sizeof (buf2), "\tCKnown Spell List\tn\r\n");
-
-    for (slot = get_class_highest_circle(ch, class); slot > 0; slot--) {
-      if ((circle != -1) && circle != slot)
-        continue;
-      nlen = snprintf(buf2 + len, sizeof (buf2) - len,
-              "\r\n\tCSpell Circle Level %d\tn\r\n", slot);
-      if (len + nlen >= sizeof (buf2) || nlen < 0)
-        break;
-      len += nlen;
-
-      for (i = 1; i < NUM_SPELLS; i++) {
-        sinfo = spell_info[i].min_level[class];
-
-        /* SPELL PREPARATION HOOK (spellCircle) */
-        if (class == CLASS_SORCERER && is_a_known_spell(ch, CLASS_SORCERER, i) &&
-                compute_spells_circle(CLASS_SORCERER, i, 0, DOMAIN_UNDEFINED) == slot) {
-          nlen = snprintf(buf2 + len, sizeof (buf2) - len,
-                  "%-20s \tWMastered\tn\r\n", spell_info[i].name);
-          if (len + nlen >= sizeof (buf2) || nlen < 0)
-            break;
-          len += nlen;
-          /* SPELL PREPARATION HOOK (spellCircle) */
-        } else if (class == CLASS_BARD && is_a_known_spell(ch, CLASS_BARD, i) &&
-                compute_spells_circle(CLASS_BARD, i, 0, DOMAIN_UNDEFINED) == slot) {
-          nlen = snprintf(buf2 + len, sizeof (buf2) - len,
-                  "%-20s \tWMastered\tn\r\n", spell_info[i].name);
-          if (len + nlen >= sizeof (buf2) || nlen < 0)
-            break;
-          len += nlen;
-          /* SPELL PREPARATION HOOK (spellCircle) */
-        } else if (class == CLASS_WIZARD && spellbook_ok(ch, i, class, FALSE) &&
-                (BONUS_CASTER_LEVEL(ch, class) + CLASS_LEVEL(ch, class)) >= sinfo &&
-                compute_spells_circle(class, i, 0, DOMAIN_UNDEFINED) == slot &&
-                GET_SKILL(ch, i)) {
-          nlen = snprintf(buf2 + len, sizeof (buf2) - len,
-                  "%-20s %-15s \tRReady\tn\r\n", spell_info[i].name,
-                  school_names_specific[spell_info[i].schoolOfMagic]);
-          if (len + nlen >= sizeof (buf2) || nlen < 0)
-            break;
-          len += nlen;
-          /* SPELL PREPARATION HOOK (spellCircle) */
-        } else if (class != CLASS_SORCERER && class != CLASS_BARD && class != CLASS_WIZARD &&
-                (BONUS_CASTER_LEVEL(ch, class) + CLASS_LEVEL(ch, class)) >= MIN_SPELL_LVL(i, class, domain_1) && compute_spells_circle(class, i, 0, domain_1) == slot &&
-                GET_SKILL(ch, i)) {
-          nlen = snprintf(buf2 + len, sizeof (buf2) - len,
-                  "%-20s \tWMastered\tn\r\n", spell_info[i].name);
-          if (len + nlen >= sizeof (buf2) || nlen < 0)
-            break;
-          len += nlen;
-          /* SPELL PREPARATION HOOK (spellCircle) */
-        } else if (class != CLASS_SORCERER && class != CLASS_BARD && class != CLASS_WIZARD &&
-                (BONUS_CASTER_LEVEL(ch, class) + CLASS_LEVEL(ch, class)) >= MIN_SPELL_LVL(i, class, domain_2) && compute_spells_circle(class, i, 0, domain_2) == slot &&
-                GET_SKILL(ch, i)) {
-          nlen = snprintf(buf2 + len, sizeof (buf2) - len,
-                  "%-20s \tWMastered\tn\r\n", spell_info[i].name);
-          if (len + nlen >= sizeof (buf2) || nlen < 0)
-            break;
-          len += nlen;
-        }
-      }
-    }
-
-  } else {
-    len = snprintf(buf2, sizeof (buf2), "\tCFull Spell List\tn\r\n");
-
-    if (class == CLASS_PALADIN || class == CLASS_RANGER)
-      slot = 4;
-    if (class == CLASS_ALCHEMIST)
-      slot = 6;
-    else
-      slot = 9;
-
-    for (; slot > 0; slot--) {
-      if ((circle != -1) && circle != slot)
-        continue;
-      nlen = snprintf(buf2 + len, sizeof (buf2) - len,
-              "\r\n\tC%s Circle Level %d\tn\r\n", class == CLASS_ALCHEMIST ? "Extract" : "Spell", slot);
-      if (len + nlen >= sizeof (buf2) || nlen < 0)
-        break;
-      len += nlen;
-
-      for (i = 1; i < NUM_SPELLS; i++) {
-        sinfo = spell_info[i].min_level[class];
-
-        /* SPELL PREPARATION HOOK (spellCircle) */
-        if (compute_spells_circle(class, i, 0, DOMAIN_UNDEFINED) == slot) {
-          nlen = snprintf(buf2 + len, sizeof (buf2) - len,
-                  "%-20s %-15s\r\n", spell_info[i].name,
-                  school_names_specific[spell_info[i].schoolOfMagic]);
-          if (len + nlen >= sizeof (buf2) || nlen < 0)
-            break;
-          len += nlen;
-        }
-      }
-    }
-  }
-  if (len >= sizeof (buf2))
-    strcpy(buf2 + sizeof (buf2) - strlen(overflow) - 1, overflow); /* strcpy: OK */
-
-  page_string(ch->desc, buf2, TRUE);
-}
-
-void list_crafting_skills(struct char_data *ch) {
-  int i, printed = 0;
-
-  if (IS_NPC(ch))
-    return;
-
-  /* Crafting Skills */
-  send_to_char(ch, "\tCCrafting Skills\tn\r\n\r\n");
-  for (i = MAX_SPELLS + 1; i < NUM_SKILLS; i++) {
-    if (GET_LEVEL(ch) >= spell_info[i].min_level[GET_CLASS(ch)] &&
-            spell_info[i].schoolOfMagic == CRAFTING_SKILL) {
-      if (meet_skill_reqs(ch, i)) {
-        send_to_char(ch, "%-24s %d          ", spell_info[i].name, GET_SKILL(ch, i));
-        printed++;
-        if (!(printed % 2))
-          send_to_char(ch, "\r\n");
-      }
-    }
-  }
-  send_to_char(ch, "\r\n");
-}
-
-void list_skills(struct char_data *ch) {
-  int i, printed = 0;
-
-  if (IS_NPC(ch))
-    return;
-
-  /* Active Skills */
-  send_to_char(ch, "\tCActive Skills\tn\r\n\r\n");
-  for (i = MAX_SPELLS + 1; i < NUM_SKILLS; i++) {
-    if (GET_LEVEL(ch) >= spell_info[i].min_level[GET_CLASS(ch)] &&
-            spell_info[i].schoolOfMagic == ACTIVE_SKILL) {
-      if (meet_skill_reqs(ch, i)) {
-        send_to_char(ch, "%-24s", spell_info[i].name);
-        if (!GET_SKILL(ch, i))
-          send_to_char(ch, "  \tYUnlearned\tn ");
-        else if (GET_SKILL(ch, i) >= 99)
-          send_to_char(ch, "  \tWMastered \tn ");
-        else if (GET_SKILL(ch, i) >= 95)
-          send_to_char(ch, "  \twSuperb \tn ");
-        else if (GET_SKILL(ch, i) >= 90)
-          send_to_char(ch, "  \tMExcellent \tn ");
-        else if (GET_SKILL(ch, i) >= 85)
-          send_to_char(ch, "  \tmAdvanced \tn ");
-        else if (GET_SKILL(ch, i) >= 80)
-          send_to_char(ch, "  \tBSkilled \tn ");
-        else
-          send_to_char(ch, "  \tGLearned  \tn ");
-        printed++;
-        if (!(printed % 2))
-          send_to_char(ch, "\r\n");
-      }
-    }
-  }
-  send_to_char(ch, "\r\n\r\n");
-
-  /* Passive Skills */
-  send_to_char(ch, "\tCPassive Skills\tn\r\n\r\n");
-  for (i = MAX_SPELLS + 1; i < NUM_SKILLS; i++) {
-    if (GET_LEVEL(ch) >= spell_info[i].min_level[GET_CLASS(ch)] &&
-            spell_info[i].schoolOfMagic == PASSIVE_SKILL) {
-      if (meet_skill_reqs(ch, i)) {
-        send_to_char(ch, "%-24s", spell_info[i].name);
-        if (!GET_SKILL(ch, i))
-          send_to_char(ch, "  \tYUnlearned\tn ");
-        else if (GET_SKILL(ch, i) >= 99)
-          send_to_char(ch, "  \tWMastered \tn ");
-        else if (GET_SKILL(ch, i) >= 95)
-          send_to_char(ch, "  \twSuperb \tn ");
-        else if (GET_SKILL(ch, i) >= 90)
-          send_to_char(ch, "  \tMExcellent \tn ");
-        else if (GET_SKILL(ch, i) >= 85)
-          send_to_char(ch, "  \tmAdvanced \tn ");
-        else if (GET_SKILL(ch, i) >= 80)
-          send_to_char(ch, "  \tBSkilled \tn ");
-        else
-          send_to_char(ch, "  \tGLearned  \tn ");
-        printed++;
-        if (!(printed % 2))
-          send_to_char(ch, "\r\n");
-      }
-    }
-  }
-  send_to_char(ch, "\r\n\r\n");
-
-  /* Caster Skills */
-  send_to_char(ch, "\tCCaster Skills\tn\r\n\r\n");
-  for (i = MAX_SPELLS + 1; i < NUM_SKILLS; i++) {
-    if (GET_LEVEL(ch) >= spell_info[i].min_level[GET_CLASS(ch)] &&
-            spell_info[i].schoolOfMagic == CASTER_SKILL) {
-      if (meet_skill_reqs(ch, i)) {
-        send_to_char(ch, "%-24s", spell_info[i].name);
-        if (!GET_SKILL(ch, i))
-          send_to_char(ch, "  \tYUnlearned\tn ");
-        else if (GET_SKILL(ch, i) >= 99)
-          send_to_char(ch, "  \tWMastered \tn ");
-        else if (GET_SKILL(ch, i) >= 95)
-          send_to_char(ch, "  \twSuperb \tn ");
-        else if (GET_SKILL(ch, i) >= 90)
-          send_to_char(ch, "  \tMExcellent \tn ");
-        else if (GET_SKILL(ch, i) >= 85)
-          send_to_char(ch, "  \tmAdvanced \tn ");
-        else if (GET_SKILL(ch, i) >= 80)
-          send_to_char(ch, "  \tBSkilled \tn ");
-        else
-          send_to_char(ch, "  \tGLearned  \tn ");
-        printed++;
-        if (!(printed % 2))
-          send_to_char(ch, "\r\n");
-      }
-    }
-  }
-  send_to_char(ch, "\r\n\r\n");
-
-  /* Crafting Skills */
-  send_to_char(ch, "\tCCrafting Skills\tn\r\n\r\n");
-  for (i = MAX_SPELLS + 1; i < NUM_SKILLS; i++) {
-    if (GET_LEVEL(ch) >= spell_info[i].min_level[GET_CLASS(ch)] &&
-            spell_info[i].schoolOfMagic == CRAFTING_SKILL) {
-      if (meet_skill_reqs(ch, i)) {
-        send_to_char(ch, "%-24s %d          ", spell_info[i].name, GET_SKILL(ch, i));
-        printed++;
-        if (!(printed % 2))
-          send_to_char(ch, "\r\n");
-      }
-    }
-  }
-  send_to_char(ch, "\r\n\r\n");
-
-  send_to_char(ch, "\tCPractice Session(s): %d\tn\r\n\r\n",
-          GET_PRACTICES(ch));
-}
-
-int compute_ability(struct char_data *ch, int abilityNum) {
-  int value = 0;
-
-  if (!ch)
-    return -1;
-
-  if (abilityNum < 1 || abilityNum > NUM_ABILITIES)
-    return -1;
-
-  /* this dummy check was added to to possible problems with checking
-   affected_by_spell on a target that just died */
-  if (GET_HIT(ch) <= 0 || GET_POS(ch) <= POS_STUNNED)
-    return -1;
-
-  //universal bonuses/penalties
-  if (affected_by_spell(ch, SPELL_HEROISM))
-    value += 2;
-  else if (affected_by_spell(ch, SPELL_GREATER_HEROISM))
-    value += 4;
-  if (affected_by_spell(ch, SKILL_PERFORM))
-    value += SONG_AFF_VAL(ch);
-  if (HAS_FEAT(ch, FEAT_ABLE_LEARNER))
-    value += 1;
-  if (HAS_SKILL_FEAT(ch, abilityNum, feat_to_skfeat(FEAT_SKILL_FOCUS)))
-    value += 3;
-  if (HAS_SKILL_FEAT(ch, abilityNum, feat_to_skfeat(FEAT_EPIC_SKILL_FOCUS)))
-    value += 6;
-  if (!IS_NPC(ch) && IS_DAYLIT(IN_ROOM(ch)) && HAS_FEAT(ch, FEAT_LIGHT_BLINDNESS))
-    value -= 1;
-  if (IS_FRIGHTENED(ch))
-    value -= 2;
-  // try to avoid sending NPC's here, but just in case:
-  /* Note on this:  More and more it seems necessary to have some
-   * sort of NPC skill system in place, either an actual set
-   * of SKILLS or some way to translate level, race and class into
-   * an appropriate set of skills, mostly for intellignet, humanoid
-   * NPCs. For now, just use the level, although that will be difficult. */
-  if (IS_NPC(ch))
-    value += GET_LEVEL(ch) - 1;
-  else
-    value += GET_ABILITY(ch, abilityNum);
-
-  /* Check for armor proficiency? */
-
-  struct affected_type *af = NULL;
-
-  for ( af = ch->affected; af; af = af->next) {
-    if (af->location == APPLY_SKILL) {
-      if (af->spell == SKILL_INSPIRING_COGNATOGEN)
-        value += af->modifier;
-      else if (af->specific == abilityNum)
-        value += af->modifier;
-    }
-  }
-
-
-  switch (abilityNum) {
-
-    case ABILITY_ACROBATICS:
-      value += GET_DEX_BONUS(ch);
-      value += compute_gear_armor_penalty(ch);
-      if (HAS_FEAT(ch, FEAT_AGILE)) {
-        /* Unnamed bonus */
-        value += 2;
-      }
-      if (HAS_FEAT(ch, FEAT_ACROBATIC)) {
-        /* Unnamed bonus */
-        value += 3;
-      }
-      if (AFF_FLAGGED(ch, AFF_ACROBATIC))
-        value += 10;
-      return value;
-
-    case ABILITY_STEALTH:
-      value += GET_DEX_BONUS(ch);
-      if (HAS_FEAT(ch, FEAT_STEALTHY))
-        value += 2;
-      if (GET_RACE(ch) == RACE_HALFLING)
-        value += 2;
-      if (AFF_FLAGGED(ch, AFF_REFUGE))
-        value += 15;
-      if (IS_MORPHED(ch) && SUBRACE(ch) == PC_SUBRACE_PANTHER)
-        value += 4;
-      if (KNOWS_DISCOVERY(ch, ALC_DISC_CHAMELEON)) {
-        if (CLASS_LEVEL(ch, CLASS_ALCHEMIST) >= 10) {
-          value += 8;
-        } else {
-          value += 4;
-        }
-      }
-      value += compute_gear_armor_penalty(ch);
-      return value;
-
-    case ABILITY_PERCEPTION:
-      value += GET_WIS_BONUS(ch);
-
-      if (HAS_FEAT(ch, FEAT_KEEN_SENSES)) {
-        /* Unnamed bonus, elves */
-        value += 2;
-      }
-      if (HAS_FEAT(ch, FEAT_ALERTNESS)) {
-        /* Unnamed bonus */
-        value += 2;
-      }
-      if (HAS_FEAT(ch, FEAT_INVESTIGATOR)) {
-        /* Unnamed bonus */
-        value += 2;
-      }
-      if (AFF_FLAGGED(ch, AFF_DAZZLED))
-       value--;
-      if (AFF_FLAGGED(ch, AFF_DEAF))
-       value -= 4;
-      return value;
-    case ABILITY_HEAL:
-      value += GET_WIS_BONUS(ch);
-      if (HAS_FEAT(ch, FEAT_SELF_SUFFICIENT)) {
-        /* Unnamed bonus */
-        value += 2;
-      }
-      return value;
-    case ABILITY_INTIMIDATE:
-      value += GET_CHA_BONUS(ch);
-      if (HAS_FEAT(ch, FEAT_PERSUASIVE)) {
-        /* Unnamed bonus */
-        value += 2;
-      }
-      return value;
-    case ABILITY_CONCENTRATION: /* not srd */
-      if (GET_RACE(ch) == RACE_GNOME)
-        value += 2;
-      value += GET_CON_BONUS(ch);
-      if (!IS_NPC(ch) && GET_RACE(ch) == RACE_ARCANA_GOLEM) {
-        value += GET_LEVEL(ch) / 6;
-      }
-      return value;
-    case ABILITY_SPELLCRAFT:
-      value += GET_INT_BONUS(ch);
-      if (!IS_NPC(ch) && GET_RACE(ch) == RACE_ARCANA_GOLEM) {
-        value += GET_LEVEL(ch) / 6;
-      }
-      if (HAS_FEAT(ch, FEAT_MAGICAL_APTITUDE)) {
-        /* Unnamed bonus */
-        value += 2;
-      }
-      return value;
-    case ABILITY_APPRAISE:
-      value += GET_INT_BONUS(ch);
-      if (HAS_FEAT(ch, FEAT_DILIGENT)) {
-        /* Unnamed bonus */
-        value += 2;
-      }
-      return value;
-    case ABILITY_DISCIPLINE: /* NOT SRD! */
-      if (GET_RACE(ch) == RACE_H_ELF)
-        value += 2;
-      value += GET_STR_BONUS(ch);
-      value += compute_gear_armor_penalty(ch);
-      return value;
-    case ABILITY_TOTAL_DEFENSE: /* not srd */
-      value += GET_DEX_BONUS(ch);
-      value += compute_gear_armor_penalty(ch);
-      if (HAS_FEAT(ch, FEAT_PARRY))
-        value += 4;
-      return value;
-    case ABILITY_LORE: /* NOT SRD! */
-      if (HAS_FEAT(ch, FEAT_INVESTIGATOR))
-        value += 2;
-      if (GET_RACE(ch) == RACE_H_ELF)
-        value += 2;
-      value += GET_INT_BONUS(ch);
-      return value;
-    case ABILITY_RIDE:
-      if (!HAS_FEAT(ch, FEAT_LEGENDARY_RIDER))
-        value += compute_gear_armor_penalty(ch);
-      if (!HAS_FEAT(ch, FEAT_GLORIOUS_RIDER))
-        value += GET_DEX_BONUS(ch);
-      else
-        value += GET_CHA_BONUS(ch);
-      if (HAS_FEAT(ch, FEAT_ANIMAL_AFFINITY)) {
-        /* Unnamed bonus */
-        value += 2;
-      }
-      return value;
-    case ABILITY_CLIMB:
-      value += GET_STR_BONUS(ch);
-      if (HAS_FEAT(ch, FEAT_ATHLETIC)) {
-        /* Unnamed bonus */
-        value += 2;
-      }
-      value += compute_gear_armor_penalty(ch);
-      return value;
-    case ABILITY_SLEIGHT_OF_HAND:
-      value += GET_DEX_BONUS(ch);
-      value += compute_gear_armor_penalty(ch);
-      if (HAS_FEAT(ch, FEAT_DEFT_HANDS)) {
-        /* Unnamed bonus */
-        value += 3;
-      }
-      return value;
-    case ABILITY_BLUFF:
-      value += GET_CHA_BONUS(ch);
-      if (HAS_FEAT(ch, FEAT_PERSUASIVE)) {
-        /* Unnamed bonus */
-        value += 2;
-      }
-      return value;
-    case ABILITY_DIPLOMACY:
-      value += GET_CHA_BONUS(ch);
-      if (HAS_FEAT(ch, FEAT_NEGOTIATOR)) {
-        /* Unnamed bonus */
-        value += 2;
-      }
-      return value;
-    case ABILITY_DISABLE_DEVICE:
-      value += GET_INT_BONUS(ch);
-      if (HAS_FEAT(ch, FEAT_NIMBLE_FINGERS)) {
-        /* Unnamed bonus */
-        value += 2;
-      }
-      return value;
-    case ABILITY_DISGUISE:
-      value += GET_CHA_BONUS(ch);
-      if (HAS_FEAT(ch, FEAT_DECEITFUL)) {
-        /* Unnamed bonus */
-        value += 2;
-      }
-      return value;
-    case ABILITY_ESCAPE_ARTIST:
-      value += GET_DEX_BONUS(ch);
-      value += compute_gear_armor_penalty(ch);
-      if (HAS_FEAT(ch, FEAT_AGILE)) {
-        /* Unnamed bonus */
-        value += 2;
-      }
-      return value;
-    case ABILITY_HANDLE_ANIMAL:
-      value += GET_CHA_BONUS(ch);
-      if (HAS_FEAT(ch, FEAT_ANIMAL_AFFINITY)) {
-        /* Unnamed bonus */
-        value += 2;
-      }
-      return value;
-    case ABILITY_SENSE_MOTIVE:
-      value += GET_WIS_BONUS(ch);
-      if (HAS_FEAT(ch, FEAT_NEGOTIATOR)) {
-        /* Unnamed bonus */
-        value += 2;
-      }
-      if (HAS_FEAT(ch, FEAT_KEEN_SENSES)) {
-        /* Unnamed bonu, elves */
-        value += 2;
-      }
-      if (HAS_FEAT(ch, FEAT_ALERTNESS)) {
-        /* Unnamed bonus */
-        value += 2;
-      }
-      return value;
-    case ABILITY_SURVIVAL:
-      value += GET_WIS_BONUS(ch);
-      if (HAS_FEAT(ch, FEAT_SELF_SUFFICIENT)) {
-        /* Unnamed bonus */
-        value += 2;
-      }
-      return value;
-    case ABILITY_SWIM:
-      value += GET_STR_BONUS(ch);
-      value += (2 * compute_gear_armor_penalty(ch));
-      if (HAS_FEAT(ch, FEAT_ATHLETIC)) {
-        /* Unnamed bonus */
-        value += 2;
-      }
-      return value;
-    case ABILITY_USE_MAGIC_DEVICE:
-      if (HAS_FEAT(ch, FEAT_MAGICAL_APTITUDE)) {
-        /* Unnamed bonus */
-        value += (value >= 10 ? 4 : 2);
-      }
-      if (HAS_FEAT(ch, FEAT_DILIGENT)) {
-        /* Unnamed bonus */
-        value += 2;
-      }
-      value += GET_CHA_BONUS(ch);
-      return value;
-    case ABILITY_PERFORM:
-      value += GET_CHA_BONUS(ch);
-      return value;
-
-      /* Knowledge Skills */
-    case ABILITY_CRAFT_WOODWORKING:
-    case ABILITY_CRAFT_TAILORING:
-    case ABILITY_CRAFT_ALCHEMY:
-    case ABILITY_CRAFT_ARMORSMITHING:
-    case ABILITY_CRAFT_WEAPONSMITHING:
-    case ABILITY_CRAFT_BOWMAKING:
-    case ABILITY_CRAFT_GEMCUTTING:
-    case ABILITY_CRAFT_LEATHERWORKING:
-    case ABILITY_CRAFT_TRAPMAKING:
-    case ABILITY_CRAFT_POISONMAKING:
-    case ABILITY_CRAFT_METALWORKING:
-      value += GET_INT_BONUS(ch);
-      return value;
-    case ABILITY_KNOWLEDGE_ARCANA:
-    case ABILITY_KNOWLEDGE_ENGINEERING:
-    case ABILITY_KNOWLEDGE_DUNGEONEERING:
-    case ABILITY_KNOWLEDGE_GEOGRAPHY:
-    case ABILITY_KNOWLEDGE_HISTORY:
-    case ABILITY_KNOWLEDGE_LOCAL:
-    case ABILITY_KNOWLEDGE_NATURE:
-    case ABILITY_KNOWLEDGE_NOBILITY:
-    case ABILITY_KNOWLEDGE_RELIGION:
-    case ABILITY_KNOWLEDGE_PLANES:
-      value += GET_INT_BONUS(ch);
-      return value;
-    default: return -1;
-  }
-}
-
-/** cross-class or not? **/
-const char *cross_names[] = {
-  "\tRNot Available to Your Class\tn",
-  "\tcCross-Class Ability\tn",
-  "\tWClass Ability\tn"
-};
-
-void list_abilities(struct char_data *ch, int ability_type) {
-
-  int i, start_ability, end_ability;
-
-  switch (ability_type) {
-    case ABILITY_TYPE_ALL:
-      start_ability = 1;
-      end_ability = NUM_ABILITIES;
-      break;
-    case ABILITY_TYPE_GENERAL:
-      start_ability = START_GENERAL_ABILITIES;
-      end_ability = END_GENERAL_ABILITIES + 1;
-      break;
-    case ABILITY_TYPE_CRAFT:
-      /* as of 10/30/2014 we decided to make crafting indepdent of the skill/ability system */
-      send_to_char(ch, "\tRNOTE:\tn Type '\tYcraft\tn' to see your crafting skills, "
-              "skills/abilities will no longer affect your crafting abilities.\r\n");
-      start_ability = START_CRAFT_ABILITIES;
-      end_ability = END_CRAFT_ABILITIES + 1;
-      break;
-    case ABILITY_TYPE_KNOWLEDGE:
-      start_ability = START_KNOWLEDGE_ABILITIES;
-      end_ability = END_KNOWLEDGE_ABILITIES + 1;
-      break;
-    default:
-      log("SYSERR: list_abilities called with invalid ability_type: %d", ability_type);
-      start_ability = 1;
-      end_ability = NUM_ABILITIES;
-  }
-
-  //if (IS_NPC(ch))
-  //return;
-
-  send_to_char(ch, "*Name of skill, invested points, total points with all active bonuses\tn\r\n"
-          "\tcSkill              Inve Tota Class/Cross/Unavailable  \tMUnspent trains: \tm%d\tn\r\n",
-          GET_TRAINS(ch));
-
-  for (i = start_ability; i < end_ability; i++) {
-    /* we have some unused defines right now, we are going to skip over
-       them manaully */
-    switch (i) {
-      case ABILITY_UNUSED_1:
-      case ABILITY_UNUSED_2:
-      case ABILITY_UNUSED_3:
-      case ABILITY_UNUSED_4:
-      case ABILITY_UNUSED_5:
-      case ABILITY_UNUSED_6:
-      case ABILITY_UNUSED_7:
-      case ABILITY_UNUSED_8:
-        continue;
-      default:
-        break;
-    }
-    send_to_char(ch, "%-18s [%2d] \tC[%2d]\tn %s\r\n",
-            ability_names[i], GET_ABILITY(ch, i), compute_ability(ch, i),
-            cross_names[modify_class_ability(ch, i, GET_CLASS(ch))]);
-
-  }
-}
-
-//further expansion -zusuk
-
-void process_skill(struct char_data *ch, int skillnum) {
-  switch (skillnum) {
-      // epic spells
-
-
-      /* Epic spells we need a way to learn them that is NOT based in the trainer.
-       * Questing comes to mind. */
-    case SKILL_MUMMY_DUST:
-      send_to_char(ch, "\tMYou gained Epic Spell:  Mummy Dust!\tn\r\n");
-      SET_SKILL(ch, SPELL_MUMMY_DUST, 99);
-      return;
-    case SKILL_DRAGON_KNIGHT:
-      send_to_char(ch, "\tMYou gained Epic Spell:  Dragon Knight!\tn\r\n");
-      SET_SKILL(ch, SPELL_DRAGON_KNIGHT, 99);
-      return;
-    case SKILL_GREATER_RUIN:
-      send_to_char(ch, "\tMYou gained Epic Spell:  Greater Ruin!\tn\r\n");
-      SET_SKILL(ch, SPELL_GREATER_RUIN, 99);
-      return;
-    case SKILL_HELLBALL:
-      send_to_char(ch, "\tMYou gained Epic Spell:  Hellball!\tn\r\n");
-      SET_SKILL(ch, SPELL_HELLBALL, 99);
-      return;
-    case SKILL_EPIC_MAGE_ARMOR:
-      send_to_char(ch, "\tMYou gained Epic Spell:  Epic Mage Armor!\tn\r\n");
-      SET_SKILL(ch, SPELL_EPIC_MAGE_ARMOR, 99);
-      return;
-    case SKILL_EPIC_WARDING:
-      send_to_char(ch, "\tMYou gained Epic Spell:  Epic Warding!\tn\r\n");
-      SET_SKILL(ch, SPELL_EPIC_WARDING, 99);
-      return;
-
-    default: return;
-  }
-  return;
-}
-
-/********************************************************************/
-/******************** Mobile Procs    *******************************/
-/********************************************************************/
-
-/*************************************************/
-/**** General special procedures for mobiles. ****/
-/*************************************************/
-
-/* Player owned shops - Original created by Jamdog - 22nd February 2007
- * Zusuk had to completely re-write it for usage in LuminariMUD and to add
- *   the requested functionality from staff/players
- * Mob Special Function: the mob must be in the ATRIUM of the house
- * Items to be sold will be everything on the ground of the house */
-
-/* do we have a valid player-shop item?  currently checking:
-     1) shopper can see the item [unless have holy light]
-     2) the item is not hidden (desc including a period .) [unless have holy light]
-     3) item type is not ITEM_MONEY 
- */
-
-/* debug, comment out to disable */ //#define PLAYER_SHOP_DEBUG
-
-bool valid_player_shop_item(struct char_data *ch, struct obj_data *obj) {
-  
-  if (!obj)
-    return FALSE;
-  
-  if (!CAN_SEE_OBJ(ch, obj))
-    return FALSE;
-  
-  if (!*obj->description)
-    return FALSE;
-  
-  if (*obj->description == '.')
-    return FALSE;
-  
-  if (GET_OBJ_TYPE(obj) == ITEM_MONEY)
-    return FALSE;
-  
-  /* made it! */
-  return TRUE;
-}
-
-/* given shopper (ch), 'private room' and hopefully an argument
-   return object based on argument
-   will accept an index value that corresponds to the order of the items
-     in the shop storage room (for argument) */
-struct obj_data *find_player_shop_obj(struct char_data *ch, char *argument,
-        room_rnum private_room) {
-  bool is_number = FALSE;
-  int index = 0, num = 1 /*starting index*/;
-  struct obj_data *obj = NULL;
-
-  skip_spaces(&argument);
-
-  /* we need to identify if the shopper used a number (reference) to buy -Zusuk */
-  if (isdigit(*argument)) {
-    is_number = TRUE;
-    index = atoi(argument);
-  }
-
-  if (is_number) {
-
-#ifdef PLAYER_SHOP_DEBUG
-    send_to_char(ch, "player_shops: %s looking for item index (%d) in room %d\r\n", GET_NAME(ch), index,
-            world[private_room].number);
-#endif
-
-    for (obj = world[private_room].contents; obj; obj = obj->next_content) {
-      if (valid_player_shop_item(ch, obj)) {
-        if (num == index) /* found the item obj */
-          break;
-        num++;
-      }
-    }
-
-    if (num != index) /* reached end of list without finding index */
-      obj = NULL;
-
-  } else { /* ARGUMENT */
-
-#ifdef PLAYER_SHOP_DEBUG
-    send_to_char(ch, "player_shops: %s looking for %s in room %d\r\n", GET_NAME(ch), argument,
-            world[private_room].number);
-#endif
-
-    obj = get_obj_in_list_vis(ch, argument, NULL, world[private_room].contents);
-
-    if (!valid_player_shop_item(ch, obj))
-      obj = NULL;
-  }
-
-  return obj;
-}
-
-SPECIAL(player_owned_shops) {
-  room_rnum private_room;
-  room_vnum house_vnum;
-  struct obj_data *i, *j;
-  int num = 1, hse;
-  char *temp, shop_owner[MAX_NAME_LENGTH + 1], buf[MAX_STRING_LENGTH];
-  bool found = FALSE;
-
-  if (!cmd)
-    return FALSE;
-
-#ifdef PLAYER_SHOP_DEBUG
-  send_to_char(ch, "IN_ROOM(ch): %d\r\n", IN_ROOM(ch));
-#endif
-
-  /* Grab the name of the shop owner */
-  for (hse = 0; hse < num_of_houses; hse++) {
-#ifdef PLAYER_SHOP_DEBUG
-    send_to_char(ch, "House counter: %d, This-atrium: %d\r\n", hse, house_control[hse].atrium);
-#endif
-    if (real_room(house_control[hse].atrium) == IN_ROOM(ch)) {
-      /* Avoid seeing <UNDEF> entries from self-deleted people. */
-      if ((temp = get_name_by_id(house_control[hse].owner)) == NULL) {
-        sprintf(shop_owner, "Someone");
-      } else {
-        sprintf(shop_owner, "%s", CAP(get_name_by_id(house_control[hse].owner)));
-      }
-      found = TRUE;
-      break;
-    }
-  }
-
-  if (found == FALSE)
-    sprintf(shop_owner, "Invalid Shop - Tell an Imp");
-
-  private_room = real_room(house_control[hse].vnum);
-  house_vnum = house_control[hse].vnum;
-
-#ifdef PLAYER_SHOP_DEBUG
-  send_to_char(ch, "House VNum %d\r\n", house_control[hse].vnum);
-#endif
-
-  /** LIST COMMAND **/
-  
-  if (CMD_IS("list")) {
-    
-    if (IS_NPC(ch)) {
-      send_to_char(ch, "Mobiles can't buy from a player-owned shop!\r\n");
-      return TRUE;
-    }
-    
-    sprintf(buf, "Owner: \tW%s\tn", shop_owner);
-    send_to_char(ch, "Player-owned Shop %*s\r\n", count_color_chars(buf) + 55, buf);
-    send_to_char(ch,
-            "###    Item                                                Cost\r\n");
-    send_to_char(ch,
-            "--------------------------------------------------------------------------------\r\n");
-
-    for (i = world[private_room].contents; i; i = i->next_content) {
-      if (valid_player_shop_item(ch, i)) {
-        send_to_char(ch, "%3d)   %-*s %11d\r\n", num++,
-                count_color_chars(i->short_description) + 44, i->short_description,
-                GET_OBJ_COST(i));
-      }
-    }
-
-    return (TRUE);
-    
-  /** BUY COMMAND **/
-    
-  } else if (CMD_IS("buy")) {
-    
-    /* do we have an item?  accepts an index for the argument */
-    i = find_player_shop_obj(ch, argument, private_room);
-    
-    if (i == NULL) {
-      send_to_char(ch, "Can not find that item!  Try the index value in cases "
-              "were some objects have funky keywords.\r\n");
-      return (TRUE);
-    }
-        
-#ifdef PLAYER_SHOP_DEBUG
-    send_to_char(ch, "player_shops: found %s (cost: %d)\r\n", i->short_description, GET_OBJ_COST(i));
-#endif
-
-    if (GET_GOLD(ch) < GET_OBJ_COST(i)) {
-      send_to_char(ch, "You don't have enough gold!\r\n");
-      return (TRUE);
-    }
-
-    /* Just to avoid crashes, if the object has no cost, then don't
-     * try to make a pile of no gold */
-    if (GET_OBJ_COST(i) > 0) {
-      /* Take gold from player */
-      GET_GOLD(ch) -= GET_OBJ_COST(i);
-
-      /* Put gold in stock-room */
-      j = create_money(GET_OBJ_COST(i));
-      obj_to_room(j, private_room);
-    }
-
-    /* Move item from stock-room to player's inventory */
-    obj_from_room(i);
-    obj_to_char(i, ch);
-
-    /* Let everyone know what's happening */
-    send_to_char(ch, "%s hands you %s, and takes your payment.\r\n",
-            CAP(GET_NAME((struct char_data *) me)), i->short_description);
-    act("$n buys $p from $N.", FALSE, ch, i, (struct char_data *) me, TO_ROOM);
-    send_to_char(ch, "%s thanks you for your business, 'please come again!'\r\n",
-            shop_owner);
-    
-#ifdef PLAYER_SHOP_DEBUG
-    send_to_char(ch, "player_shops: item bought and paid for\r\n");
-#endif
-
-    /* we have to save here to cement the transaction, otherwise a well timed
-       crash or whatnot will duplicate the item -Zusuk */
-    save_char(ch, 0);
-    Crash_crashsave(ch);
-    House_crashsave(house_vnum);
-
-    return (TRUE);
-    
-  /** IDENTIFY COMMAND **/
-    
-  } else if (CMD_IS("identify")) {
-    
-    /* do we have an item?  accepts an index for the argument */
-    i = find_player_shop_obj(ch, argument, private_room);
-
-    if (i == NULL) {
-      send_to_char(ch, "Can not find that item!  Try the index value in cases "
-              "were some objects have funky keywords.\r\n");
-      return (TRUE);
-    }
-    
-    do_stat_object(ch, i, ITEM_STAT_MODE_IDENTIFY_SPELL);
-  
-    return (TRUE);
-  }
-  
-  /* Exit! */
-  return (FALSE);
-}
-#ifdef PLAYER_SHOP_DEBUG
-#undef PLAYER_SHOP_DEBUG
-#endif
-
-static void npc_steal(struct char_data *ch, struct char_data *victim) {
-  int gold;
-
-  if (IS_NPC(victim))
-    return;
-  if (GET_LEVEL(victim) >= LVL_IMMORT)
-    return;
-  if (!CAN_SEE(ch, victim))
-    return;
-
-  if (AWAKE(victim) && (rand_number(0, GET_LEVEL(ch)) == 0)) {
-    act("You discover that $n has $s hands in your wallet.", FALSE, ch, 0, victim, TO_VICT);
-    act("$n tries to steal gold from $N.", TRUE, ch, 0, victim, TO_NOTVICT);
-  } else {
-    /* Steal some gold coins */
-    gold = (GET_GOLD(victim) * rand_number(1, 10)) / 100;
-    if (gold > 0) {
-      increase_gold(ch, gold);
-      decrease_gold(victim, gold);
-    }
-  }
-}
-
-/* this function will cause basically all the mobiles in the same zone
-   to hunt someone down */
-void zone_yell(struct char_data *ch, char buf[256]) {
-  struct char_data *i;
-  struct char_data *vict;
-
-  for (i = character_list; i; i = i->next) {
-    if (world[ch->in_room].zone == world[i->in_room].zone) {
-
-      if (PROC_FIRED(ch) == FALSE) {
-        send_to_char(i, buf);
-      }
-
-      if (i == ch || !IS_NPC(i))
-        continue;
-
-      if (((IS_EVIL(ch) && IS_EVIL(i)) || (IS_GOOD(ch) && IS_GOOD(i))) &&
-              MOB_FLAGGED(i, MOB_HELPER)) {
-        if (i->in_room == ch->in_room && !FIGHTING(i)) {
-          for (vict = world[i->in_room].people; vict; vict = vict->next_in_room)
-            if (FIGHTING(vict) == ch) {
-              act("$n jumps to the aid of $N!", FALSE, i, 0, ch, TO_ROOM);
-              hit(i, vict, TYPE_UNDEFINED, DAM_RESERVED_DBC, 0, FALSE);
-              break;
-            }
-        } else {
-          HUNTING(i) = ch;
-          hunt_victim(i);
-        }
-      }
-    }
-  }
-  PROC_FIRED(ch) = TRUE;
-}
-
-/* another hl port, checks if object with given vnum is being worn */
-bool is_wearing(struct char_data *ch, obj_vnum vnum) {
-  int i;
-
-  for (i = 0; i < NUM_WEARS; i++) {
-    if (GET_EQ(ch, i))
-      if (GET_OBJ_VNUM(GET_EQ(ch, i)) == vnum)
-        return TRUE;
-  }
-  return FALSE;
-}
-
-/* from homeland */
-bool yan_yell(struct char_data *ch) {
-  struct char_data *i;
-  struct char_data *vict;
-  struct descriptor_data *d;
-  int room = 0;
-  int zone = world[ch->in_room].zone;
-  room_rnum start = 0;
-  room_rnum end = 0;
-  vict = FIGHTING(ch);
-
-  if (!vict)
-    return FALSE;
-
-  // show yan-s yell message.
-  if (PROC_FIRED(ch) == false) {
-    for (d = descriptor_list; d; d = d->next) {
-      if (STATE(d) == CON_PLAYING && d->character != NULL &&
-              zone == world[d->character->in_room].zone) {
-        send_to_char(d->character, "\tcYan-C-Bin the Master of Evil Air\tw shouts, '\tcI "
-                "have been attacked! Come to me minions!\tw'\tn\r\n");
-      }
-    }
-  }
-
-  start = real_room(136100);
-  end = real_room(136224);
-
-  for (room = start; room <= end; room++) {
-    for (i = world[room].people; i; i = i->next_in_room) {
-      if (IS_NPC(i) && !FIGHTING(i)) {
-        switch (GET_MOB_VNUM(i)) {
-          case 136110:
-          case 136111:
-          case 136112:
-          case 136113:
-            if (i->in_room == ch->in_room) {
-              act("$n jumps to the aid of $N!", FALSE, i, 0, ch, TO_ROOM);
-              hit(i, vict, TYPE_UNDEFINED, DAM_RESERVED_DBC, 0, FALSE);
-            } else {
-              HUNTING(i) = ch;
-              hunt_victim(i);
-            }
-            break;
-        }
-      }
-    }
-  }
-
-  if (PROC_FIRED(ch) == FALSE) {
-    PROC_FIRED(ch) = TRUE;
-    return TRUE;
-  }
-
-  return FALSE;
-}
-
-/* from homeland */
-void yan_maelstrom(struct char_data *ch) {
-  struct char_data *vict;
-  struct char_data *next_vict;
-  int dam = 0;
-
-  act("$N \tcbegins to spin in a circular motion, gathering speed at an alarming pace.\tn\r\n"
-          "\tcAs the pace quickens, $E begins to gain in height as well, until $E forms into\tn\r\n"
-          "\tcan eighty-foot tall whirlwind \tcof \tCs\tcw\twi\tcr\tCl\tci\twn\tCg \tcchaos.\tn",
-          FALSE, ch, 0, ch, TO_ROOM);
-
-  for (vict = world[ch->in_room].people; vict; vict = next_vict) {
-    next_vict = vict->next_in_room;
-    if (IS_NPC(vict) && !IS_PET(vict))
-      continue;
-    dam = 150 + dice(10, 20);
-    if (GET_LEVEL(vict) < 20)
-      dam = GET_MAX_HIT(vict);
-    if (dam >= GET_HIT(vict)) {
-      dam += 25;
-      act("\twAs you are spun about by $n's \twmaelstrom, your body is damaged beyond repair.\tn",
-              FALSE, ch, 0, vict, TO_VICT);
-      act("\twAs $N is spun about by $n's \twmaelstrom, $M body is damaged beyond repair.\tn",
-              FALSE, ch, 0, vict, TO_NOTVICT);
-
-    } else {
-      act("\twYou are enveloped in $n's \tCs\tcw\twi\tcr\tCl\tci\twn\tCg \tcmaelstrom\tw, your body pelted by \twgusts\tc of wind.\tn"
-              , FALSE, ch, 0, vict, TO_VICT);
-      act("\tw$N is enveloped in $n's \tCs\tcw\twi\tcr\tCl\tci\twn\tCg \tcmaelstrom\tw, $S body pelted by \twgusts\tc of wind.\tn",
-              FALSE, ch, 0, vict, TO_NOTVICT);
-    }
-    damage(ch, vict, dam, -1, DAM_AIR, FALSE); //type -1 = no dam msg
-  }
-}
-
-/* from homeland */
-void yan_windgust(struct char_data *ch) {
-  struct char_data *vict;
-  struct char_data *next_vict;
-  int dam = 0;
-  struct affected_type af;
-
-  act("\tc$n\tc opens $s cavernous maw and sends forth a \tCpowerful \twgust\tc of air.\tn",
-          FALSE, ch, 0, 0, TO_ROOM);
-
-  for (vict = world[ch->in_room].people; vict; vict = next_vict) {
-    next_vict = vict->next_in_room;
-    if (IS_NPC(vict) && !IS_PET(vict))
-      continue;
-
-    dam = 30 + dice(3, 30);
-    if (dam > GET_HIT(vict)) {
-      dam += 25;
-
-      act("\twAs you are hit by the \tcgust\tw of wind sent by $n, \twyou feel your\r\n"
-              "\twlife slip away.\tn",
-              FALSE, ch, 0, vict, TO_VICT);
-      act("\tw$N is blasted by $n's \tcgust\tw of wind, and suddenly keels over from\r\n"
-              "\twthe damage.\tn",
-              FALSE, ch, 0, vict, TO_NOTVICT);
-      damage(ch, vict, dam, -1, DAM_AIR, FALSE); // type -1 = no dam msg
-    } else {
-      act("\twYou are blasted by a \tCf\tci\twer\tcc\tCe\tc gust\tw of wind hurled by $n.\tn",
-              FALSE, ch, 0, vict, TO_VICT);
-      act("\tw$N is blasted by a \tCf\tci\twer\tcc\tCe\tc gust\tw of wind hurled by $n.\tn",
-              FALSE, ch, 0, vict, TO_NOTVICT);
-      damage(ch, vict, dam, -1, DAM_AIR, FALSE); //-1 type = no dam mess
-      if (dice(1, 40) > GET_CON(vict)) {
-        new_affect(&af);
-        af.spell = SKILL_CHARGE;
-        SET_BIT_AR(af.bitvector, AFF_STUN);
-        af.duration = dice(2, 4) + 1;
-        affect_join(vict, &af, TRUE, FALSE, FALSE, FALSE);
-      }
-    }
-  }
-}
-
-/* from homeland */
-bool chan_yell(struct char_data *ch) {
-  struct char_data *i;
-  struct char_data *vict;
-  struct descriptor_data *d;
-  room_rnum room = 0;
-  int zone = world[ch->in_room].zone;
-  room_rnum start = 0;
-  room_rnum end = 0;
-
-  vict = FIGHTING(ch);
-  if (!vict)
-    return FALSE;
-
-  // show yan-s yell message.
-  if (PROC_FIRED(ch) == false) {
-    for (d = descriptor_list; d; d = d->next) {
-      if (STATE(d) == CON_PLAYING && d->character != NULL && zone == world[d->character->in_room].zone) {
-        send_to_char(d->character,
-                "\tCChan, the Elemental Princess of Good Air\tw shouts, '\tcI have been attacked! Come to me my friends!\tw'\tn\r\n");
-      }
-    }
-  }
-
-  start = real_room(136100);
-  end = real_room(136224);
-
-  for (room = start; room <= end; room++) {
-    for (i = world[room].people; i; i = i->next_in_room) {
-      if (IS_NPC(i) && !FIGHTING(i)) {
-        switch (GET_MOB_VNUM(i)) {
-          case 136115:
-          case 136116:
-          case 136117:
-          case 136118:
-            if (i->in_room == ch->in_room) {
-              act("$n jumps to the aid of $N!", FALSE, i, 0, ch, TO_ROOM);
-              hit(i, vict, TYPE_UNDEFINED, DAM_RESERVED_DBC, 0, FALSE);
-            } else {
-              HUNTING(i) = ch;
-              hunt_victim(i);
-            }
-            break;
-        }
-      }
-    }
-  }
-
-  if (PROC_FIRED(ch) == FALSE) {
-    PROC_FIRED(ch) = TRUE;
-    return TRUE;
-  }
-
-  return FALSE;
-}
-
-/****************************************************/
-/******* end general procedures for mobile procs ****/
-/****************************************************/
-
-/****************************/
-/** begin actual mob procs **/
-/****************************/
-
-/* from homeland */
-SPECIAL(shadowdragon) {
-  struct char_data *vict;
-  struct char_data *next_vict;
-
-  if (cmd)
-    return FALSE;
-
-  if (!FIGHTING(ch))
-    return FALSE;
-
-  if (rand_number(0, 4))
-    return FALSE;
-
-  act("$n \tLopens her mouth and let stream forth a black breath of de\tws\tWp\twa\tLir.\tn",
-          FALSE, ch, 0, 0, TO_ROOM);
-
-  for (vict = world[ch->in_room].people; vict; vict = next_vict) {
-    next_vict = vict->next_in_room;
-    if (IS_NPC(vict) && !IS_PET(vict))
-      continue;
-
-    act("\tLDarkness envelopes you and you feel the hopelessness of fighting against this all powerful foe.\tn",
-            FALSE, ch, 0, vict, TO_VICT);
-    act("$N \tLseems to loose the will for fighting against this awesome foe.\tn",
-            FALSE, ch, 0, vict, TO_NOTVICT);
-    GET_MOVE(vict) -= (10 + dice(5, 4));
-  }
-
-  call_magic(ch, FIGHTING(ch), 0, SPELL_DARKNESS, 0, GET_LEVEL(ch), CAST_SPELL);
-
-  return TRUE;
-}
-
-/* from homeland */
-SPECIAL(imix) {
-  if (cmd || GET_POS(ch) == POS_DEAD)
-    return FALSE;
-
-  if (!FIGHTING(ch))
-    PROC_FIRED(ch) = FALSE;
-
-  if (FIGHTING(ch)) {
-    zone_yell(ch, "\r\n\tMImix \tnshouts, '\tRYou DARE attack me?!? Minions... to me now!!!\tn'\r\n");
-  }
-
-  if (!rand_number(0, 3) && FIGHTING(ch)) {
-    call_magic(ch, FIGHTING(ch), 0, SPELL_FIRE_BREATHE, 0, GET_LEVEL(ch), CAST_SPELL);
-    return TRUE;
-  }
-
-  return FALSE;
-}
-
-/* from homeland */
-SPECIAL(olhydra) {
-  struct char_data *vict;
-  struct char_data *next_vict;
-
-  if (cmd || GET_POS(ch) == POS_DEAD)
-    return FALSE;
-
-  if (!FIGHTING(ch))
-    PROC_FIRED(ch) = FALSE;
-
-  if (FIGHTING(ch)) {
-    zone_yell(ch, "\r\n\tBOlhydra \tnshouts, '\tCYou DARE attack me?!? Minions... to me now!!!\tn'\r\n");
-  }
-
-  if (!rand_number(0, 3) && FIGHTING(ch)) {
-    act("$n \tLopens $s mouth and let stream forth a \tBwave of water.\tn",
-            FALSE, ch, 0, 0, TO_ROOM);
-
-    for (vict = world[ch->in_room].people; vict; vict = next_vict) {
-      next_vict = vict->next_in_room;
-      if (IS_NPC(vict) && !IS_PET(vict))
-        continue;
-      if (ch == vict)
-        continue;
-
-      if ((dice(1, 20) + 21) < GET_DEX(vict)) {
-        act("\tbThe wave hits \tCYOU\tb, knocking you backwards.\tn",
-                FALSE, ch, 0, vict, TO_VICT);
-        act("\tbThe wave hits $N\tb, knocking $M backwards.\tn",
-                FALSE, ch, 0, vict, TO_NOTVICT);
-        USE_MOVE_ACTION(vict);
-      } else {
-        act("\tbThe wave hits \tCYOU\tb with full \tBforce\tb, knocking you down.\tn",
-                FALSE, ch, 0, vict, TO_VICT);
-        act("\tbThe wave hits $N\tb with full \tBforce\tb, knocking $M down.\tn",
-                FALSE, ch, 0, vict, TO_NOTVICT);
-        change_position(vict, POS_SITTING);
-        USE_FULL_ROUND_ACTION(ch);
-      }
-    }
-    return TRUE;
-  }
-  return FALSE;
-}
-
-/* from homeland */
-SPECIAL(banshee) {
-  struct char_data *vict;
-
-  if (cmd || GET_POS(ch) == POS_DEAD)
-    return FALSE;
-
-  if (!FIGHTING(ch)) // heheh  && GET_HIT(ch) == GET_MAX_HIT(ch))
-    PROC_FIRED(ch) = FALSE;
-
-  if (FIGHTING(ch) && !rand_number(0, 40) && PROC_FIRED(ch) != TRUE) {
-    act("\tW$n \tWlets out a piercing shriek so horrible that it makes your ears \trBLEED\tW!\tn",
-            FALSE, ch, 0, 0, TO_ROOM);
-    for (vict = world[ch->in_room].people; vict; vict = vict->next_in_room)
-      if (!IS_NPC(vict) && !mag_savingthrow(ch, vict, SAVING_WILL, -4, CAST_INNATE, GET_LEVEL(ch), NOSCHOOL)) {
-        act("\tRThe brutal scream tears away at your life force,\r\n"
-                "causing you to fall to your knees with pain!\tn", FALSE, vict, 0, 0, TO_CHAR);
-        act("$n grabs $s ears and tumbles to the ground in pain!", FALSE, vict, 0, 0, TO_ROOM);
-        GET_HIT(vict) = 1;
-      }
-
-    PROC_FIRED(ch) = TRUE;
-    return TRUE;
-  }
-  return FALSE;
-}
-
-/* from homeland */
-SPECIAL(quicksand) {
-  struct affected_type af;
-
-  if (cmd)
-    return FALSE;
-
-  if (IS_NPC(ch) && !IS_PET(ch))
-    return FALSE;
-
-  if (AFF_FLAGGED(ch, AFF_FLYING))
-    return FALSE;
-  if (GET_LEVEL(ch) > LVL_IMMORT)
-    return FALSE;
-
-  if (GET_DEX(ch) > dice(1, 20) + 12) {
-    act("\tyYou avoid getting stuck in the quicksand.\tn",
-            FALSE, ch, 0, 0, TO_CHAR);
-    act("\tn$n\ty avoids getting stuck in the quicksand.\tn",
-            FALSE, ch, 0, 0, TO_ROOM);
-    return FALSE;
-  }
-
-  act("\tyThe marsh \tgla\tynd of the \twm\tye\tgr\tye opens up suddenly revealing quicksand!\tn\r\n"
-          "\tnYou get sucked down.\tn",
-          FALSE, ch, 0, 0, TO_CHAR);
-  act("\tn$n\ty gets stuck in the quicksand of the marsh \tgla\tynd of the \twm\tye\tgr\tye.\tn",
-          FALSE, ch, 0, 0, TO_ROOM);
-
-  new_affect(&af);
-  af.spell = SPELL_HOLD_PERSON;
-  SET_BIT_AR(af.bitvector, AFF_PARALYZED);
-  af.duration = 5;
-  affect_join(ch, &af, TRUE, FALSE, FALSE, FALSE);
-
-  return TRUE;
-}
-
-/* from homeland */
-SPECIAL(kt_kenjin) {
-  struct affected_type af;
-  struct char_data *vict = 0;
-  struct char_data *tch = 0;
-  int val = 0;
-
-  if (cmd)
-    return FALSE;
-  if (!FIGHTING(ch))
-    return FALSE;
-
-  if (GET_POS(ch) < POS_FIGHTING)
-    return FALSE;
-
-  for (tch = world[ch->in_room].people; tch; tch = tch->next_in_room) {
-    if (!IS_NPC(tch) || IS_PET(tch)) {
-      if (!vict || !rand_number(0, 2)) {
-        vict = tch;
-      }
-    }
-  }
-
-  val = dice(1, 3);
-
-  //turns you into stone
-  if (val == 1) {
-    act("$n\tc whips out a \tWbone-white\tn wand, and waves it in the air.\tn\r\n"
-            "\tcSuddenly $e points it at \tn$N\tc, who slowly turns to stone.", FALSE,
-            ch, 0, vict, TO_ROOM);
-    new_affect(&af);
-    af.spell = SPELL_HOLD_PERSON;
-    SET_BIT_AR(af.bitvector, AFF_PARALYZED);
-    af.duration = rand_number(2, 3);
-    affect_join(vict, &af, TRUE, FALSE, FALSE, FALSE);
-    return TRUE;
-  }
-
-  //teleports you to the bottom of the shaft.
-  if (val == 2) {
-    act("$n\tc whips out a \trfiery red\tn wand, and waves it in the air.\tn\r\n"
-            "\tcSuddenly $e points it at \tn$N\tc, who fades away suddenly.", FALSE,
-            ch, 0, vict, TO_ROOM);
-    char_from_room(vict);
-    char_to_room(vict, real_room(132908));
-    look_at_room(vict, 0);
-    return TRUE;
-  }
-
-  //loads a new mob in 132919 :)
-  if (val == 3) {
-    act("$n\tc whips out a \tYgolden\tn wand, and waves it in the air.\tn\r\n"
-            "\tcSuddenly $e taps in the air, and you see \tLshadow\tc coalesce behind you.", FALSE,
-            ch, 0, vict, TO_ROOM);
-    tch = read_mobile(132902, VIRTUAL);
-    if (!tch)
-      return FALSE;
-    char_to_room(tch, real_room(132919));
-    return TRUE;
-  }
-
-  return FALSE;
-}
-
-/* from homeland */
-SPECIAL(kt_twister) {
-  struct char_data *mob;
-  char l_name[256];
-  char s_name[256];
-  int temp;
-
-  if (cmd)
-    return FALSE;
-
-  if (IS_NPC(ch) && !IS_PET(ch))
-    return FALSE;
-
-  temp = world[real_room(132901)].dir_option[0]->to_room;
-  world[real_room(32901)].dir_option[0]->to_room =
-
-          world[real_room(132901)].dir_option[1]->to_room;
-  world[real_room(32901)].dir_option[1]->to_room =
-
-          world[real_room(132901)].dir_option[2]->to_room;
-  world[real_room(32901)].dir_option[2]->to_room =
-
-          world[real_room(132901)].dir_option[3]->to_room;
-  world[real_room(32901)].dir_option[3]->to_room = temp;
-
-  send_to_room(real_room(132901), "\tCThe world seems to turn.\tn\r\n");
-
-  mob = read_mobile(132901, VIRTUAL);
-
-  if (!mob)
-    return FALSE;
-
-  char_to_room(mob, real_room(132906));
-
-  sprintf(l_name, "\tLThe shadow of \tw%s\tL stands here.\tn  ", GET_NAME(ch));
-  sprintf(s_name, "\tLa shadow of \tw%s\tn", GET_NAME(ch));
-
-  mob->player.short_descr = strdup(s_name);
-  mob->player.name = strdup("shadow");
-  mob->player.long_descr = strdup(l_name);
-
-  GET_LEVEL(mob) = GET_LEVEL(ch);
-  GET_MAX_HIT(mob) = 1000 + GET_LEVEL(mob) * 50;
-  GET_HIT(mob) = GET_MAX_HIT(mob);
-  GET_CLASS(mob) = GET_CLASS(ch);
-
-  send_to_char(ch, "You somehow feel \tWsplit\tn in half.\r\n");
-  return TRUE;
-}
-
-/* from homeland */
-SPECIAL(hive_death) {
-  if (cmd)
-    return FALSE;
-  if (!ch)
-    return FALSE;
-
-  send_to_char(ch,
-          "\trAs you enter through the curtain, your body is ripped into two pieces, as your link\tn\r\n"
-          "\trthrough the ethereal plane is severed.  You suddenly realise that your physical body\tn\r\n"
-          "\tris at one place, and your mind in another part.\tn\r\n\r\n");
-  char_from_room(ch);
-  char_to_room(ch, real_room(129500));
-  //make_corpse(ch, 0);
-  send_to_char(ch, "\tWYou feel the link snap completely, leaving you body behind completely!\tn\r\n\r\n");
-  look_at_room(ch, 0);
-  char_from_room(ch);
-  send_to_char(ch, "\tLYou focus your eyes back on the present.\tn\r\n\r\n");
-  char_to_room(ch, real_room(139328));
-  look_at_room(ch, 0);
-
-  return TRUE;
-}
-
-/* from homeland */
-SPECIAL(feybranche) {
-  struct char_data *i = NULL;
-  char buf[MAX_INPUT_LENGTH];
-
-  if (cmd || GET_POS(ch) == POS_DEAD)
-    return FALSE;
-
-  struct char_data *enemy = FIGHTING(ch);
-
-  if (!enemy)
-    PROC_FIRED(ch) = FALSE;
-
-  if (FIGHTING(ch) && !ROOM_FLAGGED(ch->in_room, ROOM_SOUNDPROOF)) {
-    if (enemy->master && enemy->master->in_room == enemy->in_room)
-      enemy = enemy->master;
-    sprintf(buf, "%s\tL shouts, '\tmCome to me!!' Fey-Branche is under attack!\tn\r\n",
-            ch->player.short_descr);
-    for (i = character_list; i; i = i->next) {
-      if (!FIGHTING(i) && IS_NPC(i) && (GET_MOB_VNUM(i) == 135535 ||
-              GET_MOB_VNUM(i) == 135536 || GET_MOB_VNUM(i) == 135537 ||
-              GET_MOB_VNUM(i) == 135538 || GET_MOB_VNUM(i) == 135539 ||
-              GET_MOB_VNUM(i) == 135540) && ch != i) {
-        if (FIGHTING(ch)->in_room != i->in_room) {
-          if (GET_MOB_VNUM(i) != 135536) {
-            HUNTING(i) = enemy;
-            hunt_victim(i);
-          } else
-            cast_spell(i, enemy, 0, SPELL_TELEPORT, 0);
-        } else
-          hit(i, enemy, TYPE_UNDEFINED, DAM_RESERVED_DBC, 0, FALSE);
-      }
-
-      if (world[ch->in_room].zone == world[i->in_room].zone && !PROC_FIRED(ch))
-        send_to_char(i, buf);
-    }
-    PROC_FIRED(ch) = TRUE;
-    return TRUE;
-  }
-  return FALSE;
-}
-
-/* from homeland */
-SPECIAL(abyssal_vortex) {
-  int temp;
-
-  if (cmd)
-    return FALSE;
-
-  if (IS_NPC(ch) && !IS_PET(ch))
-    return FALSE;
-
-  if (!rand_number(0, 7)) {
-    temp = world[ch->in_room].dir_option[0]->to_room;
-    world[ch->in_room].dir_option[0]->to_room = world[ch->in_room].dir_option[1]->to_room;
-    world[ch->in_room].dir_option[1]->to_room = world[ch->in_room].dir_option[4]->to_room;
-    world[ch->in_room].dir_option[4]->to_room = world[ch->in_room].dir_option[3]->to_room;
-    world[ch->in_room].dir_option[3]->to_room = world[ch->in_room].dir_option[5]->to_room;
-    world[ch->in_room].dir_option[5]->to_room = world[ch->in_room].dir_option[2]->to_room;
-    world[ch->in_room].dir_option[2]->to_room = temp;
-
-    send_to_room(ch->in_room, "\tLThe reality seems to \tCshift\tL as madness descends in the \tcvortex\tn\r\n");
-
-    return TRUE;
-  }
-  return FALSE;
-}
-
-/* from homeland */
-SPECIAL(agrachdyrr) {
-  struct char_data *i = NULL;
-  char buf[MAX_INPUT_LENGTH];
-
-  if (cmd || GET_POS(ch) == POS_DEAD)
-    return FALSE;
-
-  struct char_data *enemy = FIGHTING(ch);
-
-  if (!enemy)
-    PROC_FIRED(ch) = FALSE;
-
-  if (FIGHTING(ch) && !ROOM_FLAGGED(ch->in_room, ROOM_SOUNDPROOF)) {
-
-    if (!rand_number(0, 4) && !ch->followers) {
-      act("$n\tL looks to be extremely disspleased at being\r\n"
-              "forced to fight such inferior beings in her own mansion. She raises her\r\n"
-              "arms and cries out, '\tmAid me Lloth!\tL'",
-              FALSE, ch, 0, 0, TO_ROOM);
-
-      struct char_data *mob = read_mobile(135523, VIRTUAL);
-      if (!mob)
-        return FALSE;
-      char_to_room(mob, ch->in_room);
-      add_follower(mob, ch);
-      return TRUE;
-    }
-
-    if (enemy->master && enemy->master->in_room == enemy->in_room)
-      enemy = enemy->master;
-
-    sprintf(buf, "%s\tL shouts, '\twTo me, \tcAgrach-Dyrr\tw is under attack!'\tn\r\n",
-            ch->player.short_descr);
-    for (i = character_list; i; i = i->next) {
-      if (!FIGHTING(i) && IS_NPC(i) && (GET_MOB_VNUM(i) == 135521 ||
-              GET_MOB_VNUM(i) == 135522 || GET_MOB_VNUM(i) == 135510 ||
-              GET_MOB_VNUM(i) == 135524 || GET_MOB_VNUM(i) == 135525 ||
-              GET_MOB_VNUM(i) == 135512) && ch != i) {
-        if (FIGHTING(ch)->in_room != i->in_room) {
-          if (GET_MOB_VNUM(i) != 135522) {
-            HUNTING(i) = enemy;
-            hunt_victim(i);
-          } else
-            cast_spell(i, enemy, 0, SPELL_TELEPORT, 0);
-        } else
-          hit(i, enemy, TYPE_UNDEFINED, DAM_RESERVED_DBC, 0, FALSE);
-      }
-
-      if (world[ch->in_room].zone == world[i->in_room].zone && !PROC_FIRED(ch))
-        send_to_char(i, buf);
-    }
-    PROC_FIRED(ch) = TRUE;
-    return TRUE;
-  } // for loop
-  return FALSE;
-}
-
-/* from homeland */
-SPECIAL(shobalar) {
-  struct char_data *i = NULL;
-  char buf[MAX_INPUT_LENGTH];
-
-  if (cmd || GET_POS(ch) == POS_DEAD)
-    return FALSE;
-
-  struct char_data *enemy = FIGHTING(ch);
-
-  if (!enemy)
-    PROC_FIRED(ch) = FALSE;
-
-  if (FIGHTING(ch) && !ROOM_FLAGGED(ch->in_room, ROOM_SOUNDPROOF)) {
-    if (enemy->master && enemy->master->in_room == enemy->in_room)
-      enemy = enemy->master;
-    sprintf(buf, "%s\tL shouts, '\twTo me, \tmShobalar\tw is under attack!'\tn\r\n",
-            ch->player.short_descr);
-    for (i = character_list; i; i = i->next) {
-      if (!FIGHTING(i) && IS_NPC(i) && (GET_MOB_VNUM(i) == 135506 ||
-              GET_MOB_VNUM(i) == 135500 || GET_MOB_VNUM(i) == 135504 ||
-              GET_MOB_VNUM(i) == 135507) && ch != i) {
-        if (FIGHTING(ch)->in_room != i->in_room) {
-          if (GET_MOB_VNUM(i) != 135506) {
-            HUNTING(i) = enemy;
-            hunt_victim(i);
-          } else
-            cast_spell(i, enemy, NULL, SPELL_TELEPORT, 0);
-        } else
-          hit(i, enemy, TYPE_UNDEFINED, DAM_RESERVED_DBC, 0, FALSE);
-      }
-
-      if (world[ch->in_room].zone == world[i->in_room].zone && !PROC_FIRED(ch))
-        send_to_char(i, buf);
-    }
-    PROC_FIRED(ch) = TRUE;
-    return TRUE;
-  } // for loop
-
-  return FALSE;
-}
-
-/* from homeland */
-SPECIAL(ogremoch) {
-  struct char_data *i;
-  struct char_data *vict;
-  struct descriptor_data *d;
-  room_rnum room = 0;
-  int zone = world[ch->in_room].zone;
-  room_rnum start = 0;
-  room_rnum end = 0;
-
-  if (cmd || GET_POS(ch) == POS_DEAD)
-    return FALSE;
-
-  if (!FIGHTING(ch))
-    PROC_FIRED(ch) = FALSE;
-
-  vict = FIGHTING(ch);
-  if (!vict)
-    return FALSE;
-
-  // show yell message.
-  if (PROC_FIRED(ch) == false) {
-    for (d = descriptor_list; d; d = d->next) {
-      if (STATE(d) == CON_PLAYING && d->character != NULL && zone == world[d->character->in_room].zone) {
-        send_to_char(d->character, "\tLOgremoch \tw shouts, '\tLI have been "
-                "attacked! Come to me minions!\tw'\tn\r\n");
-      }
-    }
-  }
-
-  start = real_room(136700);
-  end = real_room(136802);
-
-  for (room = start; room <= end; room++) {
-    for (i = world[room].people; i; i = i->next_in_room) {
-      if (IS_NPC(i) && !FIGHTING(i)) {
-        switch (GET_MOB_VNUM(i)) {
-          case 136703:
-          case 136704:
-          case 136705:
-          case 136706:
-          case 136707:
-          case 136708:
-          case 136709:
-            if (i->in_room == ch->in_room) {
-              act("$n jumps to the aid of $N!", FALSE, i, 0, ch, TO_ROOM);
-              hit(i, vict, TYPE_UNDEFINED, DAM_RESERVED_DBC, 0, FALSE);
-            } else {
-              //either melt in directly or track
-              if (dice(1, 10) < 2) {
-                act("$n jumps into the pure rock, as $s lord calls for $m.",
-                        FALSE, i, 0, 0, TO_ROOM);
-                char_from_room(i);
-                char_to_room(i, ch->in_room);
-                act("$n comes out from the rock, to help $s lord.", FALSE, i,
-                        0, 0, TO_ROOM);
-              } else {
-                HUNTING(i) = ch;
-                hunt_victim(i);
-              }
-            }
-            break;
-        }
-      }
-    }
-  }
-  PROC_FIRED(ch) = TRUE;
-
-  return TRUE;
-}
-
-/* from homeland */
-SPECIAL(yan) {
-  if (cmd || GET_POS(ch) == POS_DEAD)
-    return FALSE;
-
-  if (!FIGHTING(ch))
-    PROC_FIRED(ch) = FALSE;
-
-  if (FIGHTING(ch)) {
-    if (yan_yell(ch))
-      return TRUE;
-    if (!rand_number(0, 50)) {
-      yan_maelstrom(ch);
-      return TRUE;
-    }
-    if (!rand_number(0, 3)) {
-      yan_windgust(ch);
-      return TRUE;
-    }
-  }
-  return FALSE;
-}
-
-/* from homeland */
-SPECIAL(chan) {
-  if (cmd || GET_POS(ch) == POS_DEAD)
-    return FALSE;
-
-  if (!FIGHTING(ch))
-    PROC_FIRED(ch) = FALSE;
-
-  if (FIGHTING(ch)) {
-    if (chan_yell(ch))
-      return TRUE;
-    if (!rand_number(0, 3)) {
-      yan_windgust(ch);
-      return TRUE;
-    }
-  }
-  return FALSE;
-}
-
-SPECIAL(guild) {
-  int skill_num, percent;
-  char arg[MAX_STRING_LENGTH], buf[MAX_STRING_LENGTH];
-  char *ability_name = NULL;
-
-  if (IS_NPC(ch) || (!CMD_IS("practice") && !CMD_IS("train") && !CMD_IS("boosts")))
-    return (FALSE);
-
-  skip_spaces(&argument);
-
-  // Practice code
-  if (CMD_IS("practice")) {
-
-    list_crafting_skills(ch);
-    return (TRUE);
-
-    /***************************************/
-    /* everything below this is deprecated */
-    /***************************************/
-
-    if (!*argument) {
-      list_skills(ch);
-      return (TRUE);
-    }
-    if (GET_PRACTICES(ch) <= 0) {
-      send_to_char(ch, "You do not seem to be able to practice now.\r\n");
-      return (TRUE);
-    }
-
-    skill_num = find_skill_num(argument);
-
-    if (skill_num < 1 ||
-            GET_LEVEL(ch) < spell_info[skill_num].min_level[(int) GET_CLASS(ch)]) {
-      send_to_char(ch, "You do not know of that skill.\r\n");
-      return (TRUE);
-    }
-
-    /*
-    if (GET_SKILL(ch, skill_num) >= LEARNED(ch)) {
-      send_to_char(ch, "You are already learned in that area.\r\n");
-      return (TRUE);
-    }
-     */
-
-    if (skill_num > SPELL_RESERVED_DBC && skill_num < MAX_SPELLS) {
-      send_to_char(ch, "You can't practice spells.\r\n");
-      return (TRUE);
-    }
-
-    if (!meet_skill_reqs(ch, skill_num)) {
-      send_to_char(ch, "You haven't met the pre-requisites for that skill.\r\n");
-      return (TRUE);
-    }
-
-    /* added with addition of crafting system so you can't use your
-     'practice points' for training your crafting skills which have
-     a much lower base value than 75 */
-
-    if (GET_SKILL(ch, skill_num)) {
-      send_to_char(ch, "You already have this skill trained.\r\n");
-      return TRUE;
-    }
-
-    send_to_char(ch, "You practice '%s' with your trainer...\r\n",
-            spell_info[skill_num].name);
-    GET_PRACTICES(ch)--;
-
-    percent = GET_SKILL(ch, skill_num);
-    percent += int_app[GET_INT(ch)].learn;
-
-    SET_SKILL(ch, skill_num, percent);
-
-    /*
-    if (GET_SKILL(ch, skill_num) >= LEARNED(ch))
-      send_to_char(ch, "You are now \tGlearned\tn in '%s.'\r\n",
-            spell_info[skill_num].name);
-     */
-
-    //for further expansion - zusuk
-    process_skill(ch, skill_num);
-
-    return (TRUE);
-
-  } else if (CMD_IS("train")) {
-    //training code
-
-    if (!*argument) {
-      list_abilities(ch, ABILITY_TYPE_GENERAL);
-      return (TRUE);
-    }
-
-    if (GET_TRAINS(ch) <= 0) {
-      send_to_char(ch, "You do not seem to be able to train now.\r\n");
-      return (TRUE);
-    }
-
-    /* Parse argument and check for 'knowledge' or 'craft' as a first arg- */
-    ability_name = one_argument(argument, arg);
-    skip_spaces(&ability_name);
-
-    if (is_abbrev(arg, "craft")) {
-
-      if (!strcmp(ability_name, "")) {
-        list_abilities(ch, ABILITY_TYPE_CRAFT);
-        return (TRUE);
-      }
-      /* Crafting skill */
-      sprintf(buf, "Craft (%s", ability_name);
-      skill_num = find_ability_num(buf);
-    } else if (is_abbrev(arg, "knowledge")) {
-
-      if (!strcmp(ability_name, "")) {
-        list_abilities(ch, ABILITY_TYPE_KNOWLEDGE);
-        return (TRUE);
-      }
-      /* Knowledge skill */
-      sprintf(buf, "Knowledge (%s", ability_name);
-      skill_num = find_ability_num(buf);
-    } else {
-      send_to_char(ch, "Skills are now trained in the study menu.\r\n");
-      return (1); 
-      // Training is now done in the study menu, but let's leave this code in case
-      // we might want to reuse it in the future -- Gicker
-      // skill_num = find_ability_num(argument);
-    }
-
-    if (skill_num < 1) {
-      send_to_char(ch, "You do not know of that ability.\r\n");
-      return (TRUE);
-    }
-
-    //ability not available to this class
-    if (modify_class_ability(ch, skill_num, GET_CLASS(ch)) == 0) {
-      send_to_char(ch, "This ability is not available to your class...\r\n");
-      return (TRUE);
-    }
-
-    //cross-class ability
-    if (GET_TRAINS(ch) < 2 && modify_class_ability(ch, skill_num, GET_CLASS(ch)) == 1) {
-      send_to_char(ch, "(Cross-Class) You don't have enough training sessions to train that ability...\r\n");
-      return (TRUE);
-    }
-    if (GET_ABILITY(ch, skill_num) >= ((int) ((GET_LEVEL(ch) + 3) / 2)) && modify_class_ability(ch, skill_num, GET_CLASS(ch)) == 1) {
-      send_to_char(ch, "You are already trained in that area.\r\n");
-      return (TRUE);
-    }
-
-    //class ability
-    if (GET_ABILITY(ch, skill_num) >= (GET_LEVEL(ch) + 3) && modify_class_ability(ch, skill_num, GET_CLASS(ch)) == 2) {
-      send_to_char(ch, "You are already trained in that area.\r\n");
-      return (TRUE);
-    }
-
-    send_to_char(ch, "You train for a while...\r\n");
-    GET_TRAINS(ch)--;
-    if (modify_class_ability(ch, skill_num, GET_CLASS(ch)) == 1) {
-      GET_TRAINS(ch)--;
-      send_to_char(ch, "You used two training sessions to train a cross-class ability...\r\n");
-    }
-    GET_ABILITY(ch, skill_num)++;
-
-    if (GET_ABILITY(ch, skill_num) >= (GET_LEVEL(ch) + 3))
-      send_to_char(ch, "You are now trained in that area.\r\n");
-    if (GET_ABILITY(ch, skill_num) >= ((int) ((GET_LEVEL(ch) + 3) / 2)) && CLSLIST_ABIL(GET_CLASS(ch), skill_num) == 1)
-      send_to_char(ch, "You are already trained in that area.\r\n");
-
-    return (TRUE);
-  } else if (CMD_IS("boosts")) {
-    send_to_char(ch, "Boosts are now performed in the study menu.\r\n");
-    return (1);
-    // let's keep the old code just in case -- Gicker
-
-    if (!argument || !*argument)
-      send_to_char(ch, "\tCStat boost sessions remaining: %d\tn\r\n"
-            "\tcStats:\tn\r\n"
-            "Strength\r\n"
-            "Constitution\r\n"
-            "Dexterity\r\n"
-            "Intelligence\r\n"
-            "Wisdom\r\n"
-            "Charisma\r\n"
-            "\r\n",
-            GET_BOOSTS(ch));
-    else if (!GET_BOOSTS(ch))
-      send_to_char(ch, "You have no ability training sessions.\r\n");
-    else if (!strncasecmp("strength", argument, strlen(argument))) {
-      send_to_char(ch, CONFIG_OK);
-      send_to_char(ch, "\tMYour strength increases!\tn\r\n");
-      GET_REAL_STR(ch) += 1;
-      GET_BOOSTS(ch) -= 1;
-    } else if (!strncasecmp("constitution", argument, strlen(argument))) {
-      send_to_char(ch, CONFIG_OK);
-      send_to_char(ch, "\tMYour constitution increases!\tn\r\n");
-      GET_REAL_CON(ch) += 1;
-      /* Give them retroactive hit points for constitution */
-      if (!(GET_REAL_CON(ch) % 2)) {
-        GET_REAL_MAX_HIT(ch) += GET_LEVEL(ch);
-        send_to_char(ch, "\tMYou gain %d hitpoints!\tn\r\n", GET_LEVEL(ch));
-      }
-      GET_BOOSTS(ch) -= 1;
-    } else if (!strncasecmp("dexterity", argument, strlen(argument))) {
-      send_to_char(ch, CONFIG_OK);
-      send_to_char(ch, "\tMYour dexterity increases!\tn\r\n");
-      GET_REAL_DEX(ch) += 1;
-      GET_BOOSTS(ch) -= 1;
-    } else if (!strncasecmp("intelligence", argument, strlen(argument))) {
-      send_to_char(ch, CONFIG_OK);
-      send_to_char(ch, "\tMYour intelligence increases!\tn\r\n");
-      GET_REAL_INT(ch) += 1;
-      GET_BOOSTS(ch) -= 1;
-      /* Give them retroactive trains */
-      if (!(GET_REAL_INT(ch) % 2)) {
-        GET_TRAINS(ch) += GET_LEVEL(ch);
-        send_to_char(ch, "\tMYou gain %d trains!\tn\r\n", GET_LEVEL(ch));
-      }
-    } else if (!strncasecmp("wisdom", argument, strlen(argument))) {
-      send_to_char(ch, CONFIG_OK);
-      send_to_char(ch, "\tMYour wisdom increases!\tn\r\n");
-      GET_REAL_WIS(ch) += 1;
-      GET_BOOSTS(ch) -= 1;
-    } else if (!strncasecmp("charisma", argument, strlen(argument))) {
-      send_to_char(ch, CONFIG_OK);
-      send_to_char(ch, "\tMYour charisma increases!\tn\r\n");
-      GET_REAL_CHA(ch) += 1;
-      GET_BOOSTS(ch) -= 1;
-    } else
-      send_to_char(ch, "\tCStat boost sessions remaining: %d\tn\r\n"
-            "\tcStats:\tn\r\n"
-            "Strength\r\n"
-            "Constitution\r\n"
-            "Dexterity\r\n"
-            "Intelligence\r\n"
-            "Wisdom\r\n"
-            "Charisma\r\n"
-            "\r\n",
-            GET_BOOSTS(ch));
-    affect_total(ch);
-    send_to_char(ch, "\tDType 'feats' to see your feats\tn\r\n");
-    send_to_char(ch, "\tDType 'train' to see your abilities\tn\r\n");
-    send_to_char(ch, "\tDType 'boost' to adjust your stats\tn\r\n");
-    send_to_char(ch, "\tDType 'craft' to see your crafting proficiency\tn\r\n");
-    send_to_char(ch, "\tDType 'spells <classname>' to see your currently known spells\tn\r\n");
-    return (TRUE);
-  }
-
-  //should not be able to get here
-  log("Reached the unreachable in SPECIAL(guild) in spec_procs.c");
-  return (FALSE);
-
-}
-
-SPECIAL(mayor) {
-  char actbuf[MAX_INPUT_LENGTH];
-
-  const char open_path[] =
-          "W3a3003b33000c111d0d111Oe333333Oe22c222112212111a1S.";
-  const char close_path[] =
-          "W3a3003b33000c111d0d111CE333333CE22c222112212111a1S.";
-
-  static const char *path = NULL;
-  static int path_index;
-  static bool move = FALSE;
-
-  if (!move) {
-    if (time_info.hours == 6) {
-      move = TRUE;
-      path = open_path;
-      path_index = 0;
-    } else if (time_info.hours == 20) {
-      move = TRUE;
-      path = close_path;
-      path_index = 0;
-    }
-  }
-  if (cmd || !move || (GET_POS(ch) < POS_SLEEPING) || FIGHTING(ch))
-    return (FALSE);
-
-  switch (path[path_index]) {
-    case '0':
-    case '1':
-    case '2':
-    case '3':
-      perform_move(ch, path[path_index] - '0', 1);
-      break;
-
-    case 'W':
-      change_position(ch, POS_STANDING);
-      act("$n awakens and groans loudly.", FALSE, ch, 0, 0, TO_ROOM);
-      break;
-
-    case 'S':
-      change_position(ch, POS_SLEEPING);
-      act("$n lies down and instantly falls asleep.", FALSE, ch, 0, 0, TO_ROOM);
-      break;
-
-    case 'a':
-      act("$n says 'Hello Honey!'", FALSE, ch, 0, 0, TO_ROOM);
-      act("$n smirks.", FALSE, ch, 0, 0, TO_ROOM);
-      break;
-
-    case 'b':
-      act("$n says 'What a view!  I must get something done about that dump!'",
-              FALSE, ch, 0, 0, TO_ROOM);
-      break;
-
-    case 'c':
-      act("$n says 'Vandals!  Youngsters nowadays have no respect for anything!'",
-              FALSE, ch, 0, 0, TO_ROOM);
-      break;
-
-    case 'd':
-      act("$n says 'Good day, citizens!'", FALSE, ch, 0, 0, TO_ROOM);
-      break;
-
-    case 'e':
-      act("$n says 'I hereby declare the bazaar open!'", FALSE, ch, 0, 0, TO_ROOM);
-      break;
-
-    case 'E':
-      act("$n says 'I hereby declare Midgen closed!'", FALSE, ch, 0, 0, TO_ROOM);
-      break;
-
-    case 'O':
-      do_gen_door(ch, strcpy(actbuf, "gate"), 0, SCMD_UNLOCK); /* strcpy: OK */
-      do_gen_door(ch, strcpy(actbuf, "gate"), 0, SCMD_OPEN); /* strcpy: OK */
-      break;
-
-    case 'C':
-      do_gen_door(ch, strcpy(actbuf, "gate"), 0, SCMD_CLOSE); /* strcpy: OK */
-      do_gen_door(ch, strcpy(actbuf, "gate"), 0, SCMD_LOCK); /* strcpy: OK */
-      break;
-
-    case '.':
-      move = FALSE;
-      break;
-  }
-
-  path_index++;
-  return (FALSE);
-}
-
-/* Quite lethal to low-level characters. */
-SPECIAL(snake) {
-  if (cmd || !FIGHTING(ch))
-    return (FALSE);
-
-  if (IN_ROOM(FIGHTING(ch)) != IN_ROOM(ch) || rand_number(0, GET_LEVEL(ch)) != 0)
-    return (FALSE);
-
-  act("$n bites $N!", 1, ch, 0, FIGHTING(ch), TO_NOTVICT);
-  act("$n bites you!", 1, ch, 0, FIGHTING(ch), TO_VICT);
-  call_magic(ch, FIGHTING(ch), 0, SPELL_POISON, 0, GET_LEVEL(ch), CAST_SPELL);
-  return (TRUE);
-}
-
-SPECIAL(hound) {
-  struct char_data *i;
-  int door;
-  room_rnum room;
-
-  if (cmd || GET_POS(ch) != POS_STANDING || FIGHTING(ch))
-    return (FALSE);
-
-  /* first go through all the directions */
-  for (door = 0; door < DIR_COUNT; door++) {
-    if (CAN_GO(ch, door)) {
-      room = world[IN_ROOM(ch)].dir_option[door]->to_room;
-
-      /* ok found a neighboring room, now cycle through the peeps */
-      for (i = world[room].people; i; i = i->next_in_room) {
-        /* is this guy a hostile? */
-        if (i && IS_NPC(i) && MOB_FLAGGED(i, MOB_AGGRESSIVE)) {
-          act("$n howls a warning!", FALSE, ch, 0, 0, TO_ROOM);
-          return (TRUE);
-        }
-      } // end peeps cycle
-    } // can_go
-  } // end room cycle
-
-  return (FALSE);
-}
-
-SPECIAL(thief) {
-  struct char_data *cons;
-
-  if (cmd || GET_POS(ch) != POS_STANDING)
-    return (FALSE);
-
-  for (cons = world[IN_ROOM(ch)].people; cons; cons = cons->next_in_room)
-    if (!IS_NPC(cons) && GET_LEVEL(cons) < LVL_IMMORT && !rand_number(0, 4)) {
-      npc_steal(ch, cons);
-      return (TRUE);
-    }
-
-  return (FALSE);
-}
-
-SPECIAL(wizard) {
-  struct char_data *vict;
-
-  if (cmd || !FIGHTING(ch))
-    return (FALSE);
-
-  /* pseudo-randomly choose someone in the room who is fighting me */
-  for (vict = world[IN_ROOM(ch)].people; vict; vict = vict->next_in_room)
-    if (FIGHTING(vict) == ch && !rand_number(0, 4))
-      break;
-
-  /* if I didn't pick any of those, then just slam the guy I'm fighting */
-  if (vict == NULL && IN_ROOM(FIGHTING(ch)) == IN_ROOM(ch))
-    vict = FIGHTING(ch);
-
-  /* Hm...didn't pick anyone...I'll wait a round. */
-  if (vict == NULL)
-    return (TRUE);
-
-  if (GET_LEVEL(ch) > 13 && rand_number(0, 10) == 0)
-    cast_spell(ch, vict, NULL, SPELL_POISON, 0);
-
-  if (GET_LEVEL(ch) > 7 && rand_number(0, 8) == 0)
-    cast_spell(ch, vict, NULL, SPELL_BLINDNESS, 0);
-
-  if (GET_LEVEL(ch) > 12 && rand_number(0, 12) == 0) {
-    if (IS_EVIL(ch))
-      cast_spell(ch, vict, NULL, SPELL_ENERGY_DRAIN, 0);
-    else if (IS_GOOD(ch))
-      cast_spell(ch, vict, NULL, SPELL_DISPEL_EVIL, 0);
-  }
-
-  if (rand_number(0, 4))
-    return (TRUE);
-
-  switch (GET_LEVEL(ch)) {
-    case 4:
-    case 5:
-      cast_spell(ch, vict, NULL, SPELL_MAGIC_MISSILE, 0);
-      break;
-    case 6:
-    case 7:
-      cast_spell(ch, vict, NULL, SPELL_CHILL_TOUCH, 0);
-      break;
-    case 8:
-    case 9:
-      cast_spell(ch, vict, NULL, SPELL_BURNING_HANDS, 0);
-      break;
-    case 10:
-    case 11:
-      cast_spell(ch, vict, NULL, SPELL_SHOCKING_GRASP, 0);
-      break;
-    case 12:
-    case 13:
-      cast_spell(ch, vict, NULL, SPELL_LIGHTNING_BOLT, 0);
-      break;
-    case 14:
-    case 15:
-    case 16:
-    case 17:
-      cast_spell(ch, vict, NULL, SPELL_COLOR_SPRAY, 0);
-      break;
-    default:
-      cast_spell(ch, vict, NULL, SPELL_FIREBALL, 0);
-      break;
-  }
-  return (TRUE);
-}
-
-SPECIAL(wall) {
-  if (!IS_MOVE(cmd))
-    return (FALSE);
-
-  /* acceptable ways to avoid the wall */
-  /* */
-
-  /* failed to get past wall */
-  send_to_char(ch, "You can't get by the magical wall!\r\n");
-  act("$n fails to get past the magical wall!", FALSE, ch, 0, 0, TO_ROOM);
-  return (TRUE);
-}
-
-SPECIAL(guild_guard) {
-  int i, direction;
-  struct char_data *guard = (struct char_data *) me;
-  const char *buf = "The guard humiliates you, and blocks your way.\r\n";
-  const char *buf2 = "The guard humiliates $n, and blocks $s way.";
-
-  if (!IS_MOVE(cmd) || AFF_FLAGGED(guard, AFF_BLIND))
-    return (FALSE);
-
-  if (GET_LEVEL(ch) >= LVL_IMMORT)
-    return (FALSE);
-
-  /* find out what direction they are trying to go */
-  for (direction = 0; direction < NUM_OF_DIRS; direction++)
-    if (!strcmp(cmd_info[cmd].command, dirs[direction]))
-      for (direction = 0; direction < DIR_COUNT; direction++)
-        if (!strcmp(cmd_info[cmd].command, dirs[direction]) ||
-                !strcmp(cmd_info[cmd].command, autoexits[direction]))
-          break;
-
-  for (i = 0; guild_info[i].guild_room != NOWHERE; i++) {
-    /* Wrong guild. */
-    if (GET_ROOM_VNUM(IN_ROOM(ch)) != guild_info[i].guild_room)
-      continue;
-
-    /* Wrong direction. */
-    if (direction != guild_info[i].direction)
-      continue;
-
-    /* Allow the people of the guild through. */
-    /* Can't use GET_CLASS anymore, need CLASS_LEVEL(ch, i)!!  - 04/08/2013 Ornir */
-    if (!IS_NPC(ch) && (CLASS_LEVEL(ch, guild_info[i].pc_class) > 0))
-      continue;
-
-    send_to_char(ch, "%s", buf);
-    act(buf2, FALSE, ch, 0, 0, TO_ROOM);
-    return (TRUE);
-  }
-  return (FALSE);
-}
-
-SPECIAL(puff) {
-  char actbuf[MAX_INPUT_LENGTH];
-
-  if (cmd)
-    return (FALSE);
-
-  switch (rand_number(0, 60)) {
-    case 0:
-      do_say(ch, strcpy(actbuf, "My god!  It's full of stars!"), 0, 0); /* strcpy: OK */
-      return (TRUE);
-    case 1:
-      do_say(ch, strcpy(actbuf, "How'd all those fish get up here?"), 0, 0); /* strcpy: OK */
-      return (TRUE);
-    case 2:
-      do_say(ch, strcpy(actbuf, "I'm a very female dragon."), 0, 0); /* strcpy: OK */
-      return (TRUE);
-    case 3:
-      do_say(ch, strcpy(actbuf, "I've got a peaceful, easy feeling."), 0, 0); /* strcpy: OK */
-      return (TRUE);
-    default:
-      return (FALSE);
-  }
-}
-
-SPECIAL(fido) {
-  struct obj_data *i, *temp, *next_obj;
-
-  if (cmd || !AWAKE(ch))
-    return (FALSE);
-
-  for (i = world[IN_ROOM(ch)].contents; i; i = i->next_content) {
-    if (!IS_CORPSE(i))
-      continue;
-
-    act("$n savagely devours a corpse.", FALSE, ch, 0, 0, TO_ROOM);
-    for (temp = i->contains; temp; temp = next_obj) {
-      next_obj = temp->next_content;
-      obj_from_obj(temp);
-      obj_to_room(temp, IN_ROOM(ch));
-    }
-    extract_obj(i);
-    return (TRUE);
-  }
-  return (FALSE);
-}
-
-SPECIAL(janitor) {
-  struct obj_data *i;
-
-  if (cmd || !AWAKE(ch))
-    return (FALSE);
-
-  for (i = world[IN_ROOM(ch)].contents; i; i = i->next_content) {
-    if (!CAN_WEAR(i, ITEM_WEAR_TAKE))
-      continue;
-    if (GET_OBJ_TYPE(i) != ITEM_DRINKCON && GET_OBJ_COST(i) >= 15)
-      continue;
-    act("$n picks up some trash.", FALSE, ch, 0, 0, TO_ROOM);
-    obj_from_room(i);
-    obj_to_char(i, ch);
-    return (TRUE);
-  }
-  return (FALSE);
-}
-
-/* from homeland */
-SPECIAL(fzoul) {
-  if (!ch && !cmd)
-    return FALSE;
-
-
-  if (cmd && CMD_IS("kneel")) {
-    send_to_char(ch, "\tLFzoul tells you, '\tgSee how easy it is to kneel before the beauty of our god.\tL'\tn\r\n");
-    return TRUE;
-  }
-  return FALSE;
-}
-
-SPECIAL(cityguard) {
-  struct char_data *tch, *evil, *spittle;
-  int max_evil, min_cha;
-
-  if (cmd || !AWAKE(ch) || FIGHTING(ch))
-    return (FALSE);
-
-  max_evil = 1000;
-  min_cha = 6;
-  spittle = evil = NULL;
-
-  for (tch = world[IN_ROOM(ch)].people; tch; tch = tch->next_in_room) {
-    if (!CAN_SEE(ch, tch))
-      continue;
-    if (!IS_NPC(tch) && PLR_FLAGGED(tch, PLR_KILLER)) {
-      act("$n screams 'HEY!!!  You're one of those PLAYER KILLERS!!!!!!'", FALSE, ch, 0, 0, TO_ROOM);
-      hit(ch, tch, TYPE_UNDEFINED, DAM_RESERVED_DBC, 0, FALSE);
-      return (TRUE);
-    }
-
-    if (!IS_NPC(tch) && PLR_FLAGGED(tch, PLR_THIEF)) {
-      act("$n screams 'HEY!!!  You're one of those PLAYER THIEVES!!!!!!'", FALSE, ch, 0, 0, TO_ROOM);
-      hit(ch, tch, TYPE_UNDEFINED, DAM_RESERVED_DBC, 0, FALSE);
-      return (TRUE);
-    }
-
-    if (FIGHTING(tch) && GET_ALIGNMENT(tch) < max_evil && (IS_NPC(tch) || IS_NPC(FIGHTING(tch)))) {
-      max_evil = GET_ALIGNMENT(tch);
-      evil = tch;
-    }
-
-    if (GET_CHA(tch) < min_cha) {
-      spittle = tch;
-      min_cha = GET_CHA(tch);
-    }
-  }
-
-  /*
-  if (evil && GET_ALIGNMENT(FIGHTING(evil)) >= 0) {
-    act("$n screams 'PROTECT THE INNOCENT!  BANZAI!  CHARGE!  ARARARAGGGHH!'", FALSE, ch, 0, 0, TO_ROOM);
-    hit(ch, evil, TYPE_UNDEFINED, DAM_RESERVED_DBC, 0, FALSE);
-    return (TRUE);
-  }
-   */
-
-  /* Reward the socially inept. */
-  if (spittle && !rand_number(0, 9)) {
-    static int spit_social;
-
-    if (!spit_social)
-      spit_social = find_command("spit");
-
-    if (spit_social > 0) {
-      char spitbuf[MAX_NAME_LENGTH + 1];
-      strncpy(spitbuf, GET_NAME(spittle), sizeof (spitbuf)); /* strncpy: OK */
-      spitbuf[sizeof (spitbuf) - 1] = '\0';
-      do_action(ch, spitbuf, spit_social, 0);
-      return (TRUE);
-    }
-  }
-  return (FALSE);
-}
-
-SPECIAL(clan_cleric) {
-  int i;
-  char buf[MAX_STRING_LENGTH];
-  zone_vnum clanhall;
-  clan_vnum clan;
-  struct char_data *this_mob = (struct char_data *) me;
-
-  struct price_info {
-    short int number;
-    char name[25];
-    short int price;
-  } clan_prices[] = {
-    /* Spell Num (defined)      Name shown        Price  */
-    { SPELL_ARMOR, "armor             ", 75},
-    { SPELL_BLESS, "bless            ", 150},
-    { SPELL_REMOVE_POISON, "remove poison    ", 525},
-    { SPELL_CURE_BLIND, "cure blindness   ", 375},
-    { SPELL_CURE_CRITIC, "critic           ", 525},
-    { SPELL_SANCTUARY, "sanctuary       ", 3000},
-    { SPELL_HEAL, "heal            ", 3500},
-
-    /* The next line must be last, add new spells above. */
-    { -1, "\r\n", -1}
-  };
-
-  if (CMD_IS("buy") || CMD_IS("list")) {
-    argument = one_argument(argument, buf);
-
-    /* Which clanhall is this cleric in? */
-    clanhall = zone_table[(GET_ROOM_ZONE(IN_ROOM(this_mob)))].number;
-    if ((clan = zone_is_clanhall(clanhall)) == NO_CLAN) {
-      log("SYSERR: clan_cleric spec (%s) not in a known clanhall (room %d)", GET_NAME(this_mob), world[(IN_ROOM(this_mob))].number);
-      return FALSE;
-    }
-    if (clan != GET_CLAN(ch)) {
-      sprintf(buf, "$n will only serve members of %s", CLAN_NAME(real_clan(clan)));
-      act(buf, TRUE, this_mob, 0, ch, TO_VICT);
-      return TRUE;
-    }
-
-    if (FIGHTING(ch)) {
-      send_to_char(ch, "You can't do that while fighting!\r\n");
-      return TRUE;
-    }
-
-    if (*buf) {
-      for (i = 0; clan_prices[i].number > SPELL_RESERVED_DBC; i++) {
-        if (is_abbrev(buf, clan_prices[i].name)) {
-          if (GET_GOLD(ch) < clan_prices[i].price) {
-            act("$n tells you, 'You don't have enough gold for that spell!'",
-                    FALSE, this_mob, 0, ch, TO_VICT);
-            return TRUE;
-          } else {
-
-            act("$N gives $n some money.",
-                    FALSE, this_mob, 0, ch, TO_NOTVICT);
-            send_to_char(ch, "You give %s %d coins.\r\n",
-                    GET_NAME(this_mob), clan_prices[i].price);
-            decrease_gold(ch, clan_prices[i].price);
-            /* Uncomment the next line to make the mob get RICH! */
-            /* increase_gold(this_mob, clan_prices[i].price); */
-
-            cast_spell(this_mob, ch, NULL, clan_prices[i].number, 0);
-            return TRUE;
-
-          }
-        }
-      }
-      act("$n tells you, 'I do not know of that spell!"
-              "  Type 'buy' for a list.'", FALSE, this_mob,
-              0, ch, TO_VICT);
-
-      return TRUE;
-    } else {
-      act("$n tells you, 'Here is a listing of the prices for my services.'",
-              FALSE, this_mob, 0, ch, TO_VICT);
-      for (i = 0; clan_prices[i].number > SPELL_RESERVED_DBC; i++) {
-        send_to_char(ch, "%s%d\r\n", clan_prices[i].name, clan_prices[i].price);
-      }
-      return TRUE;
-    }
-  }
-  return FALSE;
-}
-
-SPECIAL(clan_guard) {
-  zone_vnum clanhall, to_zone;
-  clan_vnum clan;
-  struct char_data *guard = (struct char_data *) me;
-  char *buf = "The guard humiliates you, and blocks your way.\r\n";
-  char *buf2 = "The guard humiliates $n, and blocks $s way.";
-
-  if (!IS_MOVE(cmd) || IS_AFFECTED(guard, AFF_BLIND))
-    return FALSE;
-
-  if (GET_LEVEL(ch) >= LVL_IMMORT)
-    return FALSE;
-
-  /* Which clanhall is this cleric in? */
-  clanhall = zone_table[(GET_ROOM_ZONE(IN_ROOM(guard)))].number;
-  if ((clan = zone_is_clanhall(clanhall)) == NO_CLAN) {
-    log("SYSERR: clan_guard spec (%s) not in a known clanhall (room %d)", GET_NAME(guard), world[(IN_ROOM(guard))].number);
-    return FALSE;
-  }
-
-  /* This is the player's clanhall, allow them to pass */
-  if (GET_CLAN(ch) == clan) {
-    return FALSE;
-  }
-
-  /* If the exit leads to another clanhall room, block it */
-  /* NOTE: cmd equals the direction for directional commands */
-  if (EXIT(ch, cmd) && EXIT(ch, cmd)->to_room && EXIT(ch, cmd)->to_room != NOWHERE) {
-    to_zone = zone_table[(GET_ROOM_ZONE(EXIT(ch, cmd)->to_room))].number;
-    if (to_zone == clanhall) {
-      act(buf, FALSE, ch, 0, 0, TO_CHAR);
-      act(buf2, FALSE, ch, 0, 0, TO_ROOM);
-      return TRUE;
-    }
-  }
-
-  /* If we get here, player is allowed to leave */
-  return FALSE;
-}
-
-/* from homeland */
-SPECIAL(shar_heart) {
-  struct char_data *vict = FIGHTING(ch);
-  struct affected_type af;
-  int dam = 0;
-
-  if (!ch || cmd || !vict)
-    return FALSE;
-
-  if (rand_number(0, 15))
-    return FALSE;
-
-  act("\tmThe \tMHeart of Shar \tn\tmpulses erratically in\r\n"
-          "your hand before striking $N \tmwith a beam of\r\n"
-          "\tLmalevolent light\tn\tm, bathing and filling $M with\r\n"
-          "the virulence of the \tLL\tMady of \tLL\tMoss.\tn"
-          , FALSE, ch, 0, vict, TO_CHAR);
-
-  act("\tmThe amethyst orb wielded by \tL$n \tn\tmpulses\r\n"
-          "erratically before a beam of \tLmalevolent light\r\n"
-          "\tn\tmshoots from it, striking you in the chest!\tn"
-          , FALSE, ch, 0, vict, TO_VICT);
-
-  act("\tL$n \tn\tmis bathed in an amethyst radiance as $s\r\n"
-          "\tMHeart of Shar \tn\tmpulses erratically.  Suddenly a\r\n"
-          "sickly beam of \tLmalevolent light \tn\tmblazes\r\n"
-          "towards $N\tm, filling $S body with the \tLvirulence\r\n"
-          "\tn\tmof the \tLL\tMady of \tLL\tMoss.\tn"
-          , FALSE, ch, 0, vict, TO_ROOM);
-
-  af.duration = 5;
-  af.modifier = -4;
-  af.location = APPLY_STR;
-  af.spell = SPELL_POISON;
-  affect_join(vict, &af, FALSE, FALSE, FALSE, FALSE);
-
-  dam = dice(6, 3) + 4;
-  GET_HIT(vict) -= dam;
-  return TRUE;
-}
-
-/* from homeland */
-SPECIAL(shar_statue) {
-  struct char_data *mob;
-
-  if (!FIGHTING(ch))
-    return FALSE;
-  if (cmd)
-    return FALSE;
-
-  if (!rand_number(0, 8) || !PROC_FIRED(ch)) {
-    PROC_FIRED(ch) = TRUE;
-    send_to_room(ch->in_room,
-            "\tLThe statue raises her ebon arms, screaming out to\r\n"
-            "her deity in a booming voice, '\tn\tmLady of loss,\r\n"
-            "mistress of the night, smite those who befoul your\r\n"
-            "house.  Send forth your faithful to quench the light\r\n"
-            "of their moon!\tL'\tn\r\n");
-
-    if (dice(1, 100) < 50)
-      mob = read_mobile(106241, VIRTUAL);
-    else
-      mob = read_mobile(106240, VIRTUAL);
-
-    if (!mob)
-      return FALSE;
-
-    char_to_room(mob, ch->in_room);
-    add_follower(mob, ch);
-
-    return TRUE;
-  }
-  return FALSE;
-}
-
-/* from homeland */
-SPECIAL(dog) {
-  int random = 0;
-  struct affected_type af;
-  struct char_data *pet = (struct char_data *) me;
-
-  if (!argument)
-    return FALSE;
-  if (!cmd)
-    return FALSE;
-
-  skip_spaces(&argument);
-
-  if (!isname(argument, GET_NAME(pet)))
-    return FALSE;
-
-  if (CMD_IS("pet") || CMD_IS("pat")) {
-    random = dice(1, 3);
-    switch (random) {
-      case 3:
-        act("$n tries to lick your hand as you pet $m.", FALSE, pet, 0, ch, TO_VICT);
-        act("$n tries to lick the hand of $N as $E pet $m.", FALSE, pet, 0, ch, TO_NOTVICT);
-        break;
-      case 2:
-        act("$n looks at you with adoring eyes as you pet $m.", FALSE, pet, 0, ch, TO_VICT);
-        act("$n looks at $N with adoring eyes as $E pet $m.", FALSE, pet, 0, ch, TO_NOTVICT);
-        break;
-      case 1:
-      default:
-        act("$n wags $s tail happily, as you pet $m.", FALSE, pet, 0, ch, TO_VICT);
-        act("$n wags $s tail happily, as $N pets $m.", FALSE, pet, 0, ch, TO_NOTVICT);
-        break;
-    }
-
-    if (GET_LEVEL(pet) < 2 && ch->followers == 0 && ch->master == 0 && pet->master == 0 && !circle_follow(pet, ch)) {
-      add_follower(pet, ch);
-      af.spell = SPELL_CHARM;
-      af.duration = 24000;
-      af.modifier = 0;
-      af.location = 0;
-      SET_BIT_AR(af.bitvector, AFF_CHARM);
-      affect_to_char(pet, &af);
-    }
-    return TRUE;
-  }
-  return FALSE;
-}
-
-/* from homeland */
-SPECIAL(illithid_gguard) {
-  const char *buf = "$N \tLsteps in front of you, blocking you from accessing the gate.\tn";
-  const char *buf2 = "$N \tLsteps in front of $n\tL, blocking access the gate.\tn";
-
-  if (!IS_MOVE(cmd))
-    return FALSE;
-
-  //if (cmd == SCMD_EAST && GET_RACE(ch) != RACE_ILLITHID) {
-  if (cmd == SCMD_EAST) {
-    act(buf, FALSE, ch, 0, (struct char_data *) me, TO_CHAR);
-    act(buf2, FALSE, ch, 0, (struct char_data *) me, TO_ROOM);
-    return TRUE;
-  }
-
-  return FALSE;
-}
-
-/* from homeland */
-SPECIAL(duergar_guard) {
-  const char *buf = "$N steps into the opening and blocks your path.\r\n";
-  const char *buf2 = "$N steps into the opening blocking it.";
-
-  if (!IS_MOVE(cmd))
-    return FALSE;
-
-  if (cmd == SCMD_DOWN) {
-    act(buf, FALSE, ch, 0, (struct char_data *) me, TO_CHAR);
-    act(buf2, FALSE, ch, 0, (struct char_data *) me, TO_ROOM);
-    return TRUE;
-  }
-
-  return FALSE;
-}
-
-/* from homeland */
-SPECIAL(bandit_guard) {
-  const char *buf = "$N blocks your access into the castle.\r\n";
-  const char *buf2 = "$N blocks $n's access into the castle..";
-
-  if (!IS_MOVE(cmd))
-    return FALSE;
-
-  if (GET_LEVEL(ch) < 12)
-    return FALSE;
-
-  if (cmd == SCMD_EAST || cmd == SCMD_SOUTH || cmd == SCMD_WEST) {
-    act(buf, FALSE, ch, 0, (struct char_data *) me, TO_CHAR);
-    act(buf2, FALSE, ch, 0, (struct char_data *) me, TO_ROOM);
-    return TRUE;
-  }
-
-  return FALSE;
-}
-
-/* from homeland */
-SPECIAL(secomber_guard) {
-  const char *buf = "\tLThe doorguard steps before you, blocking your way with an upraised hand.\tn\r\n";
-  const char *buf2 = "\tLThe doorguard blocks \tn$n\tL's way, placing one meaty hand on $s chest.\tn";
-
-  if (!IS_MOVE(cmd))
-    return FALSE;
-
-  if (cmd == SCMD_EAST) {
-    send_to_char(ch, buf);
-    act(buf2, FALSE, ch, 0, 0, TO_ROOM);
-    return TRUE;
-  }
-
-  return FALSE;
-}
-
-/* from homeland */
-/*
-SPECIAL(guild_golem) {
-  bool found = TRUE;
-  const char *msg1 = "The golem humiliates you, and blocks your way.\r\n";
-  const char *msg2 = "The golem humiliates $n, and blocks $s way.";
-
-  if (!IS_MOVE(cmd))
-    return FALSE;
-
-  int i = cmd - 1;
-
-  if (i < 0) {
-    send_to_char("Index error in guild golem\r\n", ch);
-    return FALSE;
-  }
-
-  if (!EXIT(ch, i))
-    found = FALSE;
-  else {
-    int room_number = world[ch->in_room].dir_option[i]->to_room;
-    if (world[room_number].guild_index) {
-      if (GET_GUILD(ch) != world[room_number].guild_index && GET_ALT(ch) != world[room_number].guild_index)
-        found = FALSE;
-    }
-  }
-
-  if (!found) {
-    send_to_char(msg1, ch);
-    act(msg2, FALSE, ch, 0, 0, TO_ROOM);
-    return TRUE;
-  }
-
-  return FALSE;
-}
- */
-
-/* from Homeland */
-/*
-SPECIAL(guild_guard) {
-  int i;
-  bool found = TRUE;
-  const char *buf = "The guard humiliates you, and blocks your way.\r\n";
-  const char *buf2 = "The guard humiliates $n, and blocks $s way.";
-
-  if (!IS_MOVE(cmd))
-    return FALSE;
-
-  if (GET_LEVEL(ch) >= LVL_IMMORT)
-    return FALSE;
-
-  for (i = 0; guild_info[i][0] != -1; i++) {
-    if (GET_ROOM_VNUM(IN_ROOM(ch)) == guild_info[i][1] &&
-            cmd == guild_info[i][2]) {
-      if (IS_NPC(ch) || GET_CLASS(ch) != guild_info[i][0]) {
-        found = FALSE;
-      } else {
-        found = TRUE;
-        break;
-      }
-    }
-  }
-
-  if (!found) {
-    send_to_char(buf, ch);
-    act(buf2, FALSE, ch, 0, 0, TO_ROOM);
-    return TRUE;
-  }
-
-  return FALSE;
-}
- */
-
-/* from Homeland */
-//doesnt work properly if multiple instances.. :) -V
-
-SPECIAL(practice_dummy) {
-  int rounddam = 0;
-  static int round_count;
-  static int max_hit;
-  char buf[MAX_INPUT_LENGTH];
-
-  if (cmd)
-    return FALSE;
-
-  if (!FIGHTING(ch)) {
-    GET_MAX_HIT(ch) = 20000;
-    GET_HIT(ch) = 20000;
-    max_hit = 0;
-    round_count = 0;
-  } else {
-    rounddam = GET_MAX_HIT(ch) - GET_HIT(ch);
-    max_hit += rounddam;
-    round_count++;
-
-    sprintf(buf, "\tP%d damage last round!\tn  \tc(total: %d rounds: %d)\tn\r\n",
-            rounddam, max_hit, round_count);
-    send_to_room(ch->in_room, buf);
-    GET_HIT(ch) = GET_MAX_HIT(ch);
-    return TRUE;
-  }
-  return FALSE;
-}
-
-/* from Homeland */
-SPECIAL(wraith) {
-  if (cmd)
-    return FALSE;
-
-  if (GET_POS(ch) == POS_DEAD || !ch->master) {
-    act("With a loud shriek, $n crumbles into dust.", FALSE, ch, NULL, 0, TO_ROOM);
-    extract_char(ch);
-    return TRUE;
-  }
-
-  if (ch->master && ch->in_room == ch->master->in_room)
-    if (FIGHTING(ch->master) && rand_number(0, 1)) {
-      perform_assist(ch, ch->master);
-      return TRUE;
-    }
-
-  return FALSE;
-}
-
-/* from Homeland */
-SPECIAL(skeleton_zombie) {
-  if (cmd)
-    return FALSE;
-
-  if (GET_POS(ch) == POS_DEAD || !ch->master) {
-    act("With a loud shriek, $n crumbles into dust.", FALSE, ch, NULL, 0, TO_ROOM);
-    extract_char(ch);
-    return TRUE;
-  }
-
-  if (ch->master && ch->in_room == ch->master->in_room)
-    if (FIGHTING(ch->master) && !rand_number(0, 2)) {
-      perform_assist(ch, ch->master);
-      return TRUE;
-    }
-
-  return FALSE;
-}
-
-/* from Homeland */
-SPECIAL(vampire) {
-  struct char_data *vict;
-
-  if (cmd)
-    return FALSE;
-
-  if (GET_POS(ch) == POS_DEAD || !ch->master) {
-    act("With a loud shriek, $n crumbles into dust.", FALSE, ch, NULL, 0, TO_ROOM);
-    extract_char(ch);
-    return TRUE;
-  }
-
-  if (ch->master && ch->in_room == ch->master->in_room) {
-    for (vict = world[ch->in_room].people; vict; vict = vict->next_in_room) {
-      if (FIGHTING(vict) == ch->master && !rand_number(0, 1)) {
-        perform_rescue(ch, ch->master);
-        return TRUE;
-      }
-    }
-  }
-
-  return FALSE;
-}
-
-/* from Homeland */
-SPECIAL(totemanimal) {
-  if (cmd)
-    return FALSE;
-  if (!ch->master)
-    return FALSE;
-
-  if (ch->master && ch->in_room == ch->master->in_room)
-    if (FIGHTING(ch->master))
-      perform_assist(ch, ch->master);
-  return FALSE;
-}
-
-/* from Homeland */
-SPECIAL(shades) {
-  if (cmd)
-    return FALSE;
-
-  if (GET_MAX_HIT(ch) > 1 && GET_HIT(ch) > 1) {
-    GET_MAX_HIT(ch) = 1;
-    GET_HIT(ch) = 1;
-  }
-
-  if (GET_POS(ch) == POS_DEAD)
-    return FALSE;
-  if (GET_HIT(ch) < GET_MAX_HIT(ch) || !ch->master) {
-    act("A shade evaporates into thin air.", FALSE, ch, NULL, 0, TO_ROOM);
-    extract_char(ch);
-    return TRUE;
-  }
-
-  if (ch->in_room != ch->master->in_room) {
-    HUNTING(ch) = ch->master;
-    hunt_victim(ch);
-    return TRUE;
-  }
-  return FALSE;
-}
-
-/* from Homeland */
-SPECIAL(solid_elemental) {
-  struct char_data *vict;
-
-  if (cmd)
-    return FALSE;
-
-  if (GET_POS(ch) == POS_DEAD || (!ch->master && !MOB_FLAGGED(ch, MOB_MEMORY))) {
-    act("With a loud shriek, $n returns to $s home plane.", FALSE, ch, NULL, 0, TO_ROOM);
-    extract_char(ch);
-    return TRUE;
-  }
-
-  if (GET_HIT(ch) > 0) {
-    if (ch->master && ch->in_room == ch->master->in_room && !rand_number(0, 1)) {
-      for (vict = world[ch->in_room].people; vict; vict = vict->next_in_room) {
-        if (FIGHTING(vict) == ch->master) {
-          perform_rescue(ch, ch->master);
-          return TRUE;
-        }
-      }
-    }
-
-    if (!FIGHTING(ch) && ch->master && FIGHTING(ch->master) && ch->in_room == ch->master->in_room) {
-      perform_assist(ch, ch->master);
-      return TRUE;
-    }
-  }
-
-  // auto stand if down
-  if (GET_POS(ch) < POS_FIGHTING && GET_POS(ch) >= POS_STUNNED) {
-    change_position(ch, POS_STANDING);
-    act("$n clambers to $s feet.\r\n", FALSE, ch, 0, 0, TO_ROOM);
-    return TRUE;
-  }
-
-  // we're fighting something we dont want to fight...
-  if (!ch->master && FIGHTING(ch) && IS_NPC(FIGHTING(ch)) && !IS_PET(FIGHTING(ch)))
-    do_flee(ch, 0, 0, 0);
-
-  return FALSE;
-}
-
-/* from Homeland */
-SPECIAL(wraith_elemental) {
-  struct char_data *vict;
-
-  if (cmd)
-    return FALSE;
-
-  if (GET_POS(ch) == POS_DEAD || (!ch->master && !MOB_FLAGGED(ch, MOB_MEMORY))) {
-    act("With a loud shriek, $n returns to $s home plane.", FALSE, ch, NULL, 0, TO_ROOM);
-    extract_char(ch);
-    return TRUE;
-  }
-
-  if (GET_HIT(ch) > 0) {
-    if (ch->master && ch->in_room == ch->master->in_room && !rand_number(0, 1)) {
-      for (vict = world[ch->in_room].people; vict; vict = vict->next_in_room) {
-        if (FIGHTING(vict) == ch->master) {
-          perform_rescue(ch, ch->master);
-          return TRUE;
-        }
-      }
-    }
-
-    if (!FIGHTING(ch) && ch->master && FIGHTING(ch->master) && ch->in_room == ch->master->in_room) {
-      perform_assist(ch, ch->master);
-      return TRUE;
-    }
-  }
-
-  // auto stand if down
-  if (GET_POS(ch) < POS_FIGHTING && GET_POS(ch) >= POS_STUNNED) {
-    change_position(ch, POS_STANDING);
-    act("$n clambers to $s feet.\r\n", FALSE, ch, 0, 0, TO_ROOM);
-    return TRUE;
-  }
-
-  // we're fighting something we dont want to fight...
-  if (!ch->master && FIGHTING(ch) && IS_NPC(FIGHTING(ch)) && !IS_PET(FIGHTING(ch)))
-    do_flee(ch, 0, 0, 0);
-
-  return FALSE;
-}
-
-/* from homeland */
-SPECIAL(planewalker) {
-  if (cmd)
-    return FALSE;
-
-  if (ROOM_FLAGGED(ch->in_room, ROOM_SOUNDPROOF)) {
-    act("$n looks around in panic when he realizes that his spells\r\n"
-            "would fizzle. He reaches down into his pockets and pulls out an ancient\r\n"
-            "rod. He taps the rod and suddenly disappears!", FALSE
-            , ch, 0, 0, TO_ROOM);
-    call_magic(ch, 0, 0, SPELL_TELEPORT, 0, 30, CAST_WAND);
-    return TRUE;
-  }
-  if (!FIGHTING(ch) && GET_HIT(ch) < GET_MAX_HIT(ch)) {
-    act("$n checks on his wounds, and grabs a potion from his pockets."
-            , FALSE, ch, 0, 0, TO_ROOM);
-    call_magic(ch, ch, 0, SPELL_HEAL, 0, 30, CAST_POTION);
-    return TRUE;
-  }
-  return FALSE;
-}
-
-/* from homeland */
-SPECIAL(phantom) {
-  struct char_data *vict;
-  struct char_data *next_vict;
-  int prob, percent;
-
-  if (cmd)
-    return FALSE;
-
-  if (!FIGHTING(ch))
-    return FALSE;
-  if (rand_number(0, 4))
-    return FALSE;
-
-  act("$n \tLlets out a \trfrightening\tL wail\tn",
-          FALSE, ch, 0, 0, TO_ROOM);
-
-  for (vict = world[ch->in_room].people; vict; vict = next_vict) {
-    next_vict = vict->next_in_room;
-
-    if (vict == ch)
-      continue;
-    if (IS_NPC(vict) && !IS_PET(vict))
-      continue;
-
-    percent = rand_number(1, 111); /* 101% is a complete failure */
-    prob = GET_WIS(vict) + 5;
-    if (FIGHTING(vict))
-      prob *= 2;
-    if (prob > 100)
-      prob = 100;
-
-    if (percent > prob)
-      do_flee(vict, NULL, 0, 0);
-  }
-  return TRUE;
-}
-
-/* from homeland */
-SPECIAL(lichdrain) {
-  struct char_data *tch = 0;
-  struct char_data *vict = 0;
-  int dam = 0;
-
-  if (cmd || GET_POS(ch) == POS_DEAD)
-    return FALSE;
-  if (rand_number(0, 3))
-    return FALSE;
-  if (!FIGHTING(ch))
-    return FALSE;
-
-  if (AFF_FLAGGED(ch, AFF_PARALYZED))
-    return FALSE;
-
-  for (tch = world[ch->in_room].people; tch; tch = tch->next_in_room) {
-    if (!IS_NPC(tch) || IS_PET(tch)) {
-      if (!vict || !rand_number(0, 2)) {
-        vict = tch;
-      }
-    }
-  }
-
-  if (!vict)
-    return FALSE;
-
-  act("\tn$n\tL looks deep into your soul with $s horrid gaze.\tn\r\n"
-          "\tLand $e simply leeches your \tWlifeforce\tL out of you.\r\n",
-          FALSE, ch, 0, vict, TO_VICT);
-
-  act("\tn$n\tL looks deep into the eyes of $N\tL with $s horrid gaze.\tn\r\n"
-          "\tLand $e simply leeches $S \tWlifeforce\tL out of $M.\r\n",
-          TRUE, ch, 0, vict, TO_NOTVICT);
-
-  act("\tWYou reach out and suck the life force away from $N!", TRUE, ch, 0,
-          vict, TO_CHAR);
-  dam = GET_HIT(vict) + 5;
-  if (GET_HIT(ch) + dam < GET_MAX_HIT(ch))
-    GET_HIT(ch) += dam;
-  GET_HIT(vict) -= dam;
-  USE_FULL_ROUND_ACTION(vict);
-  return TRUE;
-}
-
-/* from homeland */
-SPECIAL(harpell) {
-  struct char_data *i = NULL;
-  char buf[MAX_INPUT_LENGTH];
-
-  if (cmd || GET_POS(ch) == POS_DEAD)
-    return FALSE;
-
-  if (!FIGHTING(ch))
-    PROC_FIRED(ch) = FALSE;
-
-  if (FIGHTING(ch) && !ROOM_FLAGGED(ch->in_room, ROOM_SOUNDPROOF)) {
-    if (AFF_FLAGGED(FIGHTING(ch), AFF_CHARM) && FIGHTING(ch)->master)
-      sprintf(buf, "%s shouts, 'HELP! %s has ordered his pets to kill "
-            "me!!'\r\n", ch->player.short_descr,
-            GET_NAME(FIGHTING(ch)->master));
-    else
-      sprintf(buf, "%s shouts, 'HELP! %s is trying to kill me!\r\n",
-            ch->player.short_descr, GET_NAME(FIGHTING(ch)));
-    for (i = character_list; i; i = i->next) {
-      if (!FIGHTING(i) && IS_NPC(i) && (GET_MOB_VNUM(i) == 106831 ||
-              GET_MOB_VNUM(i) == 106841 || GET_MOB_VNUM(i) == 106842 ||
-              GET_MOB_VNUM(i) == 106844 || GET_MOB_VNUM(i) == 106845 ||
-              GET_MOB_VNUM(i) == 106846) && ch != i && !rand_number(0, 2)) {
-        if (AFF_FLAGGED(FIGHTING(ch), AFF_CHARM) && FIGHTING(ch)->master &&
-                (FIGHTING(ch)->master->in_room != FIGHTING(ch)->in_room)) {
-          if (FIGHTING(ch)->master->in_room != i->in_room)
-            cast_spell(i, FIGHTING(ch)->master, NULL, SPELL_TELEPORT, 0);
-          else
-            hit(i, FIGHTING(ch)->master, TYPE_UNDEFINED, DAM_RESERVED_DBC, 0,
-                  FALSE);
-        } else {
-          if (FIGHTING(ch)->in_room != i->in_room)
-            cast_spell(i, FIGHTING(ch), NULL, SPELL_TELEPORT, 0);
-          else
-            hit(i, FIGHTING(ch), TYPE_UNDEFINED, DAM_RESERVED_DBC, 0, FALSE);
-        }
-      }
-
-      if (world[ch->in_room].zone == world[i->in_room].zone && !PROC_FIRED(ch))
-        send_to_char(i, buf);
-    }
-    PROC_FIRED(ch) = TRUE;
-    return TRUE;
-  } // for loop
-
-  return FALSE;
-}
-
-/* from homeland */
-SPECIAL(bonedancer) {
-  struct char_data *vict;
-  struct char_data *next_vict;
-
-  if (cmd)
-    return FALSE;
-  if (GET_POS(ch) == POS_DEAD || !ch->master) {
-    act("With a loud shriek, $n crumbles into dust.", FALSE, ch, NULL, 0,
-            TO_ROOM);
-    extract_char(ch);
-    return TRUE;
-  }
-
-  if (!FIGHTING(ch) && GET_HIT(ch) > 0) {
-    for (vict = world[ch->in_room].people; vict; vict = next_vict) {
-      next_vict = vict->next_in_room;
-      if (vict != ch && CAN_SEE(ch, vict)) {
-        hit(ch, vict, TYPE_UNDEFINED, DAM_RESERVED_DBC, 0, FALSE);
-        return TRUE;
-      }
-    }
-  }
-
-  return FALSE;
-}
-
-/* from homeland */
-SPECIAL(wallach) {
-
-  if (cmd || GET_POS(ch) == POS_DEAD)
-    return FALSE;
-
-  if (GET_ROOM_VNUM(GET_MOB_LOADROOM(ch)) != 112638)
-    GET_MOB_LOADROOM(ch) = real_room(112638);
-
-  return FALSE;
-}
-
-/* from homeland */
-SPECIAL(beltush) {
-  struct char_data *i;
-
-  if (cmd || GET_POS(ch) == POS_DEAD || GET_ROOM_VNUM(ch->in_room) != 112648)
-    return FALSE;
-
-
-  for (i = character_list; i; i = i->next)
-    if (!IS_NPC(i) && GET_ROOM_VNUM(i->in_room) == 112602) {
-      do_enter(ch, "mirror", 0, 0);
-      act("Beltush says, 'FOOLS!! How dare you attempt to enter the flaming "
-              "tower!!", FALSE, ch, 0, 0, TO_ROOM);
-      return TRUE;
-    }
-
-  return FALSE;
-}
-
-/* from homeland */
-SPECIAL(mereshaman) {
-  if (cmd)
-    return FALSE;
-
-  if (FIGHTING(ch) && !PROC_FIRED(ch)) {
-    PROC_FIRED(ch) = TRUE;
-    send_to_room(ch->in_room,
-            "\tLThe \tglizardman \tLshaman chants loudly, '\tGUktha slithiss "
-            "Semuanya! Ssithlarss sunggar uk!\tL'\tn\r\n"
-            "\tLThe monitor lizard statues shudder and vibrate then take on \tn\r\n"
-            "\tLa \tGbright green glow\tL. Each opens up like a cocoon releasing the\tn\r\n"
-            "\tLreptilian beast contained within.\tn\r\n");
-
-    char_to_room(read_mobile(126725, VIRTUAL), ch->in_room);
-    char_to_room(read_mobile(126725, VIRTUAL), ch->in_room);
-    char_to_room(read_mobile(126725, VIRTUAL), ch->in_room);
-    char_to_room(read_mobile(126725, VIRTUAL), ch->in_room);
-    return TRUE;
-  }
-  return FALSE;
-}
-
-/* from homeland */
-SPECIAL(mercenary) {
-  int hit;
-  int base = 1;
-
-  if (!ch)
-    return FALSE;
-  if (cmd)
-    return FALSE;
-
-  // a recruited merc should get reasonable amounts of hp.
-  if (PROC_FIRED(ch) == FALSE && IS_PET(ch)) {
-    switch (GET_CLASS(ch)) {
-      case CLASS_RANGER:
-      case CLASS_PALADIN:
-      case CLASS_BERSERKER:
-      case CLASS_WARRIOR:
-      case CLASS_WEAPON_MASTER:
-      case CLASS_STALWART_DEFENDER:
-      case CLASS_DUELIST:
-        base = 8;
-        break;
-      case CLASS_ROGUE:
-//      case CLASS_SHADOW_DANCER:
-//      case CLASS_ASSASSIN:
-      case CLASS_MONK:
-      case CLASS_SHIFTER:
-        base = 5;
-        break;
-
-      default:
-        base = 3;
-        break;
-    }
-
-    hit = dice(GET_LEVEL(ch), (1 + GET_CON_BONUS(ch))) + GET_LEVEL(ch) * base;
-    GET_MAX_HIT(ch) = hit;
-    if (GET_HIT(ch) > hit)
-      GET_HIT(ch) = hit;
-    PROC_FIRED(ch) = TRUE;
-    return TRUE;
-  }
-  return FALSE;
-}
-
-/* from homeland */
-SPECIAL(battlemaze_guard) {
-  const char *buf = "$N \tL tells you, 'You don't want to go any farther, young one. \tn\r\n"
-          "\tL You must be at least level ten to go into the more advanced\tn\r\n"
-          "\tL parts of the battlemaze.'\tn";
-  const char *buf2 = "$N \tLsteps in front of $n\tL, blocking access the gate.\tn";
-
-  if (!IS_MOVE(cmd))
-    return FALSE;
-
-  if (cmd == SCMD_NORTH && GET_LEVEL(ch) < 10) {
-    act(buf, FALSE, ch, 0, (struct char_data *) me, TO_CHAR);
-    act(buf2, FALSE, ch, 0, (struct char_data *) me, TO_ROOM);
-    return TRUE;
-  }
-
-  return FALSE;
-}
-
-/* from homeland */
-SPECIAL(willowisp) {
-  room_rnum room = real_room(126899);
-
-  if (cmd)
-    return FALSE;
-
-  if (FIGHTING(ch))
-    return FALSE;
-
-  if (ch->in_room != room && weather_info.sunlight == SUN_LIGHT) {
-    act("$n fades away in the sunlight!", FALSE, ch, 0, 0, TO_ROOM);
-    ch->mob_specials.temp_room_data = ch->in_room;
-    char_from_room(ch);
-    char_to_room(ch, room);
-
-    return TRUE;
-  }
-
-  if (ch->in_room == room && weather_info.sunlight != SUN_LIGHT) {
-    char_from_room(ch);
-    char_to_room(ch, ch->mob_specials.temp_room_data);
-    act("$n appears with the dark of the night!", FALSE, ch, 0, 0, TO_ROOM);
-    return TRUE;
-  }
-
-  return FALSE;
-}
-
-/* from homeland */
-SPECIAL(naga_golem) {
-  if (cmd || GET_POS(ch) == POS_DEAD)
-    return FALSE;
-
-  if (!FIGHTING(ch))
-    PROC_FIRED(ch) = FALSE;
-
-  if (FIGHTING(ch)) {
-    zone_yell(ch,
-            "\r\n\tLThe golem rings an alarm bell, which echoes through "
-            "the pit.\tn\r\n");
-    return TRUE;
-  }
-
-  return FALSE;
-}
-
-/* from homeland */
-SPECIAL(naga) {
-  struct char_data *tch = 0;
-  struct char_data *vict = 0;
-  int dam = 0;
-
-  if (cmd || GET_POS(ch) == POS_DEAD)
-    return FALSE;
-  if (rand_number(0, 3))
-    return FALSE;
-  if (!FIGHTING(ch))
-    return FALSE;
-
-  for (tch = world[ch->in_room].people; tch; tch = tch->next_in_room) {
-    if ((!IS_NPC(tch) || IS_PET(tch)) && !MOB_FLAGGED(tch, MOB_NOSLEEP)) {
-      if (!vict || !rand_number(0, 3)) {
-        vict = tch;
-      }
-    }
-  }
-  if (!vict)
-    return FALSE;
-
-  if (MOB_FLAGGED(vict, MOB_NOSLEEP))
-    return FALSE;
-
-  act("$n\tL thrusts its powerful barbed tail-stinger into your flesh causing\tn\r\n"
-          "\tLyou to scream in agony.  As it snaps back its tail, poison oozes into the large\tn\r\n"
-          "\tLwound that is opened.  You begin to fall into a drug induced "
-          "sleep.\tn\r\n", FALSE, ch, 0, vict, TO_VICT);
-
-
-  act("$n\tL thrusts its powerful barbed tail-stinger into $N's flesh causing\tn\r\n"
-          "\tL$M\tL to scream in agony.  As it snaps back its tail, poison oozes into the large\tn\r\n"
-          "\tLwound that is opened.  \tn$N\tL begin to fall into a drug "
-          "induced sleep.\tn\r\n", TRUE, ch, 0, vict, TO_NOTVICT);
-
-  act("\tLYour poison stinger hits $N!\tn", TRUE, ch, 0, vict, TO_CHAR);
-  dam = GET_LEVEL(ch)*2 + dice(2, GET_LEVEL(ch));
-  if (dam > GET_HIT(vict))
-    dam = GET_HIT(vict);
-  if (dam < 0)
-    dam = 0;
-  GET_HIT(vict) -= dam;
-  stop_fighting(vict);
-  change_position(vict, POS_SLEEPING);
-  /* Would be best to make this an affect that affects your ability to wake up, lasting a couple rounds. */
-  USE_FULL_ROUND_ACTION(vict);
-  return TRUE;
-}
-
-/* from homeland */
-SPECIAL(ethereal_pet) {
-
-  if (cmd || GET_POS(ch) == POS_DEAD)
-    return FALSE;
-  if (FIGHTING(ch))
-    return FALSE;
-
-  if (ch->desc == 0) {
-    extract_char(ch);
-    return TRUE;
-  }
-  return FALSE;
-}
-
-/* from homeland */
-SPECIAL(fp_invoker) {
-  struct char_data *victim;
-
-  if (!ch)
-    return FALSE;
-  if (FIGHTING(ch))
-    return FALSE;
-  if (!IS_NPC(ch) && cmd && CMD_IS("cast") && GET_POS(ch) >= POS_FIGHTING) {
-    victim = ch;
-    ch = (struct char_data*) me;
-    act("$n screams in rage, 'How DARE you cast a spell in my tower'", FALSE, ch, 0, 0, TO_ROOM);
-    call_magic(ch, victim, 0, SPELL_MISSILE_STORM, 0, 30, CAST_SPELL);
-    return FALSE;
-  }
-  return FALSE;
-
-}
-
-/* from homeland */
-static bool gr_stalled = FALSE;
-
-SPECIAL(gromph) {
-  struct char_data *victim;
-  int dir = -1;
-
-  if (!ch)
-    return FALSE;
-  if (FIGHTING(ch))
-    return FALSE;
-
-  if (!IS_NPC(ch) && cmd && CMD_IS("cast")) {
-    victim = ch;
-    ch = (struct char_data*) me;
-    act("$n sighs at YOU and mutters, 'You insolent worm!'", FALSE, ch, 0, victim, TO_VICT);
-    act("$n sighs at $N, 'You insolent worm!'", FALSE, ch, 0, victim, TO_NOTVICT);
-    call_magic(ch, victim, 0, SPELL_MISSILE_STORM, 0, 30, CAST_SPELL);
-    return TRUE;
-  }
-
-  if (PATH_DELAY(ch) > 0)
-    PATH_DELAY(ch)--;
-  PATH_DELAY(ch) = 4;
-
-  if (cmd)
-    return FALSE;
-
-  {
-    switch (PROC_FIRED(ch)) {
-      case 0:
-        //move to sorcere
-        dir = find_first_step(ch->in_room, real_room(135250));
-        if (dir < 0)
-          PROC_FIRED(ch) = 1;
-        break;
-      case 1:
-        // move to narbondel
-        dir = find_first_step(ch->in_room, real_room(135353));
-
-        if (dir < 0) {
-          if (time_info.hours == 0 && gr_stalled == TRUE) {
-            send_to_zone(
-                    "\tLSuddenly the base of the gigantic rockpillar known as \trNar\tRbon\trdel\tL\r\n"
-                    "\tLlights up with intense \trheat\tL, as Gromph Baenre uses his magic to relit it to\r\n"
-                    "\tLmark the start of a new day in the city.\tn\r\n", ch->in_room);
-            gr_stalled = FALSE;
-            PROC_FIRED(ch) = 0;
-          } else
-            gr_stalled = TRUE;
-        }
-        break;
-    }
-    if (dir >= 0)
-      perform_move(ch, dir, 1);
-    return TRUE;
-
-  }
-  return FALSE;
-}
-
-/*************************/
-/* end mobile procedures */
-/*************************/
-
-/********************************************************************/
-/******************** Room Procs      *******************************/
-
-/********************************************************************/
-
-/*
-SPECIAL(emporium) {
-
-  if (!CMD_IS("emporium"))
-    return FALSE;
-
-  char arg[200] = {'\0'}, arg2[200] = {'\0'}, arg3[200] = {'\0'}, arg4[200] = {'\0'};
-  int bt = 0, bonus = 0;
-
-  one_argument(one_argument(one_argument(one_argument(argument, arg), arg2), arg3), arg4);
-
-  if (!*arg) {
-    send_to_char(ch, "The syntax for this command is: 'item buy <vnum> <bonustype> "
-            "<bonus>' or 'item list <weapons|armor|other> <bonustype> <bonus>'.\r\n");
-    send_to_char(ch, "\tYPlease note that bonuses of the same type \tRDO NOT\tY "
-            "stack in d20 rules.\tn\r\n");
-    return TRUE;
-  }
-
-  if (is_abbrev(arg, "buy")) {
-    if (!*arg2) {
-      send_to_char(ch, "Please specify the vnum of the item you wish to buy.  "
-              "You may obtain the vnum from the 'item list' command.\r\n");
-      send_to_char(ch, "\tYPlease note that bonuses of the same type \tRDO NOT\tY "
-              "stack in d20 rules.\tn\r\n");
-      return TRUE;
-    }
-
-    int vnum = atoi(arg2);
-
-    if (!((vnum >= 30000 && vnum <= 30083) || (vnum >= 30085 && vnum <= 30092) || 
-            vnum == 30095 || (vnum >= 30100 && vnum <= 30105))) {
-      send_to_char(ch, "That is not a valid vnum.  Please select again.\r\n");
-      return TRUE;
-    }
-
-    struct obj_data *obj = read_object(vnum, VIRTUAL);
-
-    if (!obj) {
-      send_to_char(ch, "There was an error buying your item.  Please inform a staff "
-              "member with error code ITM_BUY_001.\r\n");
-      return TRUE;
-    }
-
-    if (GET_OBJ_TYPE(obj) != ITEM_WEAPON && GET_OBJ_TYPE(obj) != ITEM_ARMOR && 
-            GET_OBJ_TYPE(obj) != ITEM_WORN) {
-      send_to_char(ch, "That is not a valid vnum.  Please select again.\r\n");
-      send_to_char(ch, "\tYPlease note that bonuses of the same type \tRDO NOT\tY stack "
-              "in d20 rules.\tn\r\n");
-      return TRUE;
-    }
-
-    if (!*arg3) {
-      send_to_char(ch, list_bonus_types());
-      send_to_char(ch, "\tYPlease note that bonuses of the same type \tRDO NOT\tY "
-              "stack in d20 rules.\tn\r\n");
-      return TRUE;
-    }
-
-    if ((bt = get_bonus_type_int(arg3)) == 0) {
-      send_to_char(ch, "That's an invalid bonus type.\r\n\r\n");
-      send_to_char(ch, list_bonus_types());
-      send_to_char(ch, "\tYPlease note that bonuses of the same type \tRDO NOT\tY "
-              "stack in d20 rules.\tn\r\n");
-      return TRUE;
-    }
-
-    if (bt == APPLY_ACCURACY && GET_OBJ_TYPE(obj) != ITEM_WEAPON) {
-      send_to_char(ch, "Only weapons can be given that bonus.\r\n");
-      send_to_char(ch, "\tYPlease note that bonuses of the same type \tRDO NOT\tY "
-              "stack in d20 rules.\tn\r\n");
-      return TRUE;
-    }
-
-    if (bt == APPLY_AC_ARMOR && !CAN_WEAR(obj, ITEM_WEAR_BODY)) {
-      send_to_char(ch, "Only body armor can be given that bonus.\r\n");
-      send_to_char(ch, "\tYPlease note that bonuses of the same type \tRDO NOT\tY "
-              "stack in d20 rules.\tn\r\n");
-      return TRUE;
-    }
-
-    if (bt == APPLY_AC_SHIELD && !CAN_WEAR(obj, ITEM_WEAR_SHIELD)) {
-      send_to_char(ch, "Only shields can be given that bonus.\r\n");
-      send_to_char(ch, "\tYPlease note that bonuses of the same type \tRDO NOT\tY "
-              "stack in d20 rules.\tn\r\n");
-      return TRUE;
-    }
-
-    if (!*arg4) {
-      send_to_char(ch, "How much would you like the bonus to be?\r\n");
-      send_to_char(ch, "\tYPlease note that bonuses of the same type \tRDO NOT\tY "
-              "stack in d20 rules.\tn\r\n");
-      return TRUE;
-    }
-
-    if ((bonus = atoi(arg4)) <= 0) {
-      send_to_char(ch, "The bonus must be greater than 0.\r\n");
-      send_to_char(ch, "\tYPlease note that bonuses of the same type \tRDO NOT\tY "
-              "stack in d20 rules.\tn\r\n");
-      return TRUE;
-    }
-
-    if ((bonus = atoi(arg4)) > 100) {
-      send_to_char(ch, "The bonus must be less than 100.\r\n");
-      send_to_char(ch, "\tYPlease note that bonuses of the same type \tRDO NOT\tY "
-              "stack in d20 rules.\tn\r\n");
-      return TRUE;
-    }
-
-    obj->affected[0].location = bt;
-    obj->affected[0].modifier = atoi(arg4);
-
-    if ((bt == APPLY_AC_SHIELD || bt == APPLY_AC_DEFLECTION || bt == APPLY_AC_NATURAL || 
-            bt == APPLY_AC_ARMOR))
-      obj->affected[0].modifier *= 10;
-
-    if (bt == APPLY_ACCURACY) {
-      obj->affected[1].location = APPLY_DAMAGE;
-      obj->affected[1].modifier = atoi(arg4);
-    }
-
-    GET_OBJ_LEVEL(obj) = set_object_level(obj);
-    GET_OBJ_COST(obj) = MAX(10, 100 + GET_OBJ_LEVEL(obj) * 50 * 
-            MAX(1, GET_OBJ_LEVEL(obj) - 1) + GET_OBJ_COST(obj));
-
-    int cost = MAX(10, GET_OBJ_LEVEL(obj) * (GET_OBJ_LEVEL(obj) / 2) * 3);
-
-    spell_identify(20, ch, ch, obj, NULL);
-
-    if (GET_OBJ_LEVEL(obj) > GET_CLASS_LEVEL(ch)) {
-      send_to_char(ch, "You cannot buy an item whose level is greater than yours.\r\n");
-      send_to_char(ch, "\tYPlease note that bonuses of the same type \tRDO NOT\tY stack "
-              "in d20 rules.\tn\r\n");
-      return TRUE;
-    }
-
-    if (GET_QUESTPOINTS(ch) < cost) {
-      send_to_char(ch, "That item costs %d reputation points and you only have "
-              "%d.\r\n", cost, GET_QUESTPOINTS(ch));
-      send_to_char(ch, "\tYPlease note that bonuses of the same type \tRDO NOT\tY "
-              "stack in d20 rules.\tn\r\n");
-      return TRUE;
-    }
-
-    GET_QUESTPOINTS(ch) -= cost;
-
-    SET_BIT_AR(GET_OBJ_EXTRA(obj), ITEM_UNIQUE_SAVE);
-    char buf[200] = {'\0'};
-    sprintf(buf, "%s +%d %s", obj->short_description, bonus, get_bonus_type(arg3));
-    obj->short_description = strdup(buf);
-    obj->name = strdup(buf);
-    sprintf(buf, "%s +%d %s lies here.", CAP(obj->short_description), bonus, 
-            get_bonus_type(arg3));
-    obj->description = strdup(buf);
-
-    obj_to_char(obj, ch);
-
-    send_to_char(ch, "You purchase %s for %d reputation points.\r\n", 
-            obj->short_description, cost);
-    return TRUE;
-  } else if (is_abbrev(arg, "list")) {
-
-    if (!*arg2) {
-      send_to_char(ch, "Please specify either armor, weapon or other.\r\n");
-      send_to_char(ch, "\tYPlease note that bonuses of the same type \tRDO NOT\tY "
-              "stack in d20 rules.\tn\r\n");
-      return TRUE;
-    }
-
-    int type = ITEM_OTHER;
-
-    if (is_abbrev(arg2, "armor"))
-      type = ITEM_ARMOR;
-    else if (is_abbrev(arg2, "weapon"))
-      type = ITEM_WEAPON;
-    else if (is_abbrev(arg2, "other"))
-      type = ITEM_WORN;
-    else {
-      send_to_char(ch, "Please specify either armor, weapon or other.\r\n");
-      send_to_char(ch, "\tYPlease note that bonuses of the same type \tRDO NOT\tY "
-              "stack in d20 rules.\tn\r\n");
-      return TRUE;
-    }
-
-    if (!*arg3) {
-      send_to_char(ch, list_bonus_types());
-      send_to_char(ch, "\tYPlease note that bonuses of the same type \tRDO NOT\tY "
-              "stack in d20 rules.\tn\r\n");
-      return TRUE;
-    }
-
-    if ((bt = get_bonus_type_int(arg3)) == 0) {
-      send_to_char(ch, "That's an invalid bonus type.\r\n\r\n");
-      send_to_char(ch, list_bonus_types());
-      send_to_char(ch, "\tYPlease note that bonuses of the same type \tRDO NOT\tY "
-              "stack in d20 rules.\tn\r\n");
-      return TRUE;
-    }
-
-    if (!*arg4) {
-      send_to_char(ch, "How much would you like the bonus to be?\r\n");
-      send_to_char(ch, "\tYPlease note that bonuses of the same type \tRDO NOT\tY "
-              "stack in d20 rules.\tn\r\n");
-      return TRUE;
-    }
-
-    if ((bonus = atoi(arg4)) <= 0) {
-      send_to_char(ch, "The bonus must be greater than 0.\r\n");
-      send_to_char(ch, "\tYPlease note that bonuses of the same type \tRDO NOT\tY "
-              "stack in d20 rules.\tn\r\n");
-      return TRUE;
-    }
-
-    char buf[100] = {'\0'};
-    int cost = 0;
-
-    struct obj_data *obj = NULL;
-    int i = 0;
-    int vnum = 0;
-
-    send_to_char(ch, "%-5s %-6s %-7s %-35s\r\n----- ------ -------------------------\r\n", 
-            "VNUM", "COST", "MIN-LVL", "ITEM");
-
-    for (i = 30000; i < 30299; i++) {
-      vnum = i;
-      if (!((vnum >= 30000 && vnum <= 30083) || (vnum >= 30085 && vnum <= 30092) || 
-              vnum == 30095 || (vnum >= 30100 && vnum <= 30105))) {
-        continue;
-      }
-      if (obj)
-        extract_obj(obj);
-      obj = read_object(i, VIRTUAL);
-      if (!obj)
-        continue;
-      if (GET_OBJ_TYPE(obj) != type)
-        continue;
-      obj->affected[0].location = bt;
-      obj->affected[0].modifier = atoi(arg4);
-
-      if ((bt == APPLY_AC_SHIELD || bt == APPLY_AC_DEFLECTION || 
-              bt == APPLY_AC_NATURAL || bt == APPLY_AC_ARMOR))
-        obj->affected[0].modifier *= 10;
-
-      if (bt == APPLY_ACCURACY) {
-        obj->affected[1].location = APPLY_DAMAGE;
-        obj->affected[1].modifier = atoi(arg4);
-      }
-
-      GET_OBJ_LEVEL(obj) = set_object_level(obj);
-      GET_OBJ_COST(obj) = MAX(10, 100 + GET_OBJ_LEVEL(obj) * 50 * 
-              MAX(1, GET_OBJ_LEVEL(obj) - 1) + GET_OBJ_COST(obj));
-
-      cost = MAX(10, GET_OBJ_LEVEL(obj) * (GET_OBJ_LEVEL(obj) / 2) * 3);
-
-      sprintf(buf, "%s +%d %s", obj->short_description, bonus, get_bonus_type(arg3));
-      send_to_char(ch, "%-5d %-6d %d %-35s\r\n", i, cost, GET_OBJ_LEVEL(obj), buf);
-    }
-    send_to_char(ch, "\r\n");
-    send_to_char(ch, "\tYPlease note that bonuses of the same type \tRDO NOT\tY stack "
-            "in d20 rules.\tn\r\n");
-    return TRUE;
-  } else {
-    send_to_char(ch, "The syntax for this command is: 'item buy <vnum>' or 'item "
-            "list <weapons|armor|other>'.\r\n");
-    send_to_char(ch, "\tYPlease note that bonuses of the same type \tRDO NOT\tY "
-            "stack in d20 rules.\tn\r\n");
-    return TRUE;
-  }
-
-  return TRUE;
-}
- */
-
-/* research spells for wizard - this is meant to fill the gap in the game we
-   have for lack of scroll placement, special thanks to Stephen Squires for
-   parts of the code */
-SPECIAL(wizard_library) {
-  bool found = FALSE, full_spellbook = TRUE;
-  struct obj_data *obj = NULL;
-  int spellnum = SPELL_RESERVED_DBC, spell_level = 0, spell_circle = 0, cost = 100, i = 0;
-  int class_level = 0;
-
-  if (CMD_IS("research")) {
-
-    if (!CLASS_LEVEL(ch, CLASS_WIZARD)) {
-      send_to_char(ch, "You are not a wizard!\r\n");
-      return TRUE;
-    }
-
-    skip_spaces(&argument);
-
-    if (!*argument) {
-      send_to_char(ch, "You need to indicate which spell you want to research.\r\n");
-      return TRUE;
-    }
-
-    spellnum = find_skill_num(argument);
-
-    if (spellnum <= SPELL_RESERVED_DBC || spellnum >= NUM_SPELLS) {
-      send_to_char(ch, "Invalid spell!\r\n");
-      return TRUE;
-    }
-
-    spell_level = spell_info[spellnum].min_level[CLASS_WIZARD];
-    spell_circle = (spell_level + 1) / 2;
-    class_level = CLASS_LEVEL(ch, CLASS_WIZARD) +
-            BONUS_CASTER_LEVEL(ch, CLASS_WIZARD);
-
-    if (spell_level <= 0 || spell_level >= LVL_IMMORT || spell_circle <= 0 || spell_circle > TOP_CIRCLE) {
-      send_to_char(ch, "That spell is not available to wizards.\r\n");
-      return TRUE;
-    }
-
-    if (spell_circle < 7) {
-      cost = (spell_circle * 50) * (spell_circle);
-    } else
-      cost = (spell_circle * 300) * (spell_circle);
-
-    if (GET_GOLD(ch) < cost) {
-      send_to_char(ch, "You do not have enough coins to research this spell, you "
-              "need %d coins.\r\n", cost);
-      return TRUE;
-    }
-
-    if (class_level >= spell_level && GET_SKILL(ch, spellnum)) {
-      /* 1st make sure we have a spellbook handy */
-      /* for-loop for inventory */
-      for (obj = ch->carrying; obj && !found; obj = obj->next_content) {
-        if (GET_OBJ_TYPE(obj) == ITEM_SPELLBOOK) {
-          if (spell_in_book(obj, spellnum)) {
-            send_to_char(ch, "You already have the spell '%s' in this spellbook.\r\n",
-                    spell_info[spellnum].name);
-            return TRUE;
-          }
-          /* found a spellbook that doesn't have the spell! */
-          found = TRUE;
-          break; /* our obj variable is now pointing to this spellbook */
-        }
-      }
-
-      /* for-loop for gear */
-      if (!found) {
-        for (i = 0; i < NUM_WEARS; i++) {
-          if (GET_EQ(ch, i))
-            obj = GET_EQ(ch, i);
-          else
-            continue;
-
-          if (GET_OBJ_TYPE(obj) == ITEM_SPELLBOOK) {
-            if (spell_in_book(obj, spellnum)) {
-              send_to_char(ch, "You already have the spell '%s' in this spellbook.\r\n",
-                      spell_info[spellnum].name);
-              return TRUE;
-            }
-            /* found a spellbook that doesn't have the spell! */
-            found = TRUE;
-            break; /* our obj variable is now pointing to this spellbook */
-          }
-        }
-      }
-    } else {
-      send_to_char(ch, "You are not powerful enough to scribe that spell! (or this spell is from a restricted school)\r\n");
-      return TRUE;
-    }
-
-    if (!found) {
-      send_to_char(ch, "No ready spellbook found in your inventory or equipped...\r\n");
-      return TRUE;
-    }
-
-    /* ok obj variable pointing to spellbook, let's make sure it has space */
-    if (!obj->sbinfo) { /* un-initialized spellbook, allocate memory */
-      CREATE(obj->sbinfo, struct obj_spellbook_spell, SPELLBOOK_SIZE);
-      memset((char *) obj->sbinfo, 0, SPELLBOOK_SIZE * sizeof (struct obj_spellbook_spell));
-    }
-    for (i = 0; i < SPELLBOOK_SIZE; i++) { /* check for space */
-      if (obj->sbinfo[i].spellname == 0) {
-        full_spellbook = FALSE;
-        break;
-      } else {
-        continue;
-      }
-    } /* i = location in spellbook */
-
-    if (full_spellbook) {
-      send_to_char(ch, "There is not enough space in that spellbook!\r\n");
-      return TRUE;
-    }
-
-    /* we made it! */
-    GET_GOLD(ch) -= cost;
-    obj->sbinfo[i].spellname = spellnum;
-    obj->sbinfo[i].pages = MAX(1, lowest_spell_level(spellnum) / 2);
-    send_to_char(ch, "Your research is successful and you scribe the spell '%s' "
-            "into your spellbook, which takes up %d pages and cost %d coins.\r\n",
-            spell_info[spellnum].name, obj->sbinfo[i].pages, cost);
-
-    USE_FULL_ROUND_ACTION(ch);
-    return TRUE;
-  }
-
-  /* they did not type research */
-  return FALSE;
-}
-
-SPECIAL(dump) {
-  struct obj_data *k;
-  int value = 0;
-
-  for (k = world[IN_ROOM(ch)].contents; k; k = world[IN_ROOM(ch)].contents) {
-    act("$p vanishes in a puff of smoke!", FALSE, 0, k, 0, TO_ROOM);
-    extract_obj(k);
-  }
-
-  if (!CMD_IS("drop"))
-    return (FALSE);
-
-  do_drop(ch, argument, cmd, SCMD_DROP);
-
-  for (k = world[IN_ROOM(ch)].contents; k; k = world[IN_ROOM(ch)].contents) {
-    act("$p vanishes in a puff of smoke!", FALSE, 0, k, 0, TO_ROOM);
-    value += MAX(1, MIN(50, GET_OBJ_COST(k) / 10));
-    extract_obj(k);
-  }
-
-  if (value) {
-    send_to_char(ch, "You are awarded for outstanding performance.\r\n");
-    act("$n has been awarded for being a good citizen.", TRUE, ch, 0, 0, TO_ROOM);
-
-    if (GET_LEVEL(ch) < 3)
-      gain_exp(ch, value, GAIN_EXP_MODE_DUMP);
-    else
-      increase_gold(ch, value);
-  }
-  return (TRUE);
-}
-
-
-#define PET_PRICE(pet) (GET_LEVEL(pet) * 300)
-
-SPECIAL(pet_shops) {
-  char buf[MAX_STRING_LENGTH], pet_name[MEDIUM_STRING];
-  room_rnum pet_room;
-  struct char_data *pet;
-
-  /* Gross. */
-  pet_room = IN_ROOM(ch) + 1;
-
-  if (CMD_IS("list")) {
-    send_to_char(ch, "Available pets are:\r\n");
-    for (pet = world[pet_room].people; pet; pet = pet->next_in_room) {
-      /* No, you can't have the Implementor as a pet if he's in there. */
-      if (!IS_NPC(pet))
-        continue;
-      send_to_char(ch, "%8d - %s\r\n", PET_PRICE(pet), GET_NAME(pet));
-    }
-    return (TRUE);
-  } else if (CMD_IS("buy")) {
-
-    two_arguments(argument, buf, pet_name);
-
-    /* disqualifiers */
-    if (!(pet = get_char_room(buf, NULL, pet_room)) || !IS_NPC(pet)) {
-      send_to_char(ch, "There is no such pet!\r\n");
-      return (TRUE);
-    }
-    if (GET_GOLD(ch) < PET_PRICE(pet)) {
-      send_to_char(ch, "You don't have enough gold!\r\n");
-      return (TRUE);
-    }
-    if (has_pet_follower(ch)) {
-      send_to_char(ch, "You can't have any more pets!\r\n");
-      return (TRUE);
-    }
-
-    /* success! */
-    decrease_gold(ch, PET_PRICE(pet));
-
-    pet = read_mobile(GET_MOB_RNUM(pet), REAL);
-    GET_EXP(pet) = 0;
-    SET_BIT_AR(AFF_FLAGS(pet), AFF_CHARM);
-
-    if (*pet_name) {
-      snprintf(buf, sizeof (buf), "%s %s", pet->player.name, pet_name);
-      /* free(pet->player.name); don't free the prototype! */
-      pet->player.name = strdup(buf);
-
-      snprintf(buf, sizeof (buf), "%sA small sign on a chain around the neck says 'My name is %s'\r\n",
-              pet->player.description, pet_name);
-      /* free(pet->player.description); don't free the prototype! */
-      pet->player.description = strdup(buf);
-    }
-    char_to_room(pet, IN_ROOM(ch));
-    add_follower(pet, ch);
-
-    /* Be certain that pets can't get/carry/use/wield/wear items */
-    IS_CARRYING_W(pet) = 1000;
-    IS_CARRYING_N(pet) = 100;
-
-    send_to_char(ch, "May you enjoy your pet.\r\n");
-    act("$n buys $N as a pet.", FALSE, ch, 0, pet, TO_ROOM);
-
-    return (TRUE);
-  }
-
-  /* All commands except list and buy */
-  return (FALSE);
-}
-
-/***********************/
-/* end room procedures */
-/***********************/
-
-/********************************************************************/
-/******************** Object Procs    *******************************/
-/********************************************************************/
-
-/*****************************************/
-/****  object procs general functions ****/
-/*****************************************/
-
-/* NOTE to be confused with the weapon-spells code used in OLC, etc */
-
-/*  This was ported to accomodate the HL objects that were imported */
-void weapons_spells(char *to_ch, char *to_vict, char *to_room,
-        struct char_data *ch, struct char_data *vict,
-        struct obj_data *obj, int spl) {
-  int level;
-
-  level = GET_LEVEL(ch);
-
-  if (level > 30)
-    level = 30;
-
-  act(to_ch, FALSE, ch, obj, vict, TO_CHAR);
-  act(to_vict, FALSE, ch, obj, vict, TO_VICT);
-  act(to_room, FALSE, ch, obj, vict, TO_NOTVICT);
-  call_magic(ch, vict, 0, spl, 0, level, CAST_WAND);
-}
-
-/* very simple ship code system */
-#define NUM_OF_SHIPS	4
-
-//shiproom, shipobject, room_seq_start, roomseq_end
-int ship_info[NUM_OF_SHIPS][4] = {
-  //chionthar ferry
-  { 104072, 104072, 104262, 104266},
-  { 104073, 104072, 104262, 104266},
-
-  //alanthor ferry
-  { 126429, 126429, 126423, 126428},
-
-  //md carpet
-  { 120013, 120010, 120036, 120040},
-};
-
-struct obj_data *find_ship(int room) {
-  int i, j;
-  struct obj_data *obj;
-  for (i = 0; i < NUM_OF_SHIPS; i++) {
-    if (room == real_room(ship_info[i][0])) {
-      for (j = ship_info[i][2]; j <= ship_info[i][3]; j++) {
-        for (obj = world[real_room(j)].contents; obj; obj = obj->next_content) {
-          if (GET_OBJ_VNUM(obj) == ship_info[i][1])
-            return obj;
-        }
-      }
-      return FALSE;
-    }
-  }
-  return FALSE;
-}
-
-void move_ship(struct obj_data *ship, int dir) {
-  int new_room = 0;
-  char *msg = 0;
-  int i;
-  char buf2[MAX_INPUT_LENGTH];
-
-  if (dir < 0 || dir >= 6)
-    return;
-
-  if (!world[ship->in_room].dir_option[dir])
-    return;
-  new_room = world[ship->in_room].dir_option[dir]->to_room;
-
-  if (new_room == 0)
-    return;
-
-  sprintf(buf2, "$p floats %s.", dirs[dir]);
-  act(buf2, TRUE, 0, ship, 0, TO_ROOM);
-
-  obj_from_room(ship);
-  obj_to_room(ship, new_room);
-
-  sprintf(buf2, "The ship moves %s.\r\n", dirs[dir]);
-  if (world[ship->in_room].sector_type == SECT_ZONE_START)
-    msg = "Your ship docks here.\r\n";
-
-  for (i = 0; i < NUM_OF_SHIPS; i++) {
-    if (GET_OBJ_VNUM(ship) == ship_info[i][1]) {
-      send_to_room(real_room(ship_info[i][0]), buf2);
-      if (msg)
-        send_to_room(real_room(ship_info[i][0]), msg);
-    }
-  }
-  sprintf(buf2, "$p floats in from the %s.", dirs[rev_dir[dir]]);
-  act(buf2, TRUE, 0, ship, 0, TO_ROOM);
-}
-
-// use timer for count.
-// weight is wether towards start or end.
-
-void update_ship(struct obj_data *ship, int start, int end, int movedelay, int waitdelay) {
-  int dest = real_room(end);
-
-  if (!ship->obj_flags.weight)
-    dest = real_room(start);
-
-  ship->obj_flags.timer--;
-  if (ship->obj_flags.timer >= 0)
-    return;
-
-  ship->obj_flags.timer = movedelay;
-
-  if (dest != ship->in_room)
-    move_ship(ship, find_first_step(ship->in_room, dest));
-
-  if (ship->in_room == dest) {
-    //turn around ship
-    ship->obj_flags.weight = !ship->obj_flags.weight;
-    ship->obj_flags.timer = waitdelay;
-    return;
-  }
-}
-
-void ship_lookout(struct char_data *ch) {
-  struct obj_data *ship = find_ship(ch->in_room);
-  if (ship == 0) {
-    send_to_char(ch, "But you are not at a ship to look out from!\r\n");
-    return;
-  }
-  look_at_room_number(ch, 1, ship->in_room);
-}
-
-ACMD(do_disembark) {
-  struct obj_data *ship;
-  ship = find_ship(ch->in_room);
-
-  if (!ship) {
-    send_to_char(ch, "But you are not on any ship.\r\n");
-    return;
-  }
-  if (world[ship->in_room].sector_type != SECT_ZONE_START) {
-    send_to_char(ch, "You can only disembark when the ship is docked.\r\n");
-    return;
-  }
-
-  //int was_in = ch->in_room;
-  act("$n disembarks.", TRUE, ch, 0, 0, TO_ROOM);
-  char_from_room(ch);
-  char_to_room(ch, ship->in_room);
-  act("$n disembarks from $p.", TRUE, ch, ship, 0, TO_ROOM);
-  look_at_room(ch, 0);
-}
-
-/******************************************/
-/*** end object procs general functions ***/
-/******************************************/
-
-/* testing glove procs for monks, obj vnum 224 */
-SPECIAL(monk_glove) {
-  if (!ch)
-    return FALSE;
-
-  struct char_data *vict = FIGHTING(ch);
-
-  if (!cmd && !strcmp(argument, "identify")) {
-    send_to_char(ch, "Proc: Shock damage.\r\n");
-    return TRUE;
-  }
-
-  if (cmd || !vict || rand_number(0, 15))
-    return FALSE;
-
-  weapons_spells(
-          "\twYour $p\tw \tWsparks\tw as you hit $N causing $M to shudder violently from the \tYshock\tw!\tn",
-          "$n\tw's $p\tw \tWsparks\tw as $e hits you causing you to shudder violently from the \tYshock\tw!\tn",
-          "$n\tw's $p\tw \tWsparks\tw as $e hits $N causing $M to shudder violently from the \tYshock\tw!\tn",
-          ch, vict, (struct obj_data *) me, 0);
-  damage(ch, vict, dice(2, 8), -1, DAM_ELECTRIC, FALSE);
-
-  return TRUE;
-}
-
-SPECIAL(monk_glove_cold) {
-  if (!ch)
-    return FALSE;
-
-  struct char_data *vict = FIGHTING(ch);
-
-  if (!cmd && !strcmp(argument, "identify")) {
-    send_to_char(ch, "Proc: Cold damage.\r\n");
-    return TRUE;
-  }
-
-  if (cmd || !vict || rand_number(0, 15))
-    return FALSE;
-
-  weapons_spells(
-          "\twYour $p\tw \tWfrosts\tw as you hit $N causing $M to shudder violently from the \tBcold\tw!\tn",
-          "$n\tw's $p\tw \tWfrosts\tw as $e hits you causing you to shudder violently from the \tBcold\tw!\tn",
-          "$n\tw's $p\tw \tWfrosts\tw as $e hits $N causing $M to shudder violently from the \tBcold\tw!\tn",
-          ch, vict, (struct obj_data *) me, 0);
-  damage(ch, vict, dice(2, 8), -1, DAM_COLD, FALSE);
-
-  return TRUE;
-}
-
-/* from homeland */
-SPECIAL(spikeshield) {
-  if (!ch)
-    return FALSE;
-
-  struct char_data *vict = FIGHTING(ch);
-
-  if (!cmd && !strcmp(argument, "identify")) {
-    send_to_char(ch, "On shieldpunch, procs 'spikes', on shieldblock procs "
-            "'life steal.'\r\n");
-    return TRUE;
-  }
-
-  if (!argument || cmd || !vict)
-    return FALSE;
-
-  //blocking
-  if (!strcmp(argument, "shieldblock") && !rand_number(0, 6)) {
-    act("\tLYour \tcshield \tCglows brightly\tL as it steals some \trlifeforce\tn "
-            "\tLfrom $N \tLand transfers it back to you.\tn",
-            FALSE, ch, (struct obj_data *) me, vict, TO_CHAR);
-    act("$n's \tcshield \tCglows brightly\tL as it steals some \trlifeforce\tn "
-            "\tLfrom $N\tL.\tn",
-            FALSE, ch, (struct obj_data *) me, vict, TO_NOTVICT);
-    act("$n's \tcshield \tCglows brightly\tL as it steals some \trlifeforce\tn "
-            "\tLfrom you and transfers it back to $m.\tn",
-            FALSE, ch, (struct obj_data *) me, vict, TO_VICT);
-    damage(ch, vict, 5, -1, DAM_ENERGY, FALSE); // type -1 = no dam message
-    call_magic(ch, ch, 0, SPELL_CURE_LIGHT, 0, 1, CAST_SPELL);
-    return TRUE;
-  }
-
-  if (!strcmp(argument, "shieldpunch")) {
-    act("\tLYou slam your \tcshield \tLinto $N\tL\tn\r\n"
-            "\tLcausing the rows of\tr spikes \tLto drive into $S body.\tn",
-            FALSE, ch, (struct obj_data *) me, vict, TO_CHAR);
-    act("$n \tLslams $s \tcshield\tL into $N\tL\tn\r\n"
-            "\tLcausing the rows of \trspikes\tL to drive into $S body.\tn",
-            FALSE, ch, (struct obj_data *) me, vict, TO_NOTVICT);
-    act("$n \tLslams $s \tcshield\tL into you\tn\r\n"
-            "\tLcausing the rows of \trspikes\tL to drive into your body.\tn",
-            FALSE, ch, (struct obj_data *) me, vict, TO_VICT);
-    damage(ch, vict, (dice(3, 8) + 4), -1, DAM_PUNCTURE,
-            FALSE); // type -1 = no dam message
-    return TRUE;
-  }
-
-  return FALSE;
-}
-
-/* from homeland */
-SPECIAL(viperdagger) {
-  struct char_data *victim;
-  int spellnum = SPELL_SLOW;
-
-  if (!ch)
-    return FALSE;
-
-  if (!cmd && !strcmp(argument, "identify")) {
-    send_to_char(ch, "Proc: Slowness or Harm.\r\n");
-    return TRUE;
-  }
-
-  victim = FIGHTING(ch);
-  if (!victim || cmd)
-    return FALSE;
-
-  if (AFF_FLAGGED(victim, AFF_SLOW))
-    spellnum = SPELL_HARM;
-
-  if (rand_number(0, 23))
-    return FALSE;
-
-  weapons_spells(
-          "\tLThe jeweled eyes on your dagger glow \tRred \tLas it comes alive, writhes and\tn\r\n"
-          "\tLforms into a \tYgolden viper\tL.  As it coils in your hand, its mouth opens wide\tn\r\n"
-          "\tLas \tWhuge fangs \tLthrust out.  It strikes out violently and bites into \tn$N\tn\r\n"
-          "\tLinjecting $M with venom then recoils and transforms back into a dagger.\tn",
-
-          "\tLThe jeweled eyes on $n's dagger glow \tRred \tLas it comes alive, writhes and\tn\r\n"
-          "\tLforms into a \tYgolden viper\tL.  As it coils in $s hand, its mouth opens wide\tn\r\n"
-          "\tLas \tWhuge fangs \tLthrust out.  It strikes out violently and bites into you\tn\r\n"
-          "\tLinjecting you with venom then recoils and transforms back into a dagger.\tn",
-
-          "\tLThe jeweled eyes on $n\tL's dagger glow \tRred \tLas it comes alive, writhes and\tn\r\n"
-          "\tLforms into a \tYgolden viper\tL.  As it coils in $s hand, its mouth opens wide\tn\r\n"
-          "\tLas \tWhuge fangs \tLthrust out.  It strikes out violently and bites into \tn$N\tn\r\n"
-          "\tLinjecting $M with venom then recoils and transforms back into a dagger.\tn",
-          ch, victim, (struct obj_data *) me, spellnum);
-  return TRUE;
-}
-
-/* from homeland */
-SPECIAL(ches) {
-  struct char_data *vict;
-
-  if (!ch)
-    return FALSE;
-
-  if (!cmd && !strcmp(argument, "identify")) {
-    send_to_char(ch, "Invoke haste by keyword 'ches' once per day.  Procs shock "
-            "on critical.\r\n");
-    return TRUE;
-  }
-
-  vict = FIGHTING(ch);
-
-  // proc on critical
-  if (!cmd && FIGHTING(ch) && argument) {
-    skip_spaces(&argument);
-    if (!strcmp(argument, "critical")) {
-      act("\tLAs your \tcstiletto \tLplunges deep into $N,\tn\r\n"
-              "\tcs\tCp\tcar\tCk\tcs \tLbegin to \tYcrackle\tL about the hilt.  Suddenly a\tn\r\n"
-              "\tBbolt of lightning \tLraces down from above to meet up\tn\r\n"
-              "\tLwith the \tChilt\tL of the \tcstiletto\tL.  The enormous voltage\tn\r\n"
-              "\tLflows through the weapon into $N\tn\r\n"
-              "\tLcausing $S hair to stand on end.\tn",
-              FALSE, ch, (struct obj_data *) me, vict, TO_CHAR);
-      act("\tLAs $n's \tcstiletto \tLplunges deep into your body,\tn\r\n"
-              "\tcs\tCp\tcar\tCk\tcs \tLbegin to \tYcrackle\tL about the hilt.  Suddenly a\tn\r\n"
-              "\tBbolt of lightning \tLraces down from above to meet up\tn\r\n"
-              "\tLwith the \tChilt\tL of the \tcstiletto\tL.  The enormous voltage\tn\r\n"
-              "\tLflows through the weapon into you, \tLcausing your hair to stand on end.\tn\r\n",
-              FALSE, ch, (struct obj_data *) me, vict, TO_VICT);
-      act("\tLAs $n's \tcstiletto \tLplunges deep into $N, \tn\r\n"
-              "\tcs\tCp\tcar\tCk\tcs \tLbegin to \tYcrackle\tL about the hilt.  Suddenly a\tn\r\n"
-              "\tBbolt of lightning \tLraces down from above to meet up\tn\r\n"
-              "\tLwith the \tChilt\tL of the \tcstiletto\tL.  The enormous voltage\tn\r\n"
-              "\tLflows through the weapon into $N \tn\r\n"
-              "\tLcausing $S hair to stand on end.\tn\tn\r\n",
-              FALSE, ch, (struct obj_data *) me, vict, TO_NOTVICT);
-      damage(ch, vict, 20 + dice(2, 8), -1, DAM_ELECTRIC, FALSE); // type -1 = no dam message
-      return TRUE;
-    }
-  }
-
-  // haste once a day on command
-  if (cmd && argument && cmd_info[cmd].command_pointer == do_say) {
-    if (!is_wearing(ch, 128106))
-      return FALSE;
-    skip_spaces(&argument);
-    if (!strcmp(argument, "ches")) {
-      if (GET_OBJ_SPECTIMER((struct obj_data *) me, 0) > 0) {
-        send_to_char(ch, "Nothing happens.\r\n");
-        return TRUE;
-      }
-      act("\tcAs you quietly speak the word of power to your stiletto\tn\r\n"
-              "\tcthe aquamarine on the hilt begins to fizzle and pop. The\tn\r\n"
-              "\tcnoise continues to culminate until there is a loud crack.\tn\r\n"
-              "\tcThe hilt flashes bright for a split second before a sharp\tn\r\n"
-              "\tcelectric shock flows up your hand into your body.  You\tn\r\n"
-              "\tcsuddenly feel your heart begin to race REALLY fast!\tn",
-              FALSE, ch, (struct obj_data *) me, 0, TO_CHAR);
-      act("\tC$n whispers to $s $p",
-              FALSE, ch, (struct obj_data *) me, 0, TO_ROOM);
-
-      call_magic(ch, ch, 0, SPELL_HASTE, 0, 30, CAST_POTION);
-      GET_OBJ_SPECTIMER((struct obj_data *) me, 0) = 12;
-      return TRUE;
-    }
-  }
-  return FALSE;
-}
-
-/* from homeland */
-SPECIAL(courage) {
-  if (!ch)
-    return FALSE;
-
-  if (!cmd && !strcmp(argument, "identify")) {
-    send_to_char(ch, "Invoke by 'courage' once a week.\r\n");
-    return TRUE;
-  }
-
-  if (cmd && argument && cmd_info[cmd].command_pointer == do_say) {
-    if (!is_wearing(ch, 139251) && !is_wearing(ch, 139250))
-      return FALSE;
-
-    skip_spaces(&argument);
-    if (!strcmp(argument, "courage")) {
-
-      if (GET_OBJ_SPECTIMER((struct obj_data *) me, 0) > 0) {
-        send_to_char(ch, "Nothing happens.\r\n");
-        return TRUE;
-      }
-
-      act("$n \tLinvokes $s \tygolden mace\tn.", FALSE, ch, 0, 0, TO_ROOM);
-      act("\tLYou invoke your \tygolden mace\tn.", FALSE, ch, 0, 0, TO_CHAR);
-
-      call_magic(ch, ch, 0, SPELL_PRAYER, 0, GET_LEVEL(ch), CAST_POTION);
-      call_magic(ch, ch, 0, SPELL_MASS_ENHANCE, 0, GET_LEVEL(ch), CAST_POTION);
-
-      GET_OBJ_SPECTIMER((struct obj_data *) me, 0) = 12 * 5;
-      return TRUE;
-    }
-    return FALSE;
-  }
-  if (cmd)
-    return FALSE;
-
-  struct char_data *vict = FIGHTING(ch);
-
-  if (!vict)
-    return FALSE;
-
-  int power = 25;
-  if (GET_OBJ_VNUM(((struct obj_data *) me)) == 139250)
-    power = 15;
-  if (rand_number(0, power)) {
-    //TODO, cool damage proc here..
-  }
-  return TRUE;
-}
-
-/* from homeland */
-SPECIAL(flamingwhip) {
-  struct char_data *vict = FIGHTING(ch);
-
-  if (!cmd && !strcmp(argument, "identify")) {
-    send_to_char(ch, "Proc: Fire Damage.\r\n");
-    return TRUE;
-  }
-
-  if (!ch || cmd || !vict || rand_number(0, 16))
-    return FALSE;
-
-  weapons_spells(
-          "\trYour $p \trlashes out with infernal \tRfire\tr, burning $N\tr badly!\tn",
-          "\tr$n\tr's $p \trlashes out with infernal \tRfire\tr, burning YOU\tr badly!\tn",
-          "\tr$n\tr's $p \trlashes out with infernal \tRfire\tr, burning $N\tr badly!\tn",
-          ch, vict, (struct obj_data *) me, 0);
-  damage(ch, vict, dice(6, 4), -1, DAM_FIRE, FALSE); // type -1 = no dam message
-
-  return TRUE;
-}
-
-/* Helmblade vnum 121207
-  only procs against evil,  a minor heal on wielder and a dispel_evil.
- */
-SPECIAL(helmblade) {
-  struct char_data *vict = FIGHTING(ch);
-
-  if (!cmd && !strcmp(argument, "identify")) {
-    send_to_char(ch, "Proc vs Evil: Cure Serious or Dispel Evil.\r\n");
-    return TRUE;
-  }
-
-  if (!ch || cmd || !vict)
-    return FALSE;
-  if (!IS_EVIL(vict))
-    return FALSE;
-
-  switch (rand_number(0, 40)) {
-    case 0:
-      weapons_spells(
-              "\tWThe \tYHOLY\tW power of \tYHelm\tW flows through your body, cleaning you of \tLevil\tW and nourishing you.\tn",
-              "\tWThe \tYHOLY\tW power of \tYHelm\tW flows through $n's\tW body, cleaning $m of \tLevil\tW and nourishing $m.\tn",
-              "\tWThe \tWHOLY\tW power of \tYHelm\tW flows through $n's\tW body, cleaning $m of \tLevil\tW and nourishing $m.\tn",
-              ch, vict, (struct obj_data *) me, 0);
-      call_magic(ch, ch, 0, SPELL_CURE_SERIOUS, 0, GET_LEVEL(ch), CAST_POTION);
-      return TRUE;
-    case 1:
-      weapons_spells(
-              "\tWThe power of \tYHelm\tW guides and strengthens thy hand, dispelling the \tLevil\tW of the world from $N.\tn",
-              "\tWThe power of \tYHelm\tW guides and strengthen the hand of $n, dispelling the \tLevil\tW of the world from YOU!.\tn",
-              "\tWThe power of \tYHelm\tW guides and strengthen the hand of $n, dispelling the \tLevil\tW of the world from $N.\tn",
-              ch, vict, (struct obj_data *) me, SPELL_DISPEL_EVIL);
-      return TRUE;
-    default:
-      return FALSE;
-  }
-}
-
-/* from homeland */
-
-/* obj - 113898 has special proc when combined with 113897 */
-SPECIAL(flaming_scimitar) {
-  struct char_data *vict = FIGHTING(ch);
-  struct obj_data *weepan = (struct obj_data *) me;
-
-  if (!ch)
-    return FALSE;
-
-  if (!cmd && !strcmp(argument, "identify")) {
-    send_to_char(ch, "???");
-    return TRUE;
-  }
-
-  if (cmd || !vict || GET_POS(ch) == POS_DEAD)
-    return FALSE;
-
-  if (GET_CLASS(ch) != CLASS_RANGER) {
-    act("\tWA \trsearing hot\tW pain travels up your arm as $p \tWrips itself from your unworthy grasp!\tn", FALSE, ch,
-            (struct obj_data *) me, NULL, TO_CHAR);
-    act("\tW$n \tWscreams in pain as $p\tW rips itself from $s grasp!\tn", FALSE, ch, (struct obj_data *) me,
-            NULL, TO_ROOM);
-    obj_to_room(unequip_char(ch, weepan->worn_on), ch->in_room);
-    GET_HIT(ch) = 0;
-    return TRUE;
-  }
-
-  if (!rand_number(0, 22)) {
-    if (!is_wearing(ch, 113897)) {
-      weapons_spells(
-              "\trYour longsword begins to \tLvibrate violently\tr in your hands as it "
-              "forces your arm skyward and flashes with intense magical energy.\tn",
-
-              "\tr$n's \trlongsword begins to \tLvibrate violently\tr in $s hands as it "
-              "forces $s arm skyward and flashes with intense magical energy.\tn",
-
-              "\tr$n's \trlongsword begins to \tLvibrate violently\tr in $s hands as it "
-              "forces $s arm skyward and flashes with intense magical energy.\tn",
-              ch, vict, (struct obj_data *) me, SPELL_FLAME_STRIKE);
-      return TRUE;
-    } else {
-      weapons_spells("\tLIn a \trflurry \tLof movement, your swords cross over one another, "
-              "resulting in a \tCbrilliant \tWflash \tLof \tbmagical energy \tLas their "
-              "powers combine, bringing down a violent storm of \trFIRE\tL upon all.\tn",
-
-              "\tLIn a \trflurry \tLof movement, \tn$n's\tL swords cross over one another, "
-              "resulting in a \tCbrilliant \tWflash \tLof \tbmagical energy \tLas their "
-              "powers combine, bringing down a violent storm of \trFIRE\tL upon all.\tn",
-
-              "\tLIn a \trflurry \tLof movement, \tn$n's\tL swords cross over one another, "
-              "resulting in a \tCbrilliant \tWflash \tLof \tbmagical energy \tLas their "
-              "powers combine, bringing down a violent storm of \trFIRE\tL upon all.\tn"
-              , ch, vict, (struct obj_data *) me, SPELL_FIRE_STORM);
-      return TRUE;
-    }
-  }
-  return FALSE;
-}
-
-/* from homeland */
-
-/* obj - 113897 has special proc when combined with 113898 */
-SPECIAL(frosty_scimitar) {
-  struct char_data *vict = FIGHTING(ch);
-  struct obj_data *weepan = (struct obj_data *) me;
-
-  if (!ch) return FALSE;
-  if (!cmd && !strcmp(argument, "identify")) {
-    send_to_char(ch, "???");
-    return TRUE;
-  }
-  if (cmd || !vict || GET_POS(ch) == POS_DEAD)
-    return FALSE;
-
-  if (GET_CLASS(ch) != CLASS_RANGER) {
-    act("\tWA \trsearing hot\tW pain travels up your arm as $p \tWrips itself from your unworthy grasp!\tn", FALSE, ch,
-            (struct obj_data *) me, NULL, TO_CHAR);
-    act("\tW$n \tWscreams in pain as $p\tW rips itself from $s grasp!\tn", FALSE, ch, (struct obj_data *) me,
-            NULL, TO_ROOM);
-    obj_to_room(unequip_char(ch, weepan->worn_on), ch->in_room);
-    GET_HIT(ch) = 0;
-    return TRUE;
-  }
-
-  if (!rand_number(0, 18)) {
-    if (!is_wearing(ch, 113898)) {
-      weapons_spells(
-              "\tcYour scimitar begins to \tWvibrate violently\tc in your hands as it "
-              "forces your arm skyward and flashes with intense magical energy.\tn",
-              "\tc$n's \tcscimitar begins to \tWvibrate violently\tc in $s hands as it "
-              "forces $s arm skyward and flashes with intense magical energy.\tn",
-              "\tc$n's \tcscimitar begins to \tWvibrate violently\tc in $s hands as it "
-              "forces $s arm skyward and flashes with intense magical energy.\tn",
-              ch, vict, (struct obj_data *) me, SPELL_CONE_OF_COLD);
-      return TRUE;
-    } else {
-      weapons_spells(
-              "\tLIn a \trflurry \tLof movement, your swords cross over one another, "
-              "resulting in a \tCbrilliant \tWflash \tLof \tbmagical energy \tLas their "
-              "powers combine, bringing down a violent storm of \tCICE\tL upon all.\tn",
-
-              "\tLIn a \trflurry \tLof movement, \tn$n\tL's swords cross over one another, "
-              "resulting in a \tCbrilliant \tWflash \tLof \tbmagical energy \tLas their "
-              "powers combine, bringing down a violent storm of \tCICE\tL upon all.\tn",
-
-              "\tLIn a \trflurry \tLof movement, \tn$n\tL's swords cross over one another, "
-              "resulting in a \tCbrilliant \tWflash \tLof \tbmagical energy \tLas their "
-              "powers combine, bringing down a violent storm of \tCICE\tL upon all.\tn",
-              ch, vict, (struct obj_data *) me, SPELL_ICE_STORM);
-      return TRUE;
-    }
-  }
-  return FALSE;
-}
-
-/* from homeland */
-SPECIAL(disruption_mace) {
-  struct char_data *vict = FIGHTING(ch);
-
-  if (!cmd && !strcmp(argument, "identify")) {
-    send_to_char(ch, "Proc: Flame Strike.\r\n");
-    return TRUE;
-  }
-
-  if (!ch || cmd || !vict || rand_number(0, 20))
-    return FALSE;
-
-  weapons_spells(
-          "\trYour\tn $p \tris engulfed in flames!\tn",
-          "$n's $p \tris engulfed in flames!\tn",
-          "$n's $p \tris engulfed in flames!\tn",
-          ch, vict, (struct obj_data *) me, SPELL_FLAME_STRIKE);
-  return TRUE;
-}
-
-/*
-// Does not seem to be used yet, was attached to non existant objects
-SPECIAL(forest_idol)
-{
-  if( cmd )
-    return FALSE;
-  if( !ch )
-    return FALSE;
-
-  struct obj_data *obj = (struct obj_data *)me;
-
-  if( obj->carried_by != ch )
-    return FALSE;
-
-  if( GET_CLASS(ch) == CLASS_ANTIPALADIN )
-    return FALSE;
-
-  send_to_char("\tgYour idol melts in your hands.\tn\r\n", ch );
-  obj_from_char(obj);
-  obj_to_room(obj, ch->in_room );
-}
- */
-
-/* from homeland */
-SPECIAL(haste_bracers) {
-  if (!ch)
-    return FALSE;
-
-  if (!cmd && !strcmp(argument, "identify")) {
-    send_to_char(ch, "Proc: Haste once per week on keyword 'quicksilver.'\r\n");
-    return TRUE;
-  }
-
-  if ((cmd && argument && CMD_IS("say")) || (cmd && argument && CMD_IS("'"))) {
-    if (!is_wearing(ch, 138415))
-      return FALSE;
-
-    skip_spaces(&argument);
-    if (!strcmp(argument, "quicksilver")) {
-      if (GET_OBJ_SPECTIMER((struct obj_data *) me, 0) > 0) {
-        send_to_char(ch, "\tWYour \tcbracers\tW have not regained their \tcessence\tW.\tn\r\n");
-        return TRUE;
-      }
-      act("\tWYou whisper softly to your bracers.\tn\r\n"
-              "\tWYour $p \tcglow with a blue aura.\tn\r\n"
-              "\tWThe world \tcslows \tWto a \tCc\tcr\tCa\tcw\tCl\tW.\tn\r\n",
-              FALSE, ch, (struct obj_data *) me, 0, TO_CHAR);
-      act("\tW$n whispers softly to $s bracers.\tn\r\n"
-              "\tW$n's $p \tcglow with a blue aura.\tn\r\n"
-              "\tW$n moves with \tCl\tci\tCg\tch\tCt\tW speed.\tn\r\n",
-              FALSE, ch, (struct obj_data *) me, 0, TO_ROOM);
-      call_magic(ch, ch, 0, SPELL_HASTE, 0, 30, CAST_SPELL);
-      GET_OBJ_SPECTIMER((struct obj_data *) me, 0) = 84;
-      return TRUE;
-    }
-  }
-  return FALSE;
-}
-
-/* from homeland */
-SPECIAL(xvim_normal) {
-  struct char_data *tch = NULL, *vict = FIGHTING(ch);
-  int dam, i, num = dice(1, 4);
-
-  if (!ch)
-    return FALSE;
-
-  if (!cmd && !strcmp(argument, "identify")) {
-    send_to_char(ch, "???");
-    return TRUE;
-  }
-
-  if (!cmd && vict)
-    switch (rand_number(0, 40)) {
-      case 0:
-      case 1:
-        weapons_spells(
-                "\tLThe \tGUNHOLY\tL power of \tgIy\tGach\tgtu X\tGvi\tgm \tLtakes hold of your body\r\n"
-                "in a flash of \tmhatred\tL. Your arms begin to move with blinding\r\n"
-                "speed as your accursed weapon begins to rend and tear apart\r\n"
-                "the \tyflesh\tL of $N\tL in a spray of \trBLOOD\tL.\tn",
-                "\tLThe \tGUNHOLY\tL power of \tgIy\tGach\tgtu X\tGvi\tgm \tLtakes hold of \tg$n's\tL body\r\n"
-                "in a flash of \tmhatred\tL. $s arms begin to move with blinding\r\n"
-                "speed as $s accursed weapon begins to rend and tear apart\r\n"
-                "YOUR \tyflesh\tL in a spray of \trBLOOD\tL.\tn",
-                "\tLThe \tGUNHOLY\tL power of \tgIy\tGach\tgtu X\tGvi\tgm \tLtakes hold of \tg$n's\tL body\r\n"
-                "in a flash of \tmhatred\tL. $s arms begin to move with blinding\r\n"
-                "speed as $s accursed weapon begins to rend and tear apart\r\n"
-                "the \tyflesh\tL of $N\tL in a spray of \trBLOOD\tL.\tn",
-                ch, vict, (struct obj_data *) me, 0);
-        for (i = 0; i < num; i++)
-          if (vict)
-            hit(ch, vict, TYPE_UNDEFINED, DAM_RESERVED_DBC, 0, FALSE);
-        return TRUE;
-      case 2:
-        if (!rand_number(0, 100)) {
-          weapons_spells(
-                  "\tf\tWBOOOOOOOOOOOOOOOOOOOOOOOOOOOOOOOOOOOOOOOOOOOOOOOOOM!!!\tn\r\n"
-                  "\r\n\r\n\tmAfter a blinding flash the entire area becomes enveloped\r\n"
-                  "in \tLdarkness\tm. With your limited vision you see an extremely\r\n"
-                  "tall man plunges a large scimitar into $N's\tm chest and cackles\r\n"
-                  "as $S \tMlife force\tm is stolen away. As the \tLdarkness\tm fades the\r\n"
-                  "dark figure fades into nothingness, laughing all the while.\tn\r\n",
-                  "\tf\tWBOOOOOOOOOOOOOOOOOOOOOOOOOOOOOOOOOOOOOOOOOOOOOOOOOM!!!\tn\r\n"
-                  "\r\n\r\n\tmAfter a blinding flash the entire area becomes enveloped\r\n"
-                  "in \tLdarkness\tm. With your limited vision you see an extremely\r\n"
-                  "tall man plunges a large scimitar into $N's\tm chest and cackles\r\n"
-                  "as $S \tMlife force\tm is stolen away. As the \tLdarkness\tm fades the\r\n"
-                  "dark figure fades into nothingness, laughing all the while.\tn\r\n",
-                  "\tf\tWBOOOOOOOOOOOOOOOOOOOOOOOOOOOOOOOOOOOOOOOOOOOOOOOOOM!!!\tn\r\n"
-                  "\r\n\r\n\tmAfter a blinding flash the entire area becomes enveloped\r\n"
-                  "in \tLdarkness\tm. With your limited vision you see an extremely\r\n"
-                  "tall man plunges a large scimitar into $N's\tm chest and cackles\r\n"
-                  "as $S \tMlife force\tm is stolen away. As the \tLdarkness\tm fades the\r\n"
-                  "dark figure fades into nothingness, laughing all the while.\tn\r\n",
-                  ch, vict, (struct obj_data *) me, 0);
-          dam = rand_number(100, 200);
-          if (dam > GET_HIT(vict)) {
-            GET_HIT(vict) = -13;
-            change_position(vict, POS_DEAD);
-            update_pos(vict);
-          } else {
-            GET_HIT(vict) -= dam;
-            change_position(vict, POS_SITTING);
-          }
-          for (tch = world[ch->in_room].people; tch; tch = tch->next_in_room)
-            USE_MOVE_ACTION(tch);
-          return TRUE;
-        }
-        return FALSE;
-      case 3:
-      case 4:
-      case 5:
-      case 6:
-        if (GET_HIT(ch) < GET_MAX_HIT(ch)) {
-          act("\tLYour avenger \tgglows\tL in your hands, and your \trblood\tL seems to flow back\tn\r\n"
-                  "\tLinto your wounds, \tWhealing\tL them by the unholy power of \tGXvim\tL.\tn"
-                  , FALSE, ch, 0, 0, TO_CHAR);
-          act("\tw$n\tL's avenger \tgglows\tL in $s hands, and $s \trblood\tL seems to flow back\tn\r\n"
-                  "\tLinto $s wounds, \tWhealing\tL them by the unholy power of \tGXvim\tL.\tn"
-                  , FALSE, ch, 0, 0, TO_ROOM);
-          GET_HIT(ch) = MIN(GET_MAX_HIT(ch), GET_HIT(ch) + dice(10, 10));
-          return TRUE;
-        }
-        return FALSE;
-        break;
-      default:
-        return FALSE;
-    }
-  return FALSE;
-}
-
-/* from homeland */
-SPECIAL(xvim_artifact) {
-  struct char_data *tch = NULL, *vict = FIGHTING(ch), *pet = NULL;
-  int num = (dice(1, 4) + 2), dam, i = 0;
-
-  if (!ch)
-    return FALSE;
-
-  if (!cmd && !strcmp(argument, "identify")) {
-    send_to_char(ch, "???");
-    return TRUE;
-  }
-
-  if (!cmd && vict) {
-    switch (rand_number(0, 35)) {
-      case 0:
-      case 1:
-        weapons_spells(
-                "\tLThe \tGUNHOLY\tL power of \tgIy\tGach\tgtu X\tGvi\tgm \tLtakes hold of your body\r\n"
-                "in a flash of \tmhatred\tL. Your arms begin to move with blinding\r\n"
-                "speed as your accursed weapon begins to rend and tear apart\r\n"
-                "the \tyflesh\tL of $N\tL in a spray of \trBLOOD\tL.\tn",
-                "\tLThe \tGUNHOLY\tL power of \tgIy\tGach\tgtu X\tGvi\tgm \tLtakes hold of \tg$n's\tL body\r\n"
-                "in a flash of \tmhatred\tL. $s arms begin to move with blinding\r\n"
-                "speed as $s accursed weapon begins to rend and tear apart\r\n"
-                "YOUR \tyflesh\tL in a spray of \trBLOOD\tL.\tn",
-                "\tLThe \tGUNHOLY\tL power of \tgIy\tGach\tgtu X\tGvi\tgm \tLtakes hold of \tg$n's\tL body\r\n"
-                "in a flash of \tmhatred\tL. $s arms begin to move with blinding\r\n"
-                "speed as $s accursed weapon begins to rend and tear apart\r\n"
-                "the \tyflesh\tL of $N\tL in a spray of \trBLOOD\tL.\tn",
-                ch, vict, (struct obj_data *) me, 0);
-        for (i = 0; i < num; i++)
-          if (vict)
-            hit(ch, vict, TYPE_UNDEFINED, DAM_RESERVED_DBC, 0, FALSE);
-        return TRUE;
-      case 2:
-        if (!rand_number(0, 100)) {
-          weapons_spells(
-                  "\tf\tWBOOOOOOOOOOOOOOOOOOOOOOOOOOOOOOOOOOOOOOOOOOOOOOOOOM!!!\tn\r\n"
-                  "\r\n\r\n\tmAfter a blinding flash the entire area becomes enveloped\r\n"
-                  "in \tLdarkness\tm. With your limited vision you see an extremely\r\n"
-                  "tall man plunges a large scimitar into $N's\tm chest and cackles\r\n"
-                  "as $S \tMlife force\tm is stolen away. As the \tLdarkness\tm fades the\r\n"
-                  "dark figure fades into nothingness, laughing all the while.\tn\r\n",
-                  "\tf\tWBOOOOOOOOOOOOOOOOOOOOOOOOOOOOOOOOOOOOOOOOOOOOOOOOOM!!!\tn\r\n"
-                  "\r\n\r\n\tmAfter a blinding flash the entire area becomes enveloped\r\n"
-                  "in \tLdarkness\tm. With your limited vision you see an extremely\r\n"
-                  "tall man plunges a large scimitar into $N's\tm chest and cackles\r\n"
-                  "as $S \tMlife force\tm is stolen away. As the \tLdarkness\tm fades the\r\n"
-                  "dark figure fades into nothingness, laughing all the while.\tn\r\n",
-                  "\tf\tWBOOOOOOOOOOOOOOOOOOOOOOOOOOOOOOOOOOOOOOOOOOOOOOOOOM!!!\tn\r\n"
-                  "\r\n\r\n\tmAfter a blinding flash the entire area becomes enveloped\r\n"
-                  "in \tLdarkness\tm. With your limited vision you see an extremely\r\n"
-                  "tall man plunges a large scimitar into $N's\tm chest and cackles\r\n"
-                  "as $S \tMlife force\tm is stolen away. As the \tLdarkness\tm fades the\r\n"
-                  "dark figure fades into nothingness, laughing all the while.\tn\r\n",
-                  ch, vict, (struct obj_data *) me, 0);
-          dam = rand_number(100, 200) + 50;
-          if (dam > GET_HIT(vict)) {
-            GET_HIT(vict) = -13;
-            change_position(vict, POS_DEAD);
-          } else {
-            GET_HIT(vict) -= dam;
-            change_position(vict, POS_SITTING);
-          }
-          for (tch = world[ch->in_room].people; tch; tch = tch->next_in_room)
-            USE_MOVE_ACTION(tch);
-          return TRUE;
-        }
-        return FALSE;
-      case 3:
-      case 4:
-      case 5:
-        if (GET_HIT(ch) < GET_MAX_HIT(ch)) {
-          act("\tLYour avenger \tgglows\tL in your hands, and your \trblood\tL seems to flow back\tn\r\n"
-                  "\tLinto your wounds, \tWhealing\tL them by the unholy power of \tGXvim\tL.\tn"
-                  , FALSE, ch, 0, 0, TO_CHAR);
-          act("\tw$n\tL's avenger \tgglows\tL in $s hands, and $s \trblood\tL seems to flow back\tn\r\n"
-                  "\tLinto $s wounds, \tWhealing\tL them by the unholy power of \tGXvim\tL.\tn"
-                  , FALSE, ch, 0, 0, TO_ROOM);
-          GET_HIT(ch) = MIN(GET_MAX_HIT(ch), GET_HIT(ch) + dice(11, 10));
-          return TRUE;
-        }
-        return FALSE;
-        break;
-      default:
-        return FALSE;
-    }
-  }
-
-  skip_spaces(&argument);
-
-  if (!is_wearing(ch, 100501))
-    return FALSE;
-
-  if (!strcmp(argument, "nightmare") && CMD_IS("whisper")) {
-    if (mob_index[real_mobile(100505)].number < 1) {
-      act("\tLAs you whisper '\tmnightmare\tL' to your \trsword\tL, a \twthick\tW fog"
-              "\tLforms in the area\r\naround you.  When it finally fades, the "
-              "horrid visage of a \tmNightmare\tL\r\nstands before you.\tn",
-              1, ch, 0, FIGHTING(ch), TO_CHAR);
-      act("\tLAs $n whispers something to $s \trsword\tL, a \twthick\tW fog\r\n"
-              "\tLforms in the area around you.  When it finally fades, the "
-              "horrid visage\r\nof a \tmNightmare\tL stands before you.\tn",
-              1, ch, 0, FIGHTING(ch), TO_ROOM);
-      pet = read_mobile(real_mobile(100505), REAL);
-      char_to_room(pet, ch->in_room);
-      add_follower(pet, ch);
-      GET_MAX_HIT(pet) = GET_HIT(ch) = GET_LEVEL(ch) * 10 + dice(GET_LEVEL(ch), 6);
-      SET_BIT_AR(AFF_FLAGS(pet), AFF_CHARM);
-      return TRUE;
-    } else {
-      send_to_char(ch, "\tLAs you whisper '\tmnightmare\tL' to your \trsword\tL, nothing seems to happen.\tn\r\n");
-      return TRUE;
-    }
-  }
-  return FALSE;
-}
-
-/* from homeland */
-SPECIAL(dragonbone_hammer) {
-  struct char_data *vict = FIGHTING(ch);
-
-  if (!cmd && !strcmp(argument, "identify")) {
-    send_to_char(ch, "Proc: Ice Dagger.\r\n");
-    return TRUE;
-  }
-
-  if (!ch || cmd || !vict || rand_number(0, 10))
-    return FALSE;
-
-  weapons_spells(
-          "Your $p \tCvibrates violently!\tn",
-          "$n's $p \tCvibrates violently!\tn",
-          "$n's $p \tCvibrates violently!\tn",
-          ch, vict, (struct obj_data *) me, SPELL_ICE_DAGGER);
-  return TRUE;
-}
-
-/* from homeland */
-SPECIAL(prismorb) {
-  struct char_data *vict = FIGHTING(ch);
-
-  if (!cmd && !strcmp(argument, "identify")) {
-    send_to_char(ch, "Proc: Prismatic Spray.\r\n");
-    return TRUE;
-  }
-
-  if (!ch || cmd || !vict || rand_number(0, 25))
-    return FALSE;
-
-  weapons_spells(
-          "\tWYour \tn$p \tWpulsates violently.\tn",
-          "\tW$n\tW's \tn$p \tWpulsates violently.\tn",
-          "\tW$n\tW's \tn$p \tWpulsates violently.\tn",
-          ch, vict, (struct obj_data *) me, SPELL_PRISMATIC_SPRAY);
-
-  return TRUE;
-}
-
-/* from homeland */
-SPECIAL(dorfaxe) {
-  struct char_data *vict = FIGHTING(ch);
-  int num = 18;
-  int dam = 0;
-
-  if (!cmd && !strcmp(argument, "identify")) {
-    send_to_char(ch, "Proc vs Evil: Clangeddins Wrath.\r\n");
-    return TRUE;
-  }
-
-  if (!ch || cmd || !vict)
-    return FALSE;
-
-  if (GET_RACE(ch) == RACE_DWARF)
-    num = 12;
-
-  if (!IS_GOOD(ch))
-    return FALSE;
-  if (!IS_EVIL(vict))
-    return FALSE;
-  if (rand_number(0, num))
-    return FALSE;
-
-  dam = rand_number(6, 12);
-
-  if (dam > GET_HIT(vict))
-    dam = GET_HIT(vict);
-
-  weapons_spells(
-          "\tWAs $p impacts with \tn$N\tW, a mortal enemy of\r\n"
-          "\tWany righteous dwarf, the great god \tYClangeddin\tW infuses it,\r\n"
-          "\tWand strikes with great power into \tn$M.\tn",
-
-          "\tWAs $p impacts with YOU, a mortal enemy of\r\n"
-          "\tWany righteous dwarf, the great god \tYClangeddin\tW infuses it,\r\n"
-          "\tWand strikes with great power into YOU!\tn",
-
-          "\tWAs $p impacts with \tn$N\tW, a mortal enemy of\r\n"
-          "\tWany righteous dwarf, the great god \tYClangeddin\tW infuses it,\r\n"
-          "\tWand strikes with great power into \tn$M.\tn",
-          ch, vict, (struct obj_data *) me, 0);
-
-  damage(ch, vict, dam, -1, DAM_HOLY, FALSE); // type -1 = no dam message
-  return TRUE;
-}
-
-/* from homeland */
-SPECIAL(acidstaff) {
-  struct char_data *victim;
-
-  if (!cmd && !strcmp(argument, "identify")) {
-    send_to_char(ch, "Proc: Acid Arrow.\r\n");
-    return TRUE;
-  }
-
-  if (!ch)
-    return FALSE;
-
-  victim = FIGHTING(ch);
-
-  if (!victim || cmd)
-    return FALSE;
-
-  if (rand_number(0, 15))
-    return FALSE;
-
-  weapons_spells(
-          "\tLYour staff vibrates and hums then glows \tGbright green\tL.\tn\r\n"
-          "\tLThe tiny black dragons on your staff come alive and roar loudly\tn\r\n"
-          "\tLthen spew forth vile \tgacid\tL at $N.\tn",
-
-
-          "\tL$n\tL's staff vibrates and hums then glows \tGbright green\tL.\tn\r\n"
-          "\tLThe tiny black dragons on $s staff come alive and roar loudly\tn\r\n"
-          "\tLthen spew forth vile \tgacid\tL at you.\tn",
-
-
-          "\tL$n\tL's staff vibrates and hums then glows \tGbright green\tL.\tn\r\n"
-          "\tLThe tiny black dragons on $s staff come alive and roar loudly\tn\r\n"
-          "\tLthen spew forth vile \tgacid\tL at \tn$N.\tn"
-          , ch, victim, (struct obj_data *) me, SPELL_ACID_ARROW);
-  return TRUE;
-}
-
-/* from homeland */
-SPECIAL(sarn) {
-  struct char_data *vict = FIGHTING(ch);
-  int num = 18;
-
-  if (!cmd && !strcmp(argument, "identify")) {
-    send_to_char(ch, "Proc: Harm, more effective for Duergar.\r\n");
-    return TRUE;
-  }
-
-  if (!ch || cmd || !vict)
-    return FALSE;
-
-  if (GET_RACE(ch) == RACE_DUERGAR)
-    num = 12;
-
-  if (!IS_EVIL(ch))
-    return FALSE;
-  if (rand_number(0, num))
-    return FALSE;
-
-  weapons_spells(
-          "\tLThe power of \twLad\tWu\twgu\tWe\twr\tL guides thine hand and \trstr\tRe\trngth\tRe\trns\tL it.\tn\r\n"
-          "\tLAs the \traxe\tL impacts with \tn$N\tL, \twd\tWi\twv\tWi\twne\tL power is unleashed.\tn",
-
-          "\tLThe power of \twLad\tWu\twgu\tWe\twr\tL guides $n's hand and \trstr\tRe\trngth\tRe\trns\tL it.\tn\r\n"
-          "\tLAs the \traxe\tL impacts with YOU, \twd\tWi\twv\tWi\twne\tL power is unleashed.\tn",
-
-          "\tLThe power of \twLad\tWu\twgu\tWe\twr\tL guides \tn$n\tL's hand and \trstr\tRe\trngth\tRe\trns\tL it.\tn\r\n"
-          "\tLAs the \traxe\tL impacts with \tn$N\tL, \twd\tWi\twv\tWi\twne\tL power is unleashed.\tn",
-          ch, vict, (struct obj_data *) me, SPELL_HARM);
-
-  return TRUE;
-}
-
-/* from homeland */
-SPECIAL(purity) {
-  int dam = 0;
-  struct char_data *vict = FIGHTING(ch);
-
-  if (!cmd && !strcmp(argument, "identify")) {
-    send_to_char(ch, "Proc:  Holy Light.\r\n");
-    return TRUE;
-  }
-
-  if (!ch || cmd || !vict || rand_number(0, 20))
-    return FALSE;
-
-  dam = dice(2, 24);
-  if (dam < GET_HIT(vict) + 10) {
-    act("\twThe head of your $p starts to \tYglow \twwith a \tWbright white light\tw.\r\n"
-            "A beam of concetrated \tWholiness \twshoots towards $N.\r\n"
-            "The \tWlightbeam \twsurrounds $N who howls in pain and fear.\tn"
-            , FALSE, ch, (struct obj_data *) me, vict, TO_CHAR);
-    act("$n's $p \twstarts to \tYglow \twwith a \tWbright white light\tw.\r\n"
-            "A beam of concentrated \tWholiness \twshoots towards $N.\r\n"
-            "The \tWlightbeam \twsurrounds $N who howls in pain and fear.\tn"
-            , FALSE, ch, (struct obj_data *) me, vict, TO_NOTVICT);
-    act("$n's $p \twstarts to \tYglow \twwith a \tWbright white light\tw.\r\n"
-            "A beam of concentrated \tWholiness \twshoots towards you.\r\n"
-            "The \tWlightbeam \twsurrounds you and you howl in pain and fear.\tn"
-            , FALSE, ch, (struct obj_data *) me, vict, TO_VICT);
-  } else {
-    act("\twThe head of your $p starts to \tYglow \twwith a \tWbright white light\t.w\r\n"
-            "A beam of concentrated \tWholiness \twshoots towards $N.\r\n"
-            "The \tWlightbeam \twburns a hole right through $N who falls lifeless to the ground.\tn"
-            , FALSE, ch, (struct obj_data *) me, vict, TO_CHAR);
-    act("$n's $p \twstarts to \tYglow \twwith a \tWbright white light\tw.\r\n"
-            "A beam of concentrated \tWholiness \twshoots towards you.\r\n"
-            "The \tWlightbeam \twburns a hole right through you and you fall lifeless to the ground.\tn"
-            , FALSE, ch, (struct obj_data *) me, vict, TO_VICT);
-    act("$n's $p \twstarts to \tYglow \twwith a \tWbright white light\tw.\r\n"
-            "A beam of concentrated \tWholiness \twshoots towards $N.\r\n"
-            "The \tWlightbeam \twburns a hole right through $N who falls lifeless to the ground.\tn"
-            , FALSE, ch, (struct obj_data *) me, vict, TO_NOTVICT);
-
-    call_magic(ch, vict, 0, SPELL_BLINDNESS, 0, GET_LEVEL(ch), CAST_SPELL);
-  }
-  damage(ch, vict, dam, -1, DAM_HOLY, FALSE); // type -1 = no dam message
-  return TRUE;
-}
-
-/* from homeland */
-SPECIAL(etherealness) {
-  struct char_data *vict = FIGHTING(ch);
-
-  if (!cmd && !strcmp(argument, "identify")) {
-    send_to_char(ch, "Proc:  Slow.\r\n");
-    return TRUE;
-  }
-
-  if (!ch || cmd || !vict || rand_number(0, 15))
-    return FALSE;
-
-  weapons_spells(
-          "\twWaves of \tWghostly \twenergy starts to flow from your $p.",
-          "\twWaves of \tWghostly \twenergy starts to flow from $n's $p.",
-          "\twWaves of \tWghostly \twenergy starts to flow from $n's $p.",
-          ch, vict, (struct obj_data *) me, SPELL_SLOW);
-
-  return TRUE;
-}
-
-/* from homeland */
-SPECIAL(greatsword) {
-  struct char_data *vict = FIGHTING(ch);
-
-  if (!cmd && !strcmp(argument, "identify")) {
-    send_to_char(ch, "Proc:  Silver Flames.\r\n");
-    return TRUE;
-  }
-
-  if (!ch || cmd || !vict || rand_number(0, 20))
-    return FALSE;
-
-  int dam = 30 + dice(5, 5);
-
-  if (dam > GET_HIT(vict))
-    dam = GET_HIT(vict);
-
-  if (dam < 21)
-    return FALSE;
-
-  weapons_spells(
-          "\tCSilvery flames shoots from your $p\tC towards $N\tC.\r\nThe flames sear and burn $N\tC who screams in pain.\tn",
-          "\tCSilvery flames shoot from $n's $p\tC towards you\tC.\r\nThe flames sear and burn you and you scream in pain.\tn",
-          "\tCSilvery flames shoot from $n's $p\tC towards $N\tC.\r\nThe flames sear and burn $N\tC who screams in pain.\tn",
-          ch, vict, (struct obj_data *) me, 0);
-  damage(ch, vict, dam, -1, DAM_ENERGY, FALSE); // type -1 = no dam message
-  return TRUE;
-}
-
-/* from homeland */
-SPECIAL(fog_dagger) {
-  struct char_data *i, *vict;
-  struct affected_type af;
-  struct affected_type af2;
-
-  if (!cmd && !strcmp(argument, "identify")) {
-    send_to_char(ch, "Procs paralysis on backstab, whisper 'haze' for foggy"
-            " cloud.\r\n");
-    return TRUE;
-  }
-
-  if (!is_wearing(ch, 115003))
-    return FALSE;
-
-  if (!ch || !cmd)
-    return FALSE;
-
-  skip_spaces(&argument);
-
-  // First check if they whispered haze
-  if (!strcmp(argument, "haze") && CMD_IS("whisper") && (vict = FIGHTING(ch))) {
-    if ((GET_OBJ_SPECTIMER((struct obj_data *) me, 0) > 0)) {
-      act("\tLYou whisper a word to your\tn $p,\tL and nothing happens.\tn", FALSE, ch,
-              (struct obj_data *) me, 0, TO_CHAR);
-      return TRUE;
-    } else {
-      weapons_spells(
-              "\tLA hazy cloud is emitted from your\tn $p\tL, and enshrouds \tn$N \tLin a dark mist!\tn",
-              "\tLA hazy cloud is emitted from $n's\tn $p\tL, and enshrouds \tn$N \tLin a dark mist!\tn",
-              "\tLA hazy cloud is emitted from $n's\tn $p\tL, and enshrouds you in a dark mist!\tn",
-              ch, vict, (struct obj_data *) me, 0);
-
-      // Sets the vict blind for 1-3 rounds
-      if (!AFF_FLAGGED(vict, AFF_BLIND)) {
-        new_affect(&af);
-        af.spell = SPELL_BLINDNESS;
-        SET_BIT_AR(af.bitvector, AFF_BLIND);
-        af.duration = dice(1, 3);
-        affect_join(vict, &af, TRUE, FALSE, FALSE, FALSE);
-      }
-      for (i = world[vict->in_room].people; i; i = i->next_in_room) {
-        if (FIGHTING(i) == vict) {
-          stop_fighting(i);
-          act("\tLThe haze around \tn$N \tLprevents you from touching \tn$M",
-                  FALSE, i, 0, vict, TO_CHAR);
-        }
-      }
-
-      stop_fighting(vict);
-      clearMemory(vict);
-
-      GET_OBJ_SPECTIMER((struct obj_data *) me, 0) = 24;
-      return TRUE;
-    }
-    // Now check if they are trying to backstab
-  } else if (CMD_IS("backstab") &&
-          (vict = get_char_vis(ch, argument, NULL, FIND_CHAR_ROOM))) {
-    if (perform_backstab(ch, vict)) {
-      if (FIGHTING(ch) == vict &&
-              !AFF_FLAGGED(vict, AFF_PARALYZED) &&
-              !rand_number(0, 9)) {
-        new_affect(&af2);
-        af2.spell = SPELL_HOLD_PERSON;
-        SET_BIT_AR(af2.bitvector, AFF_PARALYZED);
-        af2.duration = dice(1, 2);
-        affect_join(vict, &af2, TRUE, FALSE, FALSE, FALSE);
-      }
-    }
-    return TRUE;
-  }
-
-  return FALSE;
-}
-
-/* from homeland */
-SPECIAL(tyrantseye) {
-  struct char_data *vict = FIGHTING(ch), *i = NULL, *in = NULL;
-
-  if (!ch || cmd || !vict)
-    return FALSE;
-
-  if (!IS_NPC(ch)) {
-    act("\tLA \tWbolt \tLof \tGgreen \tLLighting slams into $n from above!\tn",
-            FALSE, ch, 0, 0, TO_ROOM);
-    act("\tLA \tWbolt \tLof \tGgreen \tLLighting slams into you from above!\tn",
-            FALSE, ch, 0, 0, TO_CHAR);
-    die(ch, ch);
-  }
-
-  switch (rand_number(0, 35)) {
-    case 0:
-    case 1:
-      weapons_spells(
-              "IF YOU SEE THIS, TALK TO A STAFF MEMBER",
-              "\tgFzoul \tLturns his wicked gaze toward's you and utters arcane "
-              "words to his \tgscepter\tL. You are blinded by a brilliant \tWFLASH\tn "
-              "\tLas a \tpbolt\tL of crackling \tGgreen energy\tL is hurled toward you!\tn",
-              "\tgFzoul \tLturns his wicked gaze toward's $N \tLand utters arcane "
-              "words to his \tgscepter\tL. $N \tLis blinded by a brilliant \tWFLASH\tn "
-              "\tLas a \tpbolt\tL of crackling \tGgreen energy\tL is hurled toward $M!\tn",
-              ch, vict, (struct obj_data *) me, 0);
-      call_magic(ch, vict, 0, SPELL_MISSILE_STORM, 0, 30, CAST_SPELL);
-      call_magic(ch, vict, 0, SPELL_BLINDNESS, 0, 30, CAST_SPELL);
-      call_magic(ch, vict, 0, SPELL_SLOW, 0, 30, CAST_SPELL);
-      return TRUE;
-    case 10:
-      weapons_spells(
-              "\tGIF YOU SEE THIS TALK TO A GOD",
-              "\tGFzoul's \tLscepter springs to life in a \tWFLASH\tL, bathing your "
-              "party in a misty \tGgreen glow! \tLYou scream in agony as you "
-              "begin to lose control of your body!\tn",
-              "\tGFzoul's \tLscepter springs to life in a \tWFLASH\tL, bathing the "
-              "room in a misty \tGgreen glow! \tLYou scream in agony as you "
-              "begin to lose control of your body!\tn",
-              ch, vict, (struct obj_data *) me, 0);
-
-      for (i = character_list; i; i = in) {
-        in = i->next;
-        if (!IS_NPC(i) || IS_PET(i)) {
-          call_magic(ch, i, 0, SPELL_CURSE, 0, 30, CAST_SPELL);
-          call_magic(ch, i, 0, SPELL_POISON, 0, 30, CAST_SPELL);
-        }
-        return TRUE;
-      }
-    default:
-      return FALSE;
-  }
-  return FALSE;
-}
-
-/* from homeland */
-SPECIAL(spiderdagger) {
-  if (!ch)
-    return FALSE;
-
-  if (!cmd && !strcmp(argument, "identify")) {
-    send_to_char(ch, "Procs darkfire in combat and by Invoking Lloth she protects any drow.\r\n");
-    return TRUE;
-  }
-
-  struct char_data *vict;
-
-  vict = FIGHTING(ch);
-
-  if (!cmd && vict && !rand_number(0, 9)) {
-    //proc darkfire
-    weapons_spells(
-            "\tLYour $p\tL starts to \tcglow\tL as it pierces \tn$N!",
-            "$n\tL's $p\tL starts to \tcglow\tL as it pierces YOU!",
-            "$n\tL's $p\tL starts to \tcglow\tL as it pierces \tn$N!",
-            ch, vict, (struct obj_data *) me, SPELL_NEGATIVE_ENERGY_RAY);
-    return TRUE;
-  }
-  // cloak of dark power once day on command
-  if (cmd && argument && cmd_info[cmd].command_pointer == do_say) {
-    if (!is_wearing(ch, 135535))
-      return FALSE;
-
-    skip_spaces(&argument);
-    if (!strcmp(argument, "lloth")) {
-      if (GET_OBJ_SPECTIMER((struct obj_data *) me, 0) > 0) {
-        send_to_char(ch, "Nothing happens.\r\n");
-        return TRUE;
-      }
-      if (GET_RACE(ch) != RACE_DROW) {
-        send_to_char(ch, "Nothing happens.\r\n");
-        return TRUE;
-      }
-      send_to_char(ch, "\tLYou invoke \tmLloth\tw.\tn\r\n");
-      act("\tw$n raises $s $p \tw high and calls on \tmLloth.\tn",
-              FALSE, ch, (struct obj_data *) me, 0, TO_ROOM);
-      call_magic(ch, ch, 0, SPELL_NON_DETECTION, 0, 30, CAST_POTION);
-      call_magic(ch, ch, 0, SPELL_CIRCLE_A_GOOD, 0, 30, CAST_POTION);
-
-      GET_OBJ_SPECTIMER((struct obj_data *) me, 0) = 24;
-      return TRUE;
-    }
-  }
-
-  return FALSE;
-}
-
-/* from homeland */
-SPECIAL(sparksword) {
-  if (!ch)
-    return FALSE;
-
-  struct char_data *vict = FIGHTING(ch);
-
-  if (!cmd && !strcmp(argument, "identify")) {
-    send_to_char(ch, "Proc: Shock damage.\r\n");
-    return TRUE;
-  }
-
-  if (cmd || !vict || rand_number(0, 20))
-    return FALSE;
-
-  weapons_spells(
-          "\twYour $p\tw's blade \tWsparks\tw as you hit $N "
-          "\twwith your slash, causing $M to shudder violently from the \tYshock\tw!\tn",
-          "$n\tw's $p\tw's blade \tWsparks\tw as $e hits you "
-          "with $s slash, causing you to shudder violently from the \tYshock\tw!\tn",
-          "$n\tw's $p\tw's blade \tWsparks\tw as $e hits $N "
-          "\twwith $s slash, causing $M to shudder violently from the \tYshock\tw!\tn",
-          ch, vict, (struct obj_data *) me, 0);
-  damage(ch, vict, dice(9, 3), -1, DAM_ELECTRIC, FALSE);
-
-  return TRUE;
-}
-
-/* from homeland */
-SPECIAL(nutty_bracer) {
-  struct char_data *vict = NULL, *victim = NULL;
-
-  if (!ch)
-    return FALSE;
-
-  if (!cmd && !strcmp(argument, "identify")) {
-    send_to_char(ch, "Randomly lash out...\r\n");
-    return TRUE;
-  }
-
-  if (cmd)
-    return FALSE;
-
-  for (vict = world[ch->in_room].people; vict; vict = vict->next_in_room)
-    if (IS_NPC(vict) && !IS_PET(vict) && (!victim || GET_LEVEL(vict) > GET_LEVEL(victim)))
-      victim = vict;
-
-  if (!FIGHTING(ch) && is_wearing(ch, 113803) && !rand_number(0, 1000) && victim) {
-    act("\tLThe bracer on your arm begins to \tpvibrate\tL, sending a horrible pain\r\n"
-            "up the back of your neck. You feel unable to control yourself as you\r\n"
-            "lunge toward $N\tL with \tpi\tPn\tps\tpa\tPn\tpi\tPt\tpy\tL!!\tn", FALSE, ch, 0, victim, TO_CHAR);
-    act("\tLThe bracer on $n\tL's arm begins to \tpvibrate\tL, sending a horrible shriek\r\n"
-            "from his gut. You watch as $e lunges toward $N\tL with \tpi\tPn\tps\tpa\tPn\tpi\tPt\tpy\tL!!\tn",
-            FALSE, ch, 0, victim, TO_ROOM);
-    hit(ch, victim, TYPE_UNDEFINED, DAM_RESERVED_DBC, 0, FALSE);
-    return TRUE;
-  }
-  return FALSE;
-}
-
-/* from homeland */
-SPECIAL(whisperwind) {
-  int s, i = 0;
-  struct char_data *victim;
-  struct char_data *vict = FIGHTING(ch);
-  struct char_data *pet;
-
-  if (!ch)
-    return FALSE;
-
-  if (!cmd && !strcmp(argument, "identify")) {
-    send_to_char(ch, "Procs cyclone, whisper 'blur' for attack blur, whisper"
-            " 'wind' to summon weapon spirit, whisper 'smite' for harm and "
-            "dispel evil.\r\n");
-    return TRUE;
-  }
-
-  /* random cyclone proc */
-  if (!cmd && !rand_number(0, 10) && vict) {
-    weapons_spells("\tcYour \tWmoon\tCblade \tcbegins to gyrate violently in your hands, almost "
-            "causing you to fumble.  As soon as you regain control, the area is "
-            "suddenly overwhelmed with vicious northern \tWgales\tc!\tn",
-            "\tc$n's \tWmoon\tCblade \tcbegins to gyrate violently in $s hands, causing "
-            "$m to almost fumble.  As soon as $e regains control, the area is "
-            "suddenly overwhelmed with vicious northern \tWgales\tc!\tn",
-            "\tc$n's \tWmoon\tCblade \tcbegins to gyrate violently in $s hands, causing "
-            "$m to almost fumble.  As soon as $e regains control, the area is "
-            "suddenly overwhelmed with vicious northern \tWgales\tc!\tn",
-            ch, vict, (struct obj_data *) me, SPELL_WHIRLWIND);
-    return TRUE;
-  }
-
-  skip_spaces(&argument);
-  if (!is_wearing(ch, 109802)) return FALSE;
-  victim = ch->char_specials.fighting;
-  if (!strcmp(argument, "blur") && CMD_IS("whisper")) {
-    if (FIGHTING(ch) && (FIGHTING(ch)->in_room == ch->in_room)) {
-      if (GET_OBJ_SPECTIMER((struct obj_data *) me, 0) > 0) {
-        send_to_char(ch, "\tcAs you whisper '\tCblur\tc' to your \tWmoon\tCblade\tc, nothing happens.\tn\r\n");
-        return TRUE;
-      }
-      act("\tcAs you whisper '\tCblur\tc' to your "
-              "\tWmoon\tCblade\tc, it calls upon the northern \tWgale\r\n"
-              "\tcand envelops you in a sw\tCir\tWl\tCin\tcg cyclone making "
-              "you move like the wind!\tn", FALSE, ch, 0, 0, TO_CHAR);
-      act("\tcA northern \tWgale \tcblows in and envelops $n in a "
-              "sw\tCir\tWl\tCin\tcg cyclone \r\nas $e invokes the power of "
-              "$s \tWmoon\tCblade\tc, making $m move like the wind!\r\n"
-              "$n \tCBLURS \tcas $e strikes $N \tcin rapid succession!\tn",
-              1, ch, 0, FIGHTING(ch), TO_NOTVICT);
-      act("\tcA northern \tWgale \tcblows in and envelops $n in a"
-              "sw\tCir\tWl\tCin\tcg cyclone \r\nas $e invokes the power of "
-              "$s \tWmoon\tCblade\tc, making $m move like the wind!\r\n"
-              "$n \tCBLURS \tcas $e strikes YOU in rapid succession!\tn",
-              1, ch, 0, FIGHTING(ch), TO_VICT);
-      s = rand_number(8, 12);
-      for (i = 0; i <= s; i++) {
-        hit(ch, victim, TYPE_UNDEFINED, DAM_RESERVED_DBC, 0, FALSE);
-        if (GET_POS(victim) == POS_DEAD) break;
-      }
-      GET_OBJ_SPECTIMER((struct obj_data *) me, 0) = 1;
-      return TRUE; /* end for */
-    }/* end if-fighting */
-    else return FALSE;
-  }/* end if-strcmp */
-
-  else if (!strcmp(argument, "wind") && CMD_IS("whisper")) {
-    if (mob_index[real_mobile(101225)].number < 1) {
-      act("\tcAs you whisper '\tCwind\tc' to your \tWmoon\tCblade\tc, "
-              "a \tWghostly mist \tcswirls\r\n"
-              "in the area around you.  When it finally dissipates, the "
-              "spirit of the\r\nblade has come to your calling in the "
-              "form of a majestic \tBeagle\tc.",
-              1, ch, 0, FIGHTING(ch), TO_CHAR);
-      act("\tcAs $n whispers something to $s \tWmoon\tCblade\tc, "
-              "a \tWghostly mist \tcswirls\r\n"
-              "in the area around $m.  When it finally dissipates, the "
-              "spirit of the \r\nblade has come to $s calling in the "
-              "form of a majestic \tBeagle\tc.",
-              1, ch, 0, FIGHTING(ch), TO_ROOM);
-      pet = read_mobile(real_mobile(101225), REAL);
-      char_to_room(pet, ch->in_room);
-      add_follower(pet, ch);
-      SET_BIT_AR(AFF_FLAGS(pet), AFF_CHARM);
-      GET_LEVEL(pet) = GET_LEVEL(ch);
-      GET_MAX_HIT(pet) = GET_MAX_HIT(ch);
-      GET_HIT(pet) = GET_MAX_HIT(pet);
-      return TRUE;
-    } else {
-      act("\tcAs you whisper '\tCwind\tc' to your \tWmoon\tCblade\tc, "
-              "nothing seems to happen.\r\n"
-              "The spirit of the blade is still somewhere in the realms!",
-              1, ch, 0, FIGHTING(ch), TO_CHAR);
-      return TRUE;
-    }
-  } else if (!strcmp(argument, "smite") && CMD_IS("whisper")) {
-    if (FIGHTING(ch) && (FIGHTING(ch)->in_room == ch->in_room)) {
-      if (!IS_EVIL(FIGHTING(ch))) {
-        act("\tcYour \tWmoon\tCblade \tctells you '\tWI will not harm "
-                "non-evil beings with my power!\tc'\r\n"
-                "You feel a seering burst of pain as you are \tCzapped \tcby "
-                "your blade!\tn", 1, ch, 0, FIGHTING(ch), TO_CHAR);
-        act("\tc$n is \tCzapped \tcby his \tWmoon\tCblade \tcafter "
-                "muttering something to it!", 1, ch, 0, FIGHTING(ch), TO_ROOM);
-        damage(ch, ch, rand_number(4, 12), -1, DAM_ENERGY, FALSE); //type -1 = no message
-      } else {
-        act("\tcAs you whisper '\tCsmite\tc' to your \tWmoon\tCblade\tc, "
-                "it suddenly bursts into \trfl\tRam\tres\tc!\r\nYour blade flares "
-                "angrily at $N \tcas it tries to smite $M \tcmightily!\tn",
-                1, ch, 0, FIGHTING(ch), TO_CHAR);
-        act("\tc$n mutters something to $s \tWmoon\tCblade \tcand it suddenly "
-                "bursts into \tcfl\tRam\tres\tc!\r\n$n's blade seems to flare "
-                "angrily at $N \tcas it tries to smite $M \tcmightily!\tn",
-                1, ch, 0, FIGHTING(ch), TO_NOTVICT);
-        act("\tc$n mutters something to $s \tWmoon\tCblade \tcand it suddenly "
-                "bursts into \tcfl\tRam\tres\tc!\r\n$n's blade seems to flare "
-                "angrily at you as it tries to smite you mightily!\tn",
-                1, ch, 0, FIGHTING(ch), TO_VICT);
-
-        call_magic(ch, FIGHTING(ch), 0, SPELL_HARM, 0, 30, CAST_SPELL);
-        for (i = 0; i < 3; i++) {
-          call_magic(ch, FIGHTING(ch), 0, SPELL_DISPEL_EVIL, 0, 30, CAST_SPELL);
-          if (GET_POS(victim) == POS_DEAD) break;
-        }
-      }
-      return TRUE;
-    }
-  } else return FALSE;
-  return FALSE;
-}
-
-/* from homeland */
-SPECIAL(chionthar_ferry) {
-  if (cmd)
-    return FALSE;
-
-  update_ship((struct obj_data *) me, 104262, 104266, 1, 4);
-  return TRUE;
-}
-
-/* from homeland */
-SPECIAL(alandor_ferry) {
-  if (cmd)
-    return FALSE;
-
-  update_ship((struct obj_data *) me, 126423, 126428, 1, 4);
-  return TRUE;
-}
-
-/* from homeland */
-SPECIAL(md_carpet) {
-  if (cmd)
-    return FALSE;
-
-  update_ship((struct obj_data *) me, 120036, 120040, 3, 10);
-  return TRUE;
-}
-
-/* from homeland */
-SPECIAL(floating_teleport) {
-  int door;
-  struct obj_data *obj = (struct obj_data *) me;
-  room_rnum roomnum;
-
-  if (cmd)
-    return FALSE;
-
-  if (((door = rand_number(0, 30)) < NUM_OF_DIRS) && CAN_GO(obj, door) &&
-          (world[EXIT(obj, door)->to_room].zone == world[obj->in_room].zone)) {
-    roomnum = EXIT(obj, door)->to_room;
-    act("$p floats away.", FALSE, 0, obj, 0, TO_ROOM);
-    obj_from_room(obj);
-    obj_to_room(obj, roomnum);
-    act("$p floats in.", FALSE, 0, obj, 0, TO_ROOM);
-    return TRUE;
-  }
-  return FALSE;
-}
-
-/* from homeland */
-SPECIAL(vengeance) {
-  struct char_data *vict = FIGHTING(ch);
-
-  if (!ch)
-    return FALSE;
-
-  if (!cmd && !strcmp(argument, "identify")) {
-    send_to_char(ch, "Procs mass cure light and word of faith.\r\n");
-    return TRUE;
-  }
-
-  if (cmd || !vict)
-    return FALSE;
-
-  int power = 10;
-  if (GET_OBJ_VNUM(((struct obj_data *) me)) == 101199)
-    power = 5;
-  if (rand_number(0, power))
-    return FALSE;
-
-  if (GET_HIT(ch) < GET_MAX_HIT(ch) && rand_number(0, 4)) {
-    weapons_spells(
-            "\tWYour sword begins to \tphum \tWloudly and then \tCglows\tW as it pours its healing powers into you.\tn",
-            "\tWYour sword begins to \tphum \tWloudly and then \tCglows\tW as it pours its healing powers into you.\tn",
-            "$n's \tWsword begings to \tphum \tWloudly and then \tCglow\tW as it pours its healing powers into $m\tW.\tn",
-            ch, vict, (struct obj_data *) me, 0);
-    call_magic(ch, 0, 0, SPELL_MASS_CURE_LIGHT, 0, GET_LEVEL(ch), CAST_WAND);
-    return TRUE;
-  }
-  weapons_spells(
-          "\tWYour blade starts to shake violently, nearly tearing itself from your grip,\tn\r\n"
-          "\tWas it begins to \tCglow\tW with a \tcholy light\tW.  Suddenly a \tYblinding \tfflash\tn\tW of pure\tn\r\n"
-          "\tWgoodness is released from the sword striking down any \trevil\tW in the area.\tn",
-
-          "\tW$n's\tW blade starts to shake violently, nearly tearing itself from $s grip,\tn\r\n"
-          "\tWas it begins to \tCglow\tW with a \tcholy light\tW.  Suddenly a \tYblinding \tfflash\tn\tW of pure\tn\r\n"
-          "\tWgoodness is released from the sword striking down any \trevil\tW in the area.\tn",
-
-          "\tW$n's\tW blade starts to shake violently, nearly tearing itself from $s grip,\tn\r\n"
-          "\tWas it begins to \tCglow\tW with a \tcholy light\tW.  Suddenly a \tYblinding \tfflash\tn\tW of pure\tn\r\n"
-          "\tWgoodness is released from the sword striking down any \trevil\tW in the area.\tn",
-          ch, vict, (struct obj_data *) me, SPELL_WORD_OF_FAITH);
-  return TRUE;
-}
-
-/* from homeland */
-SPECIAL(neverwinter_button_control) {
-  struct obj_data *dummy = NULL;
-  struct obj_data *obj = (struct obj_data *) me;
-  struct char_data *i = NULL;
-  bool change = FALSE;
-
-  if (cmd)
-    return FALSE;
-
-  if (!CAN_GO(obj, EAST) && !CAN_GO(obj, SOUTH) && !CAN_GO(obj, WEST)) {
-    if (IS_CLOSED(real_room(123637), DOWN)) {
-      OPEN_DOOR(real_room(123637), dummy, DOWN);
-      OPEN_DOOR(real_room(123641), dummy, UP);
-      change = TRUE;
-    }
-  }
-
-  if (change && GET_OBJ_SPECTIMER(obj, 0) == 0) {
-    for (i = character_list; i; i = i->next)
-      if (world[obj->in_room].zone == world[i->in_room].zone)
-        send_to_char(i, "\tLYou hear a slight rumbling.\tn\r\n");
-    GET_OBJ_SPECTIMER(obj, 0) = 9999;
-  }
-
-  return FALSE;
-}
-
-/* from homeland */
-SPECIAL(neverwinter_valve_control) {
-  /* A- North
-     B- East
-     C- South
-     D- West
-   */
-  struct char_data *i = NULL;
-  struct obj_data *dummy = 0;
-  struct obj_data *obj = (struct obj_data *) me;
-  bool avalve = FALSE, bvalve = FALSE, cvalve = FALSE, dvalve = FALSE, change = FALSE;
-
-  if (cmd)
-    return FALSE;
-
-  if (!CAN_GO(obj, NORTH))
-    avalve = TRUE;
-
-  if (!CAN_GO(obj, EAST))
-    bvalve = TRUE;
-
-  if (!CAN_GO(obj, SOUTH))
-    cvalve = TRUE;
-
-  if (!CAN_GO(obj, WEST))
-    dvalve = TRUE;
-
-  if (avalve && bvalve && !cvalve && dvalve) {
-    if (!IS_CLOSED(real_room(123440), EAST))
-      OPEN_DOOR(real_room(123440), dummy, EAST);
-    if (!IS_CLOSED(real_room(123441), WEST))
-      OPEN_DOOR(real_room(123441), dummy, WEST);
-    if (!IS_CLOSED(real_room(123469), EAST))
-      OPEN_DOOR(real_room(123469), dummy, EAST);
-    if (!IS_CLOSED(real_room(123470), WEST))
-      OPEN_DOOR(real_room(123470), dummy, WEST);
-    if (IS_CLOSED(real_room(123533), EAST)) {
-      OPEN_DOOR(real_room(123533), dummy, EAST);
-      change = TRUE;
-    }
-    if (IS_CLOSED(real_room(123534), WEST))
-      OPEN_DOOR(real_room(123534), dummy, WEST);
-  } else if (avalve && !bvalve && cvalve && !dvalve) {
-    if (IS_CLOSED(real_room(123440), EAST)) {
-      OPEN_DOOR(real_room(123440), dummy, EAST);
-      change = TRUE;
-    }
-    if (IS_CLOSED(real_room(123441), WEST))
-      OPEN_DOOR(real_room(123441), dummy, WEST);
-    if (!IS_CLOSED(real_room(123469), EAST))
-      OPEN_DOOR(real_room(123469), dummy, EAST);
-    if (!IS_CLOSED(real_room(123470), WEST))
-      OPEN_DOOR(real_room(123470), dummy, WEST);
-    if (!IS_CLOSED(real_room(123533), EAST))
-      OPEN_DOOR(real_room(123533), dummy, EAST);
-    if (!IS_CLOSED(real_room(123534), WEST))
-      OPEN_DOOR(real_room(123534), dummy, WEST);
-  } else if (!avalve && bvalve && cvalve && dvalve) {
-    if (!IS_CLOSED(real_room(123440), EAST))
-      OPEN_DOOR(real_room(123440), dummy, EAST);
-    if (!IS_CLOSED(real_room(123441), WEST))
-      OPEN_DOOR(real_room(123441), dummy, WEST);
-    if (IS_CLOSED(real_room(123469), EAST)) {
-      OPEN_DOOR(real_room(123469), dummy, EAST);
-      change = TRUE;
-    }
-    if (IS_CLOSED(real_room(123470), WEST))
-      OPEN_DOOR(real_room(123470), dummy, WEST);
-    if (!IS_CLOSED(real_room(123533), EAST))
-      OPEN_DOOR(real_room(123533), dummy, EAST);
-    if (!IS_CLOSED(real_room(123534), WEST))
-      OPEN_DOOR(real_room(123534), dummy, WEST);
-  } else {
-    if (!IS_CLOSED(real_room(123440), EAST))
-      OPEN_DOOR(real_room(123440), dummy, EAST);
-    if (!IS_CLOSED(real_room(123441), WEST))
-      OPEN_DOOR(real_room(123441), dummy, WEST);
-    if (!IS_CLOSED(real_room(123469), EAST))
-      OPEN_DOOR(real_room(123469), dummy, EAST);
-    if (!IS_CLOSED(real_room(123470), WEST))
-      OPEN_DOOR(real_room(123470), dummy, WEST);
-    if (!IS_CLOSED(real_room(123533), EAST))
-      OPEN_DOOR(real_room(123533), dummy, EAST);
-    if (!IS_CLOSED(real_room(123534), WEST))
-      OPEN_DOOR(real_room(123534), dummy, WEST);
-  }
-
-  if (change)
-    for (i = character_list; i; i = i->next)
-      if (world[obj->in_room].zone == world[i->in_room].zone)
-        send_to_char(i, "\tgYou hear the flow of rushing sewage somewhere.\tn\r\n");
-
-  return FALSE;
-}
-
-/* from homeland */
-SPECIAL(bloodaxe) {
-  int dam;
-  struct char_data *vict = FIGHTING(ch);
-
-  if (!ch)
-    return FALSE;
-
-  if (!cmd && !strcmp(argument, "identify")) {
-    send_to_char(ch, "Proc:  Bite.\r\n");
-    return TRUE;
-  }
-
-  if (cmd || !vict || rand_number(0, 16))
-    return FALSE;
-
-  dam = rand_number(8, 8);
-
-  GET_HIT(vict) -= dam;
-
-  if (dam < GET_HIT(vict)) {
-    weapons_spells(
-            "\tLYour $p \tLstarts \trhumming \tLlouder and louder. Suddenly "
-            "the axehead reshapes into a powerful maw and bites $N\tL in the throat.\tRBlood \tLflows "
-            "between the the canine jaws and spills to the ground and $N\tL howls in pain. With "
-            "a satisfied grin the maw reverts back to an axehead.\tn",
-            "$n's $p \tLstarts \trhumming \tLlouder and louder. Suddenly "
-            "the axehead reshapes into a powerful maw and bites you in the throat. \tRBlood \tLflows "
-            "between the canine jaws and spills to the ground and you howl in pain. With "
-            "a satisfied grin the maw reverts back to an axehead.\tn",
-            "$n's $p \tLstarts \trhumming \tLlouder and louder. Suddenly "
-            "the axehead reshapes into a powerful maw and bites $N\tL in the throat. \tRBlood \tLflows "
-            "between the the canine jaws and spills to the ground and $N\tL howls in pain. With "
-            "a satisfied grin the maw reverts back to an axehead.\tn", ch, vict, (struct obj_data *) me, 0);
-  } else {
-    weapons_spells("\tLYour $p \tLstarts \trhumming \tLlouder and louder. Suddenly the "
-            "axehead reshapes into a powerful maw and bites $N\tL in the throat. $N\tL "
-            "looks at the \tRblood \tLflowing freely from the wound, then $S\tL eyes "
-            "\twglazes \tLover and $E falls to the ground, \trDEAD\tL. With a "
-            "satisfied grin the maw reverts back to an axehead.\tn",
-            "$n's $p \tLstarts \trhumming \tLlouder and louder. Suddenly the axehead "
-            "reshapes into a powerful maw and bites'you in the throat. You look at "
-            "the \tRblood \tLflowing freely from the wound, then your eyes \twglazes "
-            "\tLover and you fall to the ground, \trDEAD\tL.\tn",
-            "$n's $p \tLstarts \trhumming \tLlouder and louder. Suddenly the axehead "
-            "reshapes into a powerful maw and bites $N\tL in the throat. $N\tL looks at the "
-            "\tRblood \tLflowing freely from the wound, then $S eyes \twglazes "
-            "\tLover and $E falls to the ground, \trDEAD\tL. With a satisfied grin "
-            "the maw reverts back to an axehead.\tn", ch, vict, (struct obj_data *) me, 0);
-    GET_HIT(vict) = -100;
-  }
-  return TRUE;
-}
-
-/* from homeland */
-SPECIAL(skullsmasher) {
-  struct char_data *vict = FIGHTING(ch);
-
-  if (!ch || cmd || !vict)
-    return FALSE;
-
-  if (!cmd && !strcmp(argument, "identify")) {
-    send_to_char(ch, "Proc:  Knockdown.\r\n");
-    return TRUE;
-  }
-
-  int power = 25;
-
-  if (GET_OBJ_VNUM(((struct obj_data *) me)) == 101850)
-    power = 15;
-  if (rand_number(0, power))
-    return FALSE;
-  if (MOB_FLAGGED(vict, MOB_NOBASH))
-    return FALSE;
-  if (AFF_FLAGGED(vict, AFF_IMMATERIAL))
-    return FALSE;
-
-  weapons_spells(
-          "\tLAs you swing your maul at $N \tLit connects with $S head\tn\r\n"
-          "\tLand suddenly \tWgl\two\tWws brigh\twt\tWly\tL.  A look of overwhelming \trpain\tL shows on\tn\r\n"
-          "\tL$S face as $E slowly slumps to the ground.\tn",
-
-          "\tLAs $n \tLswings $s maul at you it connects with your head\tn\r\n"
-          "\tLand suddenly \tWgl\two\tWws brigh\twt\tWly\tL.  A feeling of overwhelming \trpain\tL courses\tn\r\n"
-          "\tLthrough your body, and you feel yourself slump to the ground.\tn",
-
-          "\tLAs $n \tLswings $s maul at $N \tLit connects with $S head\tn\r\n"
-          "\tLand suddenly \tWgl\two\tWws brigh\twt\tWly\tL.  A look of overwhelming \trpain \tLshows on\tn\r\n"
-          "\tL$S face as $E slowly slumps to the ground.\tn",
-          ch, vict, (struct obj_data *) me, 0);
-  change_position(vict, POS_SITTING);
-  USE_FULL_ROUND_ACTION(vict);
-  return TRUE;
-}
-
-/* from homeland */
-SPECIAL(acidsword) {
-  int dam;
-  struct char_data *vict = FIGHTING(ch);
-
-  if (!ch)
-    return FALSE;
-
-  if (!cmd && !strcmp(argument, "identify")) {
-    send_to_char(ch, "Proc:  Acid corrosion.\r\n");
-    return TRUE;
-  }
-
-  if (cmd || !vict || rand_number(0, 16))
-    return FALSE;
-
-  dam = dice(4, 3);
-
-  GET_HIT(vict) -= dam;
-  if (GET_HIT(vict) > -9) {
-    weapons_spells(
-            "\tLYour\tn $p \tLstarts to \tGglow \tLwith a \tgd\tGi\tgm gr\tGe\tgen\r\n"
-            "sh\tGe\tgen \tLand suddenly a \tgth\tGi\tgn str\tGea\tgm of ac\tGi\tgd\r\n"
-            "sp\tGe\tgws fo\tGr\tgth \tLfrom the tip of the blade and strikes\tn\r\n"
-            "$N\tL, hissing as it starts to corrode.\tn",
-            "$n's $p \tLstarts to \tGglow \tLwith a \tgd\tGi\tgm gr\tGe\tgen\r\n"
-            "sh\tGe\tgen \tLand suddenly a \tgth\tGi\tgn str\tGea\tgm of ac\tGi\tgd\r\n"
-            "sp\tGe\tgws fo\tGr\tgth \tLfrom the tip of the blade and strikes\tn\r\n"
-            "you\tL, hissing as it starts to corrode.\tn",
-            "$n's $p \tLstarts to \tGglow \tLwith a \tgd\tGi\tgm gr\tGe\tgen\r\n"
-            "sh\tGe\tgen \tLand suddenly a \tgth\tGi\tgn str\tGea\tgm of ac\tGi\tgd\r\n"
-            "sp\tGe\tgws fo\tGr\tgth \tLfrom the tip of the blade and strikes\r\n"
-            "$N, hissing as it starts to corrode.\tn", ch, vict, (struct obj_data *) me, 0);
-  } else {
-    weapons_spells(
-            "\tLYour\tn $p \tLstarts to \tGglow \tLwith a \tgd\tGi\tgm gr\tGe\tgen\r\n"
-            "sh\tGe\tgen \tLand suddenly a \tgth\tGi\tgn str\tGea\tgm of ac\tGi\tgd\r\n"
-            "sp\tGe\tgws fo\tGr\tgth \tLfrom the tip of the blade and strikes\tn\r\n"
-            "$N\tL, hissing as it melts\tn $N \tLto o\twoz\tLing pulp.\tn",
-            "$n's $p \tLstarts to \tGglow \tLwith a \tgd\tGi\tgm gr\tGe\tgen\r\n"
-            "sh\tGe\tgen \tLand suddenly a \tgth\tGi\tgn str\tGea\tgm of ac\tGi\tgd\r\n"
-            "sp\tGe\tgws fo\tGr\tgth \tLfrom the tip of the blade and strikes\tn\r\n"
-            "$N\tL, hissing as it melts\tn $N \tLto o\twoz\tLing pulp.\tn",
-            "$n's $p \tLstarts to \tGglow \tLwith a \tgd\tGi\tgm gr\tGe\tgen\r\n"
-            "sh\tGe\tgen \tLand suddenly a \tgth\tGi\tgn str\tGea\tgm of ac\tGi\tgd\r\n"
-            "sp\tGe\tgws fo\tGr\tgth \tLfrom the tip of the blade and strikes\r\n"
-            "you, hissing as it melts you to o\twoz\tLing pulp.\tn", ch, vict, (struct obj_data *) me, 0);
-    GET_HIT(vict) = -50;
-  }
-  return TRUE;
-}
-
-/* from homeland */
-SPECIAL(snakewhip) {
-  //struct affected_type af;
-  struct char_data *vict = FIGHTING(ch);
-  struct obj_data *weepan = (struct obj_data *) me;
-  int dam;
-
-  if (!ch)
-    return FALSE;
-
-  if (!cmd && !strcmp(argument, "identify")) {
-    send_to_char(ch, "Proc:  Drow-only, Snake-Bite.\r\n");
-    return TRUE;
-  }
-
-  if (cmd || !vict || GET_POS(ch) == POS_DEAD)
-    return FALSE;
-
-  if ((GET_RACE(ch) != RACE_DROW || GET_SEX(ch) != SEX_FEMALE) && is_wearing(ch, 135500)) {
-    if (GET_HIT(ch) > 0) {
-      act("\tLYour $p \tLh\tYi\tLss\tYe\tLs angrily as it turns against you.\r\n"
-              "All three snakeheads suddenly lunges forwardand sink their fangs in you throat. \r\n"
-              "You barely have time to feel the terrible pain before you fall over with \tRbl\tro\tRod\r\n"
-              "\tLflowing freely from the wounds in your neck.\tn", FALSE, ch,
-              weepan, 0, TO_CHAR);
-
-      act("$n's $p \tLh\tYi\tLss\tYe\tLs angrily as it turns against $n\tL. \r\n"
-              "All three snakeheads suddenly lunges forward and sink their fangs in $n's \tLthroat.\r\n"
-              "$n \tLbarely have time to feel the terrible pain before falling over with \tRbl\tro\tRod\r\n"
-              "\tLflowing freely from the wounds in the neck.\tn", FALSE, ch,
-              weepan, 0, TO_ROOM);
-      GET_HIT(ch) = -5;
-      change_position(ch, POS_INCAP);
-    }
-    return TRUE;
-  }
-  if (rand_number(0, 15))
-    return FALSE;
-
-  dam = dice(GET_LEVEL(ch), 3);
-
-  GET_HIT(vict) -= dam;
-
-  if (GET_HIT(vict) > -9) {
-    weapons_spells(
-            "\tLYour $p \tLh\tYi\tLss\tYe\tLs with fury as all three snakeheads suddenly lunges for $N\tL.\r\n"
-            "Their fangs sink deep into the \tRfl\tre\tRsh \tLand $N \tLcries out in pain.\tn",
-            "$n's $p \tLh\tYi\tLss\tYe\tLs\r\nwith fury as all three snakeheads suddenly lunges for you.\r\n"
-            "Their fangs sink deep into the \tRfl\tre\tRsh \tLand you cry out in pain.\tn",
-            "$n's $p \tLh\tYi\tLss\tYe\tLs\r\n with fury as all three snakeheads suddenly lunges for $N\tL.\r\n"
-            "Their fangs sink deep into the \tRfl\tre\tRsh \tLand $N \tLcries out in pain.\tn",
-            ch, vict, (struct obj_data *) me, 0);
-  } else {
-    weapons_spells(
-            "\tLYour $p \tLh\tYi\tLss\tYe\tLs with fury as all three snakeheads suddenly lunges for $N\tL.\r\n"
-            "Their fangs sink deep into the \tRfl\tre\tRsh\tL, draining away the remaining life of $N \tLwho\r\n"
-            "falls over dead.\tn",
-            "$n's $p \tLh\tYi\tLss\tYe\tLs\r\n with fury as all three snakeheads suddenly lunges for you.\r\n"
-            "Their fangs sink deep into the \tRfl\tre\tRsh\tL, draining away your remaining life and\r\n"
-            "you fall over dead.\tn",
-            "$n's $p \tLh\tYi\tLss\tYe\tLs\r\n with fury as all three snakeheads suddenly lunges for $N\tL.\r\n"
-            "Their fangs sink deep into the \tRfl\tre\tRsh\tL, draining away the remaining life of $N \tLwho\r\n"
-            "falls over dead.\tn", ch, vict, (struct obj_data *) me, 0);
-    GET_HIT(vict) = -50;
-  }
-  return TRUE;
-}
-
-/* from homeland */
-SPECIAL(tormblade) {
-  if (!ch)
-    return FALSE;
-
-  if (!cmd && !strcmp(argument, "identify")) {
-    send_to_char(ch, "Proc only vs Evil:  Dispel Magic randomly on hit.\r\n"
-            "                    Torms Protection of Evil on critical hits.\r\n");
-    return TRUE;
-  }
-
-  struct char_data *vict;
-  struct affected_type af;
-
-  if (cmd)
-    return FALSE;
-
-  vict = FIGHTING(ch);
-  if (!vict)
-    return FALSE;
-  if (!IS_EVIL(vict))
-    return FALSE;
-
-  if (argument) {
-    skip_spaces(&argument);
-    if (!strcmp(argument, "critical")) {
-      //okies, we assume its a crit then.
-      act("$n's $p shines as it protects $m.", FALSE, ch, (struct obj_data *) me, 0, TO_ROOM);
-      act("Your $p shines as it protects you.", FALSE, ch, (struct obj_data *) me, 0, TO_CHAR);
-      new_affect(&af);
-      af.spell = SPELL_PROT_FROM_EVIL;
-      af.modifier = 2;
-      af.location = APPLY_AC_NEW;
-      af.duration = dice(1, 4);
-      affect_join(ch, &af, TRUE, FALSE, FALSE, FALSE);
-      return TRUE;
-    }
-  }
-  if (!rand_number(0, 30)) {
-    act("$n's $p hums loudly.", FALSE, ch, (struct obj_data *) me, 0, TO_ROOM);
-    act("Your $p hums loudly.", FALSE, ch, (struct obj_data *) me, 0, TO_CHAR);
-    call_magic(ch, vict, 0, SPELL_DISPEL_MAGIC, 0, GET_LEVEL(ch), CAST_WAND);
-    return TRUE;
-  }
-
-  return FALSE;
-}
-
-/* from homeland */
-SPECIAL(witherdirk) {
-  if (!ch)
-    return FALSE;
-
-  if (!cmd && !strcmp(argument, "identify")) {
-    send_to_char(ch, "Proc: Contagion\r\n");
-    return TRUE;
-  }
-
-  struct char_data *vict;
-
-  if (cmd)
-    return FALSE;
-
-  vict = FIGHTING(ch);
-  if (!vict)
-    return FALSE;
-
-  if (rand_number(0, 30))
-    return FALSE;
-
-  weapons_spells(
-          "\tLThe dirk \trwrithes\tL and \twtwists\tL as it bites deep into $N\tL's skin,\tn\r\n"
-          "\tgputrid\tr blo\tro\trd\tL wells up in $S eyes, causing great pain and discomfort.\tn",
-          "\tLThe dirk \trwrithes\tL and \twtwists\tL as it bites deep into YOUR skin,\tn\r\n"
-          "\tgputrid\tr blo\tro\trd\tL wells up in YOUR eyes, causing great pain and discomfort.\tn",
-          "\tLThe dirk \trwrithes\tL and \twtwists\tL as it bites deep into $N\tL's skin,\tn\r\n"
-          "\tgputrid\tr blo\tro\trd\tL wells up in $S eyes, causing great pain and discomfort.\tn",
-          ch, vict, (struct obj_data *) me, SPELL_CONTAGION);
-
-  return TRUE;
-}
-
-/* from homeland */
-SPECIAL(air_sphere) {
-  int dam = 0;
-  struct char_data *vict;
-  struct affected_type af;
-
-  if (!ch)
-    return FALSE;
-
-  if (!cmd && !strcmp(argument, "identify")) {
-    send_to_char(ch, "Proc: Electric Shock, on saying 'storm', haste and "
-            "chain lightning.\r\n");
-    return TRUE;
-  }
-
-  if (!cmd && FIGHTING(ch) && !rand_number(0, 25)) {
-    vict = FIGHTING(ch);
-    dam = 20 + dice(2, 8);
-    act("\tbYour \tBsphere of lighting \tYglows bright\tb as electricity\r\n"
-            "\tbc\tBr\tbackl\tBe\tbs \tball about its surface.\tn\r\n"
-            "\tbSuddenly the \tYglow \tWintensifies\tb and a \tB\tfbolt of lightning\tn\r\n"
-            "\tbshoots forth from the sphere band strikes $N \tbdead on!\tn",
-            FALSE, ch, 0, vict, TO_CHAR);
-    act("$n's \tBsphere of lighting \tYglows bright\tb as electricity\tn\r\n"
-            "\tbc\tBr\tbackl\tBe\tbs \tball about its surface.\tn\r\n"
-            "\tbSuddenly the \tYglow \tWintensifies\tb and a \tB\tfbolt of lightning\r\n"
-            "\tbshoots forth from the sphere band strikes $N \tbdead on!\tn",
-            FALSE, ch, 0, vict, TO_ROOM);
-    damage(ch, vict, dam, -1, DAM_ELECTRIC, FALSE); //type -1 = no message
-    return TRUE;
-  }
-
-  // haste/chain once a day on command
-  if (cmd && argument && CMD_IS("say")) {
-    if (!is_wearing(ch, 136100))
-      return FALSE;
-
-    skip_spaces(&argument);
-    if (!strcmp(argument, "storm")) {
-      if (GET_OBJ_SPECTIMER((struct obj_data *) me, 0) > 0) {
-        send_to_char(ch, "Nothing happens.\r\n");
-        return TRUE;
-      }
-
-      act("\tcAs you speak to your \tbsphere of lightning\tc, it begins to \tWglow\tc and fill with violent\tn\r\n"
-              "\tcenergy.  The energy builds until it \tba\twrc\tbs and \tBc\tbrackle\tBs\tc all over the sphere before\tn\r\n"
-              "\tcit lets loose in a violent \tblightning storm\tc.  As the energy from the storm begins\tn\r\n"
-              "\tcto fade, a jolt of \tYelectricity\tc flows up through your arms, causing your heart to\tn\r\n"
-              "\tcrace really fast!\tn", FALSE, ch, 0, 0, TO_CHAR);
-      act("\tcAs $n \tcspeaks a word of power to $s \tbsphere of lightning\tc,\tn\r\n"
-              "\tcit \tWglows brightly\tc and violent energy begins to fill it. The sphere\tn\r\n"
-              "\tba\twrc\tbs\tc and \tBc\tbrackle\tBs\tc before it lets loose a violent \tblightning\tn\r\n"
-              "\tbstorm\tc.  The energy begins to fade, but before this can happen a jolt of \tYelectricity\tn\r\n"
-              "\tcflows up $n's\tc arms and causes $s heart to race really fast!",
-              FALSE, ch, 0, 0, TO_ROOM);
-
-      new_affect(&af);
-      af.spell = SPELL_HASTE;
-      af.duration = 100;
-      SET_BIT_AR(af.bitvector, AFF_HASTE);
-      affect_join(ch, &af, TRUE, FALSE, FALSE, FALSE);
-
-      call_magic(ch, 0, 0, SPELL_CHAIN_LIGHTNING, 0, 20, CAST_POTION);
-
-      GET_OBJ_SPECTIMER((struct obj_data *) me, 0) = 24;
-      return TRUE;
-    }
-  }
-  return FALSE;
-}
-
-/* from homeland */
-SPECIAL(bolthammer) {
-  int dam;
-  struct char_data *vict = FIGHTING(ch);
-
-  if (!ch)
-    return FALSE;
-
-  if (!cmd && !strcmp(argument, "identify")) {
-    send_to_char(ch, "Proc:  Lightning bolt.\r\n");
-    return TRUE;
-  }
-
-  if (cmd || !vict || rand_number(0, 18))
-    return FALSE;
-
-  dam = 25 + dice(1, 30);
-
-  if (dam < GET_HIT(vict)) {
-    weapons_spells(
-            "\tLYour\tn $p \tLstarts to \twth\tWr\twob \tLviolently and\tn\r\n"
-            "\tLthe sound of th\tYun\tLder can be heard. Suddenly a bolt of \tclig\tChtn\tcing \tLleaps\tn\r\n"
-            "\tLfrom the head of the warhammer and strikes\tn $N \tLwith full force.\tn",
-
-            "$n'�s $p \tLstarts to \twth\tWr\twob \tLviolently and the soundof th\tYun\tLder can be heard.\tn\r\n"
-            "\tLSuddenly a bolt of \tclig\tChtn\tcing \tLleaps from the head of the warhammer and strikes you\tn\r\n"
-            "\tlwith full force.\tn",
-
-            "$n'�s $p \tLstarts to \twth\tWr\twob \tLviolently and\tn\r\n"
-            "\tLthe sound of th\tYun\tLder can be heard. Suddenly a bolt of \tclig\tChtn\tcing \tLleaps\tn\r\n"
-            "\tLfrom the head of the warhammer and strikes $N \tLwith full force.\tn",
-            ch, vict, (struct obj_data *) me, 0);
-  } else {
-    dam += 20;
-    weapons_spells(
-            "\tLYour\tn $p \tLstarts to \twth\tWr\twob \tLviolently and the sound of th\tYun\tLder can be\tn\r\n"
-            "\tLheard. Suddenly a bolt of \tclig\tChtn\tcing \tLleaps from the head of the warhammer and strikes\tn\r\n"
-            "$N \tLwith full force. When the flash is gone\r\n"
-
-            "\tL you see the corpse of\tn $N \tLstill twitching on the ground.\tn",
-            "$n'�s $p \tLstarts to \twth\tWr\twob \tLviolently and the soundof th\tYun\tLder can be heard.\tn\r\n"
-            "\tLSuddenly a bolt of \tclig\tChtn\tcing \tLleaps from the head of the warhammer and strikes\tn\r\n"
-            "\tLyou with full force. You twitch a few times before your body goes still forever.\tn",
-
-            "$n's�s $p \tLstarts to \twth\tWr\twob \tLviolently and the soundof th\tYun\tLder can be heard.\tn\r\n"
-            "\tLSuddenly a bolt of \tclig\tChtn\tcing \tLleaps from the head of the warhammer and strikes\tn \tn\r\n"
-            "$N \tLwith full force. When the flash is gone you see\r\n"
-            "\tLthe corpse of\tn $N \tLstill twitching on the ground.\tn",
-            ch, vict, (struct obj_data *) me, 0);
-  }
-
-  damage(ch, vict, dam, -1, DAM_ELECTRIC, FALSE); //type -1 = no message
-  return TRUE;
-}
-
-/* from homeland */
-SPECIAL(rughnark) {
-  if (!ch)
-    return FALSE;
-
-  if (!cmd && !strcmp(argument, "identify")) {
-    send_to_char(ch, "Proc: magical damage 25+10d4 for monk.\r\n");
-    return TRUE;
-  }
-
-  int dam = 0;
-  struct char_data *vict = 0;
-
-  if (cmd)
-    return FALSE;
-
-  if (!FIGHTING(ch))
-    return FALSE;
-
-  if (dice(1, 40) < 39)
-    return FALSE;
-
-  if (IS_GOOD(ch) && dice(1, 10) > 5)
-    return FALSE;
-
-  if (CLASS_LEVEL(ch, CLASS_MONK) < 20 && !IS_NPC(ch))
-    return FALSE;
-
-  vict = FIGHTING(ch);
-  dam = 25 + dice(10, 4);
-  if (dam > GET_HIT(vict))
-    dam = GET_HIT(vict);
-  if (dam < 50)
-    return FALSE;
-
-  weapons_spells(
-          "\tLAs you make contact with your opponent, the twin \tWmithril\tL blades rip apart\tn\r\n"
-          "\tLthe flesh in a gory display of blood, tearing huge chunks of meat out of your\tn\r\n"
-          "\tLopponent as $E screams in agony and pain.\tn",
-
-          "\tLAs $n make contact with you, the twin \tWmithril\tL blades rip apart\tn\r\n"
-          "\tLyour flesh in a gory display of blood, tearing huge chunks of meat out of your\tn\r\n"
-          "\tLown body as you scream in agony.\tn",
-
-          "\tLAs $n makes contact with $s opponent, the twin \tWmithril\tL blades rip apart\tn\r\n"
-          "\tLthe flesh in a gory display of blood, tearing huge chunks of meat out of $s\tn\r\n"
-          "\tLopponent as $E screams in agony and pain.\tn",
-          ch, vict, (struct obj_data *) me, 0);
-  damage(ch, vict, dam, -1, DAM_SLICE, FALSE); //type -1 = no message
-  return TRUE;
-}
-
-/* from homeland */
-SPECIAL(magma) {
-  if (!ch)
-    return FALSE;
-
-  if (!cmd && !strcmp(argument, "identify")) {
-    send_to_char(ch, "Proc: magmaburst (fire damage for monk.)\r\n");
-    return TRUE;
-  }
-
-  int dam = 0;
-  struct char_data *vict = 0;
-
-  if (cmd)
-    return FALSE;
-
-  if (!FIGHTING(ch))
-    return FALSE;
-
-  if (dice(1, 40) < 39)
-    return FALSE;
-
-  if (CLASS_LEVEL(ch, CLASS_MONK) < 20 && !IS_NPC(ch))
-    return FALSE;
-
-  vict = FIGHTING(ch);
-  dam = 50 + dice(30, 5);
-  if (dam > GET_HIT(vict))
-    dam = GET_HIT(vict);
-  if (dam < 50)
-    return FALSE;
-  weapons_spells(
-          "\tLAs your hands \twimpact\tL with your opponent, the \trflowing m\tRagm\tra\tn\r\n"
-          "\trignites\tL and emits a \twburst\tL of \tRf\tYi\tRr\tre\tL and \tyr\tLo\tyck\tL.\tn",
-          "\tLAs $n\tL's hands \twimpact\tL with YOU, the \trflowing m\tRagm\tra\tn\r\n"
-          "\trignites\tL and emits a \twburst\tL of \tRf\tYi\tRr\tre\tL and \tyr\tLo\tyck\tL.\tn",
-          "\tLAs $n\tL's hands \twimpact\tL with $s opponent, the \trflowing m\tRagm\tra\tn\r\n"
-          "\trignites\tL and emits a \twburst\tL of \tRf\tYi\tRr\tre\tL and \tyr\tLo\tyck\tL.\tn",
-          ch, vict, (struct obj_data *) me, 0);
-  damage(ch, vict, dam, -1, DAM_FIRE, FALSE); //type -1 = no message
-  return TRUE;
-}
-
-/* from homeland */
-SPECIAL(halberd) {
-  struct char_data *vict = FIGHTING(ch);
-  struct affected_type af;
-
-  if (!ch)
-    return FALSE;
-
-  if (!cmd && !strcmp(argument, "identify")) {
-    send_to_char(ch, "Proc:  blur, stun, slow.\r\n");
-    return TRUE;
-  }
-
-  if (cmd || !vict)
-    return FALSE;
-
-  switch (rand_number(0, 30)) {
-    case 27:
-      // A slight chance to stun
-      weapons_spells(
-              "\tcYour\tn $p \tcreverberates loudly as it sends\tn\r\n"
-              "\tcforth a \tWthunderous blast \tcat \tn$N\tc.  $E is knocked backwards as the\tn\r\n"
-              "\tcfull brunt of the blast hits $M squarely.\tn",
-              "\tc$n\tn $p \tcreverberates loudly as it sends\tn\r\n"
-              "\tcforth a \tWthunderous blast \tcat YOU.  You are knocked backwards as the\tn\r\n"
-              "\tcfull brunt of the blast hits YOU squarely.\tn",
-              "\tc$n\tn $p \tcreverberates loudly as it sends\tn\r\n"
-              "\tcforth a \tWthunderous blast \tcat $N.  $E is knocked backwards as the\tn\r\n"
-              "\tcfull brunt of the blast hits $M squarely.\tn",
-              ch, vict, (struct obj_data *) me, 0);
-      new_affect(&af);
-      af.spell = SKILL_CHARGE;
-      SET_BIT_AR(af.bitvector, AFF_STUN);
-      af.duration = dice(1, 4);
-      affect_join(vict, &af, TRUE, FALSE, FALSE, FALSE);
-      return TRUE;
-      break;
-
-    case 21:
-      // blur
-      weapons_spells(
-              "\tcAs your\tn $p \tctumultuously resonates, a strange \twm\tWi\twst \tcemanates from\tn\r\n"
-              "\tcit quickly enshrouding you.  The \twm\tWi\twst \tcinduces you into a deep trance as your\tn\r\n"
-              "\tctrance as your body melds with your\tn $p. \r\n\tcYou begin to \tCmove "
-              "\tCat a \tcrapid\tCly in\tccreas\tCing sp\tceed \tCblurring out of focus.\tn\tn",
-
-              "\tcAs $n\tn $p \tctumultuously resonates, a strange \twm\tWi\twst \tcemanates from\tn\r\n"
-              "\tcit quickly enshrouding $m.  The \twm\tWi\twst \tcinduces $m into a deep\tn\r\n"
-              "\tctrance as $m body melds with $s\tn $p.  \r\n\tc$e begins to \tCmove \tn"
-              "\tCat a \tcrapid\tCly in\tccreas\tCing sp\tceed then $e \tCblurs out of focus.\tn",
-
-              "\tcAs $n\tn $p \tctumultuously resonates, a strange \twm\tWi\twst \tcemanates from\tn\r\n"
-              "\tcit quickly enshrouding $m.  The \twm\tWi\twst \tcinduces $m into a deep\tn\r\n"
-              "\tctrance as $m body melds with $s\tn $p.  \r\n\tc$e begins to \tCmove \tn"
-              "\tCat a \tcrapid\tCly in\tccreas\tCing sp\tceed then $e \tCblurs out of focus.\tn",
-              ch, vict, (struct obj_data *) me, 0);
-      return TRUE;
-      break;
-
-    case 17:
-    case 16:
-      // damage, and a chance to slow.
-      weapons_spells(
-              "\tcYour\tn $p \tcravenously slashes deep into \tn$N\tn\r\n"
-              "\tcinflicting life-threatening wounds causing $M to convulse and \tRbleed profusely.\tn",
-              "\tc$n\tn $p \tMravenously slashes deep into YOU inflicting\tn\r\n"
-              "\tclife-threatening wounds causing YOU to convulse and \tRbleed profusely.\tn",
-              "\tc$n\tn $p \tcravenously slashes deep into \tn$N\tc\r\n"
-              "\tcinflicting life-threatening wounds causing $M to convulse and \tRbleed profusely.\tn",
-              ch, vict, (struct obj_data *) me, SPELL_SLOW);
-      damage(ch, vict, 10 + dice(2, 4), -1, DAM_POISON, FALSE); //type -1 = no message
-      return TRUE;
-      break;
-
-    default:
-      return FALSE;
-  }
-  return FALSE;
-}
-
-SPECIAL(bank) {
-  int amount;
-
-  if (CMD_IS("balance")) {
-    if (GET_BANK_GOLD(ch) > 0)
-      send_to_char(ch, "\twYour current balance is \tW%d \tYcoins\tw.\tn\r\n", GET_BANK_GOLD(ch));
-    else
-      send_to_char(ch, "\twYou currently have \tWno\tw money deposited.\tn\r\n");
-    return (TRUE);
-  } else if (CMD_IS("deposit")) {
-
-    /* code to accomdate "all" */
-    skip_spaces(&argument);
-    if (is_abbrev(argument, "all")) {
-      amount = GET_GOLD(ch);
-      send_to_char(ch, "\twYou deposit all (\tW%d\tw) your \tYcoins\tw.\tn\r\n", amount);
-      act("$n makes a bank transaction.", TRUE, ch, 0, FALSE, TO_ROOM);
-      decrease_gold(ch, amount);
-      increase_bank(ch, amount);
-      return (TRUE);
-    }
-
-    if ((amount = atoi(argument)) <= 0) {
-      send_to_char(ch, "How much do you want to deposit?\r\n");
-      return (TRUE);
-    }
-    if (GET_GOLD(ch) < amount) {
-      send_to_char(ch, "You don't have that many coins!\r\n");
-      return (TRUE);
-    }
-    decrease_gold(ch, amount);
-    increase_bank(ch, amount);
-    send_to_char(ch, "\twYou deposit \tW%d\tY coins\tw.\tn\r\n", amount);
-    act("$n makes a bank transaction.", TRUE, ch, 0, FALSE, TO_ROOM);
-    return (TRUE);
-  } else if (CMD_IS("withdraw")) {
-
-    /* code to accomdate "all" */
-    skip_spaces(&argument);
-    if (is_abbrev(argument, "all")) {
-      amount = GET_BANK_GOLD(ch);
-      send_to_char(ch, "\twYou withdraw all (\tW%d\tw) your \tYcoins\tw.\tn\r\n", amount);
-      act("$n makes a bank transaction.", TRUE, ch, 0, FALSE, TO_ROOM);
-      increase_gold(ch, amount);
-      decrease_bank(ch, amount);
-      return (TRUE);
-    }
-
-    if ((amount = atoi(argument)) <= 0) {
-      send_to_char(ch, "How much do you want to withdraw?\r\n");
-      return (TRUE);
-    }
-    if (GET_BANK_GOLD(ch) < amount) {
-      send_to_char(ch, "You don't have that many coins deposited!\r\n");
-      return (TRUE);
-    }
-    increase_gold(ch, amount);
-    decrease_bank(ch, amount);
-    send_to_char(ch, "\twYou withdraw \tW%d \tYcoins\tw.\tn\r\n", amount);
-    act("$n makes a bank transaction.", TRUE, ch, 0, FALSE, TO_ROOM);
-    return (TRUE);
-  } else
-    return (FALSE);
-}
-
-/*
-   Portal that will jump to a player's clanhall
-   Exit depends on which clan player belongs to
-   Created by Jamdog - 4th July 2006
- */
-SPECIAL(clanportal) {
-  int iPlayerClan = -1;
-  struct obj_data *obj = (struct obj_data *) me;
-  struct obj_data *port;
-  zone_vnum z;
-  room_vnum r;
-  char obj_name[MAX_INPUT_LENGTH];
-  room_rnum was_in = IN_ROOM(ch);
-  struct follow_type *k;
-
-  if (!CMD_IS("enter")) return FALSE;
-
-  argument = one_argument(argument, obj_name);
-
-  /* Check that the player is trying to enter THIS portal */
-  if (!(port = get_obj_in_list_vis(ch, obj_name, NULL, world[(IN_ROOM(ch))].contents))) {
-    return (FALSE);
-  }
-
-  if (port != obj)
-    return (FALSE);
-
-  iPlayerClan = GET_CLAN(ch);
-
-  if (iPlayerClan == NO_CLAN) {
-    send_to_char(ch, "You try to enter the portal, but it returns you back to the same room!\n\r");
-    return TRUE;
-  }
-
-  if ((z = get_clanhall_by_char(ch)) == NOWHERE) {
-    send_to_char(ch, "Your clan does not have a clanhall!\n\r");
-    log("Warning: Clan Portal - No clanhall (Player: %s, Clan ID: %d)", GET_NAME(ch), iPlayerClan);
-    return TRUE;
-  }
-
-  //  r = (z * 100) + 1;    /* Get room xxx01 in zone xxx */
-  /* for now lets have the exit room be 3000, until we get hometowns in, etc */
-  r = 3000;
-
-  if (!(real_room(r))) {
-    send_to_char(ch, "Your clanhall is currently broken - contact an Imm!\n\r");
-    log("Warning: Clan Portal failed (Player: %s, Clan ID: %d)", GET_NAME(ch), iPlayerClan);
-    return TRUE;
-  }
-
-  /* First, move the player */
-  if (!(House_can_enter(ch, r))) {
-    send_to_char(ch, "That's private property -- no trespassing!\r\n");
-    return TRUE;
-  }
-
-  act("$n enters $p, and vanishes!", FALSE, ch, port, 0, TO_ROOM);
-  act("You enter $p, and you are transported elsewhere", FALSE, ch, port, 0, TO_CHAR);
-  char_from_room(ch);
-  char_to_room(ch, real_room(r));
-  look_at_room(ch, 0);
-  act("$n appears from thin air!", FALSE, ch, 0, 0, TO_ROOM);
-
-  /* Then, any followers should auto-follow (Jamdog 19th June 2006) */
-  for (k = ch->followers; k; k = k->next) {
-    if ((IN_ROOM(k->follower) == was_in) && (GET_POS(k->follower) >= POS_STANDING)) {
-      act("You follow $N.\r\n", FALSE, k->follower, 0, ch, TO_CHAR);
-      char_from_room(k->follower);
-      char_to_room(k->follower, real_room(r));
-      look_at_room(k->follower, 0);
-      act("$n appears from thin air!", FALSE, k->follower, 0, 0, TO_ROOM);
-    }
-  }
-  return TRUE;
-}
-
-/* from homeland */
-SPECIAL(hellfire) {
-  if (!ch)
-    return FALSE;
-
-  if (!cmd && !strcmp(argument, "identify")) {
-    send_to_char(ch, "Invoke haste and fireshield on armor by saying 'Hellfire'.\r\n");
-    return TRUE;
-  }
-
-  if (!cmd)
-    return FALSE;
-  if (!argument)
-    return FALSE;
-
-  skip_spaces(&argument);
-
-  if (!is_wearing(ch, 132102))
-    return FALSE;
-
-  if (!strcmp(argument, "hellfire") && cmd_info[cmd].command_pointer == do_say) {
-    if (GET_OBJ_SPECTIMER((struct obj_data *) me, 0) > 0) {
-      send_to_char(ch, "Nothing happens.\r\n");
-      return TRUE;
-    }
-
-    act("\tLThe pure flames of your $p\tL is invoked.\tn\r\n"
-            "\tLThe flames rise and protects YOU!\tn\r\n",
-            FALSE, ch, (struct obj_data *) me, 0, TO_CHAR);
-    act("\tLThe pure flames of $n\tL's $p\tL is invoked.\tn\r\n"
-            "\tLThe flames rise and protects $m!\tn\r\n",
-            FALSE, ch, (struct obj_data *) me, 0, TO_ROOM);
-
-    call_magic(ch, ch, 0, SPELL_FIRE_SHIELD, 0, 26, CAST_POTION);
-    call_magic(ch, ch, 0, SPELL_HASTE, 0, 26, CAST_POTION);
-
-    GET_OBJ_SPECTIMER((struct obj_data *) me, 0) = 12;
-    return TRUE;
-  }
-  return FALSE;
-}
-
-/* from homeland */
-SPECIAL(angel_leggings) {
-  if (!ch)
-    return FALSE;
-
-  if (!cmd && !strcmp(argument, "identify")) {
-    send_to_char(ch, "Invoke fly by keyword 'Elysium'.\r\n");
-    return TRUE;
-  }
-
-  if (!cmd)
-    return FALSE;
-  if (!argument)
-    return FALSE;
-
-  skip_spaces(&argument);
-
-  if (!is_wearing(ch, 106021))
-    return FALSE;
-
-  if (!strcmp(argument, "elysium") && cmd_info[cmd].command_pointer ==
-          do_say) {
-    if (GET_OBJ_SPECTIMER((struct obj_data *) me, 0) > 0) {
-      send_to_char(ch, "Nothing happens.\r\n");
-      return TRUE;
-    }
-
-    act("\tWThe power of $p\tW is invoked.\tn\r\n"
-            "\tcYour feet slowly raise off the ground.\tn\r\n",
-            FALSE, ch, (struct obj_data *) me, 0, TO_CHAR);
-    act("\tWThe power of $n\tW's $p\tW is invoked.\tn\r\n"
-            "\tw$s feet slowly raise of the ground!\tn\r\n",
-            FALSE, ch, (struct obj_data *) me, 0, TO_ROOM);
-
-    call_magic(ch, ch, 0, SPELL_FLY, 0, 30, CAST_POTION);
-    GET_OBJ_SPECTIMER((struct obj_data *) me, 0) = 168;
-    return TRUE;
-  }
-  return FALSE;
-}
-
-/* from homeland, converts an object type PET into an actual
- * pet mobile follower, object vnum must match mobile vnum */
-SPECIAL(bought_pet) {
-  struct char_data *pet = NULL;
-
-  if (cmd)
-    return FALSE;
-
-  struct obj_data *obj = (struct obj_data*) me;
-
-  if (obj->carried_by == 0)
-    return FALSE;
-
-  if (IS_NPC(obj->carried_by))
-    return FALSE;
-
-  pet = read_mobile(GET_OBJ_VNUM(obj), VIRTUAL);
-
-  /* found matching vnum for obejct, loaded pet succesfully */
-  if (pet) {
-
-    /* load and set pet as following, customize moves a bit here */
-    char_to_room(pet, obj->carried_by->in_room);
-    add_follower(pet, obj->carried_by);
-    SET_BIT_AR(AFF_FLAGS(pet), AFF_CHARM);
-    GET_MAX_MOVE(pet) = 250 + dice(GET_LEVEL(pet), 10);
-    GET_MOVE(pet) = GET_MAX_MOVE(pet);
-
-    /* success message */
-    send_to_char(obj->carried_by, "You have acquired a companion.\r\n");
-
-    /* get rid of the purchased object */
-    extract_obj(obj);
-    return TRUE;
-  }
-
-  /* failed to load pet */
-  return FALSE;
-}
-
-/* from homeland, i doubt we are going to port this, houses replace these */
-/*
-SPECIAL(storage_chest) {
-  if (cmd)
-    return FALSE;
-  struct obj_data *chest = (struct obj_data*) me;
-  if (GET_OBJ_VAL(chest, 3) != 0)
-    return FALSE;
-  ch = chest->carried_by;
-  if (!ch) {
-    REMOVE_BIT(GET_OBJ_EXTRA(chest), ITEM_INVISIBLE);
-    return FALSE;
-  }
-  if (IS_NPC(ch) || IS_PET(ch))
-    return FALSE;
-
-  sprintf(buf2, "chest storage %s", GET_NAME(ch));
-  chest->name = str_dup(buf2);
-
-  if (GET_OBJ_VNUM(chest) == 1291) {
-    sprintf(buf2, "\tLAn ornate \tcmithril\tL chest owned by \tw%s\tL rests here.\tn", GET_NAME(ch));
-    chest->description = str_dup(buf2);
-    sprintf(buf2, "\tLan ornate \tcmithril\tL chest owned by \tw%s\tn", GET_NAME(ch));
-    chest->short_description = str_dup(buf2);
-
-  } else {
-    sprintf(buf2, "\tLA storage chest owned by \tW%s\tL is standing here.\tn", GET_NAME(ch));
-    chest->description = str_dup(buf2);
-    sprintf(buf2, "\tLa chest owned by \tW%s\tn", GET_NAME(ch));
-    chest->short_description = str_dup(buf2);
-  }
-  GET_OBJ_VAL(chest, 3) = -GET_IDNUM(ch);
-  SET_BIT(GET_OBJ_SAVED(chest), SAVE_OBJ_VALUES);
-  SET_BIT(GET_OBJ_SAVED(chest), SAVE_OBJ_NAME);
-  SET_BIT(GET_OBJ_SAVED(chest), SAVE_OBJ_DESC);
-  SET_BIT(GET_OBJ_SAVED(chest), SAVE_OBJ_SHORT);
-  SET_BIT(GET_OBJ_SAVED(chest), SAVE_OBJ_TYPE);
-  SET_BIT(GET_OBJ_SAVED(chest), SAVE_OBJ_WEAR);
-  SET_BIT(GET_OBJ_SAVED(chest), SAVE_OBJ_EXTRA);
-  SET_BIT(GET_OBJ_SAVED(chest), SAVE_OBJ_TIMER);
-  SET_BIT(GET_OBJ_SAVED(chest), SAVE_OBJ_WEIGHT);
-  SET_BIT(GET_OBJ_SAVED(chest), SAVE_OBJ_COST);
-  save_chests();
-  return TRUE;
-}
- */
-
-/* from homeland */
-SPECIAL(clang_bracer) {
-  if (!cmd && !strcmp(argument, "identify")) {
-    send_to_char(ch, "Dwarf and Group Only.  Invoke battle prowess by saying 'argenoth'.\r\n");
-    return TRUE;
-  }
-
-  if (ch && is_wearing(ch, 121456)) {
-    if (!cmd && GET_RACE(ch) != RACE_DWARF) {
-      act("\tLThe bracer begins to glow on your arm, clenching tighter and "
-              "tighter until you rip it off in agony.\tn", FALSE, ch, 0, 0,
-              TO_CHAR);
-      act("\tLA bracer on $n\tL's arm begins to glow brightly and a look of "
-              "intense pain crosses $s face as $e rips the bracer free.\tn",
-              FALSE, ch, 0, 0, TO_ROOM);
-
-      if (GET_EQ(ch, WEAR_WRIST_R) == (obj_data*) me)
-        obj_to_char(unequip_char(ch, WEAR_WRIST_R), ch);
-      else if (GET_EQ(ch, WEAR_WRIST_L) == (obj_data*) me)
-        obj_to_char(unequip_char(ch, WEAR_WRIST_L), ch);
-      return TRUE;
-    }
-
-    // invoke it!
-    if (!cmd)
-      return FALSE;
-    if (!argument)
-      return FALSE;
-    if (!CMD_IS("say"))
-      return FALSE;
-    skip_spaces(&argument);
-
-    if (!strcmp(argument, "argenoth")) {
-      if (GET_OBJ_SPECTIMER((struct obj_data *) me, 0) > 0) {
-        send_to_char(ch, "You attempt to invoke your bracer, but nothing happens.\r\n");
-        return TRUE;
-      }
-
-      struct group_data *group;
-
-      if ((group = GROUP(ch)) == NULL) {
-        send_to_char(ch, "You recall from lore this item will not work unless in a group.\r\n");
-        return FALSE;
-      }
-
-      /* success! */
-      send_to_group(NULL, group, "The memories of ancient battles fills your mind, each "
-              "blow clear as if it were yesterday.  You feel your muscles tighten "
-              "then relax as the skill of ancient warriors is merged with your own.\r\n");
-      call_magic(ch, ch, 0, SPELL_MASS_ENHANCE, 0, 30, CAST_POTION);
-      GET_OBJ_SPECTIMER((struct obj_data *) me, 0) = 24;
-      return TRUE;
-    }
-
-  }
-  return FALSE;
-}
-
-/* from homeland */
-SPECIAL(menzo_chokers) {
-  struct affected_type *af2;
-  struct affected_type af;
-
-  if (!ch)
-    return FALSE;
-
-  if (!cmd && !strcmp(argument, "identify")) {
-    send_to_char(ch, "For Drow, finding pair will give +1 to hitroll.\r\n");
-    return TRUE;
-  }
-
-  for (af2 = ch->affected; af2; af2 = af2->next) {
-    if (af2->spell == AFF_MENZOCHOKER) {
-      if (!is_wearing(ch, 135626) || !is_wearing(ch, 135627)) {
-        send_to_char(ch, "\tLYou suddenly feel bereft of your \tmgoddess's\tL"
-                " touch.\tn\r\n");
-        affect_from_char(ch, AFF_MENZOCHOKER);
-      }
-      return FALSE;
-    }
-  }
-
-  if (is_wearing(ch, 135626) && is_wearing(ch, 135627)) {
-    if (GET_RACE(ch) == RACE_DROW) {
-      send_to_char(ch, "\tLYour blood quickens, as if your soul has been touched "
-              "by a higher power.\tn\r\n");
-      af.location = APPLY_HITROLL;
-      af.duration = 5;
-      af.modifier = 1;
-      SET_BIT_AR(af.bitvector, AFF_MENZOCHOKER);
-      affect_join(ch, &af, FALSE, FALSE, TRUE, FALSE);
-      return FALSE;
-    }
-  }
-  return FALSE;
-}
-
-
-int get_vendor_armor_cost(int level, int armortype, sbyte masterwork)
-{
-	int cost = 0;
-	
-	cost += armor_list[armortype].cost;
-	
-	if (masterwork)
-		cost += 200;
-	
-	switch(level) {
-	  case 1: cost += 8000; break;
-	  case 2: cost += 20000; break;
-	  case 3: cost += 50000; break;
-	  case 4: cost += 100000; break;
-	}
-	
-	if (armor_list[armortype].armorType != ARMOR_TYPE_SHIELD && armor_list[armortype].armorType != ARMOR_TYPE_TOWER_SHIELD)
-		cost /= 4;
-	
-	return MAX(1, cost);
-}
-
-int get_vendor_weapon_cost(int level, int weapontype, sbyte masterwork)
-{
-	int cost = 0;
-	
-	cost += weapon_list[weapontype].cost;
-	
-	if (masterwork)
-		cost += 300;
-	
-	switch(level) {
-	  case 1: cost += 8000; break;
-	  case 2: cost += 20000; break;
-	  case 3: cost += 50000; break;
-	  case 4: cost += 100000; break;
-	}
-	
-	return MAX(1, cost);
-}
-
-void display_buy_armor_types(struct char_data *ch, int level, sbyte masterwork, char *type)
-{
-
-	int i = 0;
-	int cost = 0;
-  int wear = ITEM_WEAR_TAKE;
-  char wear_str[50];
-
-  if (is_abbrev(type, "body")) {
-    wear = ITEM_WEAR_BODY;
-    sprintf(wear_str, "BODY");
-  } else if (is_abbrev(type, "arms")) {
-    wear = ITEM_WEAR_ARMS;
-    sprintf(wear_str, "ARMS");
-  } else if (is_abbrev(type, "legs")) {
-    wear = ITEM_WEAR_LEGS;
-    sprintf(wear_str, "LEGS");
-  } else if (is_abbrev(type, "head")) {
-    wear = ITEM_WEAR_HEAD;
-    sprintf(wear_str, "HEAD");
-  } else if (is_abbrev(type, "shield")) {
-    wear = ITEM_WEAR_SHIELD;
-    sprintf(wear_str, "SHIELD");
-  } else {
-    send_to_char(ch, "Please specify body, arms, legs, head or shield.\r\n");
-    return;
-  }
-
-	send_to_char(ch, "%s\r\n", wear_str);
-	for (i = 1; i < NUM_SPEC_ARMOR_TYPES; i++) {
-    if (armor_list[i].wear != wear) continue;
-		cost = get_vendor_armor_cost(level, i, masterwork);
-		if (armor_list[i].armorType == ARMOR_TYPE_SHIELD || armor_list[i].armorType == ARMOR_TYPE_TOWER_SHIELD) {
-			send_to_char(ch, "%-25s ",armor_list[i].name);
-			send_to_char(ch, " %d gold\r\n", MAX(1, cost));
-		} else {
-			send_to_char(ch, "%-25s ", armor_list[i].name);
-			send_to_char(ch, " %d gold each\r\n", MAX(1, cost));
-		}
-	}
-	if (level > 0)
-		send_to_char(ch, "These prices are for +%d items.\r\n\r\n", level);
-}
-
-void display_buy_weapon_types(struct char_data *ch, int level, sbyte masterwork)
-{
-
-	int i = 0, cost = 0;
-
-	for (i = 2; i < NUM_WEAPON_TYPES; i++) {
-		cost =  get_vendor_weapon_cost(level, i, masterwork);
-		send_to_char(ch, "%25s %6d gold ", weapon_list[i].name, cost);
-		if ((i % 2) == 1)
-			send_to_char(ch, "\r\n");
-	}
-	if ((i % 2) != 1)
-		send_to_char(ch, "\r\n");
-	if (level > 0)
-		send_to_char(ch, "These prices are for +%d items.\r\n\r\n", level);
-}
-
-#define MASTERWORK_MSG "Please specify whether you prefer mundane or masterwork items.\r\n" \
-						"Mundane items provide no bonuses.\r\n" \
-						"Masterwork weapons provide +1 to attack roll, but not damage. They cost an extra 300 gold.\r\n" \
-						"Masterwork armor reduces the armor check penalty for certain skills, by one.  They cost an extra 50 gold per piece.\r\n"
-
-void set_weapon_name(struct obj_data *obj, int type)
-{
-	
-	char buf[200];
-	
-	sprintf(buf, "%s %s", AN(weapon_list[type].name), weapon_list[type].name);
-	obj->short_description = strdup(buf);
-	
-	sprintf(buf, "%s %s lies here.", AN(weapon_list[type].name), weapon_list[type].name);
-	obj->description = strdup(buf);
-	
-	sprintf(buf, "%s", weapon_list[type].name);
-	obj->name = strdup(buf);
-
-}
-
-void set_armor_name(struct obj_data *obj, int type)
-{
-	
-	char buf[200];
-	
-	sprintf(buf, "%s %s", AN(armor_list[type].name), armor_list[type].name);
-	obj->short_description = strdup(buf);
-
-	sprintf(buf, "%s %s lies here.", AN(armor_list[type].name), armor_list[type].name);
-	obj->description = strdup(buf);
-
-	sprintf(buf, "%s", armor_list[type].name);
-	obj->name = strdup(buf);
-
-}
-
-void set_masterwork_obj_name(struct obj_data *obj)
-{
-	
-	char buf[200];
-	
-	sprintf(buf, "%s (masterwork)", obj->short_description);
-	obj->short_description = strdup(buf);
-	
-	sprintf(buf, "%s (masterwork)", obj->description);
-	obj->description = strdup(buf);
-	
-	sprintf(buf, "%s masterwork", obj->name);
-	obj->name = strdup(buf);
-
-}
-
-void set_magical_obj_name(struct obj_data *obj, int level)
-{
-
-	char buf[200]; int i = 0;
-
-	sprintf(buf, "%s (+%d)", obj->short_description, level);
-	obj->short_description = strdup(buf);
-
-	sprintf(buf, "%s (+%d)", obj->description, level);
-	obj->description = strdup(buf);
-
-
-	if (GET_OBJ_TYPE(obj) == ITEM_WEAPON) {
-          sprintf(buf, "%s", weapon_list[GET_OBJ_VAL(obj, 0)].name);
-          for (i = 0; i < strlen(buf); i++)
-	    if (buf[i] == ' ')
-	      buf[i] = '-';
-          sprintf(buf, "%s %s +%d", buf, obj->name, level);
-        } else {
-  	sprintf(buf, "%s +%d", obj->name, level);
-        }
-	obj->name = strdup(buf);
-
-}
-
-SPECIAL(buyarmor)
-{
-
-  if (!CMD_IS("buy") && !CMD_IS("list")) return 0;
-  
-  struct char_data *keeper = (struct char_data *) me;
-  int level = 0;
-  char arg1[100], // masterwork or mundane? if level is zero, if level > 0, then it's the armor's name
-                  // which we'll copy into arg2 so we don't need to mess around with 2 variables, since
-				  // vendors level 1 and up ONLY sell weapons of their level bonus
-       arg2[100]; // name of the armor desired
-
-  half_chop(argument, arg1, arg2);
-  
-  if (GET_LEVEL(keeper) <= 10)
-	  level = 0;
-  else if (GET_LEVEL(keeper) <= 15)
-	  level = 1;
-  else if (GET_LEVEL(keeper) <= 20)
-	  level = 2;
-  else if (GET_LEVEL(keeper) <= 25)
-	  level = 3;
-  else if (GET_LEVEL(keeper) <= 30)
-	  level = 4;
-
-  if (CMD_IS("list")) {
-    if (!*arg1) {
-      if (level == 0) {
-        send_to_char(ch, MASTERWORK_MSG);
-        return 1;
-      }
-    }
-    if (!*arg2 && level == 0) {
-      send_to_char(ch, "Please specify body, arms, legs, head or shield.\r\n");
-      return 1;
-    }
-    if (level == 0 && (!is_abbrev(arg1, "mundane") && !is_abbrev(arg1, "masterwork"))) {
-    send_to_char(ch, MASTERWORK_MSG);
-    return 1;
-    }
-    display_buy_armor_types(ch, level, level == 0 ? !is_abbrev(arg1, "mundane") : false, level == 0 ? strdup(arg2) : strdup(arg1));
-    return 1;
-  }
-
-  if (!*argument) {
-	  if (level == 0)
-		send_to_char(ch, MASTERWORK_MSG);
-	  else
-		send_to_char(ch, "Please specify the type of magical armor/shield you want to purchase.\r\n");
-	  return 1;
-  }
-
-  if (!*arg1) {
-	  if (level == 0)
-		send_to_char(ch, MASTERWORK_MSG);
-	  else
-		send_to_char(ch, "Please specify the type of magical armor/shield you want to purchase.\r\n");
-	  return 1;
-  }
-
-  if (!*arg2 && level == 0) {
-	  send_to_char(ch, "Please specify which armor piece you wish to buy.\r\n"
-                     "Type buy (mundane|masterwork) (full name of armor piece/shield)\r\n"
-                     "A list can be seen by typing: list (mundane|masterwork) (body|arms|legs|head|shield)\r\n");
-	  send_to_char(ch, "Masterwork armor costs 50 gold more per piece, or 200 gold more for shields and bucklers.\r\n");
-	  return 1;
-  }
-
-  if (level == 0 && (!is_abbrev(arg1, "mundane") && !is_abbrev(arg1, "masterwork"))) {
-	  send_to_char(ch, MASTERWORK_MSG);
-	  return 1;
-  }
-  
-  if (level > 0 && *argument) { // let's just work with arg2 to keep things easy
-    skip_spaces(&argument);
-    sprintf(arg2, "%s", argument);
-  }
-
-  int i = 0, cost = 0;
-
-  for (i = 1; i < NUM_SPEC_ARMOR_TYPES; i++) {
-	  if (!strcmp(arg2, armor_list[i].name)) break;
-  }
-
-  if (i >= NUM_SPEC_ARMOR_TYPES) {
-	send_to_char(ch, "Please specify which armor piece you wish to buy.  A list can be seen by typing: list (body|arms|legs|head|shield)\r\n");
-	send_to_char(ch, "Masterwork armor costs 50 gold more per piece, or 200 gold more for shields and bucklers.\r\n");
-	send_to_char(ch, "\r\nYou must specify the exact, full name of the armor you wish to buy, in lowercase.\r\n");
-	return 1;
-  }
-
-  sbyte mundane = TRUE;
-
-  // We want mundane to be the default since we're using is_abbrev and they both start with "m"
-  if (!is_abbrev(arg1, "mundane")) {
-	  mundane = FALSE;
-  }
-
-  cost =  get_vendor_armor_cost(level, i, !mundane);
-
-  if (GET_GOLD(ch) < cost) {
-	  send_to_char(ch, "You need %d gold to buy %s, but you only have %d.\r\n", cost, armor_list[i].name, GET_GOLD(ch));
-	  return 1;
-  }
-
-  if (IS_CARRYING_N(ch) >= CAN_CARRY_N(ch)) {
-      act("You can't carry any more items.", FALSE, ch, 0, 0, TO_CHAR);
-      return (1);
-  }
-
-  struct obj_data *obj = NULL;
-  obj_vnum base_vnum = 0;
-
-  if (armor_list[i].armorType == ARMOR_TYPE_SHIELD || armor_list[i].armorType == ARMOR_TYPE_TOWER_SHIELD) {
-	  base_vnum = 61;
-  } else {
-	switch(i % 4) {
-      case 0: base_vnum = 55; break;
-	  case 1: base_vnum = 56; break;
-	  case 2: base_vnum = 60; break;
-	  case 3: base_vnum = 57; break;
-	}
-  }
-
-  if ((obj = read_object(base_vnum, VIRTUAL)) == NULL) {
-	send_to_char(ch, "There seems to be an error in purchasing %s.  Please inform a staff member.\r\n", armor_list[i].name);
-	return 1;
-  }
-
-  set_armor_object(obj, i);
-  GET_OBJ_COST(obj) = cost;
-  set_armor_name(obj, i);
-  if (!mundane && level == 0) {
-	  set_masterwork_obj_name(obj);
-	  SET_BIT_AR(GET_OBJ_EXTRA(obj), ITEM_MASTERWORK);
-  }
-  if (level > 0) {
-	  set_magical_obj_name(obj, level);
-	  SET_BIT_AR(GET_OBJ_EXTRA(obj), ITEM_MASTERWORK);
-	  GET_OBJ_VAL(obj, 4) = level; // Enhancement Bonus
-  }
-
-  GET_GOLD(ch) -= cost;
-  obj_to_char(obj, ch);
-  send_to_char(ch, "You purchase %s for %d gold coins.\r\n", obj->short_description, cost);
-
-  return 1;
-}
-
-SPECIAL(buyweapons) { 
-
-if (!CMD_IS("buy") && !CMD_IS("list")) return 0;
-  
-  struct char_data *keeper = (struct char_data *) me;
-  int level = 0;
-  char arg1[100], // masterwork or mundane? if level is zero, if level > 0, then it's the weapon's name
-                  // which we'll copy into arg2 so we don't need to mess around with 2 variables, since
-				  // vendors level 1 and up ONLY sell weapons of their level bonus
-       arg2[100]; // name of the weapon desired
-
-  half_chop(argument, arg1, arg2);
-  
-  if (GET_LEVEL(keeper) <= 10)
-	  level = 0;
-  else if (GET_LEVEL(keeper) <= 15)
-	  level = 1;
-  else if (GET_LEVEL(keeper) <= 20)
-	  level = 2;
-  else if (GET_LEVEL(keeper) <= 25)
-	  level = 3;
-  else if (GET_LEVEL(keeper) <= 30)
-	  level = 4;
-
-    if (CMD_IS("list")) {
-	  if (!*arg1) {
-	    if (level == 0) {
-  	        send_to_char(ch, MASTERWORK_MSG);
-		return 1;
-	    }
-	  }
-	  if (level == 0 && (!is_abbrev(arg1, "mundane") && !is_abbrev(arg1, "masterwork"))) {
-		send_to_char(ch, MASTERWORK_MSG);
-		return 1;
-	  }
-      display_buy_weapon_types(ch, level, !is_abbrev(arg1, "mundane"));
-      return 1;
-	}
-
-  if (!*argument) {
-	  if (level == 0)
-		send_to_char(ch, MASTERWORK_MSG);
-	  else
-		send_to_char(ch, "Please specify the type of magical weapon you want to purchase.\r\n");
-	return 1;
-  }
-
-  if (!*arg1) {
-	  if (level == 0)
-		send_to_char(ch, MASTERWORK_MSG);
-	  else
-		send_to_char(ch, "Please specify the type of magical weapon you want to purchase.\r\n");
-	return 1;
-  }
-
-  if (!*arg2 && level == 0) {
-	  display_buy_weapon_types(ch, 0, false);
-	  send_to_char(ch, "Masterwork weapons cost 300 gold pieces more.\r\n");
-	  return 1;
-  }
-
-  if (level == 0 && (!is_abbrev(arg1, "mundane") && !is_abbrev(arg1, "masterwork"))) {
-	  send_to_char(ch, MASTERWORK_MSG);
-	  return 1;
-  }
-  
-  if (level > 0 && *argument) { // let's just work with arg2 to keep things easy
-    skip_spaces(&argument);
-    sprintf(arg2, "%s", argument);
-  }
-
-  int i = 0, cost = 0;
-
-  for (i = 0; i < NUM_WEAPON_TYPES; i++) {
-	  if (!strcmp(arg2, weapon_list[i].name)) break;
-  }
-
-  if (i >= NUM_WEAPON_TYPES) {
-	display_buy_weapon_types(ch, 0, false);
-	send_to_char(ch, "Masterwork weapons cost 300 gold pieces more.\r\n");
-	send_to_char(ch, "\r\nYou must specify the exact, full name of the weapon you wish to buy, in lowercase.\r\n");
-	return 1;
-  }
-
-  sbyte mundane = TRUE;
-
-  // We want mundane to be the default since we're using is_abbrev and they both start with "m"
-  if (!is_abbrev(arg1, "mundane")) {
-	  mundane = FALSE;
-  }
-
-   cost =  get_vendor_weapon_cost(level, i, !mundane);
-
-  if (GET_GOLD(ch) < cost) {
-	  send_to_char(ch, "You need %d gold to buy %s, but you only have %d.\r\n", cost, weapon_list[i].name, GET_GOLD(ch));
-	  return 1;
-  }
-
-  if (IS_CARRYING_N(ch) >= CAN_CARRY_N(ch)) {
-      act("You can't carry any more items.", FALSE, ch, 0, 0, TO_CHAR);
-      return (1);
-  }
-
-  struct obj_data *obj = NULL;
-  obj_vnum base_vnum = 66;
-
-  if ((obj = read_object(base_vnum, VIRTUAL)) == NULL) {
-	send_to_char(ch, "There seems to be an error in purchasing %s.  Please inform a staff member.\r\n", weapon_list[i].name);
-	return 1;
-  }
-
-  set_weapon_object(obj, i);
-  GET_OBJ_COST(obj) = cost;
-  set_weapon_name(obj, i);
-  if (!mundane && level == 0) {
-	  set_masterwork_obj_name(obj);
-	  SET_BIT_AR(GET_OBJ_EXTRA(obj), ITEM_MASTERWORK);
-      obj->affected[0].location = APPLY_HITROLL;
-      obj->affected[0].modifier  = 1;
-      obj->affected[0].bonus_type = BONUS_TYPE_ENHANCEMENT;
-  }
-  if (level > 0) {
-	  set_magical_obj_name(obj, level);
-	  SET_BIT_AR(GET_OBJ_EXTRA(obj), ITEM_MASTERWORK);
-	  GET_OBJ_VAL(obj, 4) = level; // Enhancement Bonus
-  }
-
-  GET_GOLD(ch) -= cost;
-  obj_to_char(obj, ch);
-  send_to_char(ch, "You purchase %s for %d gold coins.\r\n", obj->short_description, cost);
-
-  return 1;
-
-}
-
-/*************************/
-/* end object procedures */
-/*************************/
->>>>>>> 09e09861
