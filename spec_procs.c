/**************************************************************************
 *  File: spec_procs.c                                 Part of LuminariMUD *
 *  Usage: Implementation of special procedures for mobiles/objects/rooms. *
 *                                                                         *
 *  All rights reserved.  See license for complete information.            *
 *                                                                         *
 *  Copyright (C) 1993, 94 by the Trustees of the Johns Hopkins University *
 *  CircleMUD is based on DikuMUD, Copyright (C) 1990, 1991.               *
 **************************************************************************/

#include "conf.h"
#include "sysdep.h"
#include "structs.h"
#include "utils.h"
#include "comm.h"
#include "interpreter.h"
#include "handler.h"
#include "db.h"
#include "spells.h"
#include "constants.h"
#include "act.h"
#include "spec_procs.h"
#include "class.h"
#include "fight.h"
#include "modify.h"
#include "house.h"
#include "clan.h"
#include "mudlim.h"
#include "graph.h"
#include "dg_scripts.h" /* for send_to_zone() */
#include "mud_event.h"
#include "actions.h"
#include "assign_wpn_armor.h"
#include "domains_schools.h"
#include "feats.h"
#include "spell_prep.h"
#include "item.h" /* do_stat_object */
#include "alchemy.h"
#include "treasure.h" /* for set_armor_object */

/* toggle for debug mode
   true = annoying messages used for debugging
   false = normal gameplay */
#define DEBUGMODE FALSE

/* external functions */
extern struct house_control_rec house_control[];
extern int num_of_houses;

/* locally defined functions of local (file) scope */
static int compare_spells(const void *x, const void *y);
static void npc_steal(struct char_data *ch, struct char_data *victim);
static void zone_yell(struct char_data *ch, const char *buf);

/* Special procedures for mobiles. */
int spell_sort_info[MAX_SPELLS + 1];
int sorted_spells[MAX_SPELLS + 1];
int sorted_skills[MAX_SKILLS + 1];

#define LEARNED_LEVEL 0 /* % known which is considered "learned" */
#define MAX_PER_PRAC 1  /* max percent gain in skill per practice */
#define MIN_PER_PRAC 2  /* min percent gain in skill per practice */
#define PRAC_TYPE 3     /* should it say 'spell' or 'skill'?	 */

static int compare_spells(const void *x, const void *y)
{
  int a = *(const int *)x,
      b = *(const int *)y;

  if (a <= 1 || b <= 1)
    return FALSE;

  if (a > MAX_SKILLS || b > MAX_SKILLS)
    return FALSE;

  return strcmp(spell_info[a].name, spell_info[b].name);
}

/* this will create a full list, added two more lists
   to seperate the skills/spells */
void sort_spells(void)
{
  int a;

  /* full list */

  /* initialize array, avoiding reserved. */
  for (a = 1; a <= MAX_SKILLS; a++)
  {
    spell_sort_info[a] = a;
    sorted_spells[a] = -1;
    sorted_skills[a] = -1;
  }

  qsort(&spell_sort_info[1], MAX_SKILLS, sizeof(int),
        compare_spells);

  /* spell list */

  /* initialize array, avoiding reserved. */
  for (a = 1; a <= MAX_SPELLS; a++)
    sorted_spells[a] = a;

  qsort(&sorted_spells[1], MAX_SKILLS, sizeof(int),
        compare_spells);

  /* spell list */

  /* initialize array, avoiding reserved. */
  for (a = 0; a <= (MAX_SKILLS - MAX_SPELLS); a++)
    sorted_skills[a] = a + MAX_SPELLS;

  qsort(&sorted_skills[1], MAX_SKILLS,
        sizeof(int), compare_spells);
}

// returns true if you have all the requisites for the skill
// false if you don't

int meet_skill_reqs(struct char_data *ch, int skillnum)
{
  // doesn't apply to staff
  if (GET_LEVEL(ch) >= LVL_IMMORT)
    return TRUE;
  // spells should return true
  if (skillnum < NUM_SPELLS && skillnum > 0)
    return TRUE;

  /* i'm -trying- to keep this organized */
  switch (skillnum)
  {

    /* proficiencies */
  case SKILL_PROF_BASIC:
    if (GET_SKILL(ch, SKILL_PROF_MINIMAL))
      return TRUE;
    else
      return FALSE;
  case SKILL_PROF_ADVANCED:
    if (GET_SKILL(ch, SKILL_PROF_BASIC))
      return TRUE;
    else
      return FALSE;
  case SKILL_PROF_MASTER:
    if (GET_SKILL(ch, SKILL_PROF_ADVANCED))
      return TRUE;
    else
      return FALSE;
  case SKILL_PROF_EXOTIC:
    if (GET_SKILL(ch, SKILL_PROF_MASTER))
      return TRUE;
    else
      return FALSE;
  case SKILL_PROF_MEDIUM_A:
    if (GET_SKILL(ch, SKILL_PROF_LIGHT_A))
      return TRUE;
    else
      return FALSE;
  case SKILL_PROF_HEAVY_A:
    if (GET_SKILL(ch, SKILL_PROF_MEDIUM_A))
      return TRUE;
    else
      return FALSE;
  case SKILL_PROF_T_SHIELDS:
    if (GET_SKILL(ch, SKILL_PROF_SHIELDS))
      return TRUE;
    else
      return FALSE;

    /* epic spells */
  case SKILL_MUMMY_DUST:
    if (GET_ABILITY(ch, ABILITY_SPELLCRAFT) >= 23 && GET_LEVEL(ch) >= 20)
      return TRUE;
    else
      return FALSE;
  case SKILL_DRAGON_KNIGHT:
    if (GET_ABILITY(ch, ABILITY_SPELLCRAFT) >= 25 && GET_LEVEL(ch) >= 20 &&
        (CLASS_LEVEL(ch, CLASS_WIZARD) > 17 ||
         CLASS_LEVEL(ch, CLASS_SORCERER) > 19))
      return TRUE;
    else
      return FALSE;
  case SKILL_GREATER_RUIN:
    if (GET_ABILITY(ch, ABILITY_SPELLCRAFT) >= 27 && GET_LEVEL(ch) >= 20)
      return TRUE;
    else
      return FALSE;
  case SKILL_HELLBALL:
    if (GET_ABILITY(ch, ABILITY_SPELLCRAFT) >= 29 && GET_LEVEL(ch) >= 20 &&
        (CLASS_LEVEL(ch, CLASS_WIZARD) > 16 ||
         CLASS_LEVEL(ch, CLASS_SORCERER) > 18))
      return TRUE;
    else
      return FALSE;
    /* magical based epic spells (not accessable by divine) */
  case SKILL_EPIC_MAGE_ARMOR:
    if (GET_ABILITY(ch, ABILITY_SPELLCRAFT) >= 31 && GET_LEVEL(ch) >= 20 && (CLASS_LEVEL(ch, CLASS_WIZARD) > 13 || CLASS_LEVEL(ch, CLASS_SORCERER) > 13))
      return TRUE;
    else
      return FALSE;
  case SKILL_EPIC_WARDING:
    if (GET_ABILITY(ch, ABILITY_SPELLCRAFT) >= 33 && GET_LEVEL(ch) >= 20 && (CLASS_LEVEL(ch, CLASS_WIZARD) > 15 || CLASS_LEVEL(ch, CLASS_SORCERER) > 15))
      return TRUE;
    else
      return FALSE;

    /* 'epic' skills */
  case SKILL_BLINDING_SPEED:
    if (GET_REAL_DEX(ch) >= 21 && GET_LEVEL(ch) >= 20)
      return TRUE;
    else
      return FALSE;
  case SKILL_SPELL_RESIST_4:
    if (GET_LEVEL(ch) >= 20 && GET_SKILL(ch, SKILL_SPELL_RESIST_3))
      return TRUE;
    else
      return FALSE;
  case SKILL_SPELL_RESIST_5:
    if (GET_LEVEL(ch) >= 25 && GET_SKILL(ch, SKILL_SPELL_RESIST_4))
      return TRUE;
    else
      return FALSE;
  case SKILL_IMPROVED_BASH:
    if (GET_SKILL(ch, SKILL_BASH) && GET_LEVEL(ch) >= 20)
      return TRUE;
    else
      return FALSE;
  case SKILL_IMPROVED_WHIRL:
    if (GET_SKILL(ch, SKILL_WHIRLWIND) && GET_LEVEL(ch) >= 20)
      return TRUE;
    else
      return FALSE;
  case SKILL_ARMOR_SKIN:
    if (GET_LEVEL(ch) >= 20)
      return TRUE;
    else
      return FALSE;
  case SKILL_SELF_CONCEAL_3:
    if (GET_REAL_DEX(ch) >= 21 && GET_SKILL(ch, SKILL_SELF_CONCEAL_2))
      return TRUE;
    else
      return FALSE;
  case SKILL_OVERWHELMING_CRIT:
    if (GET_LEVEL(ch) >= 20)
      return TRUE;
    else
      return FALSE;
  case SKILL_DAMAGE_REDUC_3:
    if (GET_REAL_CON(ch) >= 19 && GET_SKILL(ch, SKILL_DAMAGE_REDUC_2))
      return TRUE;
    else
      return FALSE;
  case SKILL_EPIC_REFLEXES:
  case SKILL_EPIC_FORTITUDE:
  case SKILL_EPIC_WILL:
    if (GET_LEVEL(ch) >= 20)
      return TRUE;
    else
      return FALSE;
  case SKILL_IMPROVED_TRIP:
    if (GET_SKILL(ch, SKILL_TRIP) && GET_LEVEL(ch) >= 20)
      return TRUE;
    else
      return FALSE;
  case SKILL_HEADBUTT:
    if (GET_LEVEL(ch) >= 20 &&
        (GET_REAL_CON(ch) + GET_REAL_STR(ch) >= 32))
      return TRUE;
    else
      return FALSE;

    /* melee combat related */
  case SKILL_AMBIDEXTERITY:
    if (GET_REAL_DEX(ch) >= 13)
      return TRUE;
    else
      return FALSE;
  case SKILL_BASH:
    if (GET_REAL_STR(ch) >= 13)
      return TRUE;
    else
      return FALSE;
  case SKILL_TRIP:
    if (GET_REAL_DEX(ch) >= 13)
      return TRUE;
    else
      return FALSE;
  case SKILL_WHIRLWIND:
  case SKILL_DAMAGE_REDUC_1:
    if (GET_REAL_CON(ch) >= 15)
      return TRUE;
    else
      return FALSE;
  case SKILL_DAMAGE_REDUC_2:
    if (GET_REAL_CON(ch) >= 17 && GET_SKILL(ch, SKILL_DAMAGE_REDUC_1))
      return TRUE;
    else
      return FALSE;
  case SKILL_SELF_CONCEAL_1:
    if (GET_REAL_DEX(ch) >= 15)
      return TRUE;
    else
      return FALSE;
  case SKILL_SELF_CONCEAL_2:
    if (GET_REAL_DEX(ch) >= 17 && GET_SKILL(ch, SKILL_SELF_CONCEAL_1))
      return TRUE;
    else
      return FALSE;
  case SKILL_EPIC_CRIT:
    if (GET_LEVEL(ch) >= 10 && GET_SKILL(ch, SKILL_IMPROVED_CRITICAL))
      return TRUE;
    else
      return FALSE;

    /* more caster related */
  case SKILL_SPELL_RESIST_1:
    if (GET_LEVEL(ch) >= 5)
      return TRUE;
    else
      return FALSE;
  case SKILL_SPELL_RESIST_2:
    if (GET_LEVEL(ch) >= 10 && GET_SKILL(ch, SKILL_SPELL_RESIST_1))
      return TRUE;
    else
      return FALSE;
  case SKILL_SPELL_RESIST_3:
    if (GET_LEVEL(ch) >= 15 && GET_SKILL(ch, SKILL_SPELL_RESIST_2))
      return TRUE;
    else
      return FALSE;
  case SKILL_QUICK_CHANT:
    if (CASTER_LEVEL(ch))
      return TRUE;
    else
      return FALSE;

    /* special restrictions, i.e. not restricted to one class, etc */
  case SKILL_USE_MAGIC: /* shared - with casters and rogue */
    if ((CLASS_LEVEL(ch, CLASS_ROGUE) >= 9) ||
        (IS_CASTER(ch) && GET_LEVEL(ch) >= 2))
      return TRUE;
    else
      return FALSE;
  case SKILL_CALL_FAMILIAR: // sorc, wiz only
    if (CLASS_LEVEL(ch, CLASS_SORCERER) || CLASS_LEVEL(ch, CLASS_WIZARD))
      return TRUE;
    else
      return FALSE;
  case SKILL_RECHARGE: // casters only
    if (CASTER_LEVEL(ch) >= 14)
      return TRUE;
    else
      return FALSE;
  case SKILL_TRACK: // rogue / ranger / x-stats only
    if (CLASS_LEVEL(ch, CLASS_ROGUE) || CLASS_LEVEL(ch, CLASS_RANGER) ||
        (GET_WIS(ch) + GET_INT(ch) >= 28))
      return TRUE;
    else
      return FALSE;
  case SKILL_CHARGE:
    if (GET_ABILITY(ch, ABILITY_RIDE) >= 10)
      return TRUE;
    else
      return FALSE;
  case SKILL_HITALL:
    if ((GET_REAL_STR(ch) + GET_REAL_CON(ch)) >= 29)
      return TRUE;
    else
      return FALSE;
  case SKILL_SHIELD_PUNCH:
    if (GET_SKILL(ch, SKILL_SHIELD_SPECIALIST))
      return TRUE;
    else
      return FALSE;
  case SKILL_BODYSLAM:
    if (GET_RACE(ch) == RACE_HALF_TROLL)
      return TRUE;
    else
      return FALSE;

    /* ranger */
  case SKILL_NATURE_STEP: // shared with druid
    if (CLASS_LEVEL(ch, CLASS_RANGER) >= 3 ||
        CLASS_LEVEL(ch, CLASS_DRUID) >= 6)
      return TRUE;
    else
      return FALSE;

    /* druid */
    // animal companion - level 1 (shared with ranger)
    // nature step - level 6 (shared with ranger)

    /* warrior */
  case SKILL_SHIELD_SPECIALIST: // not a free skill
    if (WARRIOR_LEVELS(ch) >= 6)
      return TRUE;
    else
      return FALSE;

    /* monk */
  case SKILL_STUNNING_FIST:
    if (MONK_TYPE(ch) >= 2)
      return TRUE;
    else
      return FALSE;
  case SKILL_SPRINGLEAP:
    if (MONK_TYPE(ch) >= 6)
      return TRUE;
    else
      return FALSE;
  case SKILL_QUIVERING_PALM:
    if (MONK_TYPE(ch) >= 15)
      return TRUE;
    else
      return FALSE;

    /* bard */
  case SKILL_PERFORM:
    if (CLASS_LEVEL(ch, CLASS_BARD) >= 2)
      return TRUE;
    else
      return FALSE;

    /* paladin */
    /* rogue */
  case SKILL_BACKSTAB:
    if (CLASS_LEVEL(ch, CLASS_ROGUE))
      return TRUE;
    else
      return FALSE;
  case SKILL_DIRTY_FIGHTING:
    if (CLASS_LEVEL(ch, CLASS_ROGUE) >= 4)
      return TRUE;
    else
      return FALSE;
  case SKILL_SAP: // not a free skill
    if (CLASS_LEVEL(ch, CLASS_ROGUE) >= 10)
      return TRUE;
    else
      return FALSE;
  case SKILL_SLIPPERY_MIND:
    if (CLASS_LEVEL(ch, CLASS_ROGUE) >= 15)
      return TRUE;
    else
      return FALSE;
  case SKILL_DEFENSE_ROLL:
    if (CLASS_LEVEL(ch, CLASS_ROGUE) >= 18)
      return TRUE;
    else
      return FALSE;
  case SKILL_DIRT_KICK:
    if (GET_LEVEL(ch) >= 20 && GET_REAL_DEX(ch) >= 17)
    {
      if (CLASS_LEVEL(ch, CLASS_ROGUE) >= 15)
        return TRUE;
    }
    else
      return FALSE;

    /* berserker */
  case SKILL_RAGE:
    if (CLASS_LEVEL(ch, CLASS_BERSERKER) >= 2)
      return TRUE;
    else
      return FALSE;

    /*** no reqs ***/
  case SKILL_RESCUE:
  case SKILL_LUCK_OF_HEROES:
  case SKILL_KICK:
  case SKILL_IMPROVED_CRITICAL:
  case SKILL_PROWESS:
  case SKILL_PROF_MINIMAL:
  case SKILL_PROF_SHIELDS:
  case SKILL_PROF_LIGHT_A:
  case SKILL_MINING:
  case SKILL_HUNTING:
  case SKILL_FORESTING:
  case SKILL_KNITTING:
  case SKILL_CHEMISTRY:
  case SKILL_ARMOR_SMITHING:
  case SKILL_WEAPON_SMITHING:
  case SKILL_JEWELRY_MAKING:
  case SKILL_LEATHER_WORKING:
  case SKILL_FAST_CRAFTER:
    return TRUE;

    /**
     *  not implemented yet or
     * unattainable
     *  **/
  case SKILL_MURMUR:
  case SKILL_PROPAGANDA:
  case SKILL_LOBBY:
  case SKILL_BONE_ARMOR:
  case SKILL_ELVEN_CRAFTING:
  case SKILL_MASTERWORK_CRAFTING:
  case SKILL_DRACONIC_CRAFTING:
  case SKILL_DWARVEN_CRAFTING:
  case SKILL_SPELLBATTLE: // arcana golem innate
  default:
    return FALSE;
  }
  return FALSE;
}

/* completely re-written for Luminari, probably needs to be rewritten again :P
   this is the engine for the 'spells' and 'spelllist' commands
   class - you can send -1 for a 'default' class
   mode = 0:  known spells
   mode = anything else: full spelllist for given class
   circle = What spell circle to list, -1 for all.
 */
void list_spells(struct char_data *ch, int mode, int class, int circle)
{
  int i = 0, slot = 0, sinfo = 0;
  int bottom = 0;
  size_t len = 0, nlen = 0;
  char buf2[MAX_STRING_LENGTH] = {'\0'};
  const char *overflow = "\r\n**OVERFLOW**\r\n";
  if (!ch)
    return;
  int domain_1 = GET_1ST_DOMAIN(ch);
  int domain_2 = GET_2ND_DOMAIN(ch);
  bool is_psionic = (class == CLASS_PSIONICIST);

  // default class case
  if (class == -1)
  {
    class = GET_CLASS(ch);
    if (!CLASS_LEVEL(ch, class))
      send_to_char(ch, "You don't have any levels in your current class.\r\n");
  }

  if (mode == 0)
  {

    len = snprintf(buf2, sizeof(buf2), "\tCKnown %s List\tn\r\n%s", is_psionic ? "Power" : "Spell",
                   (is_psionic && CLASS_LEVEL(ch, CLASS_PSIONICIST) == 1) ? "\tYNOTE:\tnThere is a known bug where new psionicists will show all powers instead of\r\n"
                                                                            "only the ones they know. To correct this, please quit, then press '0' to return to\r\n"
                                                                            "the account menu, and login again.\r\n"
                                                                          : "");

    for (slot = get_class_highest_circle(ch, class); slot > 0; slot--)
    {
      if ((circle != -1) && circle != slot)
        continue;
      nlen = snprintf(buf2 + len, sizeof(buf2) - len,
                      "\r\n\tC%s Circle Level %d\tn\r\n", is_psionic ? "Power" : "Spell", slot);
      if (len + nlen >= sizeof(buf2) || nlen < 0)
        break;
      len += nlen;

      for (bottom = 1; bottom < MAX_SPELLS; bottom++)
      {
<<<<<<< HEAD
        i = sorted_spells[bottom];
=======
>>>>>>> 1959b99f
        if (do_not_list_spell(i))
          continue;
        sinfo = spell_info[i].min_level[class];

        /* SPELL PREPARATION HOOK (spellCircle) */
        if (class == CLASS_SORCERER && is_a_known_spell(ch, CLASS_SORCERER, i) &&
            compute_spells_circle(CLASS_SORCERER, i, 0, DOMAIN_UNDEFINED) == slot)
        {
          nlen = snprintf(buf2 + len, sizeof(buf2) - len,
                          "%-30s %2ds base spellcasting time\r\n", spell_info[i].name, spell_info[i].time);
          if (len + nlen >= sizeof(buf2) || nlen < 0)
            break;
          len += nlen;
          /* SPELL PREPARATION HOOK (spellCircle) */
        }
        else if (class == CLASS_BARD && is_a_known_spell(ch, CLASS_BARD, i) &&
                 compute_spells_circle(CLASS_BARD, i, 0, DOMAIN_UNDEFINED) == slot)
        {
          nlen = snprintf(buf2 + len, sizeof(buf2) - len,
                          "%-30s %2ds base spellcasting time\r\n", spell_info[i].name, spell_info[i].time);
          if (len + nlen >= sizeof(buf2) || nlen < 0)
            break;
          len += nlen;
          /* SPELL PREPARATION HOOK (spellCircle) */
        }
        else if (class == CLASS_INQUISITOR && is_a_known_spell(ch, CLASS_INQUISITOR, i) &&
                 compute_spells_circle(CLASS_INQUISITOR, i, 0, GET_1ST_DOMAIN(ch)) == slot)
        {
          nlen = snprintf(buf2 + len, sizeof(buf2) - len,
                          "%-30s %2ds base spellcasting time\r\n", spell_info[i].name, spell_info[i].time);
          if (len + nlen >= sizeof(buf2) || nlen < 0)
            break;
          len += nlen;
          /* SPELL PREPARATION HOOK (spellCircle) */
        }
        else if (class == CLASS_PSIONICIST && is_a_known_spell(ch, CLASS_PSIONICIST, i) &&
                 compute_spells_circle(CLASS_PSIONICIST, i, 0, DOMAIN_UNDEFINED) == slot)
        {
          nlen = snprintf(buf2 + len, sizeof(buf2) - len,
                          "%-30s %2ds base manifesting time\r\n", spell_info[i].name, spell_info[i].time);
          if (len + nlen >= sizeof(buf2) || nlen < 0)
            break;
          len += nlen;
          /* SPELL PREPARATION HOOK (spellCircle) */
        }
        else if (class == CLASS_WIZARD && spellbook_ok(ch, i, class, FALSE) &&
                 (BONUS_CASTER_LEVEL(ch, class) + CLASS_LEVEL(ch, class)) >= sinfo &&
                 compute_spells_circle(class, i, 0, DOMAIN_UNDEFINED) == slot &&
                 GET_SKILL(ch, i))
        {
          nlen = snprintf(buf2 + len, sizeof(buf2) - len,
                          "%-30s %-15s \tRReady\tn %2ds base spellcasting time\r\n", spell_info[i].name,
                          school_names_specific[spell_info[i].schoolOfMagic], spell_info[i].time);
          if (len + nlen >= sizeof(buf2) || nlen < 0)
            break;
          len += nlen;
          /* SPELL PREPARATION HOOK (spellCircle) */
        }
        else if (class != CLASS_SORCERER && class != CLASS_BARD && class != CLASS_WIZARD && class != CLASS_INQUISITOR && class != CLASS_PSIONICIST &&
                 (BONUS_CASTER_LEVEL(ch, class) + CLASS_LEVEL(ch, class)) >= MIN_SPELL_LVL(i, class, domain_1) && compute_spells_circle(class, i, 0, domain_1) == slot &&
                 GET_SKILL(ch, i))
        {
          nlen = snprintf(buf2 + len, sizeof(buf2) - len,
                          "%-30s %2ds base spellcasting time\r\n", spell_info[i].name, spell_info[i].time);
          if (len + nlen >= sizeof(buf2) || nlen < 0)
            break;
          len += nlen;
          /* SPELL PREPARATION HOOK (spellCircle) */
        }
        else if (class != CLASS_SORCERER && class != CLASS_BARD && class != CLASS_WIZARD && class != CLASS_INQUISITOR && class != CLASS_PSIONICIST &&
                 (BONUS_CASTER_LEVEL(ch, class) + CLASS_LEVEL(ch, class)) >= MIN_SPELL_LVL(i, class, domain_2) && compute_spells_circle(class, i, 0, domain_2) == slot &&
                 GET_SKILL(ch, i))
        {
          nlen = snprintf(buf2 + len, sizeof(buf2) - len,
                          "%-30s %2ds base spellcasting time\r\n", spell_info[i].name, spell_info[i].time);
          if (len + nlen >= sizeof(buf2) || nlen < 0)
            break;
          len += nlen;
        }
      }
    }
  }
  else
  {
    len = snprintf(buf2, sizeof(buf2), "\tCFull %s List\tn\r\n", is_psionic ? "Power" : "Spell");

    if (class == CLASS_PALADIN || class == CLASS_RANGER)
      slot = 4;
    if (class == CLASS_ALCHEMIST)
      slot = 6;
    else
      slot = 9;

    for (; slot > 0; slot--)
    {
      if ((circle != -1) && circle != slot)
        continue;
      nlen = snprintf(buf2 + len, sizeof(buf2) - len,
                      "\r\n\tC%s Circle Level %d\tn\r\n", is_psionic ? "Power" : (class == CLASS_ALCHEMIST ? "Extract" : "Spell"), slot);
      if (len + nlen >= sizeof(buf2) || nlen < 0)
        break;
      len += nlen;

      for (i = 1; i < MAX_SPELLS; i++)
      {
        sinfo = spell_info[i].min_level[class];

        /* SPELL PREPARATION HOOK (spellCircle) */
        if (compute_spells_circle(class, i, 0, DOMAIN_UNDEFINED) == slot)
        {
          nlen = snprintf(buf2 + len, sizeof(buf2) - len,
                          "%-20s %-15s\r\n", spell_info[i].name,
                          school_names_specific[spell_info[i].schoolOfMagic]);
          if (len + nlen >= sizeof(buf2) || nlen < 0)
            break;
          len += nlen;
        }
      }
    }
  }
  if (len >= sizeof(buf2))
    strcpy(buf2 + sizeof(buf2) - strlen(overflow) - 1, overflow); /* strcpy: OK */

  page_string(ch->desc, buf2, TRUE);
}

void list_crafting_skills(struct char_data *ch)
{
  int i, printed = 0;

  if (IS_NPC(ch))
    return;

  /* Crafting Skills */
  send_to_char(ch, "\tCCrafting Skills\tn\r\n\r\n");
  for (i = START_SKILLS + 1; i < NUM_SKILLS; i++)
  {
    // Why is this level check here? Gicker Feb 8, 2021
    // if (GET_LEVEL(ch) >= skill_info[i].min_level[GET_CLASS(ch)] &&
    if (skill_info[i].schoolOfMagic == CRAFTING_SKILL)
    {
      if (meet_skill_reqs(ch, i))
      {
        send_to_char(ch, "%-24s %d          ", skill_info[i].name, GET_SKILL(ch, i));
        printed++;
        if (!(printed % 2))
          send_to_char(ch, "\r\n");
      }
    }
  }
  send_to_char(ch, "\r\n");
}

void list_skills(struct char_data *ch)
{
  int i, printed = 0;

  if (IS_NPC(ch))
    return;

  /* Active Skills */
  send_to_char(ch, "\tCActive Skills\tn\r\n\r\n");
  for (i = MAX_SPELLS + 1; i < NUM_SKILLS; i++)
  {
    if (GET_LEVEL(ch) >= spell_info[i].min_level[GET_CLASS(ch)] &&
        spell_info[i].schoolOfMagic == ACTIVE_SKILL)
    {
      if (meet_skill_reqs(ch, i))
      {
        send_to_char(ch, "%-24s", spell_info[i].name);
        if (!GET_SKILL(ch, i))
          send_to_char(ch, "  \tYUnlearned\tn ");
        else if (GET_SKILL(ch, i) >= 99)
          send_to_char(ch, "  \tWMastered \tn ");
        else if (GET_SKILL(ch, i) >= 95)
          send_to_char(ch, "  \twSuperb \tn ");
        else if (GET_SKILL(ch, i) >= 90)
          send_to_char(ch, "  \tMExcellent \tn ");
        else if (GET_SKILL(ch, i) >= 85)
          send_to_char(ch, "  \tmAdvanced \tn ");
        else if (GET_SKILL(ch, i) >= 80)
          send_to_char(ch, "  \tBSkilled \tn ");
        else
          send_to_char(ch, "  \tGLearned  \tn ");
        printed++;
        if (!(printed % 2))
          send_to_char(ch, "\r\n");
      }
    }
  }
  send_to_char(ch, "\r\n\r\n");

  /* Passive Skills */
  send_to_char(ch, "\tCPassive Skills\tn\r\n\r\n");
  for (i = MAX_SPELLS + 1; i < NUM_SKILLS; i++)
  {
    if (GET_LEVEL(ch) >= spell_info[i].min_level[GET_CLASS(ch)] &&
        spell_info[i].schoolOfMagic == PASSIVE_SKILL)
    {
      if (meet_skill_reqs(ch, i))
      {
        send_to_char(ch, "%-24s", spell_info[i].name);
        if (!GET_SKILL(ch, i))
          send_to_char(ch, "  \tYUnlearned\tn ");
        else if (GET_SKILL(ch, i) >= 99)
          send_to_char(ch, "  \tWMastered \tn ");
        else if (GET_SKILL(ch, i) >= 95)
          send_to_char(ch, "  \twSuperb \tn ");
        else if (GET_SKILL(ch, i) >= 90)
          send_to_char(ch, "  \tMExcellent \tn ");
        else if (GET_SKILL(ch, i) >= 85)
          send_to_char(ch, "  \tmAdvanced \tn ");
        else if (GET_SKILL(ch, i) >= 80)
          send_to_char(ch, "  \tBSkilled \tn ");
        else
          send_to_char(ch, "  \tGLearned  \tn ");
        printed++;
        if (!(printed % 2))
          send_to_char(ch, "\r\n");
      }
    }
  }
  send_to_char(ch, "\r\n\r\n");

  /* Caster Skills */
  send_to_char(ch, "\tCCaster Skills\tn\r\n\r\n");
  for (i = MAX_SPELLS + 1; i < NUM_SKILLS; i++)
  {
    if (GET_LEVEL(ch) >= spell_info[i].min_level[GET_CLASS(ch)] &&
        spell_info[i].schoolOfMagic == CASTER_SKILL)
    {
      if (meet_skill_reqs(ch, i))
      {
        send_to_char(ch, "%-24s", spell_info[i].name);
        if (!GET_SKILL(ch, i))
          send_to_char(ch, "  \tYUnlearned\tn ");
        else if (GET_SKILL(ch, i) >= 99)
          send_to_char(ch, "  \tWMastered \tn ");
        else if (GET_SKILL(ch, i) >= 95)
          send_to_char(ch, "  \twSuperb \tn ");
        else if (GET_SKILL(ch, i) >= 90)
          send_to_char(ch, "  \tMExcellent \tn ");
        else if (GET_SKILL(ch, i) >= 85)
          send_to_char(ch, "  \tmAdvanced \tn ");
        else if (GET_SKILL(ch, i) >= 80)
          send_to_char(ch, "  \tBSkilled \tn ");
        else
          send_to_char(ch, "  \tGLearned  \tn ");
        printed++;
        if (!(printed % 2))
          send_to_char(ch, "\r\n");
      }
    }
  }
  send_to_char(ch, "\r\n\r\n");

  /* Crafting Skills */
  send_to_char(ch, "\tCCrafting Skills\tn\r\n\r\n");
  for (i = START_SKILLS + 1; i < NUM_SKILLS; i++)
  {
    if (GET_LEVEL(ch) >= skill_info[i].min_level[GET_CLASS(ch)] &&
        skill_info[i].schoolOfMagic == CRAFTING_SKILL)
    {
      if (meet_skill_reqs(ch, i))
      {
        send_to_char(ch, "%-24s %d          ", skill_info[i].name, GET_SKILL(ch, i));
        printed++;
        if (!(printed % 2))
          send_to_char(ch, "\r\n");
      }
    }
  }
  send_to_char(ch, "\r\n\r\n");

  send_to_char(ch, "\tCPractice Session(s): %d\tn\r\n\r\n",
               GET_PRACTICES(ch));
}

int compute_ability(struct char_data *ch, int abilityNum)
{
  return compute_ability_full(ch, abilityNum, false);
}

int compute_ability_full(struct char_data *ch, int abilityNum, bool recursive)
{
  int value = 0;

  if (!ch)
    return -1;

  if (abilityNum < 1 || abilityNum > NUM_ABILITIES)
    return -1;

  /* this dummy check was added to to possible problems with checking
   affected_by_spell on a target that just died */
  if (GET_HIT(ch) <= 0 || GET_POS(ch) <= POS_STUNNED)
    return -1;

<<<<<<< HEAD
  // If it's not set as !recursive, we'll have an infinite loop.
  // See teamwork_best_stealth for context.
  if (!recursive)
  {
    if (abilityNum == ABILITY_STEALTH)
    {
      if (has_teamwork_feat(ch, FEAT_STEALTH_SYNERGY))
        return teamwork_best_stealth(ch, FEAT_STEALTH_SYNERGY);
    }
  }

  //universal bonuses/penalties
=======
  // universal bonuses/penalties
>>>>>>> 1959b99f
  if (affected_by_spell(ch, PSIONIC_INFLICT_PAIN))
    value += get_char_affect_modifier(ch, PSIONIC_INFLICT_PAIN, APPLY_HITROLL); // this should return a negative number, so + a - is -
  if (affected_by_spell(ch, SPELL_HEROISM))
    value += 2;
  else if (affected_by_spell(ch, SPELL_GREATER_HEROISM))
    value += 4;
  if (affected_by_spell(ch, SKILL_PERFORM))
    value += SONG_AFF_VAL(ch);
  if (HAS_FEAT(ch, FEAT_ABLE_LEARNER))
    value += 1;
  if (HAS_SKILL_FEAT(ch, abilityNum, feat_to_skfeat(FEAT_SKILL_FOCUS)))
    value += 3;
  if (HAS_SKILL_FEAT(ch, abilityNum, feat_to_skfeat(FEAT_EPIC_SKILL_FOCUS)))
    value += 6;
  if (!IS_NPC(ch) && IS_DAYLIT(IN_ROOM(ch)) && HAS_FEAT(ch, FEAT_LIGHT_BLINDNESS))
    value -= 1;
  if (IS_FRIGHTENED(ch))
    value -= 2;
  if (AFF_FLAGGED(ch, AFF_SICKENED))
    value -= 2;
  if (char_has_mud_event(ch, eHOLYJAVELIN))
    value -= 2;
  // try to avoid sending NPC's here, but just in case:
  /* Note on this:  More and more it seems necessary to have some
   * sort of NPC skill system in place, either an actual set
   * of SKILLS or some way to translate level, race and class into
   * an appropriate set of skills, mostly for intellignet, humanoid
   * NPCs. For now, just use the level, although that will be difficult. */
  if (IS_NPC(ch))
    value += GET_LEVEL(ch) - 1;
  else
    value += GET_ABILITY(ch, abilityNum);

  /* Check for armor proficiency? */

  struct affected_type *af = NULL;

  for (af = ch->affected; af; af = af->next)
  {
    if (af->location == APPLY_SKILL)
    {
      if (af->spell == SKILL_INSPIRING_COGNATOGEN)
        value += af->modifier;
      else if (af->specific == abilityNum)
        value += af->modifier;
    }
  }

  int high_eq = 0, i = 0, j = 0;

  for (i = 0; i < NUM_WEARS; i++)
  {
    for (j = 0; j < 6; j++)
    {
      if (GET_EQ(ch, i) && GET_EQ(ch, i)->affected[j].location == APPLY_SKILL && GET_EQ(ch, i)->affected[j].specific == abilityNum)
      {
        if (GET_EQ(ch, i)->affected[j].modifier > high_eq)
          high_eq = GET_EQ(ch, i)->affected[j].modifier;
      }
    }
  }

  value += high_eq;

  switch (abilityNum)
  {

  case ABILITY_ACROBATICS:
    value += GET_DEX_BONUS(ch);
    value += compute_gear_armor_penalty(ch);
    if (HAS_FEAT(ch, FEAT_AGILE))
    {
      /* Unnamed bonus */
      value += 2;
    }
    if (HAS_FEAT(ch, FEAT_ACROBATIC))
    {
      /* Unnamed bonus */
      value += 3;
    }
    if (AFF_FLAGGED(ch, AFF_ACROBATIC))
      value += 10;
    return value;

  case ABILITY_STEALTH:
    value += GET_DEX_BONUS(ch);
    if (HAS_FEAT(ch, FEAT_AFFINITY_MOVE_SILENT))
      value += 4;
    if (HAS_FEAT(ch, FEAT_STEALTHY))
      value += 2;
    if (GET_RACE(ch) == RACE_HALFLING)
      value += 2;
    if (IS_LICH(ch))
      value += 8;
    if (AFF_FLAGGED(ch, AFF_REFUGE))
      value += 15;
    if (IS_MORPHED(ch) && SUBRACE(ch) == PC_SUBRACE_PANTHER)
      value += 4;
    if (KNOWS_DISCOVERY(ch, ALC_DISC_CHAMELEON))
    {
      if (CLASS_LEVEL(ch, CLASS_ALCHEMIST) >= 10)
      {
        value += 8;
      }
      else
      {
        value += 4;
      }
    }
    value += compute_gear_armor_penalty(ch);
    return value;

  case ABILITY_PERCEPTION:
    value += GET_WIS_BONUS(ch);

    if (HAS_FEAT(ch, FEAT_AFFINITY_LISTEN))
    {
      /* Unnamed bonus */
      value += 2;
    }
    if (HAS_FEAT(ch, FEAT_AFFINITY_SPOT))
    {
      /* Unnamed bonus */
      value += 2;
    }
    if (HAS_FEAT(ch, FEAT_KEEN_SENSES))
    {
      /* Unnamed bonus, elves */
      value += 2;
    }
    if (HAS_FEAT(ch, FEAT_ALERTNESS))
    {
      /* Unnamed bonus */
      value += 2;
    }
    if (HAS_FEAT(ch, FEAT_INVESTIGATOR))
    {
      /* Unnamed bonus */
      value += 2;
    }
    if (affected_by_spell(ch, PSIONIC_UBIQUITUS_VISION))
    {
      /* Unnamed bonus */
      value += 2;
    }
    if (AFF_FLAGGED(ch, AFF_DAZZLED))
      value--;
    if (AFF_FLAGGED(ch, AFF_DEAF))
      value -= 4;
    if (IS_LICH(ch))
      value += 8;
    return value;
  case ABILITY_HEAL:
    value += GET_WIS_BONUS(ch);
    if (HAS_FEAT(ch, FEAT_SELF_SUFFICIENT))
    {
      /* Unnamed bonus */
      value += 2;
    }
    return value;
  case ABILITY_INTIMIDATE:
    value += GET_CHA_BONUS(ch);
    if (HAS_FEAT(ch, FEAT_PERSUASIVE))
    {
      /* Unnamed bonus */
      value += 2;
    }
    if (HAS_FEAT(ch, FEAT_STERN_GAZE))
    {
      /* Unnamed bonus */
      value += MAX(1, CLASS_LEVEL(ch, CLASS_INQUISITOR) / 2);
    }
    return value;
  case ABILITY_CONCENTRATION: /* not srd */
    if (GET_RACE(ch) == RACE_GNOME)
      value += 2;
    value += GET_CON_BONUS(ch);
    if (!IS_NPC(ch) && GET_RACE(ch) == RACE_ARCANA_GOLEM)
    {
      value += GET_LEVEL(ch) / 6;
    }
    if (is_judgement_possible(ch, FIGHTING(ch), INQ_JUDGEMENT_PIERCING))
      value += get_judgement_bonus(ch, INQ_JUDGEMENT_PIERCING);
    if (has_teamwork_feat(ch, FEAT_SHIELDED_CASTER))
    {
      value += 4 + teamwork_using_shield(ch, FEAT_SHIELDED_CASTER);
    }
    return value;
  case ABILITY_SPELLCRAFT:
    value += GET_INT_BONUS(ch);
    if (!IS_NPC(ch) && GET_RACE(ch) == RACE_ARCANA_GOLEM)
    {
      value += GET_LEVEL(ch) / 6;
    }
    if (HAS_FEAT(ch, FEAT_MAGICAL_APTITUDE))
    {
      /* Unnamed bonus */
      value += 2;
    }
    return value;
  case ABILITY_APPRAISE:
    value += GET_INT_BONUS(ch);
    if (HAS_FEAT(ch, FEAT_DILIGENT))
    {
      /* Unnamed bonus */
      value += 2;
    }
    return value;
  case ABILITY_DISCIPLINE: /* NOT SRD! */
    if (GET_RACE(ch) == RACE_H_ELF)
      value += 2;
    value += GET_STR_BONUS(ch);
    value += compute_gear_armor_penalty(ch);
    return value;
  case ABILITY_TOTAL_DEFENSE: /* not srd */
    value += GET_DEX_BONUS(ch);
    value += compute_gear_armor_penalty(ch);
    if (HAS_FEAT(ch, FEAT_PARRY))
      value += 4;
    return value;
  case ABILITY_LORE: /* NOT SRD! */
    if (HAS_FEAT(ch, FEAT_INVESTIGATOR))
      value += 2;
    if (GET_RACE(ch) == RACE_H_ELF)
      value += 2;
    value += GET_INT_BONUS(ch);
    return value;
  case ABILITY_RIDE:
    if (!HAS_FEAT(ch, FEAT_LEGENDARY_RIDER))
      value += compute_gear_armor_penalty(ch);
    if (!HAS_FEAT(ch, FEAT_GLORIOUS_RIDER))
      value += GET_DEX_BONUS(ch);
    else
      value += GET_CHA_BONUS(ch);
    if (HAS_FEAT(ch, FEAT_ANIMAL_AFFINITY))
    {
      /* Unnamed bonus */
      value += 2;
    }
    return value;
  case ABILITY_CLIMB:
    value += GET_STR_BONUS(ch);
    if (HAS_FEAT(ch, FEAT_ATHLETIC))
    {
      /* Unnamed bonus */
      value += 2;
    }
    value += compute_gear_armor_penalty(ch);
    return value;
  case ABILITY_SLEIGHT_OF_HAND:
    value += GET_DEX_BONUS(ch);
    value += compute_gear_armor_penalty(ch);
    if (HAS_FEAT(ch, FEAT_DEFT_HANDS))
    {
      /* Unnamed bonus */
      value += 3;
    }
    return value;
  case ABILITY_BLUFF:
    value += GET_CHA_BONUS(ch);
    if (HAS_FEAT(ch, FEAT_PERSUASIVE))
    {
      /* Unnamed bonus */
      value += 2;
    }
    return value;
  case ABILITY_DIPLOMACY:
    value += GET_CHA_BONUS(ch);
    if (HAS_FEAT(ch, FEAT_NEGOTIATOR))
    {
      /* Unnamed bonus */
      value += 2;
    }
    return value;
  case ABILITY_DISABLE_DEVICE:
    value += GET_INT_BONUS(ch);
    if (HAS_FEAT(ch, FEAT_NIMBLE_FINGERS))
    {
      /* Unnamed bonus */
      value += 2;
    }
    return value;
  case ABILITY_DISGUISE:
    value += GET_CHA_BONUS(ch);
    if (HAS_FEAT(ch, FEAT_DECEITFUL))
    {
      /* Unnamed bonus */
      value += 2;
    }
    return value;
  case ABILITY_ESCAPE_ARTIST:
    value += GET_DEX_BONUS(ch);
    value += compute_gear_armor_penalty(ch);
    if (HAS_FEAT(ch, FEAT_AGILE))
    {
      /* Unnamed bonus */
      value += 2;
    }
    return value;
  case ABILITY_HANDLE_ANIMAL:
    value += GET_CHA_BONUS(ch);
    if (HAS_FEAT(ch, FEAT_ANIMAL_AFFINITY))
    {
      /* Unnamed bonus */
      value += 2;
    }
    return value;
  case ABILITY_SENSE_MOTIVE:
    value += GET_WIS_BONUS(ch);
    if (HAS_FEAT(ch, FEAT_NEGOTIATOR))
    {
      /* Unnamed bonus */
      value += 2;
    }
    if (HAS_FEAT(ch, FEAT_KEEN_SENSES))
    {
      /* Unnamed bonu, elves */
      value += 2;
    }
    if (HAS_FEAT(ch, FEAT_ALERTNESS))
    {
      /* Unnamed bonus */
      value += 2;
    }
    if (HAS_FEAT(ch, FEAT_STERN_GAZE))
    {
      /* Unnamed bonus */
      value += MAX(1, CLASS_LEVEL(ch, CLASS_INQUISITOR) / 2);
    }
    if (IS_LICH(ch))
      value += 8;
    return value;
  case ABILITY_SURVIVAL:
    value += GET_WIS_BONUS(ch);
    if (HAS_FEAT(ch, FEAT_SELF_SUFFICIENT))
    {
      /* Unnamed bonus */
      value += 2;
    }
    return value;
  case ABILITY_SWIM:
    value += GET_STR_BONUS(ch);
    value += (2 * compute_gear_armor_penalty(ch));
    if (HAS_FEAT(ch, FEAT_ATHLETIC))
    {
      /* Unnamed bonus */
      value += 2;
    }
    return value;
  case ABILITY_USE_MAGIC_DEVICE:
    if (HAS_FEAT(ch, FEAT_MAGICAL_APTITUDE))
    {
      /* Unnamed bonus */
      value += (value >= 10 ? 4 : 2);
    }
    if (HAS_FEAT(ch, FEAT_DILIGENT))
    {
      /* Unnamed bonus */
      value += 2;
    }
    value += GET_CHA_BONUS(ch);
    return value;
  case ABILITY_PERFORM:
    value += GET_CHA_BONUS(ch);
    return value;

    /* Knowledge Skills */
  case ABILITY_CRAFT_WOODWORKING:
  case ABILITY_CRAFT_TAILORING:
  case ABILITY_CRAFT_ALCHEMY:
  case ABILITY_CRAFT_ARMORSMITHING:
  case ABILITY_CRAFT_WEAPONSMITHING:
  case ABILITY_CRAFT_BOWMAKING:
  case ABILITY_CRAFT_GEMCUTTING:
  case ABILITY_CRAFT_LEATHERWORKING:
  case ABILITY_CRAFT_TRAPMAKING:
  case ABILITY_CRAFT_POISONMAKING:
  case ABILITY_CRAFT_METALWORKING:
    value += GET_INT_BONUS(ch);
    return value;
  case ABILITY_KNOWLEDGE_ARCANA:
  case ABILITY_KNOWLEDGE_ENGINEERING:
  case ABILITY_KNOWLEDGE_DUNGEONEERING:
  case ABILITY_KNOWLEDGE_GEOGRAPHY:
  case ABILITY_KNOWLEDGE_HISTORY:
  case ABILITY_KNOWLEDGE_LOCAL:
  case ABILITY_KNOWLEDGE_NATURE:
  case ABILITY_KNOWLEDGE_NOBILITY:
  case ABILITY_KNOWLEDGE_RELIGION:
  case ABILITY_KNOWLEDGE_PLANES:
    value += GET_INT_BONUS(ch);
    return value;
  default:
    return -1;
  }
}

/** cross-class or not? **/
const char *cross_names[] = {
    "\tRNot Available to Your Class\tn",
    "\tcCross-Class Ability\tn",
    "\tWClass Ability\tn"};

void list_abilities(struct char_data *ch, int ability_type)
{

  int i, start_ability, end_ability;

  switch (ability_type)
  {
  case ABILITY_TYPE_ALL:
    start_ability = 1;
    end_ability = NUM_ABILITIES;
    break;
  case ABILITY_TYPE_GENERAL:
    start_ability = START_GENERAL_ABILITIES;
    end_ability = END_GENERAL_ABILITIES + 1;
    break;
  case ABILITY_TYPE_CRAFT:
    /* as of 10/30/2014 we decided to make crafting indepdent of the skill/ability system */
    send_to_char(ch, "\tRNOTE:\tn Type '\tYcraft\tn' to see your crafting skills, "
                     "skills/abilities will no longer affect your crafting abilities.\r\n");
    start_ability = START_CRAFT_ABILITIES;
    end_ability = END_CRAFT_ABILITIES + 1;
    break;
  case ABILITY_TYPE_KNOWLEDGE:
    start_ability = START_KNOWLEDGE_ABILITIES;
    end_ability = END_KNOWLEDGE_ABILITIES + 1;
    break;
  default:
    log("SYSERR: list_abilities called with invalid ability_type: %d", ability_type);
    start_ability = 1;
    end_ability = NUM_ABILITIES;
  }

  // if (IS_NPC(ch))
  // return;

  send_to_char(ch, "*Name of skill, invested points, total points with all active bonuses\tn\r\n"
                   "\tcSkill              Inve Tota Class/Cross/Unavailable  \tMUnspent trains: \tm%d\tn\r\n",
               GET_TRAINS(ch));

  for (i = start_ability; i < end_ability; i++)
  {
    /* we have some unused defines right now, we are going to skip over
       them manaully */
    switch (i)
    {
    case ABILITY_UNUSED_1:
    case ABILITY_UNUSED_2:
    case ABILITY_UNUSED_3:
    case ABILITY_UNUSED_4:
    case ABILITY_UNUSED_5:
    case ABILITY_UNUSED_6:
    case ABILITY_UNUSED_7:
    case ABILITY_UNUSED_8:
      continue;
    default:
      break;
    }
    send_to_char(ch, "%-18s [%2d] \tC[%2d]\tn %s\r\n",
                 ability_names[i], GET_ABILITY(ch, i), compute_ability(ch, i),
                 cross_names[modify_class_ability(ch, i, GET_CLASS(ch))]);
  }
}

// further expansion -zusuk

void process_skill(struct char_data *ch, int skillnum)
{
  switch (skillnum)
  {
    // epic spells

    /* Epic spells we need a way to learn them that is NOT based in the trainer.
     * Questing comes to mind. */
  case SKILL_MUMMY_DUST:
    send_to_char(ch, "\tMYou gained Epic Spell:  Mummy Dust!\tn\r\n");
    SET_SKILL(ch, SPELL_MUMMY_DUST, 99);
    return;
  case SKILL_DRAGON_KNIGHT:
    send_to_char(ch, "\tMYou gained Epic Spell:  Dragon Knight!\tn\r\n");
    SET_SKILL(ch, SPELL_DRAGON_KNIGHT, 99);
    return;
  case SKILL_GREATER_RUIN:
    send_to_char(ch, "\tMYou gained Epic Spell:  Greater Ruin!\tn\r\n");
    SET_SKILL(ch, SPELL_GREATER_RUIN, 99);
    return;
  case SKILL_HELLBALL:
    send_to_char(ch, "\tMYou gained Epic Spell:  Hellball!\tn\r\n");
    SET_SKILL(ch, SPELL_HELLBALL, 99);
    return;
  case SKILL_EPIC_MAGE_ARMOR:
    send_to_char(ch, "\tMYou gained Epic Spell:  Epic Mage Armor!\tn\r\n");
    SET_SKILL(ch, SPELL_EPIC_MAGE_ARMOR, 99);
    return;
  case SKILL_EPIC_WARDING:
    send_to_char(ch, "\tMYou gained Epic Spell:  Epic Warding!\tn\r\n");
    SET_SKILL(ch, SPELL_EPIC_WARDING, 99);
    return;

  default:
    return;
  }
  return;
}

/********************************************************************/
/******************** Mobile Procs    *******************************/
/********************************************************************/

/*************************************************/
/**** General special procedures for mobiles. ****/
/*************************************************/

/* Player owned shops - Original created by Jamdog - 22nd February 2007
 * Zusuk had to completely re-write it for usage in LuminariMUD and to add
 *   the requested functionality from staff/players
 * Mob Special Function: the mob must be in the ATRIUM of the house
 * Items to be sold will be everything on the ground of the house */

/* do we have a valid player-shop item?  currently checking:
     1) shopper can see the item [unless have holy light]
     2) the item is not hidden (desc including a period .) [unless have holy light]
     3) item type is not ITEM_MONEY
 */

/* debug, comment out to disable */ //#define PLAYER_SHOP_DEBUG

bool valid_player_shop_item(struct char_data *ch, struct obj_data *obj)
{

  if (!obj)
    return FALSE;

  if (!CAN_SEE_OBJ(ch, obj))
    return FALSE;

  if (!*obj->description)
    return FALSE;

  if (*obj->description == '.')
    return FALSE;

  if (GET_OBJ_TYPE(obj) == ITEM_MONEY)
    return FALSE;

  /* made it! */
  return TRUE;
}

/* given shopper (ch), 'private room' and hopefully an argument
   return object based on argument
   will accept an index value that corresponds to the order of the items
     in the shop storage room (for argument) */
struct obj_data *find_player_shop_obj(struct char_data *ch, char *argument,
                                      room_rnum private_room)
{
  bool is_number = FALSE;
  int index = 0, num = 1 /*starting index*/;
  struct obj_data *obj = NULL;

  skip_spaces(&argument);

  /* we need to identify if the shopper used a number (reference) to buy -Zusuk */
  if (isdigit(*argument))
  {
    is_number = TRUE;
    index = atoi(argument);
  }

  if (is_number)
  {

#ifdef PLAYER_SHOP_DEBUG
    send_to_char(ch, "player_shops: %s looking for item index (%d) in room %d\r\n", GET_NAME(ch), index,
                 world[private_room].number);
#endif

    for (obj = world[private_room].contents; obj; obj = obj->next_content)
    {
      if (valid_player_shop_item(ch, obj))
      {
        if (num == index) /* found the item obj */
          break;
        num++;
      }
    }

    if (num != index) /* reached end of list without finding index */
      obj = NULL;
  }
  else
  { /* ARGUMENT */

#ifdef PLAYER_SHOP_DEBUG
    send_to_char(ch, "player_shops: %s looking for %s in room %d\r\n", GET_NAME(ch), argument,
                 world[private_room].number);
#endif

    obj = get_obj_in_list_vis(ch, argument, NULL, world[private_room].contents);

    if (!valid_player_shop_item(ch, obj))
      obj = NULL;
  }

  return obj;
}

SPECIAL(player_owned_shops)
{
  room_rnum private_room;
  room_vnum house_vnum;
  struct obj_data *i, *j;
  int num = 1, hse;
  char *temp, shop_owner[32], buf[MAX_STRING_LENGTH];
  bool found = FALSE;

  if (!cmd)
    return FALSE;

#ifdef PLAYER_SHOP_DEBUG
  send_to_char(ch, "IN_ROOM(ch): %d\r\n", IN_ROOM(ch));
#endif

  /* Grab the name of the shop owner */
  for (hse = 0; hse < num_of_houses; hse++)
  {
#ifdef PLAYER_SHOP_DEBUG
    send_to_char(ch, "House counter: %d, This-atrium: %d\r\n", hse, house_control[hse].atrium);
#endif
    if (real_room(house_control[hse].atrium) == IN_ROOM(ch))
    {
      /* Avoid seeing <UNDEF> entries from self-deleted people. */
      if ((temp = get_name_by_id(house_control[hse].owner)) == NULL)
      {
        snprintf(shop_owner, sizeof(shop_owner), "Someone");
      }
      else
      {
        snprintf(shop_owner, sizeof(shop_owner), "%s", CAP(get_name_by_id(house_control[hse].owner)));
      }
      found = TRUE;
      break;
    }
  }

  if (found == FALSE)
    snprintf(shop_owner, sizeof(shop_owner), "Invalid Shop - Tell an Imp");

  private_room = real_room(house_control[hse].vnum);
  house_vnum = house_control[hse].vnum;

#ifdef PLAYER_SHOP_DEBUG
  send_to_char(ch, "House VNum %d\r\n", house_control[hse].vnum);
#endif

  /** LIST COMMAND **/

  if (CMD_IS("list"))
  {

    if (IS_NPC(ch))
    {
      send_to_char(ch, "Mobiles can't buy from a player-owned shop!\r\n");
      return TRUE;
    }

    snprintf(buf, sizeof(buf), "Owner: \tW%s\tn", shop_owner);
    send_to_char(ch, "Player-owned Shop %*s\r\n", count_color_chars(buf) + 55, buf);
    send_to_char(ch,
                 "###    Item                                                Cost\r\n");
    send_to_char(ch,
                 "--------------------------------------------------------------------------------\r\n");

    for (i = world[private_room].contents; i; i = i->next_content)
    {
      if (valid_player_shop_item(ch, i))
      {
        send_to_char(ch, "%3d)   %-*s %11d\r\n", num++,
                     count_color_chars(i->short_description) + 44, i->short_description,
                     GET_OBJ_COST(i));
      }
    }

    return (TRUE);

    /** BUY COMMAND **/
  }
  else if (CMD_IS("buy"))
  {

    /* do we have an item?  accepts an index for the argument */
    i = find_player_shop_obj(ch, argument, private_room);

    if (i == NULL)
    {
      send_to_char(ch, "Can not find that item!  Try the index value in cases "
                       "were some objects have funky keywords.\r\n");
      return (TRUE);
    }

#ifdef PLAYER_SHOP_DEBUG
    send_to_char(ch, "player_shops: found %s (cost: %d)\r\n", i->short_description, GET_OBJ_COST(i));
#endif

    if (GET_GOLD(ch) < GET_OBJ_COST(i))
    {
      send_to_char(ch, "You don't have enough gold!\r\n");
      return (TRUE);
    }

    /* Just to avoid crashes, if the object has no cost, then don't
     * try to make a pile of no gold */
    if (GET_OBJ_COST(i) > 0)
    {
      /* Take gold from player */
      GET_GOLD(ch) -= GET_OBJ_COST(i);

      /* Put gold in stock-room */
      j = create_money(GET_OBJ_COST(i));
      obj_to_room(j, private_room);
    }

    /* Move item from stock-room to player's inventory */
    obj_from_room(i);
    obj_to_char(i, ch);

    /* Let everyone know what's happening */
    send_to_char(ch, "%s hands you %s, and takes your payment.\r\n",
                 CAP(GET_NAME((struct char_data *)me)), i->short_description);
    act("$n buys $p from $N.", FALSE, ch, i, (struct char_data *)me, TO_ROOM);
    send_to_char(ch, "%s thanks you for your business, 'please come again!'\r\n",
                 shop_owner);

#ifdef PLAYER_SHOP_DEBUG
    send_to_char(ch, "player_shops: item bought and paid for\r\n");
#endif

    /* we have to save here to cement the transaction, otherwise a well timed
       crash or whatnot will duplicate the item -Zusuk */
    save_char(ch, 0);
    Crash_crashsave(ch);
    House_crashsave(house_vnum);

    return (TRUE);

    /** IDENTIFY COMMAND **/
  }
  else if (CMD_IS("identify"))
  {

    /* do we have an item?  accepts an index for the argument */
    i = find_player_shop_obj(ch, argument, private_room);

    if (i == NULL)
    {
      send_to_char(ch, "Can not find that item!  Try the index value in cases "
                       "were some objects have funky keywords.\r\n");
      return (TRUE);
    }

    do_stat_object(ch, i, ITEM_STAT_MODE_IDENTIFY_SPELL);

    return (TRUE);
  }

  /* Exit! */
  return (FALSE);
}
#ifdef PLAYER_SHOP_DEBUG
#undef PLAYER_SHOP_DEBUG
#endif

static void npc_steal(struct char_data *ch, struct char_data *victim)
{
  int gold;

  if (IS_NPC(victim))
    return;
  if (GET_LEVEL(victim) >= LVL_IMMORT)
    return;
  if (!CAN_SEE(ch, victim))
    return;

  if (AWAKE(victim) && (rand_number(0, GET_LEVEL(ch)) == 0))
  {
    act("You discover that $n has $s hands in your wallet.", FALSE, ch, 0, victim, TO_VICT);
    act("$n tries to steal gold from $N.", TRUE, ch, 0, victim, TO_NOTVICT);
  }
  else
  {
    /* Steal some gold coins */
    gold = (GET_GOLD(victim) * rand_number(1, 10)) / 100;
    if (gold > 0)
    {
      increase_gold(ch, gold);
      decrease_gold(victim, gold);
    }
  }
}

/* this function will cause basically all the mobiles in the same zone
   to hunt someone down */
static void zone_yell(struct char_data *ch, const char *buf)
{
  struct char_data *i;
  struct char_data *vict;

  for (i = character_list; i; i = i->next)
  {
    if (world[ch->in_room].zone == world[i->in_room].zone)
    {

      if (PROC_FIRED(ch) == FALSE)
      {
        send_to_char(i, buf);
      }

      if (i == ch || !IS_NPC(i))
        continue;

      if (((IS_EVIL(ch) && IS_EVIL(i)) || (IS_GOOD(ch) && IS_GOOD(i))) &&
          MOB_FLAGGED(i, MOB_HELPER))
      {
        if (i->in_room == ch->in_room && !FIGHTING(i))
        {
          for (vict = world[i->in_room].people; vict; vict = vict->next_in_room)
            if (FIGHTING(vict) == ch)
            {
              act("$n jumps to the aid of $N!", FALSE, i, 0, ch, TO_ROOM);
              hit(i, vict, TYPE_UNDEFINED, DAM_RESERVED_DBC, 0, FALSE);
              break;
            }
        }
        else
        {
          HUNTING(i) = ch;
          hunt_victim(i);
        }
      }
    }
  }
  PROC_FIRED(ch) = TRUE;
}

/* another hl port, checks if object with given vnum is being worn */
bool is_wearing(struct char_data *ch, obj_vnum vnum)
{
  int i;

  for (i = 0; i < NUM_WEARS; i++)
  {
    if (GET_EQ(ch, i))
      if (GET_OBJ_VNUM(GET_EQ(ch, i)) == vnum)
        return TRUE;
  }
  return FALSE;
}

/* from homeland */
bool yan_yell(struct char_data *ch)
{
  struct char_data *i;
  struct char_data *vict;
  struct descriptor_data *d;
  int room = 0;
  int zone = world[ch->in_room].zone;
  room_rnum start = 0;
  room_rnum end = 0;
  vict = FIGHTING(ch);

  if (!vict)
    return FALSE;

  // show yan-s yell message.
  if (PROC_FIRED(ch) == false)
  {
    for (d = descriptor_list; d; d = d->next)
    {
      if (STATE(d) == CON_PLAYING && d->character != NULL &&
          zone == world[d->character->in_room].zone)
      {
        send_to_char(d->character, "\tcYan-C-Bin the Master of Evil Air\tw shouts, '\tcI "
                                   "have been attacked! Come to me minions!\tw'\tn\r\n");
      }
    }
  }

  start = real_room(136100);
  end = real_room(136224);

  for (room = start; room <= end; room++)
  {
    for (i = world[room].people; i; i = i->next_in_room)
    {
      if (IS_NPC(i) && !FIGHTING(i))
      {
        switch (GET_MOB_VNUM(i))
        {
        case 136110:
        case 136111:
        case 136112:
        case 136113:
          if (i->in_room == ch->in_room)
          {
            act("$n jumps to the aid of $N!", FALSE, i, 0, ch, TO_ROOM);
            hit(i, vict, TYPE_UNDEFINED, DAM_RESERVED_DBC, 0, FALSE);
          }
          else
          {
            HUNTING(i) = ch;
            hunt_victim(i);
          }
          break;
        }
      }
    }
  }

  if (PROC_FIRED(ch) == FALSE)
  {
    PROC_FIRED(ch) = TRUE;
    return TRUE;
  }

  return FALSE;
}

/* from homeland */
void yan_maelstrom(struct char_data *ch)
{
  struct char_data *vict;
  struct char_data *next_vict;
  int dam = 0;

  act("$N \tcbegins to spin in a circular motion, gathering speed at an alarming pace.\tn\r\n"
      "\tcAs the pace quickens, $E begins to gain in height as well, until $E forms into\tn\r\n"
      "\tcan eighty-foot tall whirlwind \tcof \tCs\tcw\twi\tcr\tCl\tci\twn\tCg \tcchaos.\tn",
      FALSE, ch, 0, ch, TO_ROOM);

  for (vict = world[ch->in_room].people; vict; vict = next_vict)
  {
    next_vict = vict->next_in_room;
    if (IS_NPC(vict) && !IS_PET(vict))
      continue;
    dam = 150 + dice(10, 20);
    if (GET_LEVEL(vict) < 20)
      dam = GET_MAX_HIT(vict);
    if (dam >= GET_HIT(vict))
    {
      dam += 25;
      act("\twAs you are spun about by $n's \twmaelstrom, your body is damaged beyond repair.\tn",
          FALSE, ch, 0, vict, TO_VICT);
      act("\twAs $N is spun about by $n's \twmaelstrom, $M body is damaged beyond repair.\tn",
          FALSE, ch, 0, vict, TO_NOTVICT);
    }
    else
    {
      act("\twYou are enveloped in $n's \tCs\tcw\twi\tcr\tCl\tci\twn\tCg \tcmaelstrom\tw, your body pelted by \twgusts\tc of wind.\tn", FALSE, ch, 0, vict, TO_VICT);
      act("\tw$N is enveloped in $n's \tCs\tcw\twi\tcr\tCl\tci\twn\tCg \tcmaelstrom\tw, $S body pelted by \twgusts\tc of wind.\tn",
          FALSE, ch, 0, vict, TO_NOTVICT);
    }
    damage(ch, vict, dam, -1, DAM_AIR, FALSE); // type -1 = no dam msg
  }
}

/* from homeland */
void yan_windgust(struct char_data *ch)
{
  struct char_data *vict;
  struct char_data *next_vict;
  int dam = 0;
  struct affected_type af;

  act("\tc$n\tc opens $s cavernous maw and sends forth a \tCpowerful \twgust\tc of air.\tn",
      FALSE, ch, 0, 0, TO_ROOM);

  for (vict = world[ch->in_room].people; vict; vict = next_vict)
  {
    next_vict = vict->next_in_room;
    if (IS_NPC(vict) && !IS_PET(vict))
      continue;

    dam = 30 + dice(3, 30);
    if (dam > GET_HIT(vict))
    {
      dam += 25;

      act("\twAs you are hit by the \tcgust\tw of wind sent by $n, \twyou feel your\r\n"
          "\twlife slip away.\tn",
          FALSE, ch, 0, vict, TO_VICT);
      act("\tw$N is blasted by $n's \tcgust\tw of wind, and suddenly keels over from\r\n"
          "\twthe damage.\tn",
          FALSE, ch, 0, vict, TO_NOTVICT);
      damage(ch, vict, dam, -1, DAM_AIR, FALSE); // type -1 = no dam msg
    }
    else
    {
      act("\twYou are blasted by a \tCf\tci\twer\tcc\tCe\tc gust\tw of wind hurled by $n.\tn",
          FALSE, ch, 0, vict, TO_VICT);
      act("\tw$N is blasted by a \tCf\tci\twer\tcc\tCe\tc gust\tw of wind hurled by $n.\tn",
          FALSE, ch, 0, vict, TO_NOTVICT);
      damage(ch, vict, dam, -1, DAM_AIR, FALSE); //-1 type = no dam mess
      if (dice(1, 40) > GET_CON(vict) && can_stun(vict))
      {
        new_affect(&af);
        af.spell = SKILL_CHARGE;
        SET_BIT_AR(af.bitvector, AFF_STUN);
        af.duration = dice(2, 4) + 1;
        affect_join(vict, &af, TRUE, FALSE, FALSE, FALSE);
      }
    }
  }
}

/* from homeland */
bool chan_yell(struct char_data *ch)
{
  struct char_data *i;
  struct char_data *vict;
  struct descriptor_data *d;
  room_rnum room = 0;
  int zone = world[ch->in_room].zone;
  room_rnum start = 0;
  room_rnum end = 0;

  vict = FIGHTING(ch);
  if (!vict)
    return FALSE;

  // show yan-s yell message.
  if (PROC_FIRED(ch) == false)
  {
    for (d = descriptor_list; d; d = d->next)
    {
      if (STATE(d) == CON_PLAYING && d->character != NULL && zone == world[d->character->in_room].zone)
      {
        send_to_char(d->character,
                     "\tCChan, the Elemental Princess of Good Air\tw shouts, '\tcI have been attacked! Come to me my friends!\tw'\tn\r\n");
      }
    }
  }

  start = real_room(136100);
  end = real_room(136224);

  for (room = start; room <= end; room++)
  {
    for (i = world[room].people; i; i = i->next_in_room)
    {
      if (IS_NPC(i) && !FIGHTING(i))
      {
        switch (GET_MOB_VNUM(i))
        {
        case 136115:
        case 136116:
        case 136117:
        case 136118:
          if (i->in_room == ch->in_room)
          {
            act("$n jumps to the aid of $N!", FALSE, i, 0, ch, TO_ROOM);
            hit(i, vict, TYPE_UNDEFINED, DAM_RESERVED_DBC, 0, FALSE);
          }
          else
          {
            HUNTING(i) = ch;
            hunt_victim(i);
          }
          break;
        }
      }
    }
  }

  if (PROC_FIRED(ch) == FALSE)
  {
    PROC_FIRED(ch) = TRUE;
    return TRUE;
  }

  return FALSE;
}

/****************************************************/
/******* end general procedures for mobile procs ****/
/****************************************************/

/****************************/
/** begin actual mob procs **/
/****************************/

/* from homeland */
SPECIAL(shadowdragon)
{
  struct char_data *vict;
  struct char_data *next_vict;

  if (cmd)
    return FALSE;

  if (!FIGHTING(ch))
    return FALSE;

  if (rand_number(0, 4))
    return FALSE;

  act("$n \tLopens her mouth and let stream forth a black breath of de\tws\tWp\twa\tLir.\tn",
      FALSE, ch, 0, 0, TO_ROOM);

  for (vict = world[ch->in_room].people; vict; vict = next_vict)
  {
    next_vict = vict->next_in_room;
    if (IS_NPC(vict) && !IS_PET(vict))
      continue;

    act("\tLDarkness envelopes you and you feel the hopelessness of fighting against this all powerful foe.\tn",
        FALSE, ch, 0, vict, TO_VICT);
    act("$N \tLseems to loose the will for fighting against this awesome foe.\tn",
        FALSE, ch, 0, vict, TO_NOTVICT);
    GET_MOVE(vict) -= (10 + dice(5, 4));
  }

  call_magic(ch, FIGHTING(ch), 0, SPELL_DARKNESS, 0, GET_LEVEL(ch), CAST_SPELL);

  return TRUE;
}

/* from homeland */
SPECIAL(imix)
{
  if (cmd || GET_POS(ch) == POS_DEAD)
    return FALSE;

  if (!FIGHTING(ch))
    PROC_FIRED(ch) = FALSE;

  if (FIGHTING(ch))
  {
    zone_yell(ch, "\r\n\tMImix \tnshouts, '\tRYou DARE attack me?!? Minions... to me now!!!\tn'\r\n");
  }

  if (!rand_number(0, 3) && FIGHTING(ch))
  {
    call_magic(ch, FIGHTING(ch), 0, SPELL_FIRE_BREATHE, 0, GET_LEVEL(ch), CAST_SPELL);
    return TRUE;
  }

  return FALSE;
}

/* from homeland */
SPECIAL(olhydra)
{
  struct char_data *vict;
  struct char_data *next_vict;

  if (cmd || GET_POS(ch) == POS_DEAD)
    return FALSE;

  if (!FIGHTING(ch))
    PROC_FIRED(ch) = FALSE;

  if (FIGHTING(ch))
  {
    zone_yell(ch, "\r\n\tBOlhydra \tnshouts, '\tCYou DARE attack me?!? Minions... to me now!!!\tn'\r\n");
  }

  if (!rand_number(0, 3) && FIGHTING(ch))
  {
    act("$n \tLopens $s mouth and let stream forth a \tBwave of water.\tn",
        FALSE, ch, 0, 0, TO_ROOM);

    for (vict = world[ch->in_room].people; vict; vict = next_vict)
    {
      next_vict = vict->next_in_room;
      if (IS_NPC(vict) && !IS_PET(vict))
        continue;
      if (ch == vict)
        continue;

      if ((dice(1, 20) + 21) < GET_DEX(vict))
      {
        act("\tbThe wave hits \tCYOU\tb, knocking you backwards.\tn",
            FALSE, ch, 0, vict, TO_VICT);
        act("\tbThe wave hits $N\tb, knocking $M backwards.\tn",
            FALSE, ch, 0, vict, TO_NOTVICT);
        USE_MOVE_ACTION(vict);
      }
      else
      {
        act("\tbThe wave hits \tCYOU\tb with full \tBforce\tb, knocking you down.\tn",
            FALSE, ch, 0, vict, TO_VICT);
        act("\tbThe wave hits $N\tb with full \tBforce\tb, knocking $M down.\tn",
            FALSE, ch, 0, vict, TO_NOTVICT);
        change_position(vict, POS_SITTING);
        USE_FULL_ROUND_ACTION(ch);
      }
    }
    return TRUE;
  }
  return FALSE;
}

/* from homeland */
SPECIAL(banshee)
{
  struct char_data *vict;

  if (cmd || GET_POS(ch) == POS_DEAD)
    return FALSE;

  if (!FIGHTING(ch)) // heheh  && GET_HIT(ch) == GET_MAX_HIT(ch))
    PROC_FIRED(ch) = FALSE;

  if (FIGHTING(ch) && !rand_number(0, 40) && PROC_FIRED(ch) != TRUE)
  {
    act("\tW$n \tWlets out a piercing shriek so horrible that it makes your ears \trBLEED\tW!\tn",
        FALSE, ch, 0, 0, TO_ROOM);
    for (vict = world[ch->in_room].people; vict; vict = vict->next_in_room)
      if (!IS_NPC(vict) && !mag_savingthrow(ch, vict, SAVING_WILL, -4, CAST_INNATE, GET_LEVEL(ch), NOSCHOOL))
      {
        act("\tRThe brutal scream tears away at your life force,\r\n"
            "causing you to fall to your knees with pain!\tn",
            FALSE, vict, 0, 0, TO_CHAR);
        act("$n grabs $s ears and tumbles to the ground in pain!", FALSE, vict, 0, 0, TO_ROOM);
        GET_HIT(vict) = 1;
      }

    PROC_FIRED(ch) = TRUE;
    return TRUE;
  }
  return FALSE;
}

/* from homeland */
SPECIAL(quicksand)
{
  struct affected_type af;

  if (cmd)
    return FALSE;

  if (IS_NPC(ch) && !IS_PET(ch))
    return FALSE;

  if (is_flying(ch))
    return FALSE;
  if (GET_LEVEL(ch) > LVL_IMMORT)
    return FALSE;

  if (GET_DEX(ch) > dice(1, 20) + 12)
  {
    act("\tyYou avoid getting stuck in the quicksand.\tn",
        FALSE, ch, 0, 0, TO_CHAR);
    act("\tn$n\ty avoids getting stuck in the quicksand.\tn",
        FALSE, ch, 0, 0, TO_ROOM);
    return FALSE;
  }

  act("\tyThe marsh \tgla\tynd of the \twm\tye\tgr\tye opens up suddenly revealing quicksand!\tn\r\n"
      "\tnYou get sucked down.\tn",
      FALSE, ch, 0, 0, TO_CHAR);
  act("\tn$n\ty gets stuck in the quicksand of the marsh \tgla\tynd of the \twm\tye\tgr\tye.\tn",
      FALSE, ch, 0, 0, TO_ROOM);

  new_affect(&af);
  af.spell = SPELL_HOLD_PERSON;
  SET_BIT_AR(af.bitvector, AFF_PARALYZED);
  af.duration = 5;
  affect_join(ch, &af, TRUE, FALSE, FALSE, FALSE);

  return TRUE;
}

/* from homeland */
SPECIAL(kt_kenjin)
{
  struct affected_type af;
  struct char_data *vict = 0;
  struct char_data *tch = 0;
  int val = 0;

  if (cmd)
    return FALSE;
  if (!FIGHTING(ch))
    return FALSE;

  if (GET_POS(ch) < POS_FIGHTING)
    return FALSE;

  for (tch = world[ch->in_room].people; tch; tch = tch->next_in_room)
  {
    if (!IS_NPC(tch) || IS_PET(tch))
    {
      if (!vict || !rand_number(0, 2))
      {
        vict = tch;
      }
    }
  }

  val = dice(1, 3);

  // turns you into stone
  if (val == 1)
  {
    act("$n\tc whips out a \tWbone-white\tn wand, and waves it in the air.\tn\r\n"
        "\tcSuddenly $e points it at \tn$N\tc, who slowly turns to stone.",
        FALSE,
        ch, 0, vict, TO_ROOM);
    new_affect(&af);
    af.spell = SPELL_HOLD_PERSON;
    SET_BIT_AR(af.bitvector, AFF_PARALYZED);
    af.duration = rand_number(2, 3);
    affect_join(vict, &af, TRUE, FALSE, FALSE, FALSE);
    return TRUE;
  }

  // teleports you to the bottom of the shaft.
  if (val == 2)
  {
    act("$n\tc whips out a \trfiery red\tn wand, and waves it in the air.\tn\r\n"
        "\tcSuddenly $e points it at \tn$N\tc, who fades away suddenly.",
        FALSE,
        ch, 0, vict, TO_ROOM);
    char_from_room(vict);
    char_to_room(vict, real_room(132908));
    look_at_room(vict, 0);
    return TRUE;
  }

  // loads a new mob in 132919 :)
  if (val == 3)
  {
    act("$n\tc whips out a \tYgolden\tn wand, and waves it in the air.\tn\r\n"
        "\tcSuddenly $e taps in the air, and you see \tLshadow\tc coalesce behind you.",
        FALSE,
        ch, 0, vict, TO_ROOM);
    tch = read_mobile(132902, VIRTUAL);
    if (!tch)
      return FALSE;
    char_to_room(tch, real_room(132919));
    return TRUE;
  }

  return FALSE;
}

/* from homeland */
SPECIAL(kt_twister)
{
  struct char_data *mob;
  char l_name[256];
  char s_name[256];
  int temp;

  if (cmd)
    return FALSE;

  if (IS_NPC(ch) && !IS_PET(ch))
    return FALSE;

  temp = world[real_room(132901)].dir_option[0]->to_room;
  world[real_room(32901)].dir_option[0]->to_room =

      world[real_room(132901)].dir_option[1]->to_room;
  world[real_room(32901)].dir_option[1]->to_room =

      world[real_room(132901)].dir_option[2]->to_room;
  world[real_room(32901)].dir_option[2]->to_room =

      world[real_room(132901)].dir_option[3]->to_room;
  world[real_room(32901)].dir_option[3]->to_room = temp;

  send_to_room(real_room(132901), "\tCThe world seems to turn.\tn\r\n");

  mob = read_mobile(132901, VIRTUAL);

  if (!mob)
    return FALSE;

  char_to_room(mob, real_room(132906));

  snprintf(l_name, sizeof(l_name), "\tLThe shadow of \tw%s\tL stands here.\tn  ", GET_NAME(ch));
  snprintf(s_name, sizeof(s_name), "\tLa shadow of \tw%s\tn", GET_NAME(ch));

  mob->player.short_descr = strdup(s_name);
  mob->player.name = strdup("shadow");
  mob->player.long_descr = strdup(l_name);

  GET_LEVEL(mob) = GET_LEVEL(ch);
  GET_MAX_HIT(mob) = 1000 + GET_LEVEL(mob) * 50;
  GET_HIT(mob) = GET_MAX_HIT(mob);
  GET_CLASS(mob) = GET_CLASS(ch);

  send_to_char(ch, "You somehow feel \tWsplit\tn in half.\r\n");
  return TRUE;
}

/* from homeland */
SPECIAL(hive_death)
{
  if (cmd)
    return FALSE;
  if (!ch)
    return FALSE;

  send_to_char(ch,
               "\trAs you enter through the curtain, your body is ripped into two pieces, as your link\tn\r\n"
               "\trthrough the ethereal plane is severed.  You suddenly realise that your physical body\tn\r\n"
               "\tris at one place, and your mind in another part.\tn\r\n\r\n");
  char_from_room(ch);
  char_to_room(ch, real_room(129500));
  // make_corpse(ch, 0);
  send_to_char(ch, "\tWYou feel the link snap completely, leaving you body behind completely!\tn\r\n\r\n");
  look_at_room(ch, 0);
  char_from_room(ch);
  send_to_char(ch, "\tLYou focus your eyes back on the present.\tn\r\n\r\n");
  char_to_room(ch, real_room(139328));
  look_at_room(ch, 0);

  return TRUE;
}

/* from homeland */
SPECIAL(feybranche)
{
  struct char_data *i = NULL;
  char buf[MAX_INPUT_LENGTH];

  if (cmd || GET_POS(ch) == POS_DEAD)
    return FALSE;

  struct char_data *enemy = FIGHTING(ch);

  if (!enemy)
    PROC_FIRED(ch) = FALSE;

  if (FIGHTING(ch) && !ROOM_FLAGGED(ch->in_room, ROOM_SOUNDPROOF))
  {
    if (enemy->master && enemy->master->in_room == enemy->in_room)
      enemy = enemy->master;
    snprintf(buf, sizeof(buf), "%s\tL shouts, '\tmCome to me!!' Fey-Branche is under attack!\tn\r\n",
             ch->player.short_descr);
    for (i = character_list; i; i = i->next)
    {
      if (!FIGHTING(i) && IS_NPC(i) && (GET_MOB_VNUM(i) == 135535 || GET_MOB_VNUM(i) == 135536 || GET_MOB_VNUM(i) == 135537 || GET_MOB_VNUM(i) == 135538 || GET_MOB_VNUM(i) == 135539 || GET_MOB_VNUM(i) == 135540) && ch != i)
      {
        if (FIGHTING(ch)->in_room != i->in_room)
        {
          if (GET_MOB_VNUM(i) != 135536)
          {
            HUNTING(i) = enemy;
            hunt_victim(i);
          }
          else
            cast_spell(i, enemy, 0, SPELL_TELEPORT, 0);
        }
        else
          hit(i, enemy, TYPE_UNDEFINED, DAM_RESERVED_DBC, 0, FALSE);
      }

      if (world[ch->in_room].zone == world[i->in_room].zone && !PROC_FIRED(ch))
        send_to_char(i, buf);
    }
    PROC_FIRED(ch) = TRUE;
    return TRUE;
  }
  return FALSE;
}

/* from homeland */
SPECIAL(abyssal_vortex)
{
  int temp;

  if (cmd)
    return FALSE;

  if (IS_NPC(ch) && !IS_PET(ch))
    return FALSE;

  if (!rand_number(0, 7))
  {
    temp = world[ch->in_room].dir_option[0]->to_room;
    world[ch->in_room].dir_option[0]->to_room = world[ch->in_room].dir_option[1]->to_room;
    world[ch->in_room].dir_option[1]->to_room = world[ch->in_room].dir_option[4]->to_room;
    world[ch->in_room].dir_option[4]->to_room = world[ch->in_room].dir_option[3]->to_room;
    world[ch->in_room].dir_option[3]->to_room = world[ch->in_room].dir_option[5]->to_room;
    world[ch->in_room].dir_option[5]->to_room = world[ch->in_room].dir_option[2]->to_room;
    world[ch->in_room].dir_option[2]->to_room = temp;

    send_to_room(ch->in_room, "\tLThe reality seems to \tCshift\tL as madness descends in the \tcvortex\tn\r\n");

    return TRUE;
  }
  return FALSE;
}

/* from homeland */
SPECIAL(agrachdyrr)
{
  struct char_data *i = NULL;
  char buf[MAX_INPUT_LENGTH];

  if (cmd || GET_POS(ch) == POS_DEAD)
    return FALSE;

  struct char_data *enemy = FIGHTING(ch);

  if (!enemy)
    PROC_FIRED(ch) = FALSE;

  if (FIGHTING(ch) && !ROOM_FLAGGED(ch->in_room, ROOM_SOUNDPROOF))
  {

    if (!rand_number(0, 4) && !ch->followers)
    {
      act("$n\tL looks to be extremely disspleased at being\r\n"
          "forced to fight such inferior beings in her own mansion. She raises her\r\n"
          "arms and cries out, '\tmAid me Lloth!\tL'",
          FALSE, ch, 0, 0, TO_ROOM);

      struct char_data *mob = read_mobile(135523, VIRTUAL);
      if (!mob)
        return FALSE;
      char_to_room(mob, ch->in_room);
      add_follower(mob, ch);
      return TRUE;
    }

    if (enemy->master && enemy->master->in_room == enemy->in_room)
      enemy = enemy->master;

    snprintf(buf, sizeof(buf), "%s\tL shouts, '\twTo me, \tcAgrach-Dyrr\tw is under attack!'\tn\r\n",
             ch->player.short_descr);
    for (i = character_list; i; i = i->next)
    {
      if (!FIGHTING(i) && IS_NPC(i) && (GET_MOB_VNUM(i) == 135521 || GET_MOB_VNUM(i) == 135522 || GET_MOB_VNUM(i) == 135510 || GET_MOB_VNUM(i) == 135524 || GET_MOB_VNUM(i) == 135525 || GET_MOB_VNUM(i) == 135512) && ch != i)
      {
        if (FIGHTING(ch)->in_room != i->in_room)
        {
          if (GET_MOB_VNUM(i) != 135522)
          {
            HUNTING(i) = enemy;
            hunt_victim(i);
          }
          else
            cast_spell(i, enemy, 0, SPELL_TELEPORT, 0);
        }
        else
          hit(i, enemy, TYPE_UNDEFINED, DAM_RESERVED_DBC, 0, FALSE);
      }

      if (world[ch->in_room].zone == world[i->in_room].zone && !PROC_FIRED(ch))
        send_to_char(i, buf);
    }
    PROC_FIRED(ch) = TRUE;
    return TRUE;
  } // for loop
  return FALSE;
}

/* from homeland */
SPECIAL(shobalar)
{
  struct char_data *i = NULL;
  char buf[MAX_INPUT_LENGTH];

  if (cmd || GET_POS(ch) == POS_DEAD)
    return FALSE;

  struct char_data *enemy = FIGHTING(ch);

  if (!enemy)
    PROC_FIRED(ch) = FALSE;

  if (FIGHTING(ch) && !ROOM_FLAGGED(ch->in_room, ROOM_SOUNDPROOF))
  {
    if (enemy->master && enemy->master->in_room == enemy->in_room)
      enemy = enemy->master;
    snprintf(buf, sizeof(buf), "%s\tL shouts, '\twTo me, \tmShobalar\tw is under attack!'\tn\r\n",
             ch->player.short_descr);
    for (i = character_list; i; i = i->next)
    {
      if (!FIGHTING(i) && IS_NPC(i) && (GET_MOB_VNUM(i) == 135506 || GET_MOB_VNUM(i) == 135500 || GET_MOB_VNUM(i) == 135504 || GET_MOB_VNUM(i) == 135507) && ch != i)
      {
        if (FIGHTING(ch)->in_room != i->in_room)
        {
          if (GET_MOB_VNUM(i) != 135506)
          {
            HUNTING(i) = enemy;
            hunt_victim(i);
          }
          else
            cast_spell(i, enemy, NULL, SPELL_TELEPORT, 0);
        }
        else
          hit(i, enemy, TYPE_UNDEFINED, DAM_RESERVED_DBC, 0, FALSE);
      }

      if (world[ch->in_room].zone == world[i->in_room].zone && !PROC_FIRED(ch))
        send_to_char(i, buf);
    }
    PROC_FIRED(ch) = TRUE;
    return TRUE;
  } // for loop

  return FALSE;
}

/* from homeland */
SPECIAL(ogremoch)
{
  struct char_data *i;
  struct char_data *vict;
  struct descriptor_data *d;
  room_rnum room = 0;
  int zone = world[ch->in_room].zone;
  room_rnum start = 0;
  room_rnum end = 0;

  if (cmd || GET_POS(ch) == POS_DEAD)
    return FALSE;

  if (!FIGHTING(ch))
    PROC_FIRED(ch) = FALSE;

  vict = FIGHTING(ch);
  if (!vict)
    return FALSE;

  // show yell message.
  if (PROC_FIRED(ch) == false)
  {
    for (d = descriptor_list; d; d = d->next)
    {
      if (STATE(d) == CON_PLAYING && d->character != NULL && zone == world[d->character->in_room].zone)
      {
        send_to_char(d->character, "\tLOgremoch \tw shouts, '\tLI have been "
                                   "attacked! Come to me minions!\tw'\tn\r\n");
      }
    }
  }

  start = real_room(136700);
  end = real_room(136802);

  for (room = start; room <= end; room++)
  {
    for (i = world[room].people; i; i = i->next_in_room)
    {
      if (IS_NPC(i) && !FIGHTING(i))
      {
        switch (GET_MOB_VNUM(i))
        {
        case 136703:
        case 136704:
        case 136705:
        case 136706:
        case 136707:
        case 136708:
        case 136709:
          if (i->in_room == ch->in_room)
          {
            act("$n jumps to the aid of $N!", FALSE, i, 0, ch, TO_ROOM);
            hit(i, vict, TYPE_UNDEFINED, DAM_RESERVED_DBC, 0, FALSE);
          }
          else
          {
            // either melt in directly or track
            if (dice(1, 10) < 2)
            {
              act("$n jumps into the pure rock, as $s lord calls for $m.",
                  FALSE, i, 0, 0, TO_ROOM);
              char_from_room(i);
              char_to_room(i, ch->in_room);
              act("$n comes out from the rock, to help $s lord.", FALSE, i,
                  0, 0, TO_ROOM);
            }
            else
            {
              HUNTING(i) = ch;
              hunt_victim(i);
            }
          }
          break;
        }
      }
    }
  }
  PROC_FIRED(ch) = TRUE;

  return TRUE;
}

/* from homeland */
SPECIAL(yan)
{
  if (cmd || GET_POS(ch) == POS_DEAD)
    return FALSE;

  if (!FIGHTING(ch))
    PROC_FIRED(ch) = FALSE;

  if (FIGHTING(ch))
  {
    if (yan_yell(ch))
      return TRUE;
    if (!rand_number(0, 50))
    {
      yan_maelstrom(ch);
      return TRUE;
    }
    if (!rand_number(0, 3))
    {
      yan_windgust(ch);
      return TRUE;
    }
  }
  return FALSE;
}

/* from homeland */
SPECIAL(chan)
{
  if (cmd || GET_POS(ch) == POS_DEAD)
    return FALSE;

  if (!FIGHTING(ch))
    PROC_FIRED(ch) = FALSE;

  if (FIGHTING(ch))
  {
    if (chan_yell(ch))
      return TRUE;
    if (!rand_number(0, 3))
    {
      yan_windgust(ch);
      return TRUE;
    }
  }
  return FALSE;
}

SPECIAL(guild)
{
  int skill_num, percent;
  char arg[MAX_STRING_LENGTH], buf[MAX_STRING_LENGTH];
  char *ability_name = NULL;

  if (IS_NPC(ch) || (!CMD_IS("practice") && !CMD_IS("train") && !CMD_IS("boosts")))
    return (FALSE);

  skip_spaces(&argument);

  // Practice code
  if (CMD_IS("practice"))
  {

    list_crafting_skills(ch);
    return (TRUE);

    /***************************************/
    /* everything below this is deprecated */
    /***************************************/

    if (!*argument)
    {
      list_skills(ch);
      return (TRUE);
    }
    if (GET_PRACTICES(ch) <= 0)
    {
      send_to_char(ch, "You do not seem to be able to practice now.\r\n");
      return (TRUE);
    }

    skill_num = find_skill_num(argument);

    if (skill_num < 1 ||
        GET_LEVEL(ch) < spell_info[skill_num].min_level[(int)GET_CLASS(ch)])
    {
      send_to_char(ch, "You do not know of that skill.\r\n");
      return (TRUE);
    }

    /*
    if (GET_SKILL(ch, skill_num) >= LEARNED(ch)) {
      send_to_char(ch, "You are already learned in that area.\r\n");
      return (TRUE);
    }
     */

    if (skill_num > SPELL_RESERVED_DBC && skill_num < MAX_SPELLS)
    {
      send_to_char(ch, "You can't practice spells.\r\n");
      return (TRUE);
    }

    if (!meet_skill_reqs(ch, skill_num))
    {
      send_to_char(ch, "You haven't met the pre-requisites for that skill.\r\n");
      return (TRUE);
    }

    /* added with addition of crafting system so you can't use your
     'practice points' for training your crafting skills which have
     a much lower base value than 75 */

    if (GET_SKILL(ch, skill_num))
    {
      send_to_char(ch, "You already have this skill trained.\r\n");
      return TRUE;
    }

    send_to_char(ch, "You practice '%s' with your trainer...\r\n",
                 spell_info[skill_num].name);
    GET_PRACTICES(ch)
    --;

    percent = GET_SKILL(ch, skill_num);
    percent += int_app[GET_INT(ch)].learn;

    SET_SKILL(ch, skill_num, percent);

    /*
    if (GET_SKILL(ch, skill_num) >= LEARNED(ch))
      send_to_char(ch, "You are now \tGlearned\tn in '%s.'\r\n",
            spell_info[skill_num].name);
     */

    // for further expansion - zusuk
    process_skill(ch, skill_num);

    return (TRUE);
  }
  else if (CMD_IS("train"))
  {
    // training code

    if (!*argument)
    {
      list_abilities(ch, ABILITY_TYPE_GENERAL);
      return (TRUE);
    }

    if (GET_TRAINS(ch) <= 0)
    {
      send_to_char(ch, "You do not seem to be able to train now.\r\n");
      return (TRUE);
    }

    /* Parse argument and check for 'knowledge' or 'craft' as a first arg- */
    ability_name = one_argument_u(argument, arg);
    skip_spaces(&ability_name);

    if (is_abbrev(arg, "craft"))
    {

      if (!strcmp(ability_name, ""))
      {
        list_abilities(ch, ABILITY_TYPE_CRAFT);
        return (TRUE);
      }
      /* Crafting skill */
      snprintf(buf, sizeof(buf), "Craft (%s", ability_name);
      skill_num = find_ability_num(buf);
    }
    else if (is_abbrev(arg, "knowledge"))
    {

      if (!strcmp(ability_name, ""))
      {
        list_abilities(ch, ABILITY_TYPE_KNOWLEDGE);
        return (TRUE);
      }
      /* Knowledge skill */
      snprintf(buf, sizeof(buf), "Knowledge (%s", ability_name);
      skill_num = find_ability_num(buf);
    }
    else
    {
      skill_num = find_ability_num(argument);
    }

    if (skill_num < 1)
    {
      send_to_char(ch, "You do not know of that ability.\r\n");
      return (TRUE);
    }

    // ability not available to this class
    if (modify_class_ability(ch, skill_num, GET_CLASS(ch)) == 0)
    {
      send_to_char(ch, "This ability is not available to your class...\r\n");
      return (TRUE);
    }

    // cross-class ability
    if (GET_TRAINS(ch) < 2 && modify_class_ability(ch, skill_num, GET_CLASS(ch)) == 1)
    {
      send_to_char(ch, "(Cross-Class) You don't have enough training sessions to train that ability...\r\n");
      return (TRUE);
    }
    if (GET_ABILITY(ch, skill_num) >= ((int)((GET_LEVEL(ch) + 3) / 2)) && modify_class_ability(ch, skill_num, GET_CLASS(ch)) == 1)
    {
      send_to_char(ch, "You are already trained in that area.\r\n");
      return (TRUE);
    }

    // class ability
    if (GET_ABILITY(ch, skill_num) >= (GET_LEVEL(ch) + 3) && modify_class_ability(ch, skill_num, GET_CLASS(ch)) == 2)
    {
      send_to_char(ch, "You are already trained in that area.\r\n");
      return (TRUE);
    }

    send_to_char(ch, "You train for a while...\r\n");
    GET_TRAINS(ch)
    --;
    if (modify_class_ability(ch, skill_num, GET_CLASS(ch)) == 1)
    {
      GET_TRAINS(ch)
      --;
      send_to_char(ch, "You used two training sessions to train a cross-class ability...\r\n");
    }
    GET_ABILITY(ch, skill_num)
    ++;

    if (GET_ABILITY(ch, skill_num) >= (GET_LEVEL(ch) + 3))
      send_to_char(ch, "You are now trained in that area.\r\n");
    if (GET_ABILITY(ch, skill_num) >= ((int)((GET_LEVEL(ch) + 3) / 2)) && CLSLIST_ABIL(GET_CLASS(ch), skill_num) == 1)
      send_to_char(ch, "You are already trained in that area.\r\n");

    return (TRUE);
  }
  else if (CMD_IS("boosts"))
  {
    if (!argument || !*argument)
      send_to_char(ch, "\tCStat boost sessions remaining: %d\tn\r\n"
                       "\tcStats:\tn\r\n"
                       "Strength\r\n"
                       "Constitution\r\n"
                       "Dexterity\r\n"
                       "Intelligence\r\n"
                       "Wisdom\r\n"
                       "Charisma\r\n"
                       "\r\n",
                   GET_BOOSTS(ch));
    else if (!GET_BOOSTS(ch))
      send_to_char(ch, "You have no ability training sessions.\r\n");
    else if (!strncasecmp("strength", argument, strlen(argument)))
    {
      send_to_char(ch, CONFIG_OK);
      send_to_char(ch, "\tMYour strength increases!\tn\r\n");
      GET_REAL_STR(ch) += 1;
      GET_BOOSTS(ch) -= 1;
    }
    else if (!strncasecmp("constitution", argument, strlen(argument)))
    {
      send_to_char(ch, CONFIG_OK);
      send_to_char(ch, "\tMYour constitution increases!\tn\r\n");
      GET_REAL_CON(ch) += 1;
      /* Give them retroactive hit points for constitution */
      if (!(GET_REAL_CON(ch) % 2))
      {
        GET_REAL_MAX_HIT(ch) += GET_LEVEL(ch);
        send_to_char(ch, "\tMYou gain %d hitpoints!\tn\r\n", GET_LEVEL(ch));
      }
      GET_BOOSTS(ch) -= 1;
    }
    else if (!strncasecmp("dexterity", argument, strlen(argument)))
    {
      send_to_char(ch, CONFIG_OK);
      send_to_char(ch, "\tMYour dexterity increases!\tn\r\n");
      GET_REAL_DEX(ch) += 1;
      GET_BOOSTS(ch) -= 1;
    }
    else if (!strncasecmp("intelligence", argument, strlen(argument)))
    {
      send_to_char(ch, CONFIG_OK);
      send_to_char(ch, "\tMYour intelligence increases!\tn\r\n");
      GET_REAL_INT(ch) += 1;
      GET_BOOSTS(ch) -= 1;
      /* Give them retroactive trains */
      if (!(GET_REAL_INT(ch) % 2))
      {
        GET_TRAINS(ch) += GET_LEVEL(ch);
        send_to_char(ch, "\tMYou gain %d trains!\tn\r\n", GET_LEVEL(ch));
      }
    }
    else if (!strncasecmp("wisdom", argument, strlen(argument)))
    {
      send_to_char(ch, CONFIG_OK);
      send_to_char(ch, "\tMYour wisdom increases!\tn\r\n");
      GET_REAL_WIS(ch) += 1;
      GET_BOOSTS(ch) -= 1;
    }
    else if (!strncasecmp("charisma", argument, strlen(argument)))
    {
      send_to_char(ch, CONFIG_OK);
      send_to_char(ch, "\tMYour charisma increases!\tn\r\n");
      GET_REAL_CHA(ch) += 1;
      GET_BOOSTS(ch) -= 1;
    }
    else
      send_to_char(ch, "\tCStat boost sessions remaining: %d\tn\r\n"
                       "\tcStats:\tn\r\n"
                       "Strength\r\n"
                       "Constitution\r\n"
                       "Dexterity\r\n"
                       "Intelligence\r\n"
                       "Wisdom\r\n"
                       "Charisma\r\n"
                       "\r\n",
                   GET_BOOSTS(ch));
    affect_total(ch);
    send_to_char(ch, "\tDType 'feats' to see your feats\tn\r\n");
    send_to_char(ch, "\tDType 'train' to see your abilities\tn\r\n");
    send_to_char(ch, "\tDType 'boost' to adjust your stats\tn\r\n");
    send_to_char(ch, "\tDType 'craft' to see your crafting proficiency\tn\r\n");
    send_to_char(ch, "\tDType 'spells <classname>' to see your currently known spells\tn\r\n");
    return (TRUE);
  }

  // should not be able to get here
  log("Reached the unreachable in SPECIAL(guild) in spec_procs.c");
  return (FALSE);
}

SPECIAL(mayor)
{
  char actbuf[MAX_INPUT_LENGTH];

  const char open_path[] =
      "W3a3003b33000c111d0d111Oe333333Oe22c222112212111a1S.";
  const char close_path[] =
      "W3a3003b33000c111d0d111CE333333CE22c222112212111a1S.";

  static const char *path = NULL;
  static int path_index;
  static bool move = FALSE;

  if (!move)
  {
    if (time_info.hours == 6)
    {
      move = TRUE;
      path = open_path;
      path_index = 0;
    }
    else if (time_info.hours == 20)
    {
      move = TRUE;
      path = close_path;
      path_index = 0;
    }
  }
  if (cmd || !move || (GET_POS(ch) < POS_SLEEPING) || FIGHTING(ch))
    return (FALSE);

  switch (path[path_index])
  {
  case '0':
  case '1':
  case '2':
  case '3':
    perform_move(ch, path[path_index] - '0', 1);
    break;

  case 'W':
    change_position(ch, POS_STANDING);
    act("$n awakens and groans loudly.", FALSE, ch, 0, 0, TO_ROOM);
    break;

  case 'S':
    change_position(ch, POS_SLEEPING);
    act("$n lies down and instantly falls asleep.", FALSE, ch, 0, 0, TO_ROOM);
    break;

  case 'a':
    act("$n says 'Hello Honey!'", FALSE, ch, 0, 0, TO_ROOM);
    act("$n smirks.", FALSE, ch, 0, 0, TO_ROOM);
    break;

  case 'b':
    act("$n says 'What a view!  I must get something done about that dump!'",
        FALSE, ch, 0, 0, TO_ROOM);
    break;

  case 'c':
    act("$n says 'Vandals!  Youngsters nowadays have no respect for anything!'",
        FALSE, ch, 0, 0, TO_ROOM);
    break;

  case 'd':
    act("$n says 'Good day, citizens!'", FALSE, ch, 0, 0, TO_ROOM);
    break;

  case 'e':
    act("$n says 'I hereby declare the bazaar open!'", FALSE, ch, 0, 0, TO_ROOM);
    break;

  case 'E':
    act("$n says 'I hereby declare Midgen closed!'", FALSE, ch, 0, 0, TO_ROOM);
    break;

  case 'O':
    do_gen_door(ch, strcpy(actbuf, "gate"), 0, SCMD_UNLOCK); /* strcpy: OK */
    do_gen_door(ch, strcpy(actbuf, "gate"), 0, SCMD_OPEN);   /* strcpy: OK */
    break;

  case 'C':
    do_gen_door(ch, strcpy(actbuf, "gate"), 0, SCMD_CLOSE); /* strcpy: OK */
    do_gen_door(ch, strcpy(actbuf, "gate"), 0, SCMD_LOCK);  /* strcpy: OK */
    break;

  case '.':
    move = FALSE;
    break;
  }

  path_index++;
  return (FALSE);
}

/* Quite lethal to low-level characters. */
SPECIAL(snake)
{
  if (cmd || !FIGHTING(ch))
    return (FALSE);

  if (IN_ROOM(FIGHTING(ch)) != IN_ROOM(ch) || rand_number(0, GET_LEVEL(ch)) != 0)
    return (FALSE);

  act("$n bites $N!", 1, ch, 0, FIGHTING(ch), TO_NOTVICT);
  act("$n bites you!", 1, ch, 0, FIGHTING(ch), TO_VICT);
  call_magic(ch, FIGHTING(ch), 0, SPELL_POISON, 0, GET_LEVEL(ch), CAST_SPELL);
  return (TRUE);
}

SPECIAL(hound)
{
  struct char_data *i;
  int door;
  room_rnum room;

  if (cmd || GET_POS(ch) != POS_STANDING || FIGHTING(ch))
    return (FALSE);

  /* first go through all the directions */
  for (door = 0; door < DIR_COUNT; door++)
  {
    if (CAN_GO(ch, door))
    {
      room = world[IN_ROOM(ch)].dir_option[door]->to_room;

      /* ok found a neighboring room, now cycle through the peeps */
      for (i = world[room].people; i; i = i->next_in_room)
      {
        /* is this guy a hostile? */
        if (i && IS_NPC(i) && MOB_FLAGGED(i, MOB_AGGRESSIVE))
        {
          act("$n howls a warning!", FALSE, ch, 0, 0, TO_ROOM);
          return (TRUE);
        }
      } // end peeps cycle
    }   // can_go
  }     // end room cycle

  return (FALSE);
}

SPECIAL(thief)
{
  struct char_data *cons;

  if (cmd || GET_POS(ch) != POS_STANDING)
    return (FALSE);

  for (cons = world[IN_ROOM(ch)].people; cons; cons = cons->next_in_room)
    if (!IS_NPC(cons) && GET_LEVEL(cons) < LVL_IMMORT && !rand_number(0, 4))
    {
      npc_steal(ch, cons);
      return (TRUE);
    }

  return (FALSE);
}

SPECIAL(wizard)
{
  struct char_data *vict;

  if (cmd || !FIGHTING(ch))
    return (FALSE);

  /* pseudo-randomly choose someone in the room who is fighting me */
  for (vict = world[IN_ROOM(ch)].people; vict; vict = vict->next_in_room)
    if (FIGHTING(vict) == ch && !rand_number(0, 4))
      break;

  /* if I didn't pick any of those, then just slam the guy I'm fighting */
  if (vict == NULL && IN_ROOM(FIGHTING(ch)) == IN_ROOM(ch))
    vict = FIGHTING(ch);

  /* Hm...didn't pick anyone...I'll wait a round. */
  if (vict == NULL)
    return (TRUE);

  if (GET_LEVEL(ch) > 13 && rand_number(0, 10) == 0)
    cast_spell(ch, vict, NULL, SPELL_POISON, 0);

  if (GET_LEVEL(ch) > 7 && rand_number(0, 8) == 0)
    cast_spell(ch, vict, NULL, SPELL_BLINDNESS, 0);

  if (GET_LEVEL(ch) > 12 && rand_number(0, 12) == 0)
  {
    if (IS_EVIL(ch))
      cast_spell(ch, vict, NULL, SPELL_ENERGY_DRAIN, 0);
    else if (IS_GOOD(ch))
      cast_spell(ch, vict, NULL, SPELL_DISPEL_EVIL, 0);
  }

  if (rand_number(0, 4))
    return (TRUE);

  switch (GET_LEVEL(ch))
  {
  case 4:
  case 5:
    cast_spell(ch, vict, NULL, SPELL_MAGIC_MISSILE, 0);
    break;
  case 6:
  case 7:
    cast_spell(ch, vict, NULL, SPELL_CHILL_TOUCH, 0);
    break;
  case 8:
  case 9:
    cast_spell(ch, vict, NULL, SPELL_BURNING_HANDS, 0);
    break;
  case 10:
  case 11:
    cast_spell(ch, vict, NULL, SPELL_SHOCKING_GRASP, 0);
    break;
  case 12:
  case 13:
    cast_spell(ch, vict, NULL, SPELL_LIGHTNING_BOLT, 0);
    break;
  case 14:
  case 15:
  case 16:
  case 17:
    cast_spell(ch, vict, NULL, SPELL_COLOR_SPRAY, 0);
    break;
  default:
    cast_spell(ch, vict, NULL, SPELL_FIREBALL, 0);
    break;
  }
  return (TRUE);
}

SPECIAL(wall)
{
  if (!IS_MOVE(cmd))
    return (FALSE);

  /* acceptable ways to avoid the wall */
  /* */

  /* failed to get past wall */
  send_to_char(ch, "You can't get by the magical wall!\r\n");
  act("$n fails to get past the magical wall!", FALSE, ch, 0, 0, TO_ROOM);
  return (TRUE);
}

SPECIAL(guild_guard)
{
  int i, direction;
  struct char_data *guard = (struct char_data *)me;
  const char *buf = "The guard humiliates you, and blocks your way.\r\n";
  const char *buf2 = "The guard humiliates $n, and blocks $s way.";

  if (!IS_MOVE(cmd) || AFF_FLAGGED(guard, AFF_BLIND))
    return (FALSE);

  if (GET_LEVEL(ch) >= LVL_IMMORT)
    return (FALSE);

  /* find out what direction they are trying to go */
  for (direction = 0; direction < NUM_OF_DIRS; direction++)
    if (!strcmp(cmd_info[cmd].command, dirs[direction]))
      for (direction = 0; direction < DIR_COUNT; direction++)
        if (!strcmp(cmd_info[cmd].command, dirs[direction]) ||
            !strcmp(cmd_info[cmd].command, autoexits[direction]))
          break;

  for (i = 0; guild_info[i].guild_room != NOWHERE; i++)
  {
    /* Wrong guild. */
    if (GET_ROOM_VNUM(IN_ROOM(ch)) != guild_info[i].guild_room)
      continue;

    /* Wrong direction. */
    if (direction != guild_info[i].direction)
      continue;

    /* Allow the people of the guild through. */
    /* Can't use GET_CLASS anymore, need CLASS_LEVEL(ch, i)!!  - 04/08/2013 Ornir */
    if (!IS_NPC(ch) && (CLASS_LEVEL(ch, guild_info[i].pc_class) > 0))
      continue;

    send_to_char(ch, "%s", buf);
    act(buf2, FALSE, ch, 0, 0, TO_ROOM);
    return (TRUE);
  }
  return (FALSE);
}

SPECIAL(puff)
{
  char actbuf[MAX_INPUT_LENGTH];

  if (cmd)
    return (FALSE);

  switch (rand_number(0, 60))
  {
  case 0:
    do_say(ch, strcpy(actbuf, "My god!  It's full of stars!"), 0, 0); /* strcpy: OK */
    return (TRUE);
  case 1:
    do_say(ch, strcpy(actbuf, "How'd all those fish get up here?"), 0, 0); /* strcpy: OK */
    return (TRUE);
  case 2:
    do_say(ch, strcpy(actbuf, "I'm a very female dragon."), 0, 0); /* strcpy: OK */
    return (TRUE);
  case 3:
    do_say(ch, strcpy(actbuf, "I've got a peaceful, easy feeling."), 0, 0); /* strcpy: OK */
    return (TRUE);
  default:
    return (FALSE);
  }
}

SPECIAL(fido)
{
  struct obj_data *i, *temp, *next_obj;

  if (cmd || !AWAKE(ch))
    return (FALSE);

  for (i = world[IN_ROOM(ch)].contents; i; i = i->next_content)
  {
    if (!IS_CORPSE(i))
      continue;

    act("$n savagely devours a corpse.", FALSE, ch, 0, 0, TO_ROOM);
    for (temp = i->contains; temp; temp = next_obj)
    {
      next_obj = temp->next_content;
      obj_from_obj(temp);
      obj_to_room(temp, IN_ROOM(ch));
    }
    extract_obj(i);
    return (TRUE);
  }
  return (FALSE);
}

SPECIAL(janitor)
{
  struct obj_data *i;

  if (cmd || !AWAKE(ch))
    return (FALSE);

  for (i = world[IN_ROOM(ch)].contents; i; i = i->next_content)
  {
    if (!CAN_WEAR(i, ITEM_WEAR_TAKE))
      continue;
    if (GET_OBJ_TYPE(i) != ITEM_DRINKCON && GET_OBJ_COST(i) >= 15)
      continue;
    act("$n picks up some trash.", FALSE, ch, 0, 0, TO_ROOM);
    obj_from_room(i);
    obj_to_char(i, ch);
    return (TRUE);
  }
  return (FALSE);
}

/* from homeland */
SPECIAL(fzoul)
{
  if (!ch && !cmd)
    return FALSE;

  if (cmd && CMD_IS("kneel"))
  {
    send_to_char(ch, "\tLFzoul tells you, '\tgSee how easy it is to kneel before the beauty of our god.\tL'\tn\r\n");
    return TRUE;
  }
  return FALSE;
}

SPECIAL(cityguard)
{
  struct char_data *tch, *evil, *spittle;
  int max_evil, min_cha;

  if (cmd || !AWAKE(ch) || FIGHTING(ch))
    return (FALSE);

  max_evil = 1000;
  min_cha = 6;
  spittle = evil = NULL;

  for (tch = world[IN_ROOM(ch)].people; tch; tch = tch->next_in_room)
  {
    if (!CAN_SEE(ch, tch))
      continue;
    if (!IS_NPC(tch) && PLR_FLAGGED(tch, PLR_KILLER))
    {
      act("$n screams 'HEY!!!  You're one of those PLAYER KILLERS!!!!!!'", FALSE, ch, 0, 0, TO_ROOM);
      hit(ch, tch, TYPE_UNDEFINED, DAM_RESERVED_DBC, 0, FALSE);
      return (TRUE);
    }

    if (!IS_NPC(tch) && PLR_FLAGGED(tch, PLR_THIEF))
    {
      act("$n screams 'HEY!!!  You're one of those PLAYER THIEVES!!!!!!'", FALSE, ch, 0, 0, TO_ROOM);
      hit(ch, tch, TYPE_UNDEFINED, DAM_RESERVED_DBC, 0, FALSE);
      return (TRUE);
    }

    if (FIGHTING(tch) && GET_ALIGNMENT(tch) < max_evil && (IS_NPC(tch) || IS_NPC(FIGHTING(tch))))
    {
      max_evil = GET_ALIGNMENT(tch);
      evil = tch;
    }

    if (GET_CHA(tch) < min_cha)
    {
      spittle = tch;
      min_cha = GET_CHA(tch);
    }
  }

  /*
  if (evil && GET_ALIGNMENT(FIGHTING(evil)) >= 0) {
    act("$n screams 'PROTECT THE INNOCENT!  BANZAI!  CHARGE!  ARARARAGGGHH!'", FALSE, ch, 0, 0, TO_ROOM);
    hit(ch, evil, TYPE_UNDEFINED, DAM_RESERVED_DBC, 0, FALSE);
    return (TRUE);
  }
   */

  /* Reward the socially inept. */
  if (spittle && !rand_number(0, 9))
  {
    static int spit_social;

    if (!spit_social)
      spit_social = find_command("spit");

    if (spit_social > 0)
    {
      char spitbuf[MAX_NAME_LENGTH + 1];
      strncpy(spitbuf, GET_NAME(spittle), sizeof(spitbuf)); /* strncpy: OK */
      spitbuf[sizeof(spitbuf) - 1] = '\0';
      do_action(ch, spitbuf, spit_social, 0);
      return (TRUE);
    }
  }
  return (FALSE);
}

SPECIAL(clan_cleric)
{
  int i;
  char buf[MAX_STRING_LENGTH];
  zone_vnum clanhall;
  clan_vnum clan;
  struct char_data *this_mob = (struct char_data *)me;

  struct price_info
  {
    short int number;
    char name[25];
    short int price;
  } clan_prices[] = {
      /* Spell Num (defined)      Name shown        Price  */
      {SPELL_ARMOR, "armor             ", 75},
      {SPELL_BLESS, "bless            ", 150},
      {SPELL_REMOVE_POISON, "remove poison    ", 525},
      {SPELL_CURE_BLIND, "cure blindness   ", 375},
      {SPELL_CURE_CRITIC, "critic           ", 525},
      {SPELL_SANCTUARY, "sanctuary       ", 3000},
      {SPELL_HEAL, "heal            ", 3500},

      /* The next line must be last, add new spells above. */
      {-1, "\r\n", -1}};

  if (CMD_IS("buy") || CMD_IS("list"))
  {
    argument = one_argument_u(argument, buf);

    /* Which clanhall is this cleric in? */
    clanhall = zone_table[(GET_ROOM_ZONE(IN_ROOM(this_mob)))].number;
    if ((clan = zone_is_clanhall(clanhall)) == NO_CLAN)
    {
      log("SYSERR: clan_cleric spec (%s) not in a known clanhall (room %d)", GET_NAME(this_mob), world[(IN_ROOM(this_mob))].number);
      return FALSE;
    }
    if (clan != GET_CLAN(ch))
    {
      snprintf(buf, sizeof(buf), "$n will only serve members of %s", CLAN_NAME(real_clan(clan)));
      act(buf, TRUE, this_mob, 0, ch, TO_VICT);
      return TRUE;
    }

    if (FIGHTING(ch))
    {
      send_to_char(ch, "You can't do that while fighting!\r\n");
      return TRUE;
    }

    if (*buf)
    {
      for (i = 0; clan_prices[i].number > SPELL_RESERVED_DBC; i++)
      {
        if (is_abbrev(buf, clan_prices[i].name))
        {
          if (GET_GOLD(ch) < clan_prices[i].price)
          {
            act("$n tells you, 'You don't have enough gold for that spell!'",
                FALSE, this_mob, 0, ch, TO_VICT);
            return TRUE;
          }
          else
          {

            act("$N gives $n some money.",
                FALSE, this_mob, 0, ch, TO_NOTVICT);
            send_to_char(ch, "You give %s %d coins.\r\n",
                         GET_NAME(this_mob), clan_prices[i].price);
            decrease_gold(ch, clan_prices[i].price);
            /* Uncomment the next line to make the mob get RICH! */
            /* increase_gold(this_mob, clan_prices[i].price); */

            cast_spell(this_mob, ch, NULL, clan_prices[i].number, 0);
            return TRUE;
          }
        }
      }
      act("$n tells you, 'I do not know of that spell!"
          "  Type 'buy' for a list.'",
          FALSE, this_mob,
          0, ch, TO_VICT);

      return TRUE;
    }
    else
    {
      act("$n tells you, 'Here is a listing of the prices for my services.'",
          FALSE, this_mob, 0, ch, TO_VICT);
      for (i = 0; clan_prices[i].number > SPELL_RESERVED_DBC; i++)
      {
        send_to_char(ch, "%s%d\r\n", clan_prices[i].name, clan_prices[i].price);
      }
      return TRUE;
    }
  }
  return FALSE;
}

SPECIAL(clan_guard)
{
  zone_vnum clanhall, to_zone;
  clan_vnum clan;
  struct char_data *guard = (struct char_data *)me;
  const char *buf = "The guard humiliates you, and blocks your way.\r\n";
  const char *buf2 = "The guard humiliates $n, and blocks $s way.";

  if (!IS_MOVE(cmd) || IS_AFFECTED(guard, AFF_BLIND))
    return FALSE;

  if (GET_LEVEL(ch) >= LVL_IMMORT)
    return FALSE;

  /* Which clanhall is this cleric in? */
  clanhall = zone_table[(GET_ROOM_ZONE(IN_ROOM(guard)))].number;
  if ((clan = zone_is_clanhall(clanhall)) == NO_CLAN)
  {
    log("SYSERR: clan_guard spec (%s) not in a known clanhall (room %d)", GET_NAME(guard), world[(IN_ROOM(guard))].number);
    return FALSE;
  }

  /* This is the player's clanhall, allow them to pass */
  if (GET_CLAN(ch) == clan)
  {
    return FALSE;
  }

  /* If the exit leads to another clanhall room, block it */
  /* NOTE: cmd equals the direction for directional commands */
  if (EXIT(ch, cmd) && EXIT(ch, cmd)->to_room && EXIT(ch, cmd)->to_room != NOWHERE)
  {
    to_zone = zone_table[(GET_ROOM_ZONE(EXIT(ch, cmd)->to_room))].number;
    if (to_zone == clanhall)
    {
      act(buf, FALSE, ch, 0, 0, TO_CHAR);
      act(buf2, FALSE, ch, 0, 0, TO_ROOM);
      return TRUE;
    }
  }

  /* If we get here, player is allowed to leave */
  return FALSE;
}

/* from homeland */
SPECIAL(shar_heart)
{
  struct char_data *vict = FIGHTING(ch);
  struct affected_type af;
  int dam = 0;

  if (!ch || cmd || !vict)
    return FALSE;

  if (rand_number(0, 15))
    return FALSE;

  act("\tmThe \tMHeart of Shar \tn\tmpulses erratically in\r\n"
      "your hand before striking $N \tmwith a beam of\r\n"
      "\tLmalevolent light\tn\tm, bathing and filling $M with\r\n"
      "the virulence of the \tLL\tMady of \tLL\tMoss.\tn",
      FALSE, ch, 0, vict, TO_CHAR);

  act("\tmThe amethyst orb wielded by \tL$n \tn\tmpulses\r\n"
      "erratically before a beam of \tLmalevolent light\r\n"
      "\tn\tmshoots from it, striking you in the chest!\tn",
      FALSE, ch, 0, vict, TO_VICT);

  act("\tL$n \tn\tmis bathed in an amethyst radiance as $s\r\n"
      "\tMHeart of Shar \tn\tmpulses erratically.  Suddenly a\r\n"
      "sickly beam of \tLmalevolent light \tn\tmblazes\r\n"
      "towards $N\tm, filling $S body with the \tLvirulence\r\n"
      "\tn\tmof the \tLL\tMady of \tLL\tMoss.\tn",
      FALSE, ch, 0, vict, TO_ROOM);

  af.duration = 5;
  af.modifier = -4;
  af.location = APPLY_STR;
  af.spell = SPELL_POISON;
  affect_join(vict, &af, FALSE, FALSE, FALSE, FALSE);

  dam = dice(6, 3) + 4;
  GET_HIT(vict) -= dam;
  return TRUE;
}

/* from homeland */
SPECIAL(shar_statue)
{
  struct char_data *mob;

  if (!FIGHTING(ch))
    return FALSE;
  if (cmd)
    return FALSE;

  if (!rand_number(0, 8) || !PROC_FIRED(ch))
  {
    PROC_FIRED(ch) = TRUE;
    send_to_room(ch->in_room,
                 "\tLThe statue raises her ebon arms, screaming out to\r\n"
                 "her deity in a booming voice, '\tn\tmLady of loss,\r\n"
                 "mistress of the night, smite those who befoul your\r\n"
                 "house.  Send forth your faithful to quench the light\r\n"
                 "of their moon!\tL'\tn\r\n");

    if (dice(1, 100) < 50)
      mob = read_mobile(106241, VIRTUAL);
    else
      mob = read_mobile(106240, VIRTUAL);

    if (!mob)
      return FALSE;

    char_to_room(mob, ch->in_room);
    add_follower(mob, ch);

    return TRUE;
  }
  return FALSE;
}

/* from homeland */
SPECIAL(dog)
{
  int random = 0;
  struct affected_type af;
  struct char_data *pet = (struct char_data *)me;

  if (!argument)
    return FALSE;
  if (!cmd)
    return FALSE;

  skip_spaces(&argument);

  if (!isname(argument, GET_NAME(pet)))
    return FALSE;

  if (CMD_IS("pet") || CMD_IS("pat"))
  {
    random = dice(1, 3);
    switch (random)
    {
    case 3:
      act("$n tries to lick your hand as you pet $m.", FALSE, pet, 0, ch, TO_VICT);
      act("$n tries to lick the hand of $N as $E pet $m.", FALSE, pet, 0, ch, TO_NOTVICT);
      break;
    case 2:
      act("$n looks at you with adoring eyes as you pet $m.", FALSE, pet, 0, ch, TO_VICT);
      act("$n looks at $N with adoring eyes as $E pet $m.", FALSE, pet, 0, ch, TO_NOTVICT);
      break;
    case 1:
    default:
      act("$n wags $s tail happily, as you pet $m.", FALSE, pet, 0, ch, TO_VICT);
      act("$n wags $s tail happily, as $N pets $m.", FALSE, pet, 0, ch, TO_NOTVICT);
      break;
    }

    if (GET_LEVEL(pet) < 2 && ch->followers == 0 && ch->master == 0 && pet->master == 0 && !circle_follow(pet, ch))
    {
      add_follower(pet, ch);
      af.spell = SPELL_CHARM;
      af.duration = 24000;
      af.modifier = 0;
      af.location = 0;
      SET_BIT_AR(af.bitvector, AFF_CHARM);
      affect_to_char(pet, &af);
    }
    return TRUE;
  }
  return FALSE;
}

/* from homeland */
SPECIAL(illithid_gguard)
{
  const char *buf = "$N \tLsteps in front of you, blocking you from accessing the gate.\tn";
  const char *buf2 = "$N \tLsteps in front of $n\tL, blocking access the gate.\tn";

  if (!IS_MOVE(cmd))
    return FALSE;

  // if (cmd == SCMD_EAST && GET_RACE(ch) != RACE_ILLITHID) {
  if (cmd == SCMD_EAST)
  {
    act(buf, FALSE, ch, 0, (struct char_data *)me, TO_CHAR);
    act(buf2, FALSE, ch, 0, (struct char_data *)me, TO_ROOM);
    return TRUE;
  }

  return FALSE;
}

/* from homeland */
SPECIAL(duergar_guard)
{
  const char *buf = "$N steps into the opening and blocks your path.\r\n";
  const char *buf2 = "$N steps into the opening blocking it.";

  if (!IS_MOVE(cmd))
    return FALSE;

  if (cmd == SCMD_DOWN)
  {
    act(buf, FALSE, ch, 0, (struct char_data *)me, TO_CHAR);
    act(buf2, FALSE, ch, 0, (struct char_data *)me, TO_ROOM);
    return TRUE;
  }

  return FALSE;
}

/* from homeland */
SPECIAL(bandit_guard)
{
  const char *buf = "$N blocks your access into the castle.\r\n";
  const char *buf2 = "$N blocks $n's access into the castle..";

  if (!IS_MOVE(cmd))
    return FALSE;

  if (GET_LEVEL(ch) < 12)
    return FALSE;

  if (cmd == SCMD_EAST || cmd == SCMD_SOUTH || cmd == SCMD_WEST)
  {
    act(buf, FALSE, ch, 0, (struct char_data *)me, TO_CHAR);
    act(buf2, FALSE, ch, 0, (struct char_data *)me, TO_ROOM);
    return TRUE;
  }

  return FALSE;
}

/* from homeland */
SPECIAL(secomber_guard)
{
  const char *buf = "\tLThe doorguard steps before you, blocking your way with an upraised hand.\tn\r\n";
  const char *buf2 = "\tLThe doorguard blocks \tn$n\tL's way, placing one meaty hand on $s chest.\tn";

  if (!IS_MOVE(cmd))
    return FALSE;

  if (cmd == SCMD_EAST)
  {
    send_to_char(ch, buf);
    act(buf2, FALSE, ch, 0, 0, TO_ROOM);
    return TRUE;
  }

  return FALSE;
}

/* from homeland */
/*
SPECIAL(guild_golem) {
  bool found = TRUE;
  const char *msg1 = "The golem humiliates you, and blocks your way.\r\n";
  const char *msg2 = "The golem humiliates $n, and blocks $s way.";

  if (!IS_MOVE(cmd))
    return FALSE;

  int i = cmd - 1;

  if (i < 0) {
    send_to_char("Index error in guild golem\r\n", ch);
    return FALSE;
  }

  if (!EXIT(ch, i))
    found = FALSE;
  else {
    int room_number = world[ch->in_room].dir_option[i]->to_room;
    if (world[room_number].guild_index) {
      if (GET_GUILD(ch) != world[room_number].guild_index && GET_ALT(ch) != world[room_number].guild_index)
        found = FALSE;
    }
  }

  if (!found) {
    send_to_char(msg1, ch);
    act(msg2, FALSE, ch, 0, 0, TO_ROOM);
    return TRUE;
  }

  return FALSE;
}
 */

/* from Homeland */
/*
SPECIAL(guild_guard) {
  int i;
  bool found = TRUE;
  const char *buf = "The guard humiliates you, and blocks your way.\r\n";
  const char *buf2 = "The guard humiliates $n, and blocks $s way.";

  if (!IS_MOVE(cmd))
    return FALSE;

  if (GET_LEVEL(ch) >= LVL_IMMORT)
    return FALSE;

  for (i = 0; guild_info[i][0] != -1; i++) {
    if (GET_ROOM_VNUM(IN_ROOM(ch)) == guild_info[i][1] &&
            cmd == guild_info[i][2]) {
      if (IS_NPC(ch) || GET_CLASS(ch) != guild_info[i][0]) {
        found = FALSE;
      } else {
        found = TRUE;
        break;
      }
    }
  }

  if (!found) {
    send_to_char(buf, ch);
    act(buf2, FALSE, ch, 0, 0, TO_ROOM);
    return TRUE;
  }

  return FALSE;
}
 */

/* from Homeland */
// doesnt work properly if multiple instances.. :) -V

SPECIAL(practice_dummy)
{
  int rounddam = 0;
  static int round_count;
  static int max_hit;
  char buf[MAX_INPUT_LENGTH];

  if (cmd)
    return FALSE;

  if (!FIGHTING(ch))
  {
    GET_MAX_HIT(ch) = 20000;
    GET_HIT(ch) = 20000;
    max_hit = 0;
    round_count = 0;
  }
  else
  {
    rounddam = GET_MAX_HIT(ch) - GET_HIT(ch);
    max_hit += rounddam;
    round_count++;

    snprintf(buf, sizeof(buf), "\tP%d damage last round!\tn  \tc(total: %d rounds: %d)\tn\r\n",
             rounddam, max_hit, round_count);
    send_to_room(ch->in_room, buf);
    GET_HIT(ch) = GET_MAX_HIT(ch);
    return TRUE;
  }
  return FALSE;
}

/* from Homeland */
SPECIAL(wraith)
{
  if (cmd)
    return FALSE;

  if (GET_POS(ch) == POS_DEAD || !ch->master)
  {
    act("With a loud shriek, $n crumbles into dust.", FALSE, ch, NULL, 0, TO_ROOM);
    extract_char(ch);
    return TRUE;
  }

  if (ch->master && ch->in_room == ch->master->in_room)
    if (FIGHTING(ch->master) && rand_number(0, 1))
    {
      perform_assist(ch, ch->master);
      return TRUE;
    }

  return FALSE;
}

/* from Homeland */
SPECIAL(skeleton_zombie)
{
  if (cmd)
    return FALSE;

  if (GET_POS(ch) == POS_DEAD || !ch->master)
  {
    act("With a loud shriek, $n crumbles into dust.", FALSE, ch, NULL, 0, TO_ROOM);
    extract_char(ch);
    return TRUE;
  }

  if (ch->master && ch->in_room == ch->master->in_room)
    if (FIGHTING(ch->master) && !rand_number(0, 2))
    {
      perform_assist(ch, ch->master);
      return TRUE;
    }

  return FALSE;
}

/* from Homeland */
SPECIAL(vampire)
{
  struct char_data *vict;

  if (cmd)
    return FALSE;

  if (GET_POS(ch) == POS_DEAD || !ch->master)
  {
    act("With a loud shriek, $n crumbles into dust.", FALSE, ch, NULL, 0, TO_ROOM);
    extract_char(ch);
    return TRUE;
  }

  if (ch->master && ch->in_room == ch->master->in_room)
  {
    for (vict = world[ch->in_room].people; vict; vict = vict->next_in_room)
    {
      if (FIGHTING(vict) == ch->master && !rand_number(0, 1))
      {
        perform_rescue(ch, ch->master);
        return TRUE;
      }
    }
  }

  return FALSE;
}

/* from Homeland */
SPECIAL(totemanimal)
{
  if (cmd)
    return FALSE;
  if (!ch->master)
    return FALSE;

  if (ch->master && ch->in_room == ch->master->in_room)
    if (FIGHTING(ch->master))
      perform_assist(ch, ch->master);
  return FALSE;
}

/* from Homeland */
SPECIAL(shades)
{
  if (cmd)
    return FALSE;

  if (GET_MAX_HIT(ch) > 1 && GET_HIT(ch) > 1)
  {
    GET_MAX_HIT(ch) = 1;
    GET_HIT(ch) = 1;
  }

  if (GET_POS(ch) == POS_DEAD)
    return FALSE;
  if (GET_HIT(ch) < GET_MAX_HIT(ch) || !ch->master)
  {
    act("A shade evaporates into thin air.", FALSE, ch, NULL, 0, TO_ROOM);
    extract_char(ch);
    return TRUE;
  }

  if (ch->in_room != ch->master->in_room)
  {
    HUNTING(ch) = ch->master;
    hunt_victim(ch);
    return TRUE;
  }
  return FALSE;
}

/* from Homeland */
SPECIAL(solid_elemental)
{
  struct char_data *vict;

  if (cmd)
    return FALSE;

  if (GET_POS(ch) == POS_DEAD || (!ch->master && !MOB_FLAGGED(ch, MOB_MEMORY)))
  {
    act("With a loud shriek, $n returns to $s home plane.", FALSE, ch, NULL, 0, TO_ROOM);
    extract_char(ch);
    return TRUE;
  }

  if (GET_HIT(ch) > 0)
  {
    if (ch->master && ch->in_room == ch->master->in_room && !rand_number(0, 1))
    {
      for (vict = world[ch->in_room].people; vict; vict = vict->next_in_room)
      {
        if (FIGHTING(vict) == ch->master)
        {
          perform_rescue(ch, ch->master);
          return TRUE;
        }
      }
    }

    if (!FIGHTING(ch) && ch->master && FIGHTING(ch->master) && ch->in_room == ch->master->in_room)
    {
      perform_assist(ch, ch->master);
      return TRUE;
    }
  }

  // auto stand if down
  if (GET_POS(ch) < POS_FIGHTING && GET_POS(ch) >= POS_STUNNED)
  {
    change_position(ch, POS_STANDING);
    act("$n clambers to $s feet.\r\n", FALSE, ch, 0, 0, TO_ROOM);
    return TRUE;
  }

  // we're fighting something we dont want to fight...
  if (!ch->master && FIGHTING(ch) && IS_NPC(FIGHTING(ch)) && !IS_PET(FIGHTING(ch)))
    do_flee(ch, 0, 0, 0);

  return FALSE;
}

/* from Homeland */
SPECIAL(wraith_elemental)
{
  struct char_data *vict;

  if (cmd)
    return FALSE;

  if (GET_POS(ch) == POS_DEAD || (!ch->master && !MOB_FLAGGED(ch, MOB_MEMORY)))
  {
    act("With a loud shriek, $n returns to $s home plane.", FALSE, ch, NULL, 0, TO_ROOM);
    extract_char(ch);
    return TRUE;
  }

  if (GET_HIT(ch) > 0)
  {
    if (ch->master && ch->in_room == ch->master->in_room && !rand_number(0, 1))
    {
      for (vict = world[ch->in_room].people; vict; vict = vict->next_in_room)
      {
        if (FIGHTING(vict) == ch->master)
        {
          perform_rescue(ch, ch->master);
          return TRUE;
        }
      }
    }

    if (!FIGHTING(ch) && ch->master && FIGHTING(ch->master) && ch->in_room == ch->master->in_room)
    {
      perform_assist(ch, ch->master);
      return TRUE;
    }
  }

  // auto stand if down
  if (GET_POS(ch) < POS_FIGHTING && GET_POS(ch) >= POS_STUNNED)
  {
    change_position(ch, POS_STANDING);
    act("$n clambers to $s feet.\r\n", FALSE, ch, 0, 0, TO_ROOM);
    return TRUE;
  }

  // we're fighting something we dont want to fight...
  if (!ch->master && FIGHTING(ch) && IS_NPC(FIGHTING(ch)) && !IS_PET(FIGHTING(ch)))
    do_flee(ch, 0, 0, 0);

  return FALSE;
}

/* from homeland */
SPECIAL(planewalker)
{
  if (cmd)
    return FALSE;

  if (ROOM_FLAGGED(ch->in_room, ROOM_SOUNDPROOF))
  {
    act("$n looks around in panic when he realizes that his spells\r\n"
        "would fizzle. He reaches down into his pockets and pulls out an ancient\r\n"
        "rod. He taps the rod and suddenly disappears!",
        FALSE, ch, 0, 0, TO_ROOM);
    call_magic(ch, 0, 0, SPELL_TELEPORT, 0, 30, CAST_WAND);
    return TRUE;
  }
  if (!FIGHTING(ch) && GET_HIT(ch) < GET_MAX_HIT(ch))
  {
    act("$n checks on his wounds, and grabs a potion from his pockets.", FALSE, ch, 0, 0, TO_ROOM);
    call_magic(ch, ch, 0, SPELL_HEAL, 0, 30, CAST_POTION);
    return TRUE;
  }
  return FALSE;
}

/* from homeland */
SPECIAL(phantom)
{
  struct char_data *vict;
  struct char_data *next_vict;
  int prob, percent;

  if (cmd)
    return FALSE;

  if (!FIGHTING(ch))
    return FALSE;
  if (rand_number(0, 4))
    return FALSE;

  act("$n \tLlets out a \trfrightening\tL wail\tn",
      FALSE, ch, 0, 0, TO_ROOM);

  for (vict = world[ch->in_room].people; vict; vict = next_vict)
  {
    next_vict = vict->next_in_room;

    if (vict == ch)
      continue;
    if (IS_NPC(vict) && !IS_PET(vict))
      continue;

    percent = rand_number(1, 111); /* 101% is a complete failure */
    prob = GET_WIS(vict) + 5;
    if (FIGHTING(vict))
      prob *= 2;
    if (prob > 100)
      prob = 100;

    if (percent > prob)
      do_flee(vict, NULL, 0, 0);
  }
  return TRUE;
}

/* from homeland */
SPECIAL(lichdrain)
{
  struct char_data *tch = 0;
  struct char_data *vict = 0;
  int dam = 0;

  if (cmd || GET_POS(ch) == POS_DEAD)
    return FALSE;
  if (rand_number(0, 3))
    return FALSE;
  if (!FIGHTING(ch))
    return FALSE;

  if (AFF_FLAGGED(ch, AFF_PARALYZED))
    return FALSE;

  for (tch = world[ch->in_room].people; tch; tch = tch->next_in_room)
  {
    if (!IS_NPC(tch) || IS_PET(tch))
    {
      if (!vict || !rand_number(0, 2))
      {
        vict = tch;
      }
    }
  }

  if (!vict)
    return FALSE;

  act("\tn$n\tL looks deep into your soul with $s horrid gaze.\tn\r\n"
      "\tLand $e simply leeches your \tWlifeforce\tL out of you.\r\n",
      FALSE, ch, 0, vict, TO_VICT);

  act("\tn$n\tL looks deep into the eyes of $N\tL with $s horrid gaze.\tn\r\n"
      "\tLand $e simply leeches $S \tWlifeforce\tL out of $M.\r\n",
      TRUE, ch, 0, vict, TO_NOTVICT);

  act("\tWYou reach out and suck the life force away from $N!", TRUE, ch, 0,
      vict, TO_CHAR);
  dam = GET_HIT(vict) + 5;
  if (GET_HIT(ch) + dam < GET_MAX_HIT(ch))
    GET_HIT(ch) += dam;
  GET_HIT(vict) -= dam;
  USE_FULL_ROUND_ACTION(vict);
  return TRUE;
}

/* from homeland */
SPECIAL(harpell)
{
  struct char_data *i = NULL;
  char buf[MAX_INPUT_LENGTH];

  if (cmd || GET_POS(ch) == POS_DEAD)
    return FALSE;

  if (!FIGHTING(ch))
    PROC_FIRED(ch) = FALSE;

  if (FIGHTING(ch) && !ROOM_FLAGGED(ch->in_room, ROOM_SOUNDPROOF))
  {
    if (AFF_FLAGGED(FIGHTING(ch), AFF_CHARM) && FIGHTING(ch)->master)
      snprintf(buf, sizeof(buf), "%s shouts, 'HELP! %s has ordered his pets to kill "
                                 "me!!'\r\n",
               ch->player.short_descr,
               GET_NAME(FIGHTING(ch)->master));
    else
      snprintf(buf, sizeof(buf), "%s shouts, 'HELP! %s is trying to kill me!\r\n",
               ch->player.short_descr, GET_NAME(FIGHTING(ch)));
    for (i = character_list; i; i = i->next)
    {
      if (!FIGHTING(i) && IS_NPC(i) && (GET_MOB_VNUM(i) == 106831 || GET_MOB_VNUM(i) == 106841 || GET_MOB_VNUM(i) == 106842 || GET_MOB_VNUM(i) == 106844 || GET_MOB_VNUM(i) == 106845 || GET_MOB_VNUM(i) == 106846) && ch != i && !rand_number(0, 2))
      {
        if (AFF_FLAGGED(FIGHTING(ch), AFF_CHARM) && FIGHTING(ch)->master &&
            (FIGHTING(ch)->master->in_room != FIGHTING(ch)->in_room))
        {
          if (FIGHTING(ch)->master->in_room != i->in_room)
            cast_spell(i, FIGHTING(ch)->master, NULL, SPELL_TELEPORT, 0);
          else
            hit(i, FIGHTING(ch)->master, TYPE_UNDEFINED, DAM_RESERVED_DBC, 0,
                FALSE);
        }
        else
        {
          if (FIGHTING(ch)->in_room != i->in_room)
            cast_spell(i, FIGHTING(ch), NULL, SPELL_TELEPORT, 0);
          else
            hit(i, FIGHTING(ch), TYPE_UNDEFINED, DAM_RESERVED_DBC, 0, FALSE);
        }
      }

      if (world[ch->in_room].zone == world[i->in_room].zone && !PROC_FIRED(ch))
        send_to_char(i, buf);
    }
    PROC_FIRED(ch) = TRUE;
    return TRUE;
  } // for loop

  return FALSE;
}

/* from homeland */
SPECIAL(bonedancer)
{
  struct char_data *vict;
  struct char_data *next_vict;

  if (cmd)
    return FALSE;
  if (GET_POS(ch) == POS_DEAD || !ch->master)
  {
    act("With a loud shriek, $n crumbles into dust.", FALSE, ch, NULL, 0,
        TO_ROOM);
    extract_char(ch);
    return TRUE;
  }

  if (!FIGHTING(ch) && GET_HIT(ch) > 0)
  {
    for (vict = world[ch->in_room].people; vict; vict = next_vict)
    {
      next_vict = vict->next_in_room;
      if (vict != ch && CAN_SEE(ch, vict))
      {
        hit(ch, vict, TYPE_UNDEFINED, DAM_RESERVED_DBC, 0, FALSE);
        return TRUE;
      }
    }
  }

  return FALSE;
}

/* from homeland */
SPECIAL(wallach)
{

  if (cmd || GET_POS(ch) == POS_DEAD)
    return FALSE;

  if (GET_ROOM_VNUM(GET_MOB_LOADROOM(ch)) != 112638)
    GET_MOB_LOADROOM(ch) = real_room(112638);

  return FALSE;
}

/* from homeland */
SPECIAL(beltush)
{
  struct char_data *i;

  if (cmd || GET_POS(ch) == POS_DEAD || GET_ROOM_VNUM(ch->in_room) != 112648)
    return FALSE;

  for (i = character_list; i; i = i->next)
    if (!IS_NPC(i) && GET_ROOM_VNUM(i->in_room) == 112602)
    {
      do_enter(ch, "mirror", 0, 0);
      act("Beltush says, 'FOOLS!! How dare you attempt to enter the flaming "
          "tower!!",
          FALSE, ch, 0, 0, TO_ROOM);
      return TRUE;
    }

  return FALSE;
}

/* from homeland */
SPECIAL(mereshaman)
{
  if (cmd)
    return FALSE;

  if (FIGHTING(ch) && !PROC_FIRED(ch))
  {
    PROC_FIRED(ch) = TRUE;
    send_to_room(ch->in_room,
                 "\tLThe \tglizardman \tLshaman chants loudly, '\tGUktha slithiss "
                 "Semuanya! Ssithlarss sunggar uk!\tL'\tn\r\n"
                 "\tLThe monitor lizard statues shudder and vibrate then take on \tn\r\n"
                 "\tLa \tGbright green glow\tL. Each opens up like a cocoon releasing the\tn\r\n"
                 "\tLreptilian beast contained within.\tn\r\n");

    char_to_room(read_mobile(126725, VIRTUAL), ch->in_room);
    char_to_room(read_mobile(126725, VIRTUAL), ch->in_room);
    char_to_room(read_mobile(126725, VIRTUAL), ch->in_room);
    char_to_room(read_mobile(126725, VIRTUAL), ch->in_room);
    return TRUE;
  }
  return FALSE;
}

/* from homeland */
SPECIAL(mercenary)
{
  int hit;
  int base = 1;

  if (!ch)
    return FALSE;
  if (cmd)
    return FALSE;

  // a recruited merc should get reasonable amounts of hp.
  if (PROC_FIRED(ch) == FALSE && IS_PET(ch))
  {
    switch (GET_CLASS(ch))
    {
    case CLASS_RANGER:
    case CLASS_PALADIN:
    case CLASS_BERSERKER:
    case CLASS_WARRIOR:
    case CLASS_WEAPON_MASTER:
    case CLASS_STALWART_DEFENDER:
    case CLASS_DUELIST:
      base = 8;
      break;
    case CLASS_ROGUE:
      //      case CLASS_SHADOW_DANCER:
      //      case CLASS_ASSASSIN:
    case CLASS_MONK:
    case CLASS_SACRED_FIST:
    case CLASS_SHIFTER:
      base = 5;
      break;

    default:
      base = 3;
      break;
    }

    hit = dice(GET_LEVEL(ch), (1 + GET_CON_BONUS(ch))) + GET_LEVEL(ch) * base;
    GET_MAX_HIT(ch) = hit;
    if (GET_HIT(ch) > hit)
      GET_HIT(ch) = hit;
    PROC_FIRED(ch) = TRUE;
    return TRUE;
  }
  return FALSE;
}

/* from homeland */
SPECIAL(battlemaze_guard)
{
  const char *buf = "$N \tL tells you, 'You don't want to go any farther, young one. \tn\r\n"
                    "\tL You must be at least level ten to go into the more advanced\tn\r\n"
                    "\tL parts of the battlemaze.'\tn";
  const char *buf2 = "$N \tLsteps in front of $n\tL, blocking access the gate.\tn";

  if (!IS_MOVE(cmd))
    return FALSE;

  if (cmd == SCMD_NORTH && GET_LEVEL(ch) < 10)
  {
    act(buf, FALSE, ch, 0, (struct char_data *)me, TO_CHAR);
    act(buf2, FALSE, ch, 0, (struct char_data *)me, TO_ROOM);
    return TRUE;
  }

  return FALSE;
}

/* from homeland */
SPECIAL(willowisp)
{
  room_rnum room = real_room(126899);

  if (cmd)
    return FALSE;

  if (FIGHTING(ch))
    return FALSE;

  if (ch->in_room != room && weather_info.sunlight == SUN_LIGHT)
  {
    act("$n fades away in the sunlight!", FALSE, ch, 0, 0, TO_ROOM);
    ch->mob_specials.temp_room_data = ch->in_room;
    char_from_room(ch);
    char_to_room(ch, room);

    return TRUE;
  }

  if (ch->in_room == room && weather_info.sunlight != SUN_LIGHT)
  {
    char_from_room(ch);
    char_to_room(ch, ch->mob_specials.temp_room_data);
    act("$n appears with the dark of the night!", FALSE, ch, 0, 0, TO_ROOM);
    return TRUE;
  }

  return FALSE;
}

/* from homeland */
SPECIAL(naga_golem)
{
  if (cmd || GET_POS(ch) == POS_DEAD)
    return FALSE;

  if (!FIGHTING(ch))
    PROC_FIRED(ch) = FALSE;

  if (FIGHTING(ch))
  {
    zone_yell(ch,
              "\r\n\tLThe golem rings an alarm bell, which echoes through "
              "the pit.\tn\r\n");
    return TRUE;
  }

  return FALSE;
}

/* from homeland */
SPECIAL(naga)
{
  struct char_data *tch = 0;
  struct char_data *vict = 0;
  int dam = 0;

  if (cmd || GET_POS(ch) == POS_DEAD)
    return FALSE;
  if (rand_number(0, 3))
    return FALSE;
  if (!FIGHTING(ch))
    return FALSE;

  for (tch = world[ch->in_room].people; tch; tch = tch->next_in_room)
  {
    if ((!IS_NPC(tch) || IS_PET(tch)) && !MOB_FLAGGED(tch, MOB_NOSLEEP))
    {
      if (!vict || !rand_number(0, 3))
      {
        vict = tch;
      }
    }
  }
  if (!vict)
    return FALSE;

  if (MOB_FLAGGED(vict, MOB_NOSLEEP))
    return FALSE;

  act("$n\tL thrusts its powerful barbed tail-stinger into your flesh causing\tn\r\n"
      "\tLyou to scream in agony.  As it snaps back its tail, poison oozes into the large\tn\r\n"
      "\tLwound that is opened.  You begin to fall into a drug induced "
      "sleep.\tn\r\n",
      FALSE, ch, 0, vict, TO_VICT);

  act("$n\tL thrusts its powerful barbed tail-stinger into $N's flesh causing\tn\r\n"
      "\tL$M\tL to scream in agony.  As it snaps back its tail, poison oozes into the large\tn\r\n"
      "\tLwound that is opened.  \tn$N\tL begin to fall into a drug "
      "induced sleep.\tn\r\n",
      TRUE, ch, 0, vict, TO_NOTVICT);

  act("\tLYour poison stinger hits $N!\tn", TRUE, ch, 0, vict, TO_CHAR);
  dam = GET_LEVEL(ch) * 2 + dice(2, GET_LEVEL(ch));
  if (dam > GET_HIT(vict))
    dam = GET_HIT(vict);
  if (dam < 0)
    dam = 0;
  GET_HIT(vict) -= dam;
  stop_fighting(vict);
  change_position(vict, POS_SLEEPING);
  /* Would be best to make this an affect that affects your ability to wake up, lasting a couple rounds. */
  USE_FULL_ROUND_ACTION(vict);
  return TRUE;
}

/* from homeland */
SPECIAL(ethereal_pet)
{

  if (cmd || GET_POS(ch) == POS_DEAD)
    return FALSE;
  if (FIGHTING(ch))
    return FALSE;

  if (ch->desc == 0)
  {
    extract_char(ch);
    return TRUE;
  }
  return FALSE;
}

/* from homeland */
SPECIAL(fp_invoker)
{
  struct char_data *victim;

  if (!ch)
    return FALSE;

  if (FIGHTING(ch))
    return FALSE;

  if (!IS_NPC(ch) && cmd && CMD_IS("cast") && GET_POS(ch) >= POS_FIGHTING)
  {
    victim = ch;
    ch = (struct char_data *)me;
    act("$n screams in rage, 'How DARE you cast a spell in my tower'", FALSE, ch, 0, 0, TO_ROOM);
    call_magic(ch, victim, 0, SPELL_MISSILE_STORM, 0, 30, CAST_SPELL);
    return FALSE;
  }

  return FALSE;
}

/* from homeland */
static bool gr_stalled = FALSE;

SPECIAL(gromph)
{
  struct char_data *victim;
  int dir = -1;

  if (!ch)
    return FALSE;

  if (FIGHTING(ch))
    return FALSE;

  if (!IS_NPC(ch) && cmd && CMD_IS("cast"))
  {
    victim = ch;
    ch = (struct char_data *)me;
    act("$n sighs at YOU and mutters, 'You insolent worm!'", FALSE, ch, 0, victim, TO_VICT);
    act("$n sighs at $N, 'You insolent worm!'", FALSE, ch, 0, victim, TO_NOTVICT);
    call_magic(ch, victim, 0, SPELL_MISSILE_STORM, 0, 30, CAST_SPELL);
    return TRUE;
  }

  if (PATH_DELAY(ch) > 0)
    PATH_DELAY(ch)
  --;
  PATH_DELAY(ch) = 4;

  if (cmd)
    return FALSE;

  {
    switch (PROC_FIRED(ch))
    {
    case 0:
      // move to sorcere
      dir = find_first_step(ch->in_room, real_room(135250));
      if (dir < 0)
        PROC_FIRED(ch) = 1;
      break;
    case 1:
      // move to narbondel
      dir = find_first_step(ch->in_room, real_room(135353));

      if (dir < 0)
      {
        if (time_info.hours == 0 && gr_stalled == TRUE)
        {
          send_to_zone(
              "\tLSuddenly the base of the gigantic rockpillar known as \trNar\tRbon\trdel\tL\r\n"
              "\tLlights up with intense \trheat\tL, as Gromph Baenre uses his magic to relit it to\r\n"
              "\tLmark the start of a new day in the city.\tn\r\n",
              ch->in_room);
          gr_stalled = FALSE;
          PROC_FIRED(ch) = 0;
        }
        else
          gr_stalled = TRUE;
      }
      break;
    }
    if (dir >= 0)
      perform_move(ch, dir, 1);
    return TRUE;
  }
  return FALSE;
}

/*************************/
/* end mobile procedures */
/*************************/

/********************************************************************/
/******************** Room Procs      *******************************/
/********************************************************************/

/*
SPECIAL(emporium) {

  if (!CMD_IS("emporium"))
    return FALSE;

  char arg[200] = {'\0'}, arg2[200] = {'\0'}, arg3[200] = {'\0'}, arg4[200] = {'\0'};
  int bt = 0, bonus = 0;

  one_argument(one_argument(one_argument(one_argument(argument, arg), arg2), arg3), arg4);

  if (!*arg) {
    send_to_char(ch, "The syntax for this command is: 'item buy <vnum> <bonustype> "
            "<bonus>' or 'item list <weapons|armor|other> <bonustype> <bonus>'.\r\n");
    send_to_char(ch, "\tYPlease note that bonuses of the same type \tRDO NOT\tY "
            "stack in d20 rules.\tn\r\n");
    return TRUE;
  }

  if (is_abbrev(arg, "buy")) {
    if (!*arg2) {
      send_to_char(ch, "Please specify the vnum of the item you wish to buy.  "
              "You may obtain the vnum from the 'item list' command.\r\n");
      send_to_char(ch, "\tYPlease note that bonuses of the same type \tRDO NOT\tY "
              "stack in d20 rules.\tn\r\n");
      return TRUE;
    }

    int vnum = atoi(arg2);

    if (!((vnum >= 30000 && vnum <= 30083) || (vnum >= 30085 && vnum <= 30092) ||
            vnum == 30095 || (vnum >= 30100 && vnum <= 30105))) {
      send_to_char(ch, "That is not a valid vnum.  Please select again.\r\n");
      return TRUE;
    }

    struct obj_data *obj = read_object(vnum, VIRTUAL);

    if (!obj) {
      send_to_char(ch, "There was an error buying your item.  Please inform a staff "
              "member with error code ITM_BUY_001.\r\n");
      return TRUE;
    }

    if (GET_OBJ_TYPE(obj) != ITEM_WEAPON && GET_OBJ_TYPE(obj) != ITEM_ARMOR &&
            GET_OBJ_TYPE(obj) != ITEM_WORN) {
      send_to_char(ch, "That is not a valid vnum.  Please select again.\r\n");
      send_to_char(ch, "\tYPlease note that bonuses of the same type \tRDO NOT\tY stack "
              "in d20 rules.\tn\r\n");
      return TRUE;
    }

    if (!*arg3) {
      send_to_char(ch, list_bonus_types());
      send_to_char(ch, "\tYPlease note that bonuses of the same type \tRDO NOT\tY "
              "stack in d20 rules.\tn\r\n");
      return TRUE;
    }

    if ((bt = get_bonus_type_int(arg3)) == 0) {
      send_to_char(ch, "That's an invalid bonus type.\r\n\r\n");
      send_to_char(ch, list_bonus_types());
      send_to_char(ch, "\tYPlease note that bonuses of the same type \tRDO NOT\tY "
              "stack in d20 rules.\tn\r\n");
      return TRUE;
    }

    if (bt == APPLY_ACCURACY && GET_OBJ_TYPE(obj) != ITEM_WEAPON) {
      send_to_char(ch, "Only weapons can be given that bonus.\r\n");
      send_to_char(ch, "\tYPlease note that bonuses of the same type \tRDO NOT\tY "
              "stack in d20 rules.\tn\r\n");
      return TRUE;
    }

    if (bt == APPLY_AC_ARMOR && !CAN_WEAR(obj, ITEM_WEAR_BODY)) {
      send_to_char(ch, "Only body armor can be given that bonus.\r\n");
      send_to_char(ch, "\tYPlease note that bonuses of the same type \tRDO NOT\tY "
              "stack in d20 rules.\tn\r\n");
      return TRUE;
    }

    if (bt == APPLY_AC_SHIELD && !CAN_WEAR(obj, ITEM_WEAR_SHIELD)) {
      send_to_char(ch, "Only shields can be given that bonus.\r\n");
      send_to_char(ch, "\tYPlease note that bonuses of the same type \tRDO NOT\tY "
              "stack in d20 rules.\tn\r\n");
      return TRUE;
    }

    if (!*arg4) {
      send_to_char(ch, "How much would you like the bonus to be?\r\n");
      send_to_char(ch, "\tYPlease note that bonuses of the same type \tRDO NOT\tY "
              "stack in d20 rules.\tn\r\n");
      return TRUE;
    }

    if ((bonus = atoi(arg4)) <= 0) {
      send_to_char(ch, "The bonus must be greater than 0.\r\n");
      send_to_char(ch, "\tYPlease note that bonuses of the same type \tRDO NOT\tY "
              "stack in d20 rules.\tn\r\n");
      return TRUE;
    }

    if ((bonus = atoi(arg4)) > 100) {
      send_to_char(ch, "The bonus must be less than 100.\r\n");
      send_to_char(ch, "\tYPlease note that bonuses of the same type \tRDO NOT\tY "
              "stack in d20 rules.\tn\r\n");
      return TRUE;
    }

    obj->affected[0].location = bt;
    obj->affected[0].modifier = atoi(arg4);

    if ((bt == APPLY_AC_SHIELD || bt == APPLY_AC_DEFLECTION || bt == APPLY_AC_NATURAL ||
            bt == APPLY_AC_ARMOR))
      obj->affected[0].modifier *= 10;

    if (bt == APPLY_ACCURACY) {
      obj->affected[1].location = APPLY_DAMAGE;
      obj->affected[1].modifier = atoi(arg4);
    }

    GET_OBJ_LEVEL(obj) = set_object_level(obj);
    GET_OBJ_COST(obj) = MAX(10, 100 + GET_OBJ_LEVEL(obj) * 50 *
            MAX(1, GET_OBJ_LEVEL(obj) - 1) + GET_OBJ_COST(obj));

    int cost = MAX(10, GET_OBJ_LEVEL(obj) * (GET_OBJ_LEVEL(obj) / 2) * 3);

    spell_identify(20, ch, ch, obj, NULL);

    if (GET_OBJ_LEVEL(obj) > GET_CLASS_LEVEL(ch)) {
      send_to_char(ch, "You cannot buy an item whose level is greater than yours.\r\n");
      send_to_char(ch, "\tYPlease note that bonuses of the same type \tRDO NOT\tY stack "
              "in d20 rules.\tn\r\n");
      return TRUE;
    }

    if (GET_QUESTPOINTS(ch) < cost) {
      send_to_char(ch, "That item costs %d reputation points and you only have "
              "%d.\r\n", cost, GET_QUESTPOINTS(ch));
      send_to_char(ch, "\tYPlease note that bonuses of the same type \tRDO NOT\tY "
              "stack in d20 rules.\tn\r\n");
      return TRUE;
    }

    GET_QUESTPOINTS(ch) -= cost;

    SET_BIT_AR(GET_OBJ_EXTRA(obj), ITEM_UNIQUE_SAVE);
    char buf[200] = {'\0'};
    snprintf(buf, sizeof(buf), "%s +%d %s", obj->short_description, bonus, get_bonus_type(arg3));
    obj->short_description = strdup(buf);
    obj->name = strdup(buf);
    snprintf(buf, sizeof(buf), "%s +%d %s lies here.", CAP(obj->short_description), bonus,
            get_bonus_type(arg3));
    obj->description = strdup(buf);

    obj_to_char(obj, ch);

    send_to_char(ch, "You purchase %s for %d reputation points.\r\n",
            obj->short_description, cost);
    return TRUE;
  } else if (is_abbrev(arg, "list")) {

    if (!*arg2) {
      send_to_char(ch, "Please specify either armor, weapon or other.\r\n");
      send_to_char(ch, "\tYPlease note that bonuses of the same type \tRDO NOT\tY "
              "stack in d20 rules.\tn\r\n");
      return TRUE;
    }

    int type = ITEM_OTHER;

    if (is_abbrev(arg2, "armor"))
      type = ITEM_ARMOR;
    else if (is_abbrev(arg2, "weapon"))
      type = ITEM_WEAPON;
    else if (is_abbrev(arg2, "other"))
      type = ITEM_WORN;
    else {
      send_to_char(ch, "Please specify either armor, weapon or other.\r\n");
      send_to_char(ch, "\tYPlease note that bonuses of the same type \tRDO NOT\tY "
              "stack in d20 rules.\tn\r\n");
      return TRUE;
    }

    if (!*arg3) {
      send_to_char(ch, list_bonus_types());
      send_to_char(ch, "\tYPlease note that bonuses of the same type \tRDO NOT\tY "
              "stack in d20 rules.\tn\r\n");
      return TRUE;
    }

    if ((bt = get_bonus_type_int(arg3)) == 0) {
      send_to_char(ch, "That's an invalid bonus type.\r\n\r\n");
      send_to_char(ch, list_bonus_types());
      send_to_char(ch, "\tYPlease note that bonuses of the same type \tRDO NOT\tY "
              "stack in d20 rules.\tn\r\n");
      return TRUE;
    }

    if (!*arg4) {
      send_to_char(ch, "How much would you like the bonus to be?\r\n");
      send_to_char(ch, "\tYPlease note that bonuses of the same type \tRDO NOT\tY "
              "stack in d20 rules.\tn\r\n");
      return TRUE;
    }

    if ((bonus = atoi(arg4)) <= 0) {
      send_to_char(ch, "The bonus must be greater than 0.\r\n");
      send_to_char(ch, "\tYPlease note that bonuses of the same type \tRDO NOT\tY "
              "stack in d20 rules.\tn\r\n");
      return TRUE;
    }

    char buf[100] = {'\0'};
    int cost = 0;

    struct obj_data *obj = NULL;
    int i = 0;
    int vnum = 0;

    send_to_char(ch, "%-5s %-6s %-7s %-35s\r\n----- ------ -------------------------\r\n",
            "VNUM", "COST", "MIN-LVL", "ITEM");

    for (i = 30000; i < 30299; i++) {
      vnum = i;
      if (!((vnum >= 30000 && vnum <= 30083) || (vnum >= 30085 && vnum <= 30092) ||
              vnum == 30095 || (vnum >= 30100 && vnum <= 30105))) {
        continue;
      }
      if (obj)
        extract_obj(obj);
      obj = read_object(i, VIRTUAL);
      if (!obj)
        continue;
      if (GET_OBJ_TYPE(obj) != type)
        continue;
      obj->affected[0].location = bt;
      obj->affected[0].modifier = atoi(arg4);

      if ((bt == APPLY_AC_SHIELD || bt == APPLY_AC_DEFLECTION ||
              bt == APPLY_AC_NATURAL || bt == APPLY_AC_ARMOR))
        obj->affected[0].modifier *= 10;

      if (bt == APPLY_ACCURACY) {
        obj->affected[1].location = APPLY_DAMAGE;
        obj->affected[1].modifier = atoi(arg4);
      }

      GET_OBJ_LEVEL(obj) = set_object_level(obj);
      GET_OBJ_COST(obj) = MAX(10, 100 + GET_OBJ_LEVEL(obj) * 50 *
              MAX(1, GET_OBJ_LEVEL(obj) - 1) + GET_OBJ_COST(obj));

      cost = MAX(10, GET_OBJ_LEVEL(obj) * (GET_OBJ_LEVEL(obj) / 2) * 3);

      snprintf(buf, sizeof(buf), "%s +%d %s", obj->short_description, bonus, get_bonus_type(arg3));
      send_to_char(ch, "%-5d %-6d %d %-35s\r\n", i, cost, GET_OBJ_LEVEL(obj), buf);
    }
    send_to_char(ch, "\r\n");
    send_to_char(ch, "\tYPlease note that bonuses of the same type \tRDO NOT\tY stack "
            "in d20 rules.\tn\r\n");
    return TRUE;
  } else {
    send_to_char(ch, "The syntax for this command is: 'item buy <vnum>' or 'item "
            "list <weapons|armor|other>'.\r\n");
    send_to_char(ch, "\tYPlease note that bonuses of the same type \tRDO NOT\tY "
            "stack in d20 rules.\tn\r\n");
    return TRUE;
  }

  return TRUE;
}
 */

/* research spells for wizard - this is meant to fill the gap in the game we
   have for lack of scroll placement, special thanks to Stephen Squires for
   parts of the code */
SPECIAL(wizard_library)
{
  bool found = FALSE, full_spellbook = TRUE;
  struct obj_data *obj = NULL;
  int spellnum = SPELL_RESERVED_DBC, spell_level = 0, spell_circle = 0, cost = 100, i = 0;
  int class_level = 0;

  if (CMD_IS("research"))
  {

    if (!CLASS_LEVEL(ch, CLASS_WIZARD))
    {
      send_to_char(ch, "You are not a wizard!\r\n");
      return TRUE;
    }

    skip_spaces(&argument);

    if (!*argument)
    {
      send_to_char(ch, "You need to indicate which spell you want to research.\r\n");
      return TRUE;
    }

    spellnum = find_skill_num(argument);

    if (spellnum <= SPELL_RESERVED_DBC || spellnum >= NUM_SPELLS)
    {
      send_to_char(ch, "Invalid spell!\r\n");
      return TRUE;
    }

    spell_level = spell_info[spellnum].min_level[CLASS_WIZARD];
    spell_circle = (spell_level + 1) / 2;
    class_level = CLASS_LEVEL(ch, CLASS_WIZARD) +
                  BONUS_CASTER_LEVEL(ch, CLASS_WIZARD);

    if (spell_level <= 0 || spell_level >= LVL_IMMORT || spell_circle <= 0 || spell_circle > TOP_CIRCLE)
    {
      send_to_char(ch, "That spell is not available to wizards.\r\n");
      return TRUE;
    }

    if (spell_circle < 7)
    {
      cost = (spell_circle * 50) * (spell_circle);
    }
    else
      cost = (spell_circle * 300) * (spell_circle);

    if (GET_GOLD(ch) < cost)
    {
      send_to_char(ch, "You do not have enough coins to research this spell, you "
                       "need %d coins.\r\n",
                   cost);
      return TRUE;
    }

    if (class_level >= spell_level && GET_SKILL(ch, spellnum))
    {
      /* 1st make sure we have a spellbook handy */
      /* for-loop for inventory */
      for (obj = ch->carrying; obj && !found; obj = obj->next_content)
      {
        if (GET_OBJ_TYPE(obj) == ITEM_SPELLBOOK)
        {
          if (spell_in_book(obj, spellnum))
          {
            send_to_char(ch, "You already have the spell '%s' in this spellbook.\r\n",
                         spell_info[spellnum].name);
            return TRUE;
          }
          /* found a spellbook that doesn't have the spell! */
          found = TRUE;
          break; /* our obj variable is now pointing to this spellbook */
        }
      }

      /* for-loop for gear */
      if (!found)
      {
        for (i = 0; i < NUM_WEARS; i++)
        {
          if (GET_EQ(ch, i))
            obj = GET_EQ(ch, i);
          else
            continue;

          if (GET_OBJ_TYPE(obj) == ITEM_SPELLBOOK)
          {
            if (spell_in_book(obj, spellnum))
            {
              send_to_char(ch, "You already have the spell '%s' in this spellbook.\r\n",
                           spell_info[spellnum].name);
              return TRUE;
            }
            /* found a spellbook that doesn't have the spell! */
            found = TRUE;
            break; /* our obj variable is now pointing to this spellbook */
          }
        }
      }
    }
    else
    {
      send_to_char(ch, "You are not powerful enough to scribe that spell! (or this spell is from a restricted school)\r\n");
      return TRUE;
    }

    if (!found)
    {
      send_to_char(ch, "No ready spellbook found in your inventory or equipped...\r\n");
      return TRUE;
    }

    /* ok obj variable pointing to spellbook, let's make sure it has space */
    if (!obj->sbinfo)
    { /* un-initialized spellbook, allocate memory */
      CREATE(obj->sbinfo, struct obj_spellbook_spell, SPELLBOOK_SIZE);
      memset((char *)obj->sbinfo, 0, SPELLBOOK_SIZE * sizeof(struct obj_spellbook_spell));
    }
    for (i = 0; i < SPELLBOOK_SIZE; i++)
    { /* check for space */
      if (obj->sbinfo[i].spellname == 0)
      {
        full_spellbook = FALSE;
        break;
      }
      else
      {
        continue;
      }
    } /* i = location in spellbook */

    if (full_spellbook)
    {
      send_to_char(ch, "There is not enough space in that spellbook!\r\n");
      return TRUE;
    }

    /* we made it! */
    GET_GOLD(ch) -= cost;
    obj->sbinfo[i].spellname = spellnum;
    obj->sbinfo[i].pages = MAX(1, lowest_spell_level(spellnum) / 2);
    send_to_char(ch, "Your research is successful and you scribe the spell '%s' "
                     "into your spellbook, which takes up %d pages and cost %d coins.\r\n",
                 spell_info[spellnum].name, obj->sbinfo[i].pages, cost);

    USE_FULL_ROUND_ACTION(ch);
    return TRUE;
  }

  /* they did not type research */
  return FALSE;
}

SPECIAL(dump)
{
  struct obj_data *k;
  int value = 0;

  for (k = world[IN_ROOM(ch)].contents; k; k = world[IN_ROOM(ch)].contents)
  {
    act("$p vanishes in a puff of smoke!", FALSE, 0, k, 0, TO_ROOM);
    extract_obj(k);
  }

  if (!CMD_IS("drop"))
    return (FALSE);

  do_drop(ch, argument, cmd, SCMD_DROP);

  for (k = world[IN_ROOM(ch)].contents; k; k = world[IN_ROOM(ch)].contents)
  {
    act("$p vanishes in a puff of smoke!", FALSE, 0, k, 0, TO_ROOM);
    value += MAX(1, MIN(50, GET_OBJ_COST(k) / 10));
    extract_obj(k);
  }

  if (value)
  {
    send_to_char(ch, "You are awarded for outstanding performance.\r\n");
    act("$n has been awarded for being a good citizen.", TRUE, ch, 0, 0, TO_ROOM);

    if (GET_LEVEL(ch) < 3)
      gain_exp(ch, value, GAIN_EXP_MODE_DUMP);
    else
      increase_gold(ch, value);
  }
  return (TRUE);
}

#define PET_PRICE(pet) (GET_LEVEL(pet) * 300)

SPECIAL(pet_shops)
{
  char buf[MAX_STRING_LENGTH], pet_name[MEDIUM_STRING];
  room_rnum pet_room;
  struct char_data *pet;

  /* Gross. */
  pet_room = IN_ROOM(ch) + 1;

  if (CMD_IS("list"))
  {
    send_to_char(ch, "Available pets are:\r\n");
    for (pet = world[pet_room].people; pet; pet = pet->next_in_room)
    {
      /* No, you can't have the Implementor as a pet if he's in there. */
      if (!IS_NPC(pet))
        continue;
      send_to_char(ch, "%8d - %s\r\n", PET_PRICE(pet), GET_NAME(pet));
    }
    return (TRUE);
  }
  else if (CMD_IS("buy"))
  {

    struct follow_type *f = NULL;

    for (f = ch->followers; f; f = f->next)
    {
      if (IS_NPC(f->follower) && MOB_FLAGGED(f->follower, MOB_MERCENARY) && AFF_FLAGGED(f->follower, AFF_CHARM))
      {
        send_to_char(ch, "You may only have one purchased follower.\r\n");
        return 1;
      }
    }

    two_arguments(argument, buf, sizeof(buf), pet_name, sizeof(pet_name));

    /* disqualifiers */
    if (!(pet = get_char_room(buf, NULL, pet_room)) || !IS_NPC(pet))
    {
      send_to_char(ch, "There is no such pet!\r\n");
      return (TRUE);
    }
    if (GET_GOLD(ch) < PET_PRICE(pet))
    {
      send_to_char(ch, "You don't have enough gold!\r\n");
      return (TRUE);
    }
    if (has_pet_follower(ch))
    {
      send_to_char(ch, "You can't have any more pets!\r\n");
      return (TRUE);
    }

    /* success! */
    decrease_gold(ch, PET_PRICE(pet));

    pet = read_mobile(GET_MOB_RNUM(pet), REAL);
    GET_EXP(pet) = 0;
    SET_BIT_AR(AFF_FLAGS(pet), AFF_CHARM);
    if (GET_LEVEL(pet) <= 10)
    {
      GET_REAL_MAX_HIT(pet) = GET_MAX_HIT(pet) = GET_MAX_HIT(pet) * CONFIG_SUMMON_LEVEL_1_10_HP / 100;
      GET_REAL_AC(pet) = GET_REAL_AC(pet) * CONFIG_SUMMON_LEVEL_1_10_AC / 100;
      GET_HITROLL(pet) = GET_HITROLL(pet) * CONFIG_SUMMON_LEVEL_1_10_HIT_DAM / 100;
      GET_DAMROLL(pet) = GET_DAMROLL(pet) * CONFIG_SUMMON_LEVEL_1_10_HIT_DAM / 100;
      pet->mob_specials.damnodice = pet->mob_specials.damnodice * CONFIG_SUMMON_LEVEL_1_10_HIT_DAM / 100;
      pet->mob_specials.damsizedice = pet->mob_specials.damsizedice * CONFIG_SUMMON_LEVEL_1_10_HIT_DAM / 100;
    }
    else if (GET_LEVEL(pet) <= 20)
    {
      GET_REAL_MAX_HIT(pet) = GET_MAX_HIT(pet) = GET_MAX_HIT(pet) * CONFIG_SUMMON_LEVEL_11_20_HP / 100;
      GET_REAL_AC(pet) = GET_REAL_AC(pet) * CONFIG_SUMMON_LEVEL_11_20_AC / 100;
      GET_HITROLL(pet) = GET_HITROLL(pet) * CONFIG_SUMMON_LEVEL_11_20_HIT_DAM / 100;
      GET_DAMROLL(pet) = GET_DAMROLL(pet) * CONFIG_SUMMON_LEVEL_11_20_HIT_DAM / 100;
      pet->mob_specials.damnodice = pet->mob_specials.damnodice * CONFIG_SUMMON_LEVEL_11_20_HIT_DAM / 100;
      pet->mob_specials.damsizedice = pet->mob_specials.damsizedice * CONFIG_SUMMON_LEVEL_11_20_HIT_DAM / 100;
    }
    else
    {
      GET_REAL_MAX_HIT(pet) = GET_MAX_HIT(pet) = GET_MAX_HIT(pet) * CONFIG_SUMMON_LEVEL_21_30_HP / 100;
      GET_REAL_AC(pet) = GET_REAL_AC(pet) * CONFIG_SUMMON_LEVEL_21_30_AC / 100;
      GET_HITROLL(pet) = GET_HITROLL(pet) * CONFIG_SUMMON_LEVEL_21_30_HIT_DAM / 100;
      GET_DAMROLL(pet) = GET_DAMROLL(pet) * CONFIG_SUMMON_LEVEL_21_30_HIT_DAM / 100;
      pet->mob_specials.damnodice = pet->mob_specials.damnodice * CONFIG_SUMMON_LEVEL_21_30_HIT_DAM / 100;
      pet->mob_specials.damsizedice = pet->mob_specials.damsizedice * CONFIG_SUMMON_LEVEL_21_30_HIT_DAM / 100;
    }
    GET_HIT(pet) = GET_MAX_HIT(pet);

    if (*pet_name)
    {
      snprintf(buf, sizeof(buf), "%s %s", pet->player.name, pet_name);
      /* free(pet->player.name); don't free the prototype! */
      pet->player.name = strdup(buf);

      snprintf(buf, sizeof(buf), "%sA small sign on a chain around the neck says 'My name is %s'\r\n",
               pet->player.description, pet_name);
      /* free(pet->player.description); don't free the prototype! */
      pet->player.description = strdup(buf);
    }
    char_to_room(pet, IN_ROOM(ch));
    add_follower(pet, ch);

    /* Be certain that pets can't get/carry/use/wield/wear items */
    IS_CARRYING_W(pet) = 1000;
    IS_CARRYING_N(pet) = 100;

    send_to_char(ch, "May you enjoy your pet.\r\n");
    act("$n buys $N as a pet.", FALSE, ch, 0, pet, TO_ROOM);

    return (TRUE);
  }

  /* All commands except list and buy */
  return (FALSE);
}

/***********************/
/* end room procedures */
/***********************/

/********************************************************************/
/******************** Object Procs    *******************************/
/********************************************************************/

/*****************************************/
/****  object procs general functions ****/
/*****************************************/

/* NOT to be confused with the weapon-spells code used in OLC, etc */

/*  This was ported to accomodate the HL objects that were imported */
void weapons_spells(const char *to_ch, const char *to_vict, const char *to_room,
                    struct char_data *ch, struct char_data *vict,
                    struct obj_data *obj, int spl)
{
  int level;

  level = GET_LEVEL(ch);

  if (level > 30)
    level = 30;

  act(to_ch, FALSE, ch, obj, vict, TO_CHAR);
  act(to_vict, FALSE, ch, obj, vict, TO_VICT);
  act(to_room, FALSE, ch, obj, vict, TO_NOTVICT);
  call_magic(ch, vict, 0, spl, 0, level, CAST_WAND);
}

/* very simple ship code system */
#define NUM_OF_SHIPS 4

// shiproom, shipobject, room_seq_start, roomseq_end
int ship_info[NUM_OF_SHIPS][4] = {
    // chionthar ferry
    {104072, 104072, 104262, 104266},
    {104073, 104072, 104262, 104266},

    // alanthor ferry
    {126429, 126429, 126423, 126428},

    // md carpet
    {120013, 120010, 120036, 120040},
};

struct obj_data *find_ship(int room)
{
  int i, j;
  struct obj_data *obj;
  for (i = 0; i < NUM_OF_SHIPS; i++)
  {
    if (room == real_room(ship_info[i][0]))
    {
      for (j = ship_info[i][2]; j <= ship_info[i][3]; j++)
      {
        for (obj = world[real_room(j)].contents; obj; obj = obj->next_content)
        {
          if (GET_OBJ_VNUM(obj) == ship_info[i][1])
            return obj;
        }
      }
      return FALSE;
    }
  }
  return FALSE;
}

void move_ship(struct obj_data *ship, int dir)
{
  int new_room = 0;
  const char *msg = 0;
  int i;
  char buf2[MAX_INPUT_LENGTH];

  if (dir < 0 || dir >= 6)
    return;

  if (!world[ship->in_room].dir_option[dir])
    return;

  new_room = world[ship->in_room].dir_option[dir]->to_room;

  if (new_room == 0)
    return;

  snprintf(buf2, sizeof(buf2), "$p floats %s.", dirs[dir]);
  act(buf2, TRUE, 0, ship, 0, TO_ROOM);

  obj_from_room(ship);
  obj_to_room(ship, new_room);

  snprintf(buf2, sizeof(buf2), "The ship moves %s.\r\n", dirs[dir]);

  if (world[ship->in_room].sector_type == SECT_ZONE_START)
    msg = "Your ship docks here.\r\n";

  for (i = 0; i < NUM_OF_SHIPS; i++)
  {
    if (GET_OBJ_VNUM(ship) == ship_info[i][1])
    {
      send_to_room(real_room(ship_info[i][0]), buf2);
      if (msg)
        send_to_room(real_room(ship_info[i][0]), msg);
    }
  }

  snprintf(buf2, sizeof(buf2), "$p floats in from the %s.", dirs[rev_dir[dir]]);
  act(buf2, TRUE, 0, ship, 0, TO_ROOM);
}

// use timer for count.
// weight is wether towards start or end.

void update_ship(struct obj_data *ship, int start, int end, int movedelay, int waitdelay)
{
  int dest = real_room(end);

  if (!ship->obj_flags.weight)
    dest = real_room(start);

  ship->obj_flags.timer--;

  if (ship->obj_flags.timer >= 0)
    return;

  ship->obj_flags.timer = movedelay;

  if (dest != ship->in_room)
    move_ship(ship, find_first_step(ship->in_room, dest));

  if (ship->in_room == dest)
  {
    // turn around ship
    ship->obj_flags.weight = !ship->obj_flags.weight;
    ship->obj_flags.timer = waitdelay;
    return;
  }
}

void ship_lookout(struct char_data *ch)
{
  struct obj_data *ship = find_ship(ch->in_room);
  if (ship == 0)
  {
    send_to_char(ch, "But you are not at a ship to look out from!\r\n");
    return;
  }
  look_at_room_number(ch, 1, ship->in_room);
}

ACMD(do_disembark)
{
  struct obj_data *ship;
  ship = find_ship(ch->in_room);

  if (!ship)
  {
    send_to_char(ch, "But you are not on any ship.\r\n");
    return;
  }
  if (world[ship->in_room].sector_type != SECT_ZONE_START)
  {
    send_to_char(ch, "You can only disembark when the ship is docked.\r\n");
    return;
  }

  // int was_in = ch->in_room;
  act("$n disembarks.", TRUE, ch, 0, 0, TO_ROOM);
  char_from_room(ch);
  char_to_room(ch, ship->in_room);
  act("$n disembarks from $p.", TRUE, ch, ship, 0, TO_ROOM);
  look_at_room(ch, 0);
}

/******************************************/
/*** end object procs general functions ***/
/******************************************/

/* testing glove procs for monks, obj vnum 224 */
SPECIAL(monk_glove)
{
  if (!ch)
    return FALSE;

  struct char_data *vict = FIGHTING(ch);

  if (!cmd && !strcmp(argument, "identify"))
  {
    send_to_char(ch, "Proc: Shock damage.\r\n");
    return TRUE;
  }

  if (cmd || !vict || rand_number(0, 15))
    return FALSE;

  weapons_spells(
      "\twYour $p\tw \tWsparks\tw as you hit $N causing $M to shudder violently from the \tYshock\tw!\tn",
      "$n\tw's $p\tw \tWsparks\tw as $e hits you causing you to shudder violently from the \tYshock\tw!\tn",
      "$n\tw's $p\tw \tWsparks\tw as $e hits $N causing $M to shudder violently from the \tYshock\tw!\tn",
      ch, vict, (struct obj_data *)me, 0);
  damage(ch, vict, dice(2, 8), -1, DAM_ELECTRIC, FALSE);

  return TRUE;
}

SPECIAL(monk_glove_cold)
{
  if (!ch)
    return FALSE;

  struct char_data *vict = FIGHTING(ch);

  if (!cmd && !strcmp(argument, "identify"))
  {
    send_to_char(ch, "Proc: Cold damage.\r\n");
    return TRUE;
  }

  if (cmd || !vict || rand_number(0, 15))
    return FALSE;

  weapons_spells(
      "\twYour $p\tw \tWfrosts\tw as you hit $N causing $M to shudder violently from the \tBcold\tw!\tn",
      "$n\tw's $p\tw \tWfrosts\tw as $e hits you causing you to shudder violently from the \tBcold\tw!\tn",
      "$n\tw's $p\tw \tWfrosts\tw as $e hits $N causing $M to shudder violently from the \tBcold\tw!\tn",
      ch, vict, (struct obj_data *)me, 0);
  damage(ch, vict, dice(2, 8), -1, DAM_COLD, FALSE);

  return TRUE;
}

/* from homeland */
SPECIAL(spikeshield)
{
  if (!ch)
    return FALSE;

  struct char_data *vict = FIGHTING(ch);

  if (!cmd && !strcmp(argument, "identify"))
  {
    send_to_char(ch, "On shieldpunch, procs 'spikes', on shieldblock procs "
                     "'life steal.'\r\n");
    return TRUE;
  }

  if (!argument || cmd || !vict)
    return FALSE;

  // blocking
  if (!strcmp(argument, "shieldblock") && !rand_number(0, 2))
  {
    act("\tLYour \tcshield \tCglows brightly\tL as it steals some \trlifeforce\tn "
        "\tLfrom $N \tLand transfers it back to you.\tn",
        FALSE, ch, (struct obj_data *)me, vict, TO_CHAR);
    act("$n's \tcshield \tCglows brightly\tL as it steals some \trlifeforce\tn "
        "\tLfrom $N\tL.\tn",
        FALSE, ch, (struct obj_data *)me, vict, TO_NOTVICT);
    act("$n's \tcshield \tCglows brightly\tL as it steals some \trlifeforce\tn "
        "\tLfrom you and transfers it back to $m.\tn",
        FALSE, ch, (struct obj_data *)me, vict, TO_VICT);
    damage(ch, vict, 15, -1, DAM_ENERGY, FALSE); // type -1 = no dam message
    call_magic(ch, ch, 0, SPELL_CURE_LIGHT, 0, 1, CAST_SPELL);
    return TRUE;
  }

  if (!strcmp(argument, "shieldpunch"))
  {
    act("\tLYou slam your \tcshield \tLinto $N\tL\tn\r\n"
        "\tLcausing the rows of\tr spikes \tLto drive into $S body.\tn",
        FALSE, ch, (struct obj_data *)me, vict, TO_CHAR);
    act("$n \tLslams $s \tcshield\tL into $N\tL\tn\r\n"
        "\tLcausing the rows of \trspikes\tL to drive into $S body.\tn",
        FALSE, ch, (struct obj_data *)me, vict, TO_NOTVICT);
    act("$n \tLslams $s \tcshield\tL into you\tn\r\n"
        "\tLcausing the rows of \trspikes\tL to drive into your body.\tn",
        FALSE, ch, (struct obj_data *)me, vict, TO_VICT);
    damage(ch, vict, (dice(3, 8) + 4), -1, DAM_PUNCTURE,
           FALSE); // type -1 = no dam message
    return TRUE;
  }

  return FALSE;
}

/* from homeland */
SPECIAL(viperdagger)
{
  struct char_data *victim;
  int spellnum = SPELL_SLOW;

  if (!ch)
    return FALSE;

  if (!cmd && !strcmp(argument, "identify"))
  {
    send_to_char(ch, "Proc: Slowness or Harm.\r\n");
    return TRUE;
  }

  victim = FIGHTING(ch);
  if (!victim || cmd)
    return FALSE;

  if (AFF_FLAGGED(victim, AFF_SLOW))
    spellnum = SPELL_HARM;

  if (rand_number(0, 23))
    return FALSE;

  weapons_spells(
      "\tLThe jeweled eyes on your dagger glow \tRred \tLas it comes alive, writhes and\tn\r\n"
      "\tLforms into a \tYgolden viper\tL.  As it coils in your hand, its mouth opens wide\tn\r\n"
      "\tLas \tWhuge fangs \tLthrust out.  It strikes out violently and bites into \tn$N\tn\r\n"
      "\tLinjecting $M with venom then recoils and transforms back into a dagger.\tn",

      "\tLThe jeweled eyes on $n's dagger glow \tRred \tLas it comes alive, writhes and\tn\r\n"
      "\tLforms into a \tYgolden viper\tL.  As it coils in $s hand, its mouth opens wide\tn\r\n"
      "\tLas \tWhuge fangs \tLthrust out.  It strikes out violently and bites into you\tn\r\n"
      "\tLinjecting you with venom then recoils and transforms back into a dagger.\tn",

      "\tLThe jeweled eyes on $n\tL's dagger glow \tRred \tLas it comes alive, writhes and\tn\r\n"
      "\tLforms into a \tYgolden viper\tL.  As it coils in $s hand, its mouth opens wide\tn\r\n"
      "\tLas \tWhuge fangs \tLthrust out.  It strikes out violently and bites into \tn$N\tn\r\n"
      "\tLinjecting $M with venom then recoils and transforms back into a dagger.\tn",
      ch, victim, (struct obj_data *)me, spellnum);
  return TRUE;
}

/* from homeland */
SPECIAL(ches)
{
  struct char_data *vict;

  if (!ch)
    return FALSE;

  if (!cmd && !strcmp(argument, "identify"))
  {
    send_to_char(ch, "Invoke haste by keyword 'ches' once per day.  Procs shock "
                     "on critical.\r\n");
    return TRUE;
  }

  vict = FIGHTING(ch);

  // proc on critical
  if (!cmd && FIGHTING(ch) && argument)
  {
    skip_spaces(&argument);
    if (!strcmp(argument, "critical"))
    {
      act("\tLAs your \tcstiletto \tLplunges deep into $N,\tn\r\n"
          "\tcs\tCp\tcar\tCk\tcs \tLbegin to \tYcrackle\tL about the hilt.  Suddenly a\tn\r\n"
          "\tBbolt of lightning \tLraces down from above to meet up\tn\r\n"
          "\tLwith the \tChilt\tL of the \tcstiletto\tL.  The enormous voltage\tn\r\n"
          "\tLflows through the weapon into $N\tn\r\n"
          "\tLcausing $S hair to stand on end.\tn",
          FALSE, ch, (struct obj_data *)me, vict, TO_CHAR);
      act("\tLAs $n's \tcstiletto \tLplunges deep into your body,\tn\r\n"
          "\tcs\tCp\tcar\tCk\tcs \tLbegin to \tYcrackle\tL about the hilt.  Suddenly a\tn\r\n"
          "\tBbolt of lightning \tLraces down from above to meet up\tn\r\n"
          "\tLwith the \tChilt\tL of the \tcstiletto\tL.  The enormous voltage\tn\r\n"
          "\tLflows through the weapon into you, \tLcausing your hair to stand on end.\tn\r\n",
          FALSE, ch, (struct obj_data *)me, vict, TO_VICT);
      act("\tLAs $n's \tcstiletto \tLplunges deep into $N, \tn\r\n"
          "\tcs\tCp\tcar\tCk\tcs \tLbegin to \tYcrackle\tL about the hilt.  Suddenly a\tn\r\n"
          "\tBbolt of lightning \tLraces down from above to meet up\tn\r\n"
          "\tLwith the \tChilt\tL of the \tcstiletto\tL.  The enormous voltage\tn\r\n"
          "\tLflows through the weapon into $N \tn\r\n"
          "\tLcausing $S hair to stand on end.\tn\tn\r\n",
          FALSE, ch, (struct obj_data *)me, vict, TO_NOTVICT);
      damage(ch, vict, 20 + dice(2, 8), -1, DAM_ELECTRIC, FALSE); // type -1 = no dam message
      return TRUE;
    }
  }

  // haste once a day on command
  if (cmd && argument && cmd_info[cmd].command_pointer == do_say)
  {
    if (!is_wearing(ch, 128106))
      return FALSE;
    skip_spaces(&argument);
    if (!strcmp(argument, "ches"))
    {
      if (GET_OBJ_SPECTIMER((struct obj_data *)me, 0) > 0)
      {
        send_to_char(ch, "Nothing happens.\r\n");
        return TRUE;
      }
      act("\tcAs you quietly speak the word of power to your stiletto\tn\r\n"
          "\tcthe aquamarine on the hilt begins to fizzle and pop. The\tn\r\n"
          "\tcnoise continues to culminate until there is a loud crack.\tn\r\n"
          "\tcThe hilt flashes bright for a split second before a sharp\tn\r\n"
          "\tcelectric shock flows up your hand into your body.  You\tn\r\n"
          "\tcsuddenly feel your heart begin to race REALLY fast!\tn",
          FALSE, ch, (struct obj_data *)me, 0, TO_CHAR);
      act("\tC$n whispers to $s $p",
          FALSE, ch, (struct obj_data *)me, 0, TO_ROOM);

      call_magic(ch, ch, 0, SPELL_HASTE, 0, 30, CAST_POTION);
      GET_OBJ_SPECTIMER((struct obj_data *)me, 0) = 12;
      return TRUE;
    }
  }
  return FALSE;
}

/* from homeland */
SPECIAL(courage)
{
  if (!ch)
    return FALSE;

  if (!cmd && !strcmp(argument, "identify"))
  {
    send_to_char(ch, "Invoke by 'courage' once a week.\r\n");
    return TRUE;
  }

  if (cmd && argument && cmd_info[cmd].command_pointer == do_say)
  {
    if (!is_wearing(ch, 139251) && !is_wearing(ch, 139250))
      return FALSE;

    skip_spaces(&argument);
    if (!strcmp(argument, "courage"))
    {

      if (GET_OBJ_SPECTIMER((struct obj_data *)me, 0) > 0)
      {
        send_to_char(ch, "Nothing happens.\r\n");
        return TRUE;
      }

      act("$n \tLinvokes $s \tygolden mace\tn.", FALSE, ch, 0, 0, TO_ROOM);
      act("\tLYou invoke your \tygolden mace\tn.", FALSE, ch, 0, 0, TO_CHAR);

      call_magic(ch, ch, 0, SPELL_PRAYER, 0, GET_LEVEL(ch), CAST_POTION);
      call_magic(ch, ch, 0, SPELL_MASS_ENHANCE, 0, GET_LEVEL(ch), CAST_POTION);

      GET_OBJ_SPECTIMER((struct obj_data *)me, 0) = 12 * 5;
      return TRUE;
    }
    return FALSE;
  }
  if (cmd)
    return FALSE;

  struct char_data *vict = FIGHTING(ch);

  if (!vict)
    return FALSE;

  int power = 25;
  if (GET_OBJ_VNUM(((struct obj_data *)me)) == 139250)
    power = 15;
  if (rand_number(0, power))
  {
    // TODO, cool damage proc here..
  }
  return TRUE;
}

/* from homeland */
SPECIAL(flamingwhip)
{
  struct char_data *vict = FIGHTING(ch);

  if (!cmd && !strcmp(argument, "identify"))
  {
    send_to_char(ch, "Proc: Fire Damage.\r\n");
    return TRUE;
  }

  if (!ch || cmd || !vict || rand_number(0, 16))
    return FALSE;

  weapons_spells(
      "\trYour $p \trlashes out with infernal \tRfire\tr, burning $N\tr badly!\tn",
      "\tr$n\tr's $p \trlashes out with infernal \tRfire\tr, burning YOU\tr badly!\tn",
      "\tr$n\tr's $p \trlashes out with infernal \tRfire\tr, burning $N\tr badly!\tn",
      ch, vict, (struct obj_data *)me, 0);
  damage(ch, vict, dice(6, 4), -1, DAM_FIRE, FALSE); // type -1 = no dam message

  return TRUE;
}

/* Helmblade vnum 121207
  only procs against evil,  a minor heal on wielder and a dispel_evil.
 */
SPECIAL(helmblade)
{
  struct char_data *vict = FIGHTING(ch);

  if (!cmd && !strcmp(argument, "identify"))
  {
    send_to_char(ch, "Proc vs Evil: Cure Serious or Dispel Evil.\r\n");
    return TRUE;
  }

  if (!ch || cmd || !vict)
    return FALSE;
  if (!IS_EVIL(vict))
    return FALSE;

  switch (rand_number(0, 40))
  {
  case 0:
    weapons_spells(
        "\tWThe \tYHOLY\tW power of \tYHelm\tW flows through your body, cleaning you of \tLevil\tW and nourishing you.\tn",
        "\tWThe \tYHOLY\tW power of \tYHelm\tW flows through $n's\tW body, cleaning $m of \tLevil\tW and nourishing $m.\tn",
        "\tWThe \tWHOLY\tW power of \tYHelm\tW flows through $n's\tW body, cleaning $m of \tLevil\tW and nourishing $m.\tn",
        ch, vict, (struct obj_data *)me, 0);
    call_magic(ch, ch, 0, SPELL_CURE_SERIOUS, 0, GET_LEVEL(ch), CAST_POTION);
    return TRUE;
  case 1:
    weapons_spells(
        "\tWThe power of \tYHelm\tW guides and strengthens thy hand, dispelling the \tLevil\tW of the world from $N.\tn",
        "\tWThe power of \tYHelm\tW guides and strengthen the hand of $n, dispelling the \tLevil\tW of the world from YOU!.\tn",
        "\tWThe power of \tYHelm\tW guides and strengthen the hand of $n, dispelling the \tLevil\tW of the world from $N.\tn",
        ch, vict, (struct obj_data *)me, SPELL_DISPEL_EVIL);
    return TRUE;
  default:
    return FALSE;
  }
}

/* from homeland */

/* obj - 113898 has special proc when combined with 113897 */
SPECIAL(flaming_scimitar)
{
  struct char_data *vict = FIGHTING(ch);
  struct obj_data *weepan = (struct obj_data *)me;

  if (!ch)
    return FALSE;

  if (!cmd && !strcmp(argument, "identify"))
  {
    send_to_char(ch, "???");
    return TRUE;
  }

  if (cmd || !vict || GET_POS(ch) == POS_DEAD)
    return FALSE;

  if (GET_CLASS(ch) != CLASS_RANGER)
  {
    act("\tWA \trsearing hot\tW pain travels up your arm as $p \tWrips itself from your unworthy grasp!\tn", FALSE, ch,
        (struct obj_data *)me, NULL, TO_CHAR);
    act("\tW$n \tWscreams in pain as $p\tW rips itself from $s grasp!\tn", FALSE, ch, (struct obj_data *)me,
        NULL, TO_ROOM);
    obj_to_room(unequip_char(ch, weepan->worn_on), ch->in_room);
    GET_HIT(ch) = 0;
    return TRUE;
  }

  if (!rand_number(0, 22))
  {
    if (!is_wearing(ch, 113897))
    {
      weapons_spells(
          "\trYour longsword begins to \tLvibrate violently\tr in your hands as it "
          "forces your arm skyward and flashes with intense magical energy.\tn",

          "\tr$n's \trlongsword begins to \tLvibrate violently\tr in $s hands as it "
          "forces $s arm skyward and flashes with intense magical energy.\tn",

          "\tr$n's \trlongsword begins to \tLvibrate violently\tr in $s hands as it "
          "forces $s arm skyward and flashes with intense magical energy.\tn",
          ch, vict, (struct obj_data *)me, SPELL_FLAME_STRIKE);
      return TRUE;
    }
    else
    {
      weapons_spells("\tLIn a \trflurry \tLof movement, your swords cross over one another, "
                     "resulting in a \tCbrilliant \tWflash \tLof \tbmagical energy \tLas their "
                     "powers combine, bringing down a violent storm of \trFIRE\tL upon all.\tn",

                     "\tLIn a \trflurry \tLof movement, \tn$n's\tL swords cross over one another, "
                     "resulting in a \tCbrilliant \tWflash \tLof \tbmagical energy \tLas their "
                     "powers combine, bringing down a violent storm of \trFIRE\tL upon all.\tn",

                     "\tLIn a \trflurry \tLof movement, \tn$n's\tL swords cross over one another, "
                     "resulting in a \tCbrilliant \tWflash \tLof \tbmagical energy \tLas their "
                     "powers combine, bringing down a violent storm of \trFIRE\tL upon all.\tn",
                     ch, vict, (struct obj_data *)me, SPELL_FIRE_STORM);
      return TRUE;
    }
  }
  return FALSE;
}

/* from homeland */

/* obj - 113897 has special proc when combined with 113898 */
SPECIAL(frosty_scimitar)
{
  struct char_data *vict = FIGHTING(ch);
  struct obj_data *weepan = (struct obj_data *)me;

  if (!ch)
    return FALSE;
  if (!cmd && !strcmp(argument, "identify"))
  {
    send_to_char(ch, "???");
    return TRUE;
  }
  if (cmd || !vict || GET_POS(ch) == POS_DEAD)
    return FALSE;

  if (GET_CLASS(ch) != CLASS_RANGER)
  {
    act("\tWA \trsearing hot\tW pain travels up your arm as $p \tWrips itself from your unworthy grasp!\tn", FALSE, ch,
        (struct obj_data *)me, NULL, TO_CHAR);
    act("\tW$n \tWscreams in pain as $p\tW rips itself from $s grasp!\tn", FALSE, ch, (struct obj_data *)me,
        NULL, TO_ROOM);
    obj_to_room(unequip_char(ch, weepan->worn_on), ch->in_room);
    GET_HIT(ch) = 0;
    return TRUE;
  }

  if (!rand_number(0, 18))
  {
    if (!is_wearing(ch, 113898))
    {
      weapons_spells(
          "\tcYour scimitar begins to \tWvibrate violently\tc in your hands as it "
          "forces your arm skyward and flashes with intense magical energy.\tn",
          "\tc$n's \tcscimitar begins to \tWvibrate violently\tc in $s hands as it "
          "forces $s arm skyward and flashes with intense magical energy.\tn",
          "\tc$n's \tcscimitar begins to \tWvibrate violently\tc in $s hands as it "
          "forces $s arm skyward and flashes with intense magical energy.\tn",
          ch, vict, (struct obj_data *)me, SPELL_CONE_OF_COLD);
      return TRUE;
    }
    else
    {
      weapons_spells(
          "\tLIn a \trflurry \tLof movement, your swords cross over one another, "
          "resulting in a \tCbrilliant \tWflash \tLof \tbmagical energy \tLas their "
          "powers combine, bringing down a violent storm of \tCICE\tL upon all.\tn",

          "\tLIn a \trflurry \tLof movement, \tn$n\tL's swords cross over one another, "
          "resulting in a \tCbrilliant \tWflash \tLof \tbmagical energy \tLas their "
          "powers combine, bringing down a violent storm of \tCICE\tL upon all.\tn",

          "\tLIn a \trflurry \tLof movement, \tn$n\tL's swords cross over one another, "
          "resulting in a \tCbrilliant \tWflash \tLof \tbmagical energy \tLas their "
          "powers combine, bringing down a violent storm of \tCICE\tL upon all.\tn",
          ch, vict, (struct obj_data *)me, SPELL_ICE_STORM);
      return TRUE;
    }
  }
  return FALSE;
}

/* from homeland */
SPECIAL(disruption_mace)
{
  struct char_data *vict = FIGHTING(ch);

  if (!cmd && !strcmp(argument, "identify"))
  {
    send_to_char(ch, "Proc: Flame Strike.\r\n");
    return TRUE;
  }

  if (!ch || cmd || !vict || rand_number(0, 20))
    return FALSE;

  weapons_spells(
      "\trYour\tn $p \tris engulfed in flames!\tn",
      "$n's $p \tris engulfed in flames!\tn",
      "$n's $p \tris engulfed in flames!\tn",
      ch, vict, (struct obj_data *)me, SPELL_FLAME_STRIKE);
  return TRUE;
}

/*
// Does not seem to be used yet, was attached to non existant objects
SPECIAL(forest_idol)
{
  if( cmd )
    return FALSE;
  if( !ch )
    return FALSE;

  struct obj_data *obj = (struct obj_data *)me;

    if (!cmd && !strcmp(argument, "identify"))
  {
    send_to_char(ch, "???.\r\n");
    return TRUE;
  }

  if( obj->carried_by != ch )
    return FALSE;

  if( GET_CLASS(ch) == CLASS_ANTIPALADIN )
    return FALSE;

  send_to_char("\tgYour idol melts in your hands.\tn\r\n", ch );
  obj_from_char(obj);
  obj_to_room(obj, ch->in_room );
}
 */

/* from homeland */
SPECIAL(haste_bracers)
{
  if (!ch)
    return FALSE;

  if (!cmd && !strcmp(argument, "identify"))
  {
    send_to_char(ch, "Proc: Haste once per week on keyword 'quicksilver.'\r\n");
    return TRUE;
  }

  if ((cmd && argument && CMD_IS("say")) || (cmd && argument && CMD_IS("'")))
  {
    if (!is_wearing(ch, 138415))
      return FALSE;

    skip_spaces(&argument);
    if (!strcmp(argument, "quicksilver"))
    {
      if (GET_OBJ_SPECTIMER((struct obj_data *)me, 0) > 0)
      {
        send_to_char(ch, "\tWYour \tcbracers\tW have not regained their \tcessence\tW.\tn\r\n");
        return TRUE;
      }
      act("\tWYou whisper softly to your bracers.\tn\r\n"
          "\tWYour $p \tcglow with a blue aura.\tn\r\n"
          "\tWThe world \tcslows \tWto a \tCc\tcr\tCa\tcw\tCl\tW.\tn\r\n",
          FALSE, ch, (struct obj_data *)me, 0, TO_CHAR);
      act("\tW$n whispers softly to $s bracers.\tn\r\n"
          "\tW$n's $p \tcglow with a blue aura.\tn\r\n"
          "\tW$n moves with \tCl\tci\tCg\tch\tCt\tW speed.\tn\r\n",
          FALSE, ch, (struct obj_data *)me, 0, TO_ROOM);
      call_magic(ch, ch, 0, SPELL_HASTE, 0, 30, CAST_SPELL);
      GET_OBJ_SPECTIMER((struct obj_data *)me, 0) = 84;
      return TRUE;
    }
  }
  return FALSE;
}

/* from homeland */
SPECIAL(xvim_normal)
{
  struct char_data *tch = NULL, *vict = FIGHTING(ch);
  int dam, i, num = dice(1, 4);

  if (!ch)
    return FALSE;

  if (!cmd && !strcmp(argument, "identify"))
  {
    send_to_char(ch, "???");
    return TRUE;
  }

  if (!cmd && vict)
    switch (rand_number(0, 40))
    {
    case 0:
    case 1:
      weapons_spells(
          "\tLThe \tGUNHOLY\tL power of \tgIy\tGach\tgtu X\tGvi\tgm \tLtakes hold of your body\r\n"
          "in a flash of \tmhatred\tL. Your arms begin to move with blinding\r\n"
          "speed as your accursed weapon begins to rend and tear apart\r\n"
          "the \tyflesh\tL of $N\tL in a spray of \trBLOOD\tL.\tn",
          "\tLThe \tGUNHOLY\tL power of \tgIy\tGach\tgtu X\tGvi\tgm \tLtakes hold of \tg$n's\tL body\r\n"
          "in a flash of \tmhatred\tL. $s arms begin to move with blinding\r\n"
          "speed as $s accursed weapon begins to rend and tear apart\r\n"
          "YOUR \tyflesh\tL in a spray of \trBLOOD\tL.\tn",
          "\tLThe \tGUNHOLY\tL power of \tgIy\tGach\tgtu X\tGvi\tgm \tLtakes hold of \tg$n's\tL body\r\n"
          "in a flash of \tmhatred\tL. $s arms begin to move with blinding\r\n"
          "speed as $s accursed weapon begins to rend and tear apart\r\n"
          "the \tyflesh\tL of $N\tL in a spray of \trBLOOD\tL.\tn",
          ch, vict, (struct obj_data *)me, 0);
      for (i = 0; i < num; i++)
        if (vict)
          hit(ch, vict, TYPE_UNDEFINED, DAM_RESERVED_DBC, 0, FALSE);
      return TRUE;
    case 2:
      if (!rand_number(0, 100))
      {
        weapons_spells(
            "\tf\tWBOOOOOOOOOOOOOOOOOOOOOOOOOOOOOOOOOOOOOOOOOOOOOOOOOM!!!\tn\r\n"
            "\r\n\r\n\tmAfter a blinding flash the entire area becomes enveloped\r\n"
            "in \tLdarkness\tm. With your limited vision you see an extremely\r\n"
            "tall man plunges a large scimitar into $N's\tm chest and cackles\r\n"
            "as $S \tMlife force\tm is stolen away. As the \tLdarkness\tm fades the\r\n"
            "dark figure fades into nothingness, laughing all the while.\tn\r\n",
            "\tf\tWBOOOOOOOOOOOOOOOOOOOOOOOOOOOOOOOOOOOOOOOOOOOOOOOOOM!!!\tn\r\n"
            "\r\n\r\n\tmAfter a blinding flash the entire area becomes enveloped\r\n"
            "in \tLdarkness\tm. With your limited vision you see an extremely\r\n"
            "tall man plunges a large scimitar into $N's\tm chest and cackles\r\n"
            "as $S \tMlife force\tm is stolen away. As the \tLdarkness\tm fades the\r\n"
            "dark figure fades into nothingness, laughing all the while.\tn\r\n",
            "\tf\tWBOOOOOOOOOOOOOOOOOOOOOOOOOOOOOOOOOOOOOOOOOOOOOOOOOM!!!\tn\r\n"
            "\r\n\r\n\tmAfter a blinding flash the entire area becomes enveloped\r\n"
            "in \tLdarkness\tm. With your limited vision you see an extremely\r\n"
            "tall man plunges a large scimitar into $N's\tm chest and cackles\r\n"
            "as $S \tMlife force\tm is stolen away. As the \tLdarkness\tm fades the\r\n"
            "dark figure fades into nothingness, laughing all the while.\tn\r\n",
            ch, vict, (struct obj_data *)me, 0);
        dam = rand_number(100, 200);
        if (dam > GET_HIT(vict))
        {
          GET_HIT(vict) = -13;
          change_position(vict, POS_DEAD);
          update_pos(vict);
        }
        else
        {
          GET_HIT(vict) -= dam;
          change_position(vict, POS_SITTING);
        }
        for (tch = world[ch->in_room].people; tch; tch = tch->next_in_room)
          USE_MOVE_ACTION(tch);
        return TRUE;
      }
      return FALSE;
    case 3:
    case 4:
    case 5:
    case 6:
      if (GET_HIT(ch) < GET_MAX_HIT(ch))
      {
        act("\tLYour avenger \tgglows\tL in your hands, and your \trblood\tL seems to flow back\tn\r\n"
            "\tLinto your wounds, \tWhealing\tL them by the unholy power of \tGXvim\tL.\tn",
            FALSE, ch, 0, 0, TO_CHAR);
        act("\tw$n\tL's avenger \tgglows\tL in $s hands, and $s \trblood\tL seems to flow back\tn\r\n"
            "\tLinto $s wounds, \tWhealing\tL them by the unholy power of \tGXvim\tL.\tn",
            FALSE, ch, 0, 0, TO_ROOM);
        GET_HIT(ch) = MIN(GET_MAX_HIT(ch), GET_HIT(ch) + dice(10, 10));
        return TRUE;
      }
      return FALSE;
      break;
    default:
      return FALSE;
    }
  return FALSE;
}

/* from homeland */
SPECIAL(xvim_artifact)
{
  struct char_data *tch = NULL, *vict = FIGHTING(ch), *pet = NULL;
  int num = (dice(1, 4) + 2), dam, i = 0;

  if (!ch)
    return FALSE;

  if (!cmd && !strcmp(argument, "identify"))
  {
    send_to_char(ch, "???");
    return TRUE;
  }

  if (!cmd && vict)
  {
    switch (rand_number(0, 35))
    {
    case 0:
    case 1:
      weapons_spells(
          "\tLThe \tGUNHOLY\tL power of \tgIy\tGach\tgtu X\tGvi\tgm \tLtakes hold of your body\r\n"
          "in a flash of \tmhatred\tL. Your arms begin to move with blinding\r\n"
          "speed as your accursed weapon begins to rend and tear apart\r\n"
          "the \tyflesh\tL of $N\tL in a spray of \trBLOOD\tL.\tn",
          "\tLThe \tGUNHOLY\tL power of \tgIy\tGach\tgtu X\tGvi\tgm \tLtakes hold of \tg$n's\tL body\r\n"
          "in a flash of \tmhatred\tL. $s arms begin to move with blinding\r\n"
          "speed as $s accursed weapon begins to rend and tear apart\r\n"
          "YOUR \tyflesh\tL in a spray of \trBLOOD\tL.\tn",
          "\tLThe \tGUNHOLY\tL power of \tgIy\tGach\tgtu X\tGvi\tgm \tLtakes hold of \tg$n's\tL body\r\n"
          "in a flash of \tmhatred\tL. $s arms begin to move with blinding\r\n"
          "speed as $s accursed weapon begins to rend and tear apart\r\n"
          "the \tyflesh\tL of $N\tL in a spray of \trBLOOD\tL.\tn",
          ch, vict, (struct obj_data *)me, 0);
      for (i = 0; i < num; i++)
        if (vict)
          hit(ch, vict, TYPE_UNDEFINED, DAM_RESERVED_DBC, 0, FALSE);
      return TRUE;
    case 2:
      if (!rand_number(0, 100))
      {
        weapons_spells(
            "\tf\tWBOOOOOOOOOOOOOOOOOOOOOOOOOOOOOOOOOOOOOOOOOOOOOOOOOM!!!\tn\r\n"
            "\r\n\r\n\tmAfter a blinding flash the entire area becomes enveloped\r\n"
            "in \tLdarkness\tm. With your limited vision you see an extremely\r\n"
            "tall man plunges a large scimitar into $N's\tm chest and cackles\r\n"
            "as $S \tMlife force\tm is stolen away. As the \tLdarkness\tm fades the\r\n"
            "dark figure fades into nothingness, laughing all the while.\tn\r\n",
            "\tf\tWBOOOOOOOOOOOOOOOOOOOOOOOOOOOOOOOOOOOOOOOOOOOOOOOOOM!!!\tn\r\n"
            "\r\n\r\n\tmAfter a blinding flash the entire area becomes enveloped\r\n"
            "in \tLdarkness\tm. With your limited vision you see an extremely\r\n"
            "tall man plunges a large scimitar into $N's\tm chest and cackles\r\n"
            "as $S \tMlife force\tm is stolen away. As the \tLdarkness\tm fades the\r\n"
            "dark figure fades into nothingness, laughing all the while.\tn\r\n",
            "\tf\tWBOOOOOOOOOOOOOOOOOOOOOOOOOOOOOOOOOOOOOOOOOOOOOOOOOM!!!\tn\r\n"
            "\r\n\r\n\tmAfter a blinding flash the entire area becomes enveloped\r\n"
            "in \tLdarkness\tm. With your limited vision you see an extremely\r\n"
            "tall man plunges a large scimitar into $N's\tm chest and cackles\r\n"
            "as $S \tMlife force\tm is stolen away. As the \tLdarkness\tm fades the\r\n"
            "dark figure fades into nothingness, laughing all the while.\tn\r\n",
            ch, vict, (struct obj_data *)me, 0);
        dam = rand_number(100, 200) + 50;
        if (dam > GET_HIT(vict))
        {
          GET_HIT(vict) = -13;
          change_position(vict, POS_DEAD);
        }
        else
        {
          GET_HIT(vict) -= dam;
          change_position(vict, POS_SITTING);
        }
        for (tch = world[ch->in_room].people; tch; tch = tch->next_in_room)
          USE_MOVE_ACTION(tch);
        return TRUE;
      }
      return FALSE;
    case 3:
    case 4:
    case 5:
      if (GET_HIT(ch) < GET_MAX_HIT(ch))
      {
        act("\tLYour avenger \tgglows\tL in your hands, and your \trblood\tL seems to flow back\tn\r\n"
            "\tLinto your wounds, \tWhealing\tL them by the unholy power of \tGXvim\tL.\tn",
            FALSE, ch, 0, 0, TO_CHAR);
        act("\tw$n\tL's avenger \tgglows\tL in $s hands, and $s \trblood\tL seems to flow back\tn\r\n"
            "\tLinto $s wounds, \tWhealing\tL them by the unholy power of \tGXvim\tL.\tn",
            FALSE, ch, 0, 0, TO_ROOM);
        GET_HIT(ch) = MIN(GET_MAX_HIT(ch), GET_HIT(ch) + dice(11, 10));
        return TRUE;
      }
      return FALSE;
      break;
    default:
      return FALSE;
    }
  }

  skip_spaces(&argument);

  if (!is_wearing(ch, 100501))
    return FALSE;

  if (!strcmp(argument, "nightmare") && CMD_IS("whisper"))
  {
    if (mob_index[real_mobile(100505)].number < 1)
    {
      act("\tLAs you whisper '\tmnightmare\tL' to your \trsword\tL, a \twthick\tW fog"
          "\tLforms in the area\r\naround you.  When it finally fades, the "
          "horrid visage of a \tmNightmare\tL\r\nstands before you.\tn",
          1, ch, 0, FIGHTING(ch), TO_CHAR);
      act("\tLAs $n whispers something to $s \trsword\tL, a \twthick\tW fog\r\n"
          "\tLforms in the area around you.  When it finally fades, the "
          "horrid visage\r\nof a \tmNightmare\tL stands before you.\tn",
          1, ch, 0, FIGHTING(ch), TO_ROOM);
      pet = read_mobile(real_mobile(100505), REAL);
      char_to_room(pet, ch->in_room);
      add_follower(pet, ch);
      GET_MAX_HIT(pet) = GET_HIT(ch) = GET_LEVEL(ch) * 10 + dice(GET_LEVEL(ch), 6);
      SET_BIT_AR(AFF_FLAGS(pet), AFF_CHARM);
      return TRUE;
    }
    else
    {
      send_to_char(ch, "\tLAs you whisper '\tmnightmare\tL' to your \trsword\tL, nothing seems to happen.\tn\r\n");
      return TRUE;
    }
  }
  return FALSE;
}

/* from homeland */
SPECIAL(dragonbone_hammer)
{
  struct char_data *vict = FIGHTING(ch);

  if (!cmd && !strcmp(argument, "identify"))
  {
    send_to_char(ch, "Proc: Ice Dagger.\r\n");
    return TRUE;
  }

  if (!ch || cmd || !vict || rand_number(0, 10))
    return FALSE;

  weapons_spells(
      "Your $p \tCvibrates violently!\tn",
      "$n's $p \tCvibrates violently!\tn",
      "$n's $p \tCvibrates violently!\tn",
      ch, vict, (struct obj_data *)me, SPELL_ICE_DAGGER);
  return TRUE;
}

/* from homeland */
SPECIAL(prismorb)
{
  struct char_data *vict = FIGHTING(ch);

  if (!cmd && !strcmp(argument, "identify"))
  {
    send_to_char(ch, "Proc: Prismatic Spray.\r\n");
    return TRUE;
  }

  if (!ch || cmd || !vict || rand_number(0, 25))
    return FALSE;

  weapons_spells(
      "\tWYour \tn$p \tWpulsates violently.\tn",
      "\tW$n\tW's \tn$p \tWpulsates violently.\tn",
      "\tW$n\tW's \tn$p \tWpulsates violently.\tn",
      ch, vict, (struct obj_data *)me, SPELL_PRISMATIC_SPRAY);

  return TRUE;
}

/* from homeland */
SPECIAL(dorfaxe)
{
  struct char_data *vict = FIGHTING(ch);
  int num = 18;
  int dam = 0;

  if (!cmd && !strcmp(argument, "identify"))
  {
    send_to_char(ch, "Proc vs Evil: Clangeddins Wrath.\r\n");
    return TRUE;
  }

  if (!ch || cmd || !vict)
    return FALSE;

  if (GET_RACE(ch) == RACE_DWARF)
    num = 12;

  if (!IS_GOOD(ch))
    return FALSE;
  if (!IS_EVIL(vict))
    return FALSE;
  if (rand_number(0, num))
    return FALSE;

  dam = rand_number(6, 12);

  if (dam > GET_HIT(vict))
    dam = GET_HIT(vict);

  weapons_spells(
      "\tWAs $p impacts with \tn$N\tW, a mortal enemy of\r\n"
      "\tWany righteous dwarf, the great god \tYClangeddin\tW infuses it,\r\n"
      "\tWand strikes with great power into \tn$M.\tn",

      "\tWAs $p impacts with YOU, a mortal enemy of\r\n"
      "\tWany righteous dwarf, the great god \tYClangeddin\tW infuses it,\r\n"
      "\tWand strikes with great power into YOU!\tn",

      "\tWAs $p impacts with \tn$N\tW, a mortal enemy of\r\n"
      "\tWany righteous dwarf, the great god \tYClangeddin\tW infuses it,\r\n"
      "\tWand strikes with great power into \tn$M.\tn",
      ch, vict, (struct obj_data *)me, 0);

  damage(ch, vict, dam, -1, DAM_HOLY, FALSE); // type -1 = no dam message
  return TRUE;
}

/* from homeland */
SPECIAL(acidstaff)
{
  struct char_data *victim = NULL;

  if (!cmd && !strcmp(argument, "identify"))
  {
    send_to_char(ch, "Proc: Acid Arrow.\r\n");
    return TRUE;
  }

  if (!ch)
    return FALSE;

  victim = FIGHTING(ch);

  if (!victim || cmd)
    return FALSE;

  if (rand_number(0, 15))
    return FALSE;

  weapons_spells(
      "\tLYour staff vibrates and hums then glows \tGbright green\tL.\tn\r\n"
      "\tLThe tiny black dragons on your staff come alive and roar loudly\tn\r\n"
      "\tLthen spew forth vile \tgacid\tL at $N.\tn",

      "\tL$n\tL's staff vibrates and hums then glows \tGbright green\tL.\tn\r\n"
      "\tLThe tiny black dragons on $s staff come alive and roar loudly\tn\r\n"
      "\tLthen spew forth vile \tgacid\tL at you.\tn",

      "\tL$n\tL's staff vibrates and hums then glows \tGbright green\tL.\tn\r\n"
      "\tLThe tiny black dragons on $s staff come alive and roar loudly\tn\r\n"
      "\tLthen spew forth vile \tgacid\tL at \tn$N.\tn",
      ch, victim, (struct obj_data *)me, SPELL_ACID_ARROW);
  return TRUE;
}

/* from homeland */
SPECIAL(sarn)
{
  struct char_data *vict = FIGHTING(ch);
  int num = 18;

  if (!cmd && !strcmp(argument, "identify"))
  {
    send_to_char(ch, "Proc: Harm, more effective for Duergar.\r\n");
    return TRUE;
  }

  if (!ch || cmd || !vict)
    return FALSE;

  if (GET_RACE(ch) == RACE_DUERGAR)
    num = 12;

  if (!IS_EVIL(ch))
    return FALSE;
  if (rand_number(0, num))
    return FALSE;

  weapons_spells(
      "\tLThe power of \twLad\tWu\twgu\tWe\twr\tL guides thine hand and \trstr\tRe\trngth\tRe\trns\tL it.\tn\r\n"
      "\tLAs the \traxe\tL impacts with \tn$N\tL, \twd\tWi\twv\tWi\twne\tL power is unleashed.\tn",

      "\tLThe power of \twLad\tWu\twgu\tWe\twr\tL guides $n's hand and \trstr\tRe\trngth\tRe\trns\tL it.\tn\r\n"
      "\tLAs the \traxe\tL impacts with YOU, \twd\tWi\twv\tWi\twne\tL power is unleashed.\tn",

      "\tLThe power of \twLad\tWu\twgu\tWe\twr\tL guides \tn$n\tL's hand and \trstr\tRe\trngth\tRe\trns\tL it.\tn\r\n"
      "\tLAs the \traxe\tL impacts with \tn$N\tL, \twd\tWi\twv\tWi\twne\tL power is unleashed.\tn",
      ch, vict, (struct obj_data *)me, SPELL_HARM);

  return TRUE;
}

/* from homeland */
SPECIAL(purity)
{
  int dam = 0;
  struct char_data *vict = FIGHTING(ch);

  if (!cmd && !strcmp(argument, "identify"))
  {
    send_to_char(ch, "Proc:  Holy Light.\r\n");
    return TRUE;
  }

  if (!ch || cmd || !vict || rand_number(0, 20))
    return FALSE;

  dam = dice(2, 24);
  if (dam < GET_HIT(vict) + 10)
  {
    act("\twThe head of your $p starts to \tYglow \twwith a \tWbright white light\tw.\r\n"
        "A beam of concetrated \tWholiness \twshoots towards $N.\r\n"
        "The \tWlightbeam \twsurrounds $N who howls in pain and fear.\tn",
        FALSE, ch, (struct obj_data *)me, vict, TO_CHAR);
    act("$n's $p \twstarts to \tYglow \twwith a \tWbright white light\tw.\r\n"
        "A beam of concentrated \tWholiness \twshoots towards $N.\r\n"
        "The \tWlightbeam \twsurrounds $N who howls in pain and fear.\tn",
        FALSE, ch, (struct obj_data *)me, vict, TO_NOTVICT);
    act("$n's $p \twstarts to \tYglow \twwith a \tWbright white light\tw.\r\n"
        "A beam of concentrated \tWholiness \twshoots towards you.\r\n"
        "The \tWlightbeam \twsurrounds you and you howl in pain and fear.\tn",
        FALSE, ch, (struct obj_data *)me, vict, TO_VICT);
  }
  else
  {
    act("\twThe head of your $p starts to \tYglow \twwith a \tWbright white light\t.w\r\n"
        "A beam of concentrated \tWholiness \twshoots towards $N.\r\n"
        "The \tWlightbeam \twburns a hole right through $N who falls lifeless to the ground.\tn",
        FALSE, ch, (struct obj_data *)me, vict, TO_CHAR);
    act("$n's $p \twstarts to \tYglow \twwith a \tWbright white light\tw.\r\n"
        "A beam of concentrated \tWholiness \twshoots towards you.\r\n"
        "The \tWlightbeam \twburns a hole right through you and you fall lifeless to the ground.\tn",
        FALSE, ch, (struct obj_data *)me, vict, TO_VICT);
    act("$n's $p \twstarts to \tYglow \twwith a \tWbright white light\tw.\r\n"
        "A beam of concentrated \tWholiness \twshoots towards $N.\r\n"
        "The \tWlightbeam \twburns a hole right through $N who falls lifeless to the ground.\tn",
        FALSE, ch, (struct obj_data *)me, vict, TO_NOTVICT);

    call_magic(ch, vict, 0, SPELL_BLINDNESS, 0, GET_LEVEL(ch), CAST_SPELL);
  }
  damage(ch, vict, dam, -1, DAM_HOLY, FALSE); // type -1 = no dam message
  return TRUE;
}

/* from homeland */
SPECIAL(etherealness)
{
  struct char_data *vict = FIGHTING(ch);

  if (!cmd && !strcmp(argument, "identify"))
  {
    send_to_char(ch, "Proc:  Slow.\r\n");
    return TRUE;
  }

  if (!ch || cmd || !vict || rand_number(0, 15))
    return FALSE;

  weapons_spells(
      "\twWaves of \tWghostly \twenergy starts to flow from your $p.",
      "\twWaves of \tWghostly \twenergy starts to flow from $n's $p.",
      "\twWaves of \tWghostly \twenergy starts to flow from $n's $p.",
      ch, vict, (struct obj_data *)me, SPELL_SLOW);

  return TRUE;
}

/* from homeland */
SPECIAL(greatsword)
{
  struct char_data *vict = FIGHTING(ch);

  if (!cmd && !strcmp(argument, "identify"))
  {
    send_to_char(ch, "Proc:  Silver Flames.\r\n");
    return TRUE;
  }

  if (!ch || cmd || !vict || rand_number(0, 20))
    return FALSE;

  int dam = 30 + dice(5, 5);

  if (dam > GET_HIT(vict))
    dam = GET_HIT(vict);

  if (dam < 21)
    return FALSE;

  weapons_spells(
      "\tCSilvery flames shoots from your $p\tC towards $N\tC.\r\nThe flames sear and burn $N\tC who screams in pain.\tn",
      "\tCSilvery flames shoot from $n's $p\tC towards you\tC.\r\nThe flames sear and burn you and you scream in pain.\tn",
      "\tCSilvery flames shoot from $n's $p\tC towards $N\tC.\r\nThe flames sear and burn $N\tC who screams in pain.\tn",
      ch, vict, (struct obj_data *)me, 0);
  damage(ch, vict, dam, -1, DAM_ENERGY, FALSE); // type -1 = no dam message
  return TRUE;
}

/* from homeland */
SPECIAL(fog_dagger)
{
  struct char_data *i, *vict;
  struct affected_type af;
  struct affected_type af2;

  if (!cmd && !strcmp(argument, "identify"))
  {
    send_to_char(ch, "Procs paralysis on backstab, whisper 'haze' for foggy"
                     " cloud.\r\n");
    return TRUE;
  }

  if (!is_wearing(ch, 115003))
    return FALSE;

  if (!ch || !cmd)
    return FALSE;

  skip_spaces(&argument);

  // First check if they whispered haze
  if (!strcmp(argument, "haze") && CMD_IS("whisper") && (vict = FIGHTING(ch)))
  {
    if ((GET_OBJ_SPECTIMER((struct obj_data *)me, 0) > 0))
    {
      act("\tLYou whisper a word to your\tn $p,\tL and nothing happens.\tn", FALSE, ch,
          (struct obj_data *)me, 0, TO_CHAR);
      return TRUE;
    }
    else
    {
      weapons_spells(
          "\tLA hazy cloud is emitted from your\tn $p\tL, and enshrouds \tn$N \tLin a dark mist!\tn",
          "\tLA hazy cloud is emitted from $n's\tn $p\tL, and enshrouds \tn$N \tLin a dark mist!\tn",
          "\tLA hazy cloud is emitted from $n's\tn $p\tL, and enshrouds you in a dark mist!\tn",
          ch, vict, (struct obj_data *)me, 0);

      // Sets the vict blind for 1-3 rounds
      if (!AFF_FLAGGED(vict, AFF_BLIND) && can_blind(vict))
      {
        new_affect(&af);
        af.spell = SPELL_BLINDNESS;
        SET_BIT_AR(af.bitvector, AFF_BLIND);
        af.duration = dice(1, 3);
        affect_join(vict, &af, TRUE, FALSE, FALSE, FALSE);
      }
      for (i = world[vict->in_room].people; i; i = i->next_in_room)
      {
        if (FIGHTING(i) == vict)
        {
          stop_fighting(i);
          act("\tLThe haze around \tn$N \tLprevents you from touching \tn$M",
              FALSE, i, 0, vict, TO_CHAR);
        }
      }

      stop_fighting(vict);
      clearMemory(vict);

      GET_OBJ_SPECTIMER((struct obj_data *)me, 0) = 24;
      return TRUE;
    }
    // Now check if they are trying to backstab
  }
  else if (CMD_IS("backstab") &&
           (vict = get_char_vis(ch, argument, NULL, FIND_CHAR_ROOM)))
  {
    if (perform_backstab(ch, vict))
    {
      if (FIGHTING(ch) == vict &&
          !AFF_FLAGGED(vict, AFF_PARALYZED) &&
          !rand_number(0, 9))
      {
        new_affect(&af2);
        af2.spell = SPELL_HOLD_PERSON;
        SET_BIT_AR(af2.bitvector, AFF_PARALYZED);
        af2.duration = dice(1, 2);
        affect_join(vict, &af2, TRUE, FALSE, FALSE, FALSE);
      }
    }
    return TRUE;
  }

  return FALSE;
}

/* from homeland */
SPECIAL(tyrantseye)
{
  struct char_data *vict = FIGHTING(ch), *i = NULL, *in = NULL;

  if (!ch || cmd || !vict)
    return FALSE;

  if (!cmd && !strcmp(argument, "identify"))
  {
    send_to_char(ch, "???\r\n");
    return TRUE;
  }

  if (!IS_NPC(ch))
  {
    act("\tLA \tWbolt \tLof \tGgreen \tLLighting slams into $n from above!\tn",
        FALSE, ch, 0, 0, TO_ROOM);
    act("\tLA \tWbolt \tLof \tGgreen \tLLighting slams into you from above!\tn",
        FALSE, ch, 0, 0, TO_CHAR);
    die(ch, ch);
  }

  switch (rand_number(0, 35))
  {
  case 0:
  case 1:
    weapons_spells(
        "IF YOU SEE THIS, TALK TO A STAFF MEMBER",
        "\tgFzoul \tLturns his wicked gaze toward's you and utters arcane "
        "words to his \tgscepter\tL. You are blinded by a brilliant \tWFLASH\tn "
        "\tLas a \tpbolt\tL of crackling \tGgreen energy\tL is hurled toward you!\tn",
        "\tgFzoul \tLturns his wicked gaze toward's $N \tLand utters arcane "
        "words to his \tgscepter\tL. $N \tLis blinded by a brilliant \tWFLASH\tn "
        "\tLas a \tpbolt\tL of crackling \tGgreen energy\tL is hurled toward $M!\tn",
        ch, vict, (struct obj_data *)me, 0);
    call_magic(ch, vict, 0, SPELL_MISSILE_STORM, 0, 30, CAST_SPELL);
    call_magic(ch, vict, 0, SPELL_BLINDNESS, 0, 30, CAST_SPELL);
    call_magic(ch, vict, 0, SPELL_SLOW, 0, 30, CAST_SPELL);
    return TRUE;
  case 10:
    weapons_spells(
        "\tGIF YOU SEE THIS TALK TO A GOD",
        "\tGFzoul's \tLscepter springs to life in a \tWFLASH\tL, bathing your "
        "party in a misty \tGgreen glow! \tLYou scream in agony as you "
        "begin to lose control of your body!\tn",
        "\tGFzoul's \tLscepter springs to life in a \tWFLASH\tL, bathing the "
        "room in a misty \tGgreen glow! \tLYou scream in agony as you "
        "begin to lose control of your body!\tn",
        ch, vict, (struct obj_data *)me, 0);

    for (i = character_list; i; i = in)
    {
      in = i->next;
      if (!IS_NPC(i) || IS_PET(i))
      {
        call_magic(ch, i, 0, SPELL_CURSE, 0, 30, CAST_SPELL);
        call_magic(ch, i, 0, SPELL_POISON, 0, 30, CAST_SPELL);
      }
      return TRUE;
    }
  default:
    return FALSE;
  }
  return FALSE;
}

/* from homeland */
SPECIAL(spiderdagger)
{
  if (!ch)
    return FALSE;

  if (!cmd && !strcmp(argument, "identify"))
  {
    send_to_char(ch, "Procs darkfire in combat and by Invoking Lloth she protects any drow.\r\n");
    return TRUE;
  }

  struct char_data *vict;

  vict = FIGHTING(ch);

  if (!cmd && vict && !rand_number(0, 9))
  {
    // proc darkfire
    weapons_spells(
        "\tLYour $p\tL starts to \tcglow\tL as it pierces \tn$N!",
        "$n\tL's $p\tL starts to \tcglow\tL as it pierces YOU!",
        "$n\tL's $p\tL starts to \tcglow\tL as it pierces \tn$N!",
        ch, vict, (struct obj_data *)me, SPELL_NEGATIVE_ENERGY_RAY);
    return TRUE;
  }
  // cloak of dark power once day on command
  if (cmd && argument && cmd_info[cmd].command_pointer == do_say)
  {
    if (!is_wearing(ch, 135535))
      return FALSE;

    skip_spaces(&argument);
    if (!strcmp(argument, "lloth"))
    {
      if (GET_OBJ_SPECTIMER((struct obj_data *)me, 0) > 0)
      {
        send_to_char(ch, "Nothing happens.\r\n");
        return TRUE;
      }
      if (GET_RACE(ch) != RACE_DROW)
      {
        send_to_char(ch, "Nothing happens.\r\n");
        return TRUE;
      }
      send_to_char(ch, "\tLYou invoke \tmLloth\tw.\tn\r\n");
      act("\tw$n raises $s $p \tw high and calls on \tmLloth.\tn",
          FALSE, ch, (struct obj_data *)me, 0, TO_ROOM);
      call_magic(ch, ch, 0, SPELL_NON_DETECTION, 0, 30, CAST_POTION);
      call_magic(ch, ch, 0, SPELL_CIRCLE_A_GOOD, 0, 30, CAST_POTION);

      GET_OBJ_SPECTIMER((struct obj_data *)me, 0) = 24;
      return TRUE;
    }
  }

  return FALSE;
}

/* from homeland */
SPECIAL(sparksword)
{
  if (!ch)
    return FALSE;

  struct char_data *vict = FIGHTING(ch);

  if (!cmd && !strcmp(argument, "identify"))
  {
    send_to_char(ch, "Proc: Shock damage.\r\n");
    return TRUE;
  }

  if (cmd || !vict || rand_number(0, 20))
    return FALSE;

  weapons_spells(
      "\twYour $p\tw's blade \tWsparks\tw as you hit $N "
      "\twwith your slash, causing $M to shudder violently from the \tYshock\tw!\tn",
      "$n\tw's $p\tw's blade \tWsparks\tw as $e hits you "
      "with $s slash, causing you to shudder violently from the \tYshock\tw!\tn",
      "$n\tw's $p\tw's blade \tWsparks\tw as $e hits $N "
      "\twwith $s slash, causing $M to shudder violently from the \tYshock\tw!\tn",
      ch, vict, (struct obj_data *)me, 0);
  damage(ch, vict, dice(9, 3), -1, DAM_ELECTRIC, FALSE);

  return TRUE;
}

/* from homeland */
SPECIAL(nutty_bracer)
{
  struct char_data *vict = NULL, *victim = NULL;

  if (!ch)
    return FALSE;

  if (!cmd && !strcmp(argument, "identify"))
  {
    send_to_char(ch, "Randomly lash out...\r\n");
    return TRUE;
  }

  if (cmd)
    return FALSE;

  for (vict = world[ch->in_room].people; vict; vict = vict->next_in_room)
    if (IS_NPC(vict) && !IS_PET(vict) && (!victim || GET_LEVEL(vict) > GET_LEVEL(victim)))
      victim = vict;

  if (!FIGHTING(ch) && is_wearing(ch, 113803) && !rand_number(0, 1000) && victim)
  {
    act("\tLThe bracer on your arm begins to \tpvibrate\tL, sending a horrible pain\r\n"
        "up the back of your neck. You feel unable to control yourself as you\r\n"
        "lunge toward $N\tL with \tpi\tPn\tps\tpa\tPn\tpi\tPt\tpy\tL!!\tn",
        FALSE, ch, 0, victim, TO_CHAR);
    act("\tLThe bracer on $n\tL's arm begins to \tpvibrate\tL, sending a horrible shriek\r\n"
        "from his gut. You watch as $e lunges toward $N\tL with \tpi\tPn\tps\tpa\tPn\tpi\tPt\tpy\tL!!\tn",
        FALSE, ch, 0, victim, TO_ROOM);
    hit(ch, victim, TYPE_UNDEFINED, DAM_RESERVED_DBC, 0, FALSE);
    return TRUE;
  }
  return FALSE;
}

/* from homeland */
SPECIAL(whisperwind)
{
  int s, i = 0;
  struct char_data *victim;
  struct char_data *vict = FIGHTING(ch);
  struct char_data *pet;

  if (!ch)
    return FALSE;

  if (!cmd && !strcmp(argument, "identify"))
  {
    send_to_char(ch, "Procs cyclone, whisper 'blur' for attack blur, whisper"
                     " 'wind' to summon weapon spirit, whisper 'smite' for harm and "
                     "dispel evil.\r\n");
    return TRUE;
  }

  /* random cyclone proc */
  if (!cmd && !rand_number(0, 10) && vict)
  {
    weapons_spells("\tcYour \tWmoon\tCblade \tcbegins to gyrate violently in your hands, almost "
                   "causing you to fumble.  As soon as you regain control, the area is "
                   "suddenly overwhelmed with vicious northern \tWgales\tc!\tn",
                   "\tc$n's \tWmoon\tCblade \tcbegins to gyrate violently in $s hands, causing "
                   "$m to almost fumble.  As soon as $e regains control, the area is "
                   "suddenly overwhelmed with vicious northern \tWgales\tc!\tn",
                   "\tc$n's \tWmoon\tCblade \tcbegins to gyrate violently in $s hands, causing "
                   "$m to almost fumble.  As soon as $e regains control, the area is "
                   "suddenly overwhelmed with vicious northern \tWgales\tc!\tn",
                   ch, vict, (struct obj_data *)me, SPELL_WHIRLWIND);
    return TRUE;
  }

  skip_spaces(&argument);
  if (!is_wearing(ch, 109802))
    return FALSE;
  victim = ch->char_specials.fighting;
  if (!strcmp(argument, "blur") && CMD_IS("whisper"))
  {
    if (FIGHTING(ch) && (FIGHTING(ch)->in_room == ch->in_room))
    {
      if (GET_OBJ_SPECTIMER((struct obj_data *)me, 0) > 0)
      {
        send_to_char(ch, "\tcAs you whisper '\tCblur\tc' to your \tWmoon\tCblade\tc, nothing happens.\tn\r\n");
        return TRUE;
      }
      act("\tcAs you whisper '\tCblur\tc' to your "
          "\tWmoon\tCblade\tc, it calls upon the northern \tWgale\r\n"
          "\tcand envelops you in a sw\tCir\tWl\tCin\tcg cyclone making "
          "you move like the wind!\tn",
          FALSE, ch, 0, 0, TO_CHAR);
      act("\tcA northern \tWgale \tcblows in and envelops $n in a "
          "sw\tCir\tWl\tCin\tcg cyclone \r\nas $e invokes the power of "
          "$s \tWmoon\tCblade\tc, making $m move like the wind!\r\n"
          "$n \tCBLURS \tcas $e strikes $N \tcin rapid succession!\tn",
          1, ch, 0, FIGHTING(ch), TO_NOTVICT);
      act("\tcA northern \tWgale \tcblows in and envelops $n in a"
          "sw\tCir\tWl\tCin\tcg cyclone \r\nas $e invokes the power of "
          "$s \tWmoon\tCblade\tc, making $m move like the wind!\r\n"
          "$n \tCBLURS \tcas $e strikes YOU in rapid succession!\tn",
          1, ch, 0, FIGHTING(ch), TO_VICT);
      s = rand_number(8, 12);
      for (i = 0; i <= s; i++)
      {
        hit(ch, victim, TYPE_UNDEFINED, DAM_RESERVED_DBC, 0, FALSE);
        if (GET_POS(victim) == POS_DEAD)
          break;
      }
      GET_OBJ_SPECTIMER((struct obj_data *)me, 0) = 1;
      return TRUE; /* end for */
    }              /* end if-fighting */
    else
      return FALSE;
  } /* end if-strcmp */

  else if (!strcmp(argument, "wind") && CMD_IS("whisper"))
  {
    if (mob_index[real_mobile(101225)].number < 1)
    {
      act("\tcAs you whisper '\tCwind\tc' to your \tWmoon\tCblade\tc, "
          "a \tWghostly mist \tcswirls\r\n"
          "in the area around you.  When it finally dissipates, the "
          "spirit of the\r\nblade has come to your calling in the "
          "form of a majestic \tBeagle\tc.",
          1, ch, 0, FIGHTING(ch), TO_CHAR);
      act("\tcAs $n whispers something to $s \tWmoon\tCblade\tc, "
          "a \tWghostly mist \tcswirls\r\n"
          "in the area around $m.  When it finally dissipates, the "
          "spirit of the \r\nblade has come to $s calling in the "
          "form of a majestic \tBeagle\tc.",
          1, ch, 0, FIGHTING(ch), TO_ROOM);
      pet = read_mobile(real_mobile(101225), REAL);
      char_to_room(pet, ch->in_room);
      add_follower(pet, ch);
      SET_BIT_AR(AFF_FLAGS(pet), AFF_CHARM);
      GET_LEVEL(pet) = GET_LEVEL(ch);
      GET_MAX_HIT(pet) = GET_MAX_HIT(ch);
      GET_HIT(pet) = GET_MAX_HIT(pet);
      return TRUE;
    }
    else
    {
      act("\tcAs you whisper '\tCwind\tc' to your \tWmoon\tCblade\tc, "
          "nothing seems to happen.\r\n"
          "The spirit of the blade is still somewhere in the realms!",
          1, ch, 0, FIGHTING(ch), TO_CHAR);
      return TRUE;
    }
  }
  else if (!strcmp(argument, "smite") && CMD_IS("whisper"))
  {
    if (FIGHTING(ch) && (FIGHTING(ch)->in_room == ch->in_room))
    {
      if (!IS_EVIL(FIGHTING(ch)))
      {
        act("\tcYour \tWmoon\tCblade \tctells you '\tWI will not harm "
            "non-evil beings with my power!\tc'\r\n"
            "You feel a seering burst of pain as you are \tCzapped \tcby "
            "your blade!\tn",
            1, ch, 0, FIGHTING(ch), TO_CHAR);
        act("\tc$n is \tCzapped \tcby his \tWmoon\tCblade \tcafter "
            "muttering something to it!",
            1, ch, 0, FIGHTING(ch), TO_ROOM);
        damage(ch, ch, rand_number(4, 12), -1, DAM_ENERGY, FALSE); // type -1 = no message
      }
      else
      {
        act("\tcAs you whisper '\tCsmite\tc' to your \tWmoon\tCblade\tc, "
            "it suddenly bursts into \trfl\tRam\tres\tc!\r\nYour blade flares "
            "angrily at $N \tcas it tries to smite $M \tcmightily!\tn",
            1, ch, 0, FIGHTING(ch), TO_CHAR);
        act("\tc$n mutters something to $s \tWmoon\tCblade \tcand it suddenly "
            "bursts into \tcfl\tRam\tres\tc!\r\n$n's blade seems to flare "
            "angrily at $N \tcas it tries to smite $M \tcmightily!\tn",
            1, ch, 0, FIGHTING(ch), TO_NOTVICT);
        act("\tc$n mutters something to $s \tWmoon\tCblade \tcand it suddenly "
            "bursts into \tcfl\tRam\tres\tc!\r\n$n's blade seems to flare "
            "angrily at you as it tries to smite you mightily!\tn",
            1, ch, 0, FIGHTING(ch), TO_VICT);

        call_magic(ch, FIGHTING(ch), 0, SPELL_HARM, 0, 30, CAST_SPELL);
        for (i = 0; i < 3; i++)
        {
          call_magic(ch, FIGHTING(ch), 0, SPELL_DISPEL_EVIL, 0, 30, CAST_SPELL);
          if (GET_POS(victim) == POS_DEAD)
            break;
        }
      }
      return TRUE;
    }
  }
  else
    return FALSE;
  return FALSE;
}

/* from homeland */
SPECIAL(chionthar_ferry)
{
  if (cmd)
    return FALSE;

  if (!cmd && !strcmp(argument, "identify"))
  {
    send_to_char(ch, "This is a ferry.\r\n");
    return TRUE;
  }

  update_ship((struct obj_data *)me, 104262, 104266, 1, 4);
  return TRUE;
}

/* from homeland */
SPECIAL(alandor_ferry)
{
  if (cmd)
    return FALSE;

  if (!cmd && !strcmp(argument, "identify"))
  {
    send_to_char(ch, "This is a ferry.\r\n");
    return TRUE;
  }

  update_ship((struct obj_data *)me, 126423, 126428, 1, 4);
  return TRUE;
}

/* from homeland */
SPECIAL(md_carpet)
{
  if (cmd)
    return FALSE;

  if (!cmd && !strcmp(argument, "identify"))
  {
    send_to_char(ch, "This is a transport carpet.\r\n");
    return TRUE;
  }

  update_ship((struct obj_data *)me, 120036, 120040, 3, 10);
  return TRUE;
}

/* from homeland */
SPECIAL(floating_teleport)
{
  int door;
  struct obj_data *obj = (struct obj_data *)me;
  room_rnum roomnum;

  if (cmd)
    return FALSE;

  if (!cmd && !strcmp(argument, "identify"))
  {
    send_to_char(ch, "This appears to be a floating (moving) portal.\r\n");
    return TRUE;
  }

  if (((door = rand_number(0, 30)) < NUM_OF_DIRS) && CAN_GO(obj, door) &&
      (world[EXIT(obj, door)->to_room].zone == world[obj->in_room].zone))
  {
    roomnum = EXIT(obj, door)->to_room;
    act("$p floats away.", FALSE, 0, obj, 0, TO_ROOM);
    obj_from_room(obj);
    obj_to_room(obj, roomnum);
    act("$p floats in.", FALSE, 0, obj, 0, TO_ROOM);
    return TRUE;
  }
  return FALSE;
}

/* from homeland */
SPECIAL(vengeance)
{
  struct char_data *vict = FIGHTING(ch);

  if (!ch)
    return FALSE;

  if (!cmd && !strcmp(argument, "identify"))
  {
    send_to_char(ch, "Procs mass cure light and word of faith.\r\n");
    return TRUE;
  }

  if (cmd || !vict)
    return FALSE;

  int power = 10;
  if (GET_OBJ_VNUM(((struct obj_data *)me)) == 101199)
    power = 5;
  if (rand_number(0, power))
    return FALSE;

  if (GET_HIT(ch) < GET_MAX_HIT(ch) && rand_number(0, 4))
  {
    weapons_spells(
        "\tWYour sword begins to \tphum \tWloudly and then \tCglows\tW as it pours its healing powers into you.\tn",
        "\tWYour sword begins to \tphum \tWloudly and then \tCglows\tW as it pours its healing powers into you.\tn",
        "$n's \tWsword begings to \tphum \tWloudly and then \tCglow\tW as it pours its healing powers into $m\tW.\tn",
        ch, vict, (struct obj_data *)me, 0);
    call_magic(ch, 0, 0, SPELL_MASS_CURE_LIGHT, 0, GET_LEVEL(ch), CAST_WAND);
    return TRUE;
  }
  weapons_spells(
      "\tWYour blade starts to shake violently, nearly tearing itself from your grip,\tn\r\n"
      "\tWas it begins to \tCglow\tW with a \tcholy light\tW.  Suddenly a \tYblinding \tfflash\tn\tW of pure\tn\r\n"
      "\tWgoodness is released from the sword striking down any \trevil\tW in the area.\tn",

      "\tW$n's\tW blade starts to shake violently, nearly tearing itself from $s grip,\tn\r\n"
      "\tWas it begins to \tCglow\tW with a \tcholy light\tW.  Suddenly a \tYblinding \tfflash\tn\tW of pure\tn\r\n"
      "\tWgoodness is released from the sword striking down any \trevil\tW in the area.\tn",

      "\tW$n's\tW blade starts to shake violently, nearly tearing itself from $s grip,\tn\r\n"
      "\tWas it begins to \tCglow\tW with a \tcholy light\tW.  Suddenly a \tYblinding \tfflash\tn\tW of pure\tn\r\n"
      "\tWgoodness is released from the sword striking down any \trevil\tW in the area.\tn",
      ch, vict, (struct obj_data *)me, SPELL_WORD_OF_FAITH);
  return TRUE;
}

/* from homeland */
SPECIAL(neverwinter_button_control)
{
  struct obj_data *dummy = NULL;
  struct obj_data *obj = (struct obj_data *)me;
  struct char_data *i = NULL;
  bool change = FALSE;

  if (cmd)
    return FALSE;

  if (!cmd && !strcmp(argument, "identify"))
  {
    send_to_char(ch, "This appears to be a button control...\r\n");
    return TRUE;
  }

  if (!CAN_GO(obj, EAST) && !CAN_GO(obj, SOUTH) && !CAN_GO(obj, WEST))
  {
    if (IS_CLOSED(real_room(123637), DOWN))
    {
      OPEN_DOOR(real_room(123637), dummy, DOWN);
      OPEN_DOOR(real_room(123641), dummy, UP);
      change = TRUE;
    }
  }

  if (change && GET_OBJ_SPECTIMER(obj, 0) == 0)
  {
    for (i = character_list; i; i = i->next)
      if (world[obj->in_room].zone == world[i->in_room].zone)
        send_to_char(i, "\tLYou hear a slight rumbling.\tn\r\n");
    GET_OBJ_SPECTIMER(obj, 0) = 9999;
  }

  return FALSE;
}

/* from homeland */
SPECIAL(neverwinter_valve_control)
{
  /* A- North
     B- East
     C- South
     D- West
   */
  struct char_data *i = NULL;
  struct obj_data *dummy = 0;
  struct obj_data *obj = (struct obj_data *)me;
  bool avalve = FALSE, bvalve = FALSE, cvalve = FALSE, dvalve = FALSE, change = FALSE;

  if (cmd)
    return FALSE;

  if (!cmd && !strcmp(argument, "identify"))
  {
    send_to_char(ch, "This appears to be a valve control...\r\n");
    return TRUE;
  }

  if (!CAN_GO(obj, NORTH))
    avalve = TRUE;

  if (!CAN_GO(obj, EAST))
    bvalve = TRUE;

  if (!CAN_GO(obj, SOUTH))
    cvalve = TRUE;

  if (!CAN_GO(obj, WEST))
    dvalve = TRUE;

  if (avalve && bvalve && !cvalve && dvalve)
  {
    if (!IS_CLOSED(real_room(123440), EAST))
      OPEN_DOOR(real_room(123440), dummy, EAST);
    if (!IS_CLOSED(real_room(123441), WEST))
      OPEN_DOOR(real_room(123441), dummy, WEST);
    if (!IS_CLOSED(real_room(123469), EAST))
      OPEN_DOOR(real_room(123469), dummy, EAST);
    if (!IS_CLOSED(real_room(123470), WEST))
      OPEN_DOOR(real_room(123470), dummy, WEST);
    if (IS_CLOSED(real_room(123533), EAST))
    {
      OPEN_DOOR(real_room(123533), dummy, EAST);
      change = TRUE;
    }
    if (IS_CLOSED(real_room(123534), WEST))
      OPEN_DOOR(real_room(123534), dummy, WEST);
  }
  else if (avalve && !bvalve && cvalve && !dvalve)
  {
    if (IS_CLOSED(real_room(123440), EAST))
    {
      OPEN_DOOR(real_room(123440), dummy, EAST);
      change = TRUE;
    }
    if (IS_CLOSED(real_room(123441), WEST))
      OPEN_DOOR(real_room(123441), dummy, WEST);
    if (!IS_CLOSED(real_room(123469), EAST))
      OPEN_DOOR(real_room(123469), dummy, EAST);
    if (!IS_CLOSED(real_room(123470), WEST))
      OPEN_DOOR(real_room(123470), dummy, WEST);
    if (!IS_CLOSED(real_room(123533), EAST))
      OPEN_DOOR(real_room(123533), dummy, EAST);
    if (!IS_CLOSED(real_room(123534), WEST))
      OPEN_DOOR(real_room(123534), dummy, WEST);
  }
  else if (!avalve && bvalve && cvalve && dvalve)
  {
    if (!IS_CLOSED(real_room(123440), EAST))
      OPEN_DOOR(real_room(123440), dummy, EAST);
    if (!IS_CLOSED(real_room(123441), WEST))
      OPEN_DOOR(real_room(123441), dummy, WEST);
    if (IS_CLOSED(real_room(123469), EAST))
    {
      OPEN_DOOR(real_room(123469), dummy, EAST);
      change = TRUE;
    }
    if (IS_CLOSED(real_room(123470), WEST))
      OPEN_DOOR(real_room(123470), dummy, WEST);
    if (!IS_CLOSED(real_room(123533), EAST))
      OPEN_DOOR(real_room(123533), dummy, EAST);
    if (!IS_CLOSED(real_room(123534), WEST))
      OPEN_DOOR(real_room(123534), dummy, WEST);
  }
  else
  {
    if (!IS_CLOSED(real_room(123440), EAST))
      OPEN_DOOR(real_room(123440), dummy, EAST);
    if (!IS_CLOSED(real_room(123441), WEST))
      OPEN_DOOR(real_room(123441), dummy, WEST);
    if (!IS_CLOSED(real_room(123469), EAST))
      OPEN_DOOR(real_room(123469), dummy, EAST);
    if (!IS_CLOSED(real_room(123470), WEST))
      OPEN_DOOR(real_room(123470), dummy, WEST);
    if (!IS_CLOSED(real_room(123533), EAST))
      OPEN_DOOR(real_room(123533), dummy, EAST);
    if (!IS_CLOSED(real_room(123534), WEST))
      OPEN_DOOR(real_room(123534), dummy, WEST);
  }

  if (change)
    for (i = character_list; i; i = i->next)
      if (world[obj->in_room].zone == world[i->in_room].zone)
        send_to_char(i, "\tgYou hear the flow of rushing sewage somewhere.\tn\r\n");

  return FALSE;
}

/* from homeland */
SPECIAL(bloodaxe)
{
  int dam;
  struct char_data *vict = FIGHTING(ch);

  if (!ch)
    return FALSE;

  if (!cmd && !strcmp(argument, "identify"))
  {
    send_to_char(ch, "Proc:  Bite.\r\n");
    return TRUE;
  }

  if (cmd || !vict || rand_number(0, 16))
    return FALSE;

  dam = rand_number(8, 8);

  GET_HIT(vict) -= dam;

  if (dam < GET_HIT(vict))
  {
    weapons_spells(
        "\tLYour $p \tLstarts \trhumming \tLlouder and louder. Suddenly "
        "the axehead reshapes into a powerful maw and bites $N\tL in the throat.\tRBlood \tLflows "
        "between the the canine jaws and spills to the ground and $N\tL howls in pain. With "
        "a satisfied grin the maw reverts back to an axehead.\tn",
        "$n's $p \tLstarts \trhumming \tLlouder and louder. Suddenly "
        "the axehead reshapes into a powerful maw and bites you in the throat. \tRBlood \tLflows "
        "between the canine jaws and spills to the ground and you howl in pain. With "
        "a satisfied grin the maw reverts back to an axehead.\tn",
        "$n's $p \tLstarts \trhumming \tLlouder and louder. Suddenly "
        "the axehead reshapes into a powerful maw and bites $N\tL in the throat. \tRBlood \tLflows "
        "between the the canine jaws and spills to the ground and $N\tL howls in pain. With "
        "a satisfied grin the maw reverts back to an axehead.\tn",
        ch, vict, (struct obj_data *)me, 0);
  }
  else
  {
    weapons_spells("\tLYour $p \tLstarts \trhumming \tLlouder and louder. Suddenly the "
                   "axehead reshapes into a powerful maw and bites $N\tL in the throat. $N\tL "
                   "looks at the \tRblood \tLflowing freely from the wound, then $S\tL eyes "
                   "\twglazes \tLover and $E falls to the ground, \trDEAD\tL. With a "
                   "satisfied grin the maw reverts back to an axehead.\tn",
                   "$n's $p \tLstarts \trhumming \tLlouder and louder. Suddenly the axehead "
                   "reshapes into a powerful maw and bites'you in the throat. You look at "
                   "the \tRblood \tLflowing freely from the wound, then your eyes \twglazes "
                   "\tLover and you fall to the ground, \trDEAD\tL.\tn",
                   "$n's $p \tLstarts \trhumming \tLlouder and louder. Suddenly the axehead "
                   "reshapes into a powerful maw and bites $N\tL in the throat. $N\tL looks at the "
                   "\tRblood \tLflowing freely from the wound, then $S eyes \twglazes "
                   "\tLover and $E falls to the ground, \trDEAD\tL. With a satisfied grin "
                   "the maw reverts back to an axehead.\tn",
                   ch, vict, (struct obj_data *)me, 0);
    GET_HIT(vict) = -100;
  }
  return TRUE;
}

/* from homeland */
SPECIAL(skullsmasher)
{
  struct char_data *vict = FIGHTING(ch);

  if (!ch || cmd || !vict)
    return FALSE;

  if (!cmd && !strcmp(argument, "identify"))
  {
    send_to_char(ch, "Proc:  Knockdown.\r\n");
    return TRUE;
  }

  int power = 25;

  if (GET_OBJ_VNUM(((struct obj_data *)me)) == 101850)
    power = 15;
  if (rand_number(0, power))
    return FALSE;
  if (MOB_FLAGGED(vict, MOB_NOBASH))
    return FALSE;
  if (AFF_FLAGGED(vict, AFF_IMMATERIAL))
    return FALSE;

  weapons_spells(
      "\tLAs you swing your maul at $N \tLit connects with $S head\tn\r\n"
      "\tLand suddenly \tWgl\two\tWws brigh\twt\tWly\tL.  A look of overwhelming \trpain\tL shows on\tn\r\n"
      "\tL$S face as $E slowly slumps to the ground.\tn",

      "\tLAs $n \tLswings $s maul at you it connects with your head\tn\r\n"
      "\tLand suddenly \tWgl\two\tWws brigh\twt\tWly\tL.  A feeling of overwhelming \trpain\tL courses\tn\r\n"
      "\tLthrough your body, and you feel yourself slump to the ground.\tn",

      "\tLAs $n \tLswings $s maul at $N \tLit connects with $S head\tn\r\n"
      "\tLand suddenly \tWgl\two\tWws brigh\twt\tWly\tL.  A look of overwhelming \trpain \tLshows on\tn\r\n"
      "\tL$S face as $E slowly slumps to the ground.\tn",
      ch, vict, (struct obj_data *)me, 0);
  change_position(vict, POS_SITTING);
  USE_FULL_ROUND_ACTION(vict);
  return TRUE;
}

/* from homeland */
SPECIAL(acidsword)
{
  int dam;
  struct char_data *vict = FIGHTING(ch);

  if (!ch)
    return FALSE;

  if (!cmd && !strcmp(argument, "identify"))
  {
    send_to_char(ch, "Proc:  Acid corrosion.\r\n");
    return TRUE;
  }

  if (cmd || !vict || rand_number(0, 16))
    return FALSE;

  dam = dice(4, 3);

  GET_HIT(vict) -= dam;
  if (GET_HIT(vict) > -9)
  {
    weapons_spells(
        "\tLYour\tn $p \tLstarts to \tGglow \tLwith a \tgd\tGi\tgm gr\tGe\tgen\r\n"
        "sh\tGe\tgen \tLand suddenly a \tgth\tGi\tgn str\tGea\tgm of ac\tGi\tgd\r\n"
        "sp\tGe\tgws fo\tGr\tgth \tLfrom the tip of the blade and strikes\tn\r\n"
        "$N\tL, hissing as it starts to corrode.\tn",
        "$n's $p \tLstarts to \tGglow \tLwith a \tgd\tGi\tgm gr\tGe\tgen\r\n"
        "sh\tGe\tgen \tLand suddenly a \tgth\tGi\tgn str\tGea\tgm of ac\tGi\tgd\r\n"
        "sp\tGe\tgws fo\tGr\tgth \tLfrom the tip of the blade and strikes\tn\r\n"
        "you\tL, hissing as it starts to corrode.\tn",
        "$n's $p \tLstarts to \tGglow \tLwith a \tgd\tGi\tgm gr\tGe\tgen\r\n"
        "sh\tGe\tgen \tLand suddenly a \tgth\tGi\tgn str\tGea\tgm of ac\tGi\tgd\r\n"
        "sp\tGe\tgws fo\tGr\tgth \tLfrom the tip of the blade and strikes\r\n"
        "$N, hissing as it starts to corrode.\tn",
        ch, vict, (struct obj_data *)me, 0);
  }
  else
  {
    weapons_spells(
        "\tLYour\tn $p \tLstarts to \tGglow \tLwith a \tgd\tGi\tgm gr\tGe\tgen\r\n"
        "sh\tGe\tgen \tLand suddenly a \tgth\tGi\tgn str\tGea\tgm of ac\tGi\tgd\r\n"
        "sp\tGe\tgws fo\tGr\tgth \tLfrom the tip of the blade and strikes\tn\r\n"
        "$N\tL, hissing as it melts\tn $N \tLto o\twoz\tLing pulp.\tn",
        "$n's $p \tLstarts to \tGglow \tLwith a \tgd\tGi\tgm gr\tGe\tgen\r\n"
        "sh\tGe\tgen \tLand suddenly a \tgth\tGi\tgn str\tGea\tgm of ac\tGi\tgd\r\n"
        "sp\tGe\tgws fo\tGr\tgth \tLfrom the tip of the blade and strikes\tn\r\n"
        "$N\tL, hissing as it melts\tn $N \tLto o\twoz\tLing pulp.\tn",
        "$n's $p \tLstarts to \tGglow \tLwith a \tgd\tGi\tgm gr\tGe\tgen\r\n"
        "sh\tGe\tgen \tLand suddenly a \tgth\tGi\tgn str\tGea\tgm of ac\tGi\tgd\r\n"
        "sp\tGe\tgws fo\tGr\tgth \tLfrom the tip of the blade and strikes\r\n"
        "you, hissing as it melts you to o\twoz\tLing pulp.\tn",
        ch, vict, (struct obj_data *)me, 0);
    GET_HIT(vict) = -50;
  }
  return TRUE;
}

/* from homeland */
SPECIAL(snakewhip)
{
  // struct affected_type af;
  struct char_data *vict = FIGHTING(ch);
  struct obj_data *weepan = (struct obj_data *)me;
  int dam;

  if (!ch)
    return FALSE;

  if (!cmd && !strcmp(argument, "identify"))
  {
    send_to_char(ch, "Proc:  Drow-only, Snake-Bite.\r\n");
    return TRUE;
  }

  if (cmd || !vict || GET_POS(ch) == POS_DEAD)
    return FALSE;

  if ((GET_RACE(ch) != RACE_DROW || GET_SEX(ch) != SEX_FEMALE) && is_wearing(ch, 135500))
  {
    if (GET_HIT(ch) > 0)
    {
      act("\tLYour $p \tLh\tYi\tLss\tYe\tLs angrily as it turns against you.\r\n"
          "All three snakeheads suddenly lunges forwardand sink their fangs in you throat. \r\n"
          "You barely have time to feel the terrible pain before you fall over with \tRbl\tro\tRod\r\n"
          "\tLflowing freely from the wounds in your neck.\tn",
          FALSE, ch,
          weepan, 0, TO_CHAR);

      act("$n's $p \tLh\tYi\tLss\tYe\tLs angrily as it turns against $n\tL. \r\n"
          "All three snakeheads suddenly lunges forward and sink their fangs in $n's \tLthroat.\r\n"
          "$n \tLbarely have time to feel the terrible pain before falling over with \tRbl\tro\tRod\r\n"
          "\tLflowing freely from the wounds in the neck.\tn",
          FALSE, ch,
          weepan, 0, TO_ROOM);
      GET_HIT(ch) = -5;
      change_position(ch, POS_INCAP);
    }
    return TRUE;
  }
  if (rand_number(0, 15))
    return FALSE;

  dam = dice(GET_LEVEL(ch), 3);

  GET_HIT(vict) -= dam;

  if (GET_HIT(vict) > -9)
  {
    weapons_spells(
        "\tLYour $p \tLh\tYi\tLss\tYe\tLs with fury as all three snakeheads suddenly lunges for $N\tL.\r\n"
        "Their fangs sink deep into the \tRfl\tre\tRsh \tLand $N \tLcries out in pain.\tn",
        "$n's $p \tLh\tYi\tLss\tYe\tLs\r\nwith fury as all three snakeheads suddenly lunges for you.\r\n"
        "Their fangs sink deep into the \tRfl\tre\tRsh \tLand you cry out in pain.\tn",
        "$n's $p \tLh\tYi\tLss\tYe\tLs\r\n with fury as all three snakeheads suddenly lunges for $N\tL.\r\n"
        "Their fangs sink deep into the \tRfl\tre\tRsh \tLand $N \tLcries out in pain.\tn",
        ch, vict, (struct obj_data *)me, 0);
  }
  else
  {
    weapons_spells(
        "\tLYour $p \tLh\tYi\tLss\tYe\tLs with fury as all three snakeheads suddenly lunges for $N\tL.\r\n"
        "Their fangs sink deep into the \tRfl\tre\tRsh\tL, draining away the remaining life of $N \tLwho\r\n"
        "falls over dead.\tn",
        "$n's $p \tLh\tYi\tLss\tYe\tLs\r\n with fury as all three snakeheads suddenly lunges for you.\r\n"
        "Their fangs sink deep into the \tRfl\tre\tRsh\tL, draining away your remaining life and\r\n"
        "you fall over dead.\tn",
        "$n's $p \tLh\tYi\tLss\tYe\tLs\r\n with fury as all three snakeheads suddenly lunges for $N\tL.\r\n"
        "Their fangs sink deep into the \tRfl\tre\tRsh\tL, draining away the remaining life of $N \tLwho\r\n"
        "falls over dead.\tn",
        ch, vict, (struct obj_data *)me, 0);
    GET_HIT(vict) = -50;
  }
  return TRUE;
}

/* from homeland */
SPECIAL(tormblade)
{
  if (!ch)
    return FALSE;

  if (!cmd && !strcmp(argument, "identify"))
  {
    send_to_char(ch, "Proc only vs Evil:  Dispel Magic randomly on hit.\r\n"
                     "                    Torms Protection of Evil on critical hits.\r\n");
    return TRUE;
  }

  struct char_data *vict;
  struct affected_type af;

  if (cmd)
    return FALSE;

  vict = FIGHTING(ch);
  if (!vict)
    return FALSE;
  if (!IS_EVIL(vict))
    return FALSE;

  if (argument)
  {
    skip_spaces(&argument);
    if (!strcmp(argument, "critical"))
    {
      // okies, we assume its a crit then.
      act("$n's $p shines as it protects $m.", FALSE, ch, (struct obj_data *)me, 0, TO_ROOM);
      act("Your $p shines as it protects you.", FALSE, ch, (struct obj_data *)me, 0, TO_CHAR);
      new_affect(&af);
      af.spell = SPELL_PROT_FROM_EVIL;
      af.modifier = 2;
      af.location = APPLY_AC_NEW;
      af.duration = dice(1, 4);
      affect_join(ch, &af, TRUE, FALSE, FALSE, FALSE);
      return TRUE;
    }
  }
  if (!rand_number(0, 30))
  {
    act("$n's $p hums loudly.", FALSE, ch, (struct obj_data *)me, 0, TO_ROOM);
    act("Your $p hums loudly.", FALSE, ch, (struct obj_data *)me, 0, TO_CHAR);
    call_magic(ch, vict, 0, SPELL_DISPEL_MAGIC, 0, GET_LEVEL(ch), CAST_WAND);
    return TRUE;
  }

  return FALSE;
}

/* from homeland */
SPECIAL(witherdirk)
{
  if (!ch)
    return FALSE;

  if (!cmd && !strcmp(argument, "identify"))
  {
    send_to_char(ch, "Proc: Contagion\r\n");
    return TRUE;
  }

  struct char_data *vict;

  if (cmd)
    return FALSE;

  vict = FIGHTING(ch);
  if (!vict)
    return FALSE;

  if (rand_number(0, 30))
    return FALSE;

  weapons_spells(
      "\tLThe dirk \trwrithes\tL and \twtwists\tL as it bites deep into $N\tL's skin,\tn\r\n"
      "\tgputrid\tr blo\tro\trd\tL wells up in $S eyes, causing great pain and discomfort.\tn",
      "\tLThe dirk \trwrithes\tL and \twtwists\tL as it bites deep into YOUR skin,\tn\r\n"
      "\tgputrid\tr blo\tro\trd\tL wells up in YOUR eyes, causing great pain and discomfort.\tn",
      "\tLThe dirk \trwrithes\tL and \twtwists\tL as it bites deep into $N\tL's skin,\tn\r\n"
      "\tgputrid\tr blo\tro\trd\tL wells up in $S eyes, causing great pain and discomfort.\tn",
      ch, vict, (struct obj_data *)me, SPELL_CONTAGION);

  return TRUE;
}

/* from homeland */
SPECIAL(air_sphere)
{
  int dam = 0;
  struct char_data *vict;
  struct affected_type af;

  if (!ch)
    return FALSE;

  if (!cmd && !strcmp(argument, "identify"))
  {
    send_to_char(ch, "Proc: Electric Shock, on saying 'storm', haste and "
                     "chain lightning.\r\n");
    return TRUE;
  }

  if (!cmd && FIGHTING(ch) && !rand_number(0, 25))
  {
    vict = FIGHTING(ch);
    dam = 20 + dice(2, 8);
    act("\tbYour \tBsphere of lighting \tYglows bright\tb as electricity\r\n"
        "\tbc\tBr\tbackl\tBe\tbs \tball about its surface.\tn\r\n"
        "\tbSuddenly the \tYglow \tWintensifies\tb and a \tB\tfbolt of lightning\tn\r\n"
        "\tbshoots forth from the sphere band strikes $N \tbdead on!\tn",
        FALSE, ch, 0, vict, TO_CHAR);
    act("$n's \tBsphere of lighting \tYglows bright\tb as electricity\tn\r\n"
        "\tbc\tBr\tbackl\tBe\tbs \tball about its surface.\tn\r\n"
        "\tbSuddenly the \tYglow \tWintensifies\tb and a \tB\tfbolt of lightning\r\n"
        "\tbshoots forth from the sphere band strikes $N \tbdead on!\tn",
        FALSE, ch, 0, vict, TO_ROOM);
    damage(ch, vict, dam, -1, DAM_ELECTRIC, FALSE); // type -1 = no message
    return TRUE;
  }

  // haste/chain once a day on command
  if (cmd && argument && CMD_IS("say"))
  {
    if (!is_wearing(ch, 136100))
      return FALSE;

    skip_spaces(&argument);
    if (!strcmp(argument, "storm"))
    {
      if (GET_OBJ_SPECTIMER((struct obj_data *)me, 0) > 0)
      {
        send_to_char(ch, "Nothing happens.\r\n");
        return TRUE;
      }

      act("\tcAs you speak to your \tbsphere of lightning\tc, it begins to \tWglow\tc and fill with violent\tn\r\n"
          "\tcenergy.  The energy builds until it \tba\twrc\tbs and \tBc\tbrackle\tBs\tc all over the sphere before\tn\r\n"
          "\tcit lets loose in a violent \tblightning storm\tc.  As the energy from the storm begins\tn\r\n"
          "\tcto fade, a jolt of \tYelectricity\tc flows up through your arms, causing your heart to\tn\r\n"
          "\tcrace really fast!\tn",
          FALSE, ch, 0, 0, TO_CHAR);
      act("\tcAs $n \tcspeaks a word of power to $s \tbsphere of lightning\tc,\tn\r\n"
          "\tcit \tWglows brightly\tc and violent energy begins to fill it. The sphere\tn\r\n"
          "\tba\twrc\tbs\tc and \tBc\tbrackle\tBs\tc before it lets loose a violent \tblightning\tn\r\n"
          "\tbstorm\tc.  The energy begins to fade, but before this can happen a jolt of \tYelectricity\tn\r\n"
          "\tcflows up $n's\tc arms and causes $s heart to race really fast!",
          FALSE, ch, 0, 0, TO_ROOM);

      new_affect(&af);
      af.spell = SPELL_HASTE;
      af.duration = 100;
      SET_BIT_AR(af.bitvector, AFF_HASTE);
      affect_join(ch, &af, TRUE, FALSE, FALSE, FALSE);

      call_magic(ch, 0, 0, SPELL_CHAIN_LIGHTNING, 0, 20, CAST_POTION);

      GET_OBJ_SPECTIMER((struct obj_data *)me, 0) = 24;
      return TRUE;
    }
  }
  return FALSE;
}

/* from homeland */
SPECIAL(bolthammer)
{
  int dam;
  struct char_data *vict = FIGHTING(ch);

  if (!ch)
    return FALSE;

  if (!cmd && !strcmp(argument, "identify"))
  {
    send_to_char(ch, "Proc:  Lightning bolt.\r\n");
    return TRUE;
  }

  if (cmd || !vict || rand_number(0, 18))
    return FALSE;

  dam = 25 + dice(1, 30);

  if (dam < GET_HIT(vict))
  {
    weapons_spells(
        "\tLYour\tn $p \tLstarts to \twth\tWr\twob \tLviolently and\tn\r\n"
        "\tLthe sound of th\tYun\tLder can be heard. Suddenly a bolt of \tclig\tChtn\tcing \tLleaps\tn\r\n"
        "\tLfrom the head of the warhammer and strikes\tn $N \tLwith full force.\tn",

        "$n'�s $p \tLstarts to \twth\tWr\twob \tLviolently and the soundof th\tYun\tLder can be heard.\tn\r\n"
        "\tLSuddenly a bolt of \tclig\tChtn\tcing \tLleaps from the head of the warhammer and strikes you\tn\r\n"
        "\tlwith full force.\tn",

        "$n'�s $p \tLstarts to \twth\tWr\twob \tLviolently and\tn\r\n"
        "\tLthe sound of th\tYun\tLder can be heard. Suddenly a bolt of \tclig\tChtn\tcing \tLleaps\tn\r\n"
        "\tLfrom the head of the warhammer and strikes $N \tLwith full force.\tn",
        ch, vict, (struct obj_data *)me, 0);
  }
  else
  {
    dam += 20;
    weapons_spells(
        "\tLYour\tn $p \tLstarts to \twth\tWr\twob \tLviolently and the sound of th\tYun\tLder can be\tn\r\n"
        "\tLheard. Suddenly a bolt of \tclig\tChtn\tcing \tLleaps from the head of the warhammer and strikes\tn\r\n"
        "$N \tLwith full force. When the flash is gone\r\n"

        "\tL you see the corpse of\tn $N \tLstill twitching on the ground.\tn",
        "$n'�s $p \tLstarts to \twth\tWr\twob \tLviolently and the soundof th\tYun\tLder can be heard.\tn\r\n"
        "\tLSuddenly a bolt of \tclig\tChtn\tcing \tLleaps from the head of the warhammer and strikes\tn\r\n"
        "\tLyou with full force. You twitch a few times before your body goes still forever.\tn",

        "$n's�s $p \tLstarts to \twth\tWr\twob \tLviolently and the soundof th\tYun\tLder can be heard.\tn\r\n"
        "\tLSuddenly a bolt of \tclig\tChtn\tcing \tLleaps from the head of the warhammer and strikes\tn \tn\r\n"
        "$N \tLwith full force. When the flash is gone you see\r\n"
        "\tLthe corpse of\tn $N \tLstill twitching on the ground.\tn",
        ch, vict, (struct obj_data *)me, 0);
  }

  damage(ch, vict, dam, -1, DAM_ELECTRIC, FALSE); // type -1 = no message
  return TRUE;
}

/* from homeland */
SPECIAL(rughnark)
{
  if (!ch)
    return FALSE;

  if (!cmd && !strcmp(argument, "identify"))
  {
    send_to_char(ch, "Proc: magical damage 25+10d4 for monk.\r\n");
    return TRUE;
  }

  int dam = 0;
  struct char_data *vict = 0;

  if (cmd)
    return FALSE;

  if (!FIGHTING(ch))
    return FALSE;

  if (dice(1, 40) < 39)
    return FALSE;

  if (IS_GOOD(ch) && dice(1, 10) > 5)
    return FALSE;

  if (MONK_TYPE(ch) < 20 && !IS_NPC(ch))
    return FALSE;

  vict = FIGHTING(ch);
  dam = 25 + dice(10, 4);
  if (dam > GET_HIT(vict))
    dam = GET_HIT(vict);
  if (dam < 50)
    return FALSE;

  weapons_spells(
      "\tLAs you make contact with your opponent, the twin \tWmithril\tL blades rip apart\tn\r\n"
      "\tLthe flesh in a gory display of blood, tearing huge chunks of meat out of your\tn\r\n"
      "\tLopponent as $E screams in agony and pain.\tn",

      "\tLAs $n make contact with you, the twin \tWmithril\tL blades rip apart\tn\r\n"
      "\tLyour flesh in a gory display of blood, tearing huge chunks of meat out of your\tn\r\n"
      "\tLown body as you scream in agony.\tn",

      "\tLAs $n makes contact with $s opponent, the twin \tWmithril\tL blades rip apart\tn\r\n"
      "\tLthe flesh in a gory display of blood, tearing huge chunks of meat out of $s\tn\r\n"
      "\tLopponent as $E screams in agony and pain.\tn",
      ch, vict, (struct obj_data *)me, 0);
  damage(ch, vict, dam, -1, DAM_SLICE, FALSE); // type -1 = no message
  return TRUE;
}

/* from homeland */
SPECIAL(magma)
{
  if (!ch)
    return FALSE;

  if (!cmd && !strcmp(argument, "identify"))
  {
    send_to_char(ch, "Proc: magmaburst (fire damage for monk.)\r\n");
    return TRUE;
  }

  int dam = 0;
  struct char_data *vict = 0;

  if (cmd)
    return FALSE;

  if (!FIGHTING(ch))
    return FALSE;

  if (dice(1, 40) < 39)
    return FALSE;

  if (MONK_TYPE(ch) < 20 && !IS_NPC(ch))
    return FALSE;

  vict = FIGHTING(ch);
  dam = 50 + dice(30, 5);
  if (dam > GET_HIT(vict))
    dam = GET_HIT(vict);
  if (dam < 50)
    return FALSE;
  weapons_spells(
      "\tLAs your hands \twimpact\tL with your opponent, the \trflowing m\tRagm\tra\tn\r\n"
      "\trignites\tL and emits a \twburst\tL of \tRf\tYi\tRr\tre\tL and \tyr\tLo\tyck\tL.\tn",
      "\tLAs $n\tL's hands \twimpact\tL with YOU, the \trflowing m\tRagm\tra\tn\r\n"
      "\trignites\tL and emits a \twburst\tL of \tRf\tYi\tRr\tre\tL and \tyr\tLo\tyck\tL.\tn",
      "\tLAs $n\tL's hands \twimpact\tL with $s opponent, the \trflowing m\tRagm\tra\tn\r\n"
      "\trignites\tL and emits a \twburst\tL of \tRf\tYi\tRr\tre\tL and \tyr\tLo\tyck\tL.\tn",
      ch, vict, (struct obj_data *)me, 0);
  damage(ch, vict, dam, -1, DAM_FIRE, FALSE); // type -1 = no message
  return TRUE;
}

/* from homeland */
SPECIAL(halberd)
{
  struct char_data *vict = FIGHTING(ch);
  struct affected_type af;

  if (!ch)
    return FALSE;

  if (!cmd && !strcmp(argument, "identify"))
  {
    send_to_char(ch, "Proc:  blur, stun, slow.\r\n");
    return TRUE;
  }

  if (cmd || !vict)
    return FALSE;

  switch (rand_number(0, 30))
  {
  case 27:
    if (!can_stun(vict))
      return FALSE;
    // A slight chance to stun
    weapons_spells(
        "\tcYour\tn $p \tcreverberates loudly as it sends\tn\r\n"
        "\tcforth a \tWthunderous blast \tcat \tn$N\tc.  $E is knocked backwards as the\tn\r\n"
        "\tcfull brunt of the blast hits $M squarely.\tn",
        "\tc$n\tn $p \tcreverberates loudly as it sends\tn\r\n"
        "\tcforth a \tWthunderous blast \tcat YOU.  You are knocked backwards as the\tn\r\n"
        "\tcfull brunt of the blast hits YOU squarely.\tn",
        "\tc$n\tn $p \tcreverberates loudly as it sends\tn\r\n"
        "\tcforth a \tWthunderous blast \tcat $N.  $E is knocked backwards as the\tn\r\n"
        "\tcfull brunt of the blast hits $M squarely.\tn",
        ch, vict, (struct obj_data *)me, 0);
    new_affect(&af);
    af.spell = SKILL_CHARGE;
    SET_BIT_AR(af.bitvector, AFF_STUN);
    af.duration = dice(1, 4);
    affect_join(vict, &af, TRUE, FALSE, FALSE, FALSE);
    return TRUE;
    break;

  case 21:
    // blur
    weapons_spells(
        "\tcAs your\tn $p \tctumultuously resonates, a strange \twm\tWi\twst \tcemanates from\tn\r\n"
        "\tcit quickly enshrouding you.  The \twm\tWi\twst \tcinduces you into a deep trance as your\tn\r\n"
        "\tctrance as your body melds with your\tn $p. \r\n\tcYou begin to \tCmove "
        "\tCat a \tcrapid\tCly in\tccreas\tCing sp\tceed \tCblurring out of focus.\tn\tn",

        "\tcAs $n\tn $p \tctumultuously resonates, a strange \twm\tWi\twst \tcemanates from\tn\r\n"
        "\tcit quickly enshrouding $m.  The \twm\tWi\twst \tcinduces $m into a deep\tn\r\n"
        "\tctrance as $m body melds with $s\tn $p.  \r\n\tc$e begins to \tCmove \tn"
        "\tCat a \tcrapid\tCly in\tccreas\tCing sp\tceed then $e \tCblurs out of focus.\tn",

        "\tcAs $n\tn $p \tctumultuously resonates, a strange \twm\tWi\twst \tcemanates from\tn\r\n"
        "\tcit quickly enshrouding $m.  The \twm\tWi\twst \tcinduces $m into a deep\tn\r\n"
        "\tctrance as $m body melds with $s\tn $p.  \r\n\tc$e begins to \tCmove \tn"
        "\tCat a \tcrapid\tCly in\tccreas\tCing sp\tceed then $e \tCblurs out of focus.\tn",
        ch, vict, (struct obj_data *)me, 0);
    return TRUE;
    break;

  case 17:
  case 16:
    // damage, and a chance to slow.
    weapons_spells(
        "\tcYour\tn $p \tcravenously slashes deep into \tn$N\tn\r\n"
        "\tcinflicting life-threatening wounds causing $M to convulse and \tRbleed profusely.\tn",
        "\tc$n\tn $p \tMravenously slashes deep into YOU inflicting\tn\r\n"
        "\tclife-threatening wounds causing YOU to convulse and \tRbleed profusely.\tn",
        "\tc$n\tn $p \tcravenously slashes deep into \tn$N\tc\r\n"
        "\tcinflicting life-threatening wounds causing $M to convulse and \tRbleed profusely.\tn",
        ch, vict, (struct obj_data *)me, SPELL_SLOW);
    damage(ch, vict, 10 + dice(2, 4), -1, DAM_POISON, FALSE); // type -1 = no message
    return TRUE;
    break;

  default:
    return FALSE;
  }
  return FALSE;
}

SPECIAL(bank)
{
  int amount;

  if (!cmd && !strcmp(argument, "identify"))
  {
    send_to_char(ch, "This appears to be a bank.\r\n");
    return TRUE;
  }

  if (CMD_IS("balance"))
  {
    if (GET_BANK_GOLD(ch) > 0)
      send_to_char(ch, "\twYour current balance is \tW%d \tYcoins\tw.\tn\r\n", GET_BANK_GOLD(ch));
    else
      send_to_char(ch, "\twYou currently have \tWno\tw money deposited.\tn\r\n");
    return (TRUE);
  }
  else if (CMD_IS("deposit"))
  {

    /* code to accomdate "all" */
    skip_spaces(&argument);
    if (is_abbrev(argument, "all"))
    {
      amount = GET_GOLD(ch);
      send_to_char(ch, "\twYou deposit all (\tW%d\tw) your \tYcoins\tw.\tn\r\n", amount);
      act("$n makes a bank transaction.", TRUE, ch, 0, FALSE, TO_ROOM);
      decrease_gold(ch, amount);
      increase_bank(ch, amount);
      return (TRUE);
    }

    if ((amount = atoi(argument)) <= 0)
    {
      send_to_char(ch, "How much do you want to deposit?\r\n");
      return (TRUE);
    }
    if (GET_GOLD(ch) < amount)
    {
      send_to_char(ch, "You don't have that many coins!\r\n");
      return (TRUE);
    }
    decrease_gold(ch, amount);
    increase_bank(ch, amount);
    send_to_char(ch, "\twYou deposit \tW%d\tY coins\tw.\tn\r\n", amount);
    act("$n makes a bank transaction.", TRUE, ch, 0, FALSE, TO_ROOM);
    return (TRUE);
  }
  else if (CMD_IS("withdraw"))
  {

    /* code to accomdate "all" */
    skip_spaces(&argument);
    if (is_abbrev(argument, "all"))
    {
      amount = GET_BANK_GOLD(ch);
      send_to_char(ch, "\twYou withdraw all (\tW%d\tw) your \tYcoins\tw.\tn\r\n", amount);
      act("$n makes a bank transaction.", TRUE, ch, 0, FALSE, TO_ROOM);
      increase_gold(ch, amount);
      decrease_bank(ch, amount);
      return (TRUE);
    }

    if ((amount = atoi(argument)) <= 0)
    {
      send_to_char(ch, "How much do you want to withdraw?\r\n");
      return (TRUE);
    }
    if (GET_BANK_GOLD(ch) < amount)
    {
      send_to_char(ch, "You don't have that many coins deposited!\r\n");
      return (TRUE);
    }
    increase_gold(ch, amount);
    decrease_bank(ch, amount);
    send_to_char(ch, "\twYou withdraw \tW%d \tYcoins\tw.\tn\r\n", amount);
    act("$n makes a bank transaction.", TRUE, ch, 0, FALSE, TO_ROOM);
    return (TRUE);
  }
  else
    return (FALSE);
}

/*
   Portal that will jump to a player's clanhall
   Exit depends on which clan player belongs to
   Created by Jamdog - 4th July 2006
 */
SPECIAL(clanportal)
{
  int iPlayerClan = -1;
  struct obj_data *obj = (struct obj_data *)me;
  struct obj_data *port;
  zone_vnum z;
  room_vnum r;
  char obj_name[MAX_INPUT_LENGTH];
  room_rnum was_in = IN_ROOM(ch);
  struct follow_type *k;

  if (!cmd && !strcmp(argument, "identify"))
  {
    send_to_char(ch, "This appears to be a clan portal.\r\n");
    return TRUE;
  }

  if (!CMD_IS("enter"))
    return FALSE;

  argument = one_argument_u(argument, obj_name);

  /* Check that the player is trying to enter THIS portal */
  if (!(port = get_obj_in_list_vis(ch, obj_name, NULL, world[(IN_ROOM(ch))].contents)))
  {
    return (FALSE);
  }

  if (port != obj)
    return (FALSE);

  iPlayerClan = GET_CLAN(ch);

  if (iPlayerClan == NO_CLAN)
  {
    send_to_char(ch, "You try to enter the portal, but it returns you back to the same room!\n\r");
    return TRUE;
  }

  if ((z = get_clanhall_by_char(ch)) == NOWHERE)
  {
    send_to_char(ch, "Your clan does not have a clanhall!\n\r");
    log("Warning: Clan Portal - No clanhall (Player: %s, Clan ID: %d)", GET_NAME(ch), iPlayerClan);
    return TRUE;
  }

  //  r = (z * 100) + 1;    /* Get room xxx01 in zone xxx */
  /* for now lets have the exit room be 3000, until we get hometowns in, etc */
  r = 3000;

  if (!(real_room(r)))
  {
    send_to_char(ch, "Your clanhall is currently broken - contact an Imm!\n\r");
    log("Warning: Clan Portal failed (Player: %s, Clan ID: %d)", GET_NAME(ch), iPlayerClan);
    return TRUE;
  }

  /* First, move the player */
  if (!(House_can_enter(ch, r)))
  {
    send_to_char(ch, "That's private property -- no trespassing!\r\n");
    return TRUE;
  }

  act("$n enters $p, and vanishes!", FALSE, ch, port, 0, TO_ROOM);
  act("You enter $p, and you are transported elsewhere", FALSE, ch, port, 0, TO_CHAR);
  char_from_room(ch);
  char_to_room(ch, real_room(r));
  look_at_room(ch, 0);
  act("$n appears from thin air!", FALSE, ch, 0, 0, TO_ROOM);

  /* Then, any followers should auto-follow (Jamdog 19th June 2006) */
  for (k = ch->followers; k; k = k->next)
  {
    if ((IN_ROOM(k->follower) == was_in) && (GET_POS(k->follower) >= POS_STANDING))
    {
      act("You follow $N.\r\n", FALSE, k->follower, 0, ch, TO_CHAR);
      char_from_room(k->follower);
      char_to_room(k->follower, real_room(r));
      look_at_room(k->follower, 0);
      act("$n appears from thin air!", FALSE, k->follower, 0, 0, TO_ROOM);
    }
  }
  return TRUE;
}

/* from homeland */
SPECIAL(hellfire)
{
  int timer = 0;

  if (!ch)
    return FALSE;

  if (!cmd && !strcmp(argument, "identify"))
  {
    send_to_char(ch, "Invoke haste and fireshield on armor by saying 'Hellfire'.\r\n");
    return TRUE;
  }

  if (!cmd)
    return FALSE;
  if (!argument)
    return FALSE;

  skip_spaces(&argument);

  if (!is_wearing(ch, 132102))
    return FALSE;

  if (cmd && CMD_IS("say") && !strcmp(argument, "hellfire"))
  {
    timer = GET_OBJ_SPECTIMER((struct obj_data *)me, 0);
    if (timer > 0)
    {
      send_to_char(ch, "Nothing happens (recharge in %d hours).\r\n", timer);
      return TRUE;
    }

    act("\tLThe pure flames of your $p\tL is invoked.\tn\r\n"
        "\tLThe flames rise and protects YOU!\tn\r\n",
        FALSE, ch, (struct obj_data *)me, 0, TO_CHAR);

    act("\tLThe pure flames of $n\tL's $p\tL is invoked.\tn\r\n"
        "\tLThe flames rise and protects $m!\tn\r\n",
        FALSE, ch, (struct obj_data *)me, 0, TO_ROOM);

    call_magic(ch, ch, 0, SPELL_FIRE_SHIELD, 0, 26, CAST_POTION);
    call_magic(ch, ch, 0, SPELL_HASTE, 0, 26, CAST_POTION);

    GET_OBJ_SPECTIMER((struct obj_data *)me, 0) = 12;
    return TRUE;
  }
  return FALSE;
}

/* from homeland */
SPECIAL(angel_leggings)
{

  if (DEBUGMODE)
    send_to_char(ch, "Debug - Mark 1\r\n");

  if (!ch)
    return FALSE;

  if (DEBUGMODE)
    send_to_char(ch, "Debug - Mark 2\r\n");

  if (!cmd && !strcmp(argument, "identify"))
  {
    send_to_char(ch, "Invoke fly by keyword 'Elysium'.\r\n");
    return TRUE;
  }

  if (DEBUGMODE)
    send_to_char(ch, "Debug - Mark 3\r\n");

  if (!cmd)
    return FALSE;

  if (DEBUGMODE)
    send_to_char(ch, "Debug - Mark 4\r\n");

  if (!argument)
    return FALSE;

  if (DEBUGMODE)
    send_to_char(ch, "Debug - Mark 5\r\n");

  if (!is_wearing(ch, 106021))
    return FALSE;

  if (DEBUGMODE)
    send_to_char(ch, "Debug 7 - Argument: %s\r\n", argument);

  skip_spaces(&argument);

  if (cmd && CMD_IS("say") && !strcmp(argument, "elysium"))
  {
    if (GET_OBJ_SPECTIMER((struct obj_data *)me, 0) > 0)
    {
      if (DEBUGMODE)
        send_to_char(ch, "Debug - Mark 8\r\n");

      send_to_char(ch, "Nothing happens.\r\n");
      return TRUE;
    }

    act("\tWThe power of $p\tW is invoked.\tn\r\n"
        "\tcYour feet slowly raise off the ground.\tn\r\n",
        FALSE, ch, (struct obj_data *)me, 0, TO_CHAR);
    act("\tWThe power of $n\tW's $p\tW is invoked.\tn\r\n"
        "\tw$s feet slowly raise of the ground!\tn\r\n",
        FALSE, ch, (struct obj_data *)me, 0, TO_ROOM);

    if (DEBUGMODE)
      send_to_char(ch, "Debug - Mark 9\r\n");

    call_magic(ch, ch, 0, SPELL_FLY, 0, 30, CAST_POTION);

    GET_OBJ_SPECTIMER((struct obj_data *)me, 0) = 48;

    return TRUE;
  }
  return FALSE;
}

/* from homeland, converts an object type PET into an actual
 * pet mobile follower, object vnum must match mobile vnum */
SPECIAL(bought_pet)
{

  if (cmd)
    return FALSE;

  if (!cmd && !strcmp(argument, "identify"))
  {
    send_to_char(ch, "This appears to be a pet.\r\n");
    return TRUE;
  }

  struct follow_type *f = NULL;

  for (f = ch->followers; f; f = f->next)
  {
    if (IS_NPC(f->follower) && MOB_FLAGGED(f->follower, MOB_MERCENARY) && AFF_FLAGGED(f->follower, AFF_CHARM))
    {
      send_to_char(ch, "You may only have one purchased follower.\r\n");
      return 1;
    }
  }

  struct obj_data *obj = (struct obj_data *)me;

  if (obj->carried_by == 0)
    return FALSE;

  if (IS_NPC(obj->carried_by))
    return FALSE;

  struct char_data *pet = NULL;

  pet = read_mobile(GET_OBJ_VNUM(obj), VIRTUAL);

  /* found matching vnum for obejct, loaded pet succesfully */
  if (pet)
  {
    char_to_room(pet, obj->carried_by->in_room);
    add_follower(pet, obj->carried_by);
    SET_BIT_AR(AFF_FLAGS(pet), AFF_CHARM);

    /* success message */
    send_to_char(obj->carried_by, "You have acquired a companion.\r\n");

    /* get rid of the purchased object */
    extract_obj(obj);
    return TRUE;
  }

  /* failed to load pet */
  return FALSE;
}

/* from homeland, i doubt we are going to port this, houses replace these */
/*
SPECIAL(storage_chest) {
  if (cmd)
    return FALSE;
  if (!cmd && !strcmp(argument, "identify"))
  {
    send_to_char(ch, "This is a player storage chest.\r\n");
    return TRUE;
  }

  struct obj_data *chest = (struct obj_data*) me;
  if (GET_OBJ_VAL(chest, 3) != 0)
    return FALSE;
  ch = chest->carried_by;
  if (!ch) {
    REMOVE_BIT(GET_OBJ_EXTRA(chest), ITEM_INVISIBLE);
    return FALSE;
  }
  if (IS_NPC(ch) || IS_PET(ch))
    return FALSE;

  snprintf(buf2, sizeof(buf2), "chest storage %s", GET_NAME(ch));
  chest->name = str_dup(buf2);

  if (GET_OBJ_VNUM(chest) == 1291) {
    snprintf(buf2, sizeof(buf2), "\tLAn ornate \tcmithril\tL chest owned by \tw%s\tL rests here.\tn", GET_NAME(ch));
    chest->description = str_dup(buf2);
    snprintf(buf2, sizeof(buf2), "\tLan ornate \tcmithril\tL chest owned by \tw%s\tn", GET_NAME(ch));
    chest->short_description = str_dup(buf2);

  } else {
    snprintf(buf2, sizeof(buf2), "\tLA storage chest owned by \tW%s\tL is standing here.\tn", GET_NAME(ch));
    chest->description = str_dup(buf2);
    snprintf(buf2, sizeof(buf2), "\tLa chest owned by \tW%s\tn", GET_NAME(ch));
    chest->short_description = str_dup(buf2);
  }
  GET_OBJ_VAL(chest, 3) = -GET_IDNUM(ch);
  SET_BIT(GET_OBJ_SAVED(chest), SAVE_OBJ_VALUES);
  SET_BIT(GET_OBJ_SAVED(chest), SAVE_OBJ_NAME);
  SET_BIT(GET_OBJ_SAVED(chest), SAVE_OBJ_DESC);
  SET_BIT(GET_OBJ_SAVED(chest), SAVE_OBJ_SHORT);
  SET_BIT(GET_OBJ_SAVED(chest), SAVE_OBJ_TYPE);
  SET_BIT(GET_OBJ_SAVED(chest), SAVE_OBJ_WEAR);
  SET_BIT(GET_OBJ_SAVED(chest), SAVE_OBJ_EXTRA);
  SET_BIT(GET_OBJ_SAVED(chest), SAVE_OBJ_TIMER);
  SET_BIT(GET_OBJ_SAVED(chest), SAVE_OBJ_WEIGHT);
  SET_BIT(GET_OBJ_SAVED(chest), SAVE_OBJ_COST);
  save_chests();
  return TRUE;
}
 */

/* from homeland */
SPECIAL(clang_bracer)
{
  if (!cmd && !strcmp(argument, "identify"))
  {
    send_to_char(ch, "Dwarf and Group Only.  Invoke battle prowess by saying 'argenoth'.\r\n");
    return TRUE;
  }

  if (ch && is_wearing(ch, 121456))
  {
    if (!cmd && GET_RACE(ch) != RACE_DWARF)
    {
      act("\tLThe bracer begins to glow on your arm, clenching tighter and "
          "tighter until you rip it off in agony.\tn",
          FALSE, ch, 0, 0,
          TO_CHAR);
      act("\tLA bracer on $n\tL's arm begins to glow brightly and a look of "
          "intense pain crosses $s face as $e rips the bracer free.\tn",
          FALSE, ch, 0, 0, TO_ROOM);

      if (GET_EQ(ch, WEAR_WRIST_R) == (obj_data *)me)
        obj_to_char(unequip_char(ch, WEAR_WRIST_R), ch);
      else if (GET_EQ(ch, WEAR_WRIST_L) == (obj_data *)me)
        obj_to_char(unequip_char(ch, WEAR_WRIST_L), ch);
      return TRUE;
    }

    // invoke it!
    if (!cmd)
      return FALSE;
    if (!argument)
      return FALSE;
    if (!CMD_IS("say"))
      return FALSE;
    skip_spaces(&argument);

    if (!strcmp(argument, "argenoth"))
    {
      if (GET_OBJ_SPECTIMER((struct obj_data *)me, 0) > 0)
      {
        send_to_char(ch, "You attempt to invoke your bracer, but nothing happens.\r\n");
        return TRUE;
      }

      struct group_data *group;

      if ((group = GROUP(ch)) == NULL)
      {
        send_to_char(ch, "You recall from lore this item will not work unless in a group.\r\n");
        return FALSE;
      }

      /* success! */
      send_to_group(NULL, group, "The memories of ancient battles fills your mind, each "
                                 "blow clear as if it were yesterday.  You feel your muscles tighten "
                                 "then relax as the skill of ancient warriors is merged with your own.\r\n");
      call_magic(ch, ch, 0, SPELL_MASS_ENHANCE, 0, 30, CAST_POTION);
      GET_OBJ_SPECTIMER((struct obj_data *)me, 0) = 24;
      return TRUE;
    }
  }
  return FALSE;
}

/* from homeland */
SPECIAL(menzo_chokers)
{
  struct affected_type *af2;
  struct affected_type af;

  if (!ch)
    return FALSE;

  if (!cmd && !strcmp(argument, "identify"))
  {
    send_to_char(ch, "For Drow, finding pair will give +1 to hitroll.\r\n");
    return TRUE;
  }

  for (af2 = ch->affected; af2; af2 = af2->next)
  {
    if (af2->spell == AFF_MENZOCHOKER)
    {
      if (!is_wearing(ch, 135626) || !is_wearing(ch, 135627))
      {
        send_to_char(ch, "\tLYou suddenly feel bereft of your \tmgoddess's\tL"
                         " touch.\tn\r\n");
        affect_from_char(ch, AFF_MENZOCHOKER);
      }
      return FALSE;
    }
  }

  if (is_wearing(ch, 135626) && is_wearing(ch, 135627))
  {
    if (GET_RACE(ch) == RACE_DROW)
    {
      send_to_char(ch, "\tLYour blood quickens, as if your soul has been touched "
                       "by a higher power.\tn\r\n");
      af.location = APPLY_HITROLL;
      af.duration = 5;
      af.modifier = 1;
      SET_BIT_AR(af.bitvector, AFF_MENZOCHOKER);
      affect_join(ch, &af, FALSE, FALSE, TRUE, FALSE);
      return FALSE;
    }
  }
  return FALSE;
}

int get_vendor_armor_cost(struct char_data *ch, int level, int armortype, sbyte masterwork)
{
  int cost = 0;

  cost += armor_list[armortype].cost;

  if (masterwork)
    cost += 200;

  switch (level)
  {
  case 1:
    cost += 5000;
    break;
  case 2:
    cost += 10000;
    break;
  case 3:
    cost += 20000;
    break;
  case 4:
    cost += 50000;
    break;
  }

  if (armor_list[armortype].armorType != ARMOR_TYPE_SHIELD && armor_list[armortype].armorType != ARMOR_TYPE_TOWER_SHIELD)
    cost /= 4;

  int mod = MIN(50, GET_CHA(ch) + compute_ability(ch, ABILITY_APPRAISE));
  cost = (cost * 100) / (100 + mod);

  return MAX(1, cost);
}

int get_vendor_weapon_cost(struct char_data *ch, int level, int weapontype, sbyte masterwork)
{
  int cost = 0;

  cost += weapon_list[weapontype].cost;

  if (masterwork)
    cost += 300;

  switch (level)
  {
  case 1:
    cost += 5000;
    break;
  case 2:
    cost += 10000;
    break;
  case 3:
    cost += 20000;
    break;
  case 4:
    cost += 50000;
    break;
  }

  int mod = MIN(50, GET_CHA(ch) + compute_ability(ch, ABILITY_APPRAISE));
  cost = (cost * 100) / (100 + mod);

  return MAX(1, cost);
}

void display_buy_armor_types(struct char_data *ch, int level, sbyte masterwork, char *type)
{

  int i = 0;
  int cost = 0;
  int wear = ITEM_WEAR_TAKE;
  char wear_str[50];

  if (is_abbrev(type, "body"))
  {
    wear = ITEM_WEAR_BODY;
    snprintf(wear_str, sizeof(wear_str), "BODY");
  }
  else if (is_abbrev(type, "arms"))
  {
    wear = ITEM_WEAR_ARMS;
    snprintf(wear_str, sizeof(wear_str), "ARMS");
  }
  else if (is_abbrev(type, "legs"))
  {
    wear = ITEM_WEAR_LEGS;
    snprintf(wear_str, sizeof(wear_str), "LEGS");
  }
  else if (is_abbrev(type, "head"))
  {
    wear = ITEM_WEAR_HEAD;
    snprintf(wear_str, sizeof(wear_str), "HEAD");
  }
  else if (is_abbrev(type, "shield"))
  {
    wear = ITEM_WEAR_SHIELD;
    snprintf(wear_str, sizeof(wear_str), "SHIELD");
  }
  else
  {
    send_to_char(ch, "Please specify body, arms, legs, head or shield.\r\n");
    return;
  }

  send_to_char(ch, "%s\r\n", wear_str);
  for (i = 1; i < NUM_SPEC_ARMOR_TYPES; i++)
  {
    if (armor_list[i].wear != wear)
      continue;
    cost = get_vendor_armor_cost(ch, level, i, masterwork);
    if (armor_list[i].armorType == ARMOR_TYPE_SHIELD || armor_list[i].armorType == ARMOR_TYPE_TOWER_SHIELD)
    {
      send_to_char(ch, "%-25s ", armor_list[i].name);
      send_to_char(ch, " %d gold\r\n", MAX(1, cost));
    }
    else
    {
      send_to_char(ch, "%-25s ", armor_list[i].name);
      send_to_char(ch, " %d gold each\r\n", MAX(1, cost));
    }
  }
  if (level > 0)
    send_to_char(ch, "These prices are for +%d items.\r\n\r\n", level);
}

void display_buy_weapon_types(struct char_data *ch, int level, sbyte masterwork)
{

  int i = 0, cost = 0;

  for (i = 2; i < NUM_WEAPON_TYPES; i++)
  {
    cost = get_vendor_weapon_cost(ch, level, i, masterwork);
    send_to_char(ch, "%25s %6d gold ", weapon_list[i].name, cost);
    if ((i % 2) == 1)
      send_to_char(ch, "\r\n");
  }
  if ((i % 2) != 1)
    send_to_char(ch, "\r\n");
  if (level > 0)
    send_to_char(ch, "These prices are for +%d items.\r\n\r\n", level);
}

#define MASTERWORK_MSG "Please specify whether you prefer mundane or masterwork items.\r\n"                             \
                       "Mundane items provide no bonuses.\r\n"                                                          \
                       "Masterwork weapons provide +1 to attack roll, but not damage. They cost an extra 300 gold.\r\n" \
                       "Masterwork armor reduces the armor check penalty for certain skills, by one.  They cost an extra 50 gold per piece.\r\n"

void set_weapon_name(struct obj_data *obj, int type)
{

  char buf[200];

  snprintf(buf, sizeof(buf), "%s %s", AN(weapon_list[type].name), weapon_list[type].name);
  obj->short_description = strdup(buf);

  snprintf(buf, sizeof(buf), "%s %s lies here.", AN(weapon_list[type].name), weapon_list[type].name);
  obj->description = strdup(buf);

  snprintf(buf, sizeof(buf), "%s", weapon_list[type].name);
  obj->name = strdup(buf);
}

void set_armor_name(struct obj_data *obj, int type)
{

  char buf[200];

  snprintf(buf, sizeof(buf), "%s %s", AN(armor_list[type].name), armor_list[type].name);
  obj->short_description = strdup(buf);

  snprintf(buf, sizeof(buf), "%s %s lies here.", AN(armor_list[type].name), armor_list[type].name);
  obj->description = strdup(buf);

  snprintf(buf, sizeof(buf), "%s", armor_list[type].name);
  obj->name = strdup(buf);
}

void set_masterwork_obj_name(struct obj_data *obj)
{

  char buf[200];

  snprintf(buf, sizeof(buf), "%s (masterwork)", obj->short_description);
  obj->short_description = strdup(buf);

  snprintf(buf, sizeof(buf), "%s (masterwork)", obj->description);
  obj->description = strdup(buf);

  snprintf(buf, sizeof(buf), "%s masterwork", obj->name);
  obj->name = strdup(buf);
}

void set_magical_obj_name(struct obj_data *obj, int level)
{

  char buf[200];
  int i = 0;

  snprintf(buf, sizeof(buf), "%s (+%d)", obj->short_description, level);
  obj->short_description = strdup(buf);

  snprintf(buf, sizeof(buf), "%s (+%d)", obj->description, level);
  obj->description = strdup(buf);

  if (GET_OBJ_TYPE(obj) == ITEM_WEAPON)
  {
    snprintf(buf, sizeof(buf), "%s", weapon_list[GET_OBJ_VAL(obj, 0)].name);
    for (i = 0; i < strlen(buf); i++)
      if (buf[i] == ' ')
        buf[i] = '-';
    char res_buf[128];
    snprintf(res_buf, sizeof(res_buf), " %s +%d", obj->name, level);
    strlcat(buf, res_buf, sizeof(buf));
  }
  else
  {
    snprintf(buf, sizeof(buf), "%s +%d", obj->name, level);
  }
  obj->name = strdup(buf);
}

SPECIAL(buyarmor)
{

  if (!CMD_IS("buy") && !CMD_IS("list"))
    return 0;

  struct char_data *keeper = (struct char_data *)me;
  int level = 0;
  char arg1[100], // masterwork or mundane? if level is zero, if level > 0, then it's the armor's name
                  // which we'll copy into arg2 so we don't need to mess around with 2 variables, since
                  // vendors level 1 and up ONLY sell weapons of their level bonus
      arg2[100];  // name of the armor desired

  half_chop(argument, arg1, arg2);

  if (GET_LEVEL(keeper) <= 10)
    level = 0;
  else if (GET_LEVEL(keeper) <= 15)
    level = 1;
  else if (GET_LEVEL(keeper) <= 20)
    level = 2;
  else if (GET_LEVEL(keeper) <= 25)
    level = 3;
  else if (GET_LEVEL(keeper) <= 30)
    level = 4;

  if (CMD_IS("list"))
  {
    if (!*arg1)
    {
      if (level == 0)
      {
        send_to_char(ch, MASTERWORK_MSG);
        return 1;
      }
    }
    if (!*arg2 && level == 0)
    {
      send_to_char(ch, "Please specify body, arms, legs, head or shield.\r\n");
      return 1;
    }
    if (level == 0 && (!is_abbrev(arg1, "mundane") && !is_abbrev(arg1, "masterwork")))
    {
      send_to_char(ch, MASTERWORK_MSG);
      return 1;
    }
    display_buy_armor_types(ch, level, level == 0 ? !is_abbrev(arg1, "mundane") : false, level == 0 ? strdup(arg2) : strdup(arg1));
    return 1;
  }

  if (!*argument)
  {
    if (level == 0)
      send_to_char(ch, MASTERWORK_MSG);
    else
      send_to_char(ch, "Please specify the type of magical armor/shield you want to purchase.\r\n");
    return 1;
  }

  if (!*arg1)
  {
    if (level == 0)
      send_to_char(ch, MASTERWORK_MSG);
    else
      send_to_char(ch, "Please specify the type of magical armor/shield you want to purchase.\r\n");
    return 1;
  }

  if (!*arg2 && level == 0)
  {
    send_to_char(ch, "Please specify which armor piece you wish to buy.\r\n"
                     "Type buy (mundane|masterwork) (full name of armor piece/shield)\r\n"
                     "A list can be seen by typing: list (mundane|masterwork) (body|arms|legs|head|shield)\r\n");
    send_to_char(ch, "Masterwork armor costs 50 gold more per piece, or 200 gold more for shields and bucklers.\r\n");
    return 1;
  }

  if (level == 0 && (!is_abbrev(arg1, "mundane") && !is_abbrev(arg1, "masterwork")))
  {
    send_to_char(ch, MASTERWORK_MSG);
    return 1;
  }

  if (level > 0 && *argument)
  { // let's just work with arg2 to keep things easy
    skip_spaces(&argument);
    snprintf(arg2, sizeof(arg2), "%s", argument);
  }

  int i = 0, cost = 0;

  for (i = 1; i < NUM_SPEC_ARMOR_TYPES; i++)
  {
    if (!strcmp(arg2, armor_list[i].name))
      break;
  }

  if (i >= NUM_SPEC_ARMOR_TYPES)
  {
    send_to_char(ch, "Please specify which armor piece you wish to buy.  A list can be seen by typing: list (body|arms|legs|head|shield)\r\n");
    send_to_char(ch, "Masterwork armor costs 50 gold more per piece, or 200 gold more for shields and bucklers.\r\n");
    send_to_char(ch, "\r\nYou must specify the exact, full name of the armor you wish to buy, in lowercase.\r\n");
    return 1;
  }

  sbyte mundane = TRUE;

  // We want mundane to be the default since we're using is_abbrev and they both start with "m"
  if (!is_abbrev(arg1, "mundane"))
  {
    mundane = FALSE;
  }

  cost = get_vendor_armor_cost(ch, level, i, !mundane);

  if (GET_GOLD(ch) < cost)
  {
    send_to_char(ch, "You need %d gold to buy %s, but you only have %d.\r\n", cost, armor_list[i].name, GET_GOLD(ch));
    return 1;
  }

  if (IS_CARRYING_N(ch) >= CAN_CARRY_N(ch))
  {
    act("You can't carry any more items.", FALSE, ch, 0, 0, TO_CHAR);
    return (1);
  }

  struct obj_data *obj = NULL;
  obj_vnum base_vnum = 0;

  if (armor_list[i].armorType == ARMOR_TYPE_SHIELD || armor_list[i].armorType == ARMOR_TYPE_TOWER_SHIELD)
  {
    base_vnum = 61;
  }
  else
  {
    switch (i % 4)
    {
    case 0:
      base_vnum = 55;
      break;
    case 1:
      base_vnum = 56;
      break;
    case 2:
      base_vnum = 60;
      break;
    case 3:
      base_vnum = 57;
      break;
    }
  }

  if ((obj = read_object(base_vnum, VIRTUAL)) == NULL)
  {
    send_to_char(ch, "There seems to be an error in purchasing %s.  Please inform a staff member.\r\n", armor_list[i].name);
    return 1;
  }

  set_armor_object(obj, i);
  GET_OBJ_COST(obj) = cost;
  set_armor_name(obj, i);
  if (!mundane && level == 0)
  {
    set_masterwork_obj_name(obj);
    SET_BIT_AR(GET_OBJ_EXTRA(obj), ITEM_MASTERWORK);
  }
  if (level > 0)
  {
    set_magical_obj_name(obj, level);
    SET_BIT_AR(GET_OBJ_EXTRA(obj), ITEM_MASTERWORK);
    GET_OBJ_VAL(obj, 4) = level; // Enhancement Bonus
  }

  GET_GOLD(ch) -= cost;
  obj_to_char(obj, ch);
  send_to_char(ch, "You purchase %s for %d gold coins.\r\n", obj->short_description, cost);

  return 1;
}

SPECIAL(buyweapons)
{

  if (!CMD_IS("buy") && !CMD_IS("list"))
    return 0;

  struct char_data *keeper = (struct char_data *)me;
  int level = 0;
  char arg1[100], // masterwork or mundane? if level is zero, if level > 0, then it's the weapon's name
                  // which we'll copy into arg2 so we don't need to mess around with 2 variables, since
                  // vendors level 1 and up ONLY sell weapons of their level bonus
      arg2[100];  // name of the weapon desired

  half_chop(argument, arg1, arg2);

  if (GET_LEVEL(keeper) <= 10)
    level = 0;
  else if (GET_LEVEL(keeper) <= 15)
    level = 1;
  else if (GET_LEVEL(keeper) <= 20)
    level = 2;
  else if (GET_LEVEL(keeper) <= 25)
    level = 3;
  else if (GET_LEVEL(keeper) <= 30)
    level = 4;

  if (CMD_IS("list"))
  {
    if (!*arg1)
    {
      if (level == 0)
      {
        send_to_char(ch, MASTERWORK_MSG);
        return 1;
      }
    }
    if (level == 0 && (!is_abbrev(arg1, "mundane") && !is_abbrev(arg1, "masterwork")))
    {
      send_to_char(ch, MASTERWORK_MSG);
      return 1;
    }
    display_buy_weapon_types(ch, level, !is_abbrev(arg1, "mundane"));
    return 1;
  }

  if (!*argument)
  {
    if (level == 0)
      send_to_char(ch, MASTERWORK_MSG);
    else
      send_to_char(ch, "Please specify the type of magical weapon you want to purchase.\r\n");
    return 1;
  }

  if (!*arg1)
  {
    if (level == 0)
      send_to_char(ch, MASTERWORK_MSG);
    else
      send_to_char(ch, "Please specify the type of magical weapon you want to purchase.\r\n");
    return 1;
  }

  if (!*arg2 && level == 0)
  {
    display_buy_weapon_types(ch, 0, false);
    send_to_char(ch, "Masterwork weapons cost 300 gold pieces more.\r\n");
    return 1;
  }

  if (level == 0 && (!is_abbrev(arg1, "mundane") && !is_abbrev(arg1, "masterwork")))
  {
    send_to_char(ch, MASTERWORK_MSG);
    return 1;
  }

  if (level > 0 && *argument)
  { // let's just work with arg2 to keep things easy
    skip_spaces(&argument);
    snprintf(arg2, sizeof(arg2), "%s", argument);
  }

  int i = 0, cost = 0;

  for (i = 0; i < NUM_WEAPON_TYPES; i++)
  {
    if (!strcmp(arg2, weapon_list[i].name))
      break;
  }

  if (i >= NUM_WEAPON_TYPES)
  {
    display_buy_weapon_types(ch, 0, false);
    send_to_char(ch, "Masterwork weapons cost 300 gold pieces more.\r\n");
    send_to_char(ch, "\r\nYou must specify the exact, full name of the weapon you wish to buy, in lowercase.\r\n");
    return 1;
  }

  sbyte mundane = TRUE;

  // We want mundane to be the default since we're using is_abbrev and they both start with "m"
  if (!is_abbrev(arg1, "mundane"))
  {
    mundane = FALSE;
  }

  cost = get_vendor_weapon_cost(ch, level, i, !mundane);

  if (GET_GOLD(ch) < cost)
  {
    send_to_char(ch, "You need %d gold to buy %s, but you only have %d.\r\n", cost, weapon_list[i].name, GET_GOLD(ch));
    return 1;
  }

  if (IS_CARRYING_N(ch) >= CAN_CARRY_N(ch))
  {
    act("You can't carry any more items.", FALSE, ch, 0, 0, TO_CHAR);
    return (1);
  }

  struct obj_data *obj = NULL;
  obj_vnum base_vnum = 66;

  if ((obj = read_object(base_vnum, VIRTUAL)) == NULL)
  {
    send_to_char(ch, "There seems to be an error in purchasing %s.  Please inform a staff member.\r\n", weapon_list[i].name);
    return 1;
  }

  set_weapon_object(obj, i);
  GET_OBJ_COST(obj) = cost;
  set_weapon_name(obj, i);
  if (!mundane && level == 0)
  {
    set_masterwork_obj_name(obj);
    SET_BIT_AR(GET_OBJ_EXTRA(obj), ITEM_MASTERWORK);
    obj->affected[0].location = APPLY_HITROLL;
    obj->affected[0].modifier = 1;
    obj->affected[0].bonus_type = BONUS_TYPE_ENHANCEMENT;
  }
  if (level > 0)
  {
    set_magical_obj_name(obj, level);
    SET_BIT_AR(GET_OBJ_EXTRA(obj), ITEM_MASTERWORK);
    GET_OBJ_VAL(obj, 4) = level; // Enhancement Bonus
  }

  GET_GOLD(ch) -= cost;
  obj_to_char(obj, ch);
  send_to_char(ch, "You purchase %s for %d gold coins.\r\n", obj->short_description, cost);

  return 1;
}

/*************************/
/* end object procedures */
/*************************/<|MERGE_RESOLUTION|>--- conflicted
+++ resolved
@@ -553,10 +553,7 @@
 
       for (bottom = 1; bottom < MAX_SPELLS; bottom++)
       {
-<<<<<<< HEAD
         i = sorted_spells[bottom];
-=======
->>>>>>> 1959b99f
         if (do_not_list_spell(i))
           continue;
         sinfo = spell_info[i].min_level[class];
@@ -855,7 +852,6 @@
   if (GET_HIT(ch) <= 0 || GET_POS(ch) <= POS_STUNNED)
     return -1;
 
-<<<<<<< HEAD
   // If it's not set as !recursive, we'll have an infinite loop.
   // See teamwork_best_stealth for context.
   if (!recursive)
@@ -867,10 +863,6 @@
     }
   }
 
-  //universal bonuses/penalties
-=======
-  // universal bonuses/penalties
->>>>>>> 1959b99f
   if (affected_by_spell(ch, PSIONIC_INFLICT_PAIN))
     value += get_char_affect_modifier(ch, PSIONIC_INFLICT_PAIN, APPLY_HITROLL); // this should return a negative number, so + a - is -
   if (affected_by_spell(ch, SPELL_HEROISM))
