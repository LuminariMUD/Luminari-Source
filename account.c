--- conflicted
+++ resolved
@@ -67,36 +67,6 @@
 };
 
 const bool locked_races[NUM_RACES] = {
-<<<<<<< HEAD
-    N, /*Human*/
-    N, /*Elf*/
-    N, /*Dwarf*/
-    Y, /*Half Troll (advanced)*/
-    Y, /*crystal dwarf (epic)*/
-    N, /*halfling*/
-    N, /*half elf*/
-    N, /*half orc*/
-    N, /*gnome*/
-    Y, /*trelux (epic)*/
-    Y, /*arcana golem (advanced)*/
-    Y, /*drow (advanced)*/
-    Y, /*duergar (advanced)*/
-    Y, // high elf
-    N, // wild elf
-    N, // half drow
-    N, // dragonborn
-    N, // tiefling
-    N, // stout halfling
-    N, // forest gnome
-    N, // gold dwarf
-    N, // aasimar
-    N, // tabaxi
-    Y, // goliath
-    Y, // shade
-
-    // Y, /*lich*/
-    // Y, /*vampire*/
-=======
     N, /*0 Human*/
     N, /*1 Elf*/
     N, /*2 Dwarf*/
@@ -122,7 +92,6 @@
     N, // 22 tabaxi
     N, // 23 goliath
     N, // 24 shade
->>>>>>> fb78439a
 };
 
 int change_account_xp(struct char_data *ch, int change_val)
